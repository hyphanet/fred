--- conflicted
+++ resolved
@@ -43,13 +43,7 @@
 	</path>
 
 	<path id="pmd.classpath">
-<<<<<<< HEAD
-		<fileset dir="${pmd.dir}/lib">
-			<include name="*.jar"/>
-		</fileset>
-=======
 		<fileset dir="${pmd.dir}" erroronmissingdir="false" includes="lib/*.jar"/>
->>>>>>> 6aaf8bc2
 	</path>
 
 	<assertions><enable/></assertions>
