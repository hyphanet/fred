--- conflicted
+++ resolved
@@ -4,21 +4,14 @@
 
 1495:
 
-<<<<<<< HEAD
-- Eleriseth pending keys merged (performance)
-- new firsttime wizard (single-step joining with clearer defaults)
-- healing size increased (better lifetime for popular files)
-- CSS improvements (enable transition and word-wrap)
-=======
 - finally merged the HashingAPI by unixninja92, a GSoC project that had gotten lost int he pull requests. This provides an easy and well-tested way to create and verify different types of Hashes from byte arrays, including Sha256 and TigerTree. https://github.com/freenet/fred/pull/258
 - Add web+freenet and ext+freenet as supported schemas to support extensions. Thanks to TheSeeker
 - upgrade unit tests to junit4, thanks to vwoodzell!
 - Eleriseth pending keys merged (performance)
 - new firsttime wizard (single-step joining with clearer defaults)
 - healing size increased (better lifetime for popular files)
-- CSS: enable sticky — thanks to Spider Admin 
+- CSS: enable sticky — thanks to Spider Admin
 - CSS: enable transition and word-wrap — thanks to naejadu
->>>>>>> 64f35ec7
 - new theme: sky-dark-static
 - m3u-player: skip broken files
 - bookmarks: first section has "starting points"
