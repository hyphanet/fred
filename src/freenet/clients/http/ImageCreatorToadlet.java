--- conflicted
+++ resolved
@@ -24,71 +24,27 @@
 /** This toadlet creates a PNG image with the specified text. */
 public class ImageCreatorToadlet extends Toadlet {
 
-    private static final String ROOT_URL = "/imagecreator/";
+	private static final String ROOT_URL = "/imagecreator/";
 
-    /** The default width */
-    public static final int     DEFAULT_WIDTH   = 100;
+	/** The default width */
+	public static final int		DEFAULT_WIDTH	= 100;
 
-    /** The default height */
-    public static final int     DEFAULT_HEIGHT  = 100;
+	/** The default height */
+	public static final int		DEFAULT_HEIGHT	= 100;
 
-    private static final short WIDTH_AND_HEIGHT_LIMIT = 3500;
+	private static final short WIDTH_AND_HEIGHT_LIMIT = 3500;
 
-    /**
-     * The last modification time of the class, it is required for the
-     * client-side cache.
-     * If anyone makes modifications to this class, this needs to be updated.
-     */
-    public static final Date LAST_MODIFIED = new Date(1593361729000L);
+	/**
+	 * The last modification time of the class, it is required for the
+	 * client-side cache.
+	 * If anyone makes modifications to this class, this needs to be updated.
+	 */
+	public static final Date LAST_MODIFIED = new Date(1593361729000L);
 
-    protected ImageCreatorToadlet(HighLevelSimpleClient client) {
-        super(client);
-    }
+	protected ImageCreatorToadlet(HighLevelSimpleClient client) {
+		super(client);
+	}
 
-<<<<<<< HEAD
-    public void handleMethodGET(URI uri, HTTPRequest req, ToadletContext ctx) throws ToadletContextClosedException, IOException, RedirectException {
-        boolean needsGeneration = true;
-        // If the browser has requested this image, then it will send this header
-        if (ctx.getHeaders().containsKey("if-modified-since")) {
-            try {
-                // If the received date is equal to the last modification of this class, then it doesn't need regeneration
-                if (ToadletContextImpl.parseHTTPDate(ctx.getHeaders().get("if-modified-since")).compareTo(LAST_MODIFIED) == 0) {
-                    // So we just send the NOT_MODIFIED response, and skip the generation
-                    ctx.sendReplyHeadersStatic(304, "Not Modified", null, "image/png", 0, LAST_MODIFIED);
-                    needsGeneration = false;
-                }
-            } catch (ParseException pe) {
-                // If something goes wrong, we regenerate
-            }
-        }
-        if (needsGeneration) {
-            // The text that will be drawn
-            String text = req.getParam("text");
-            // If width or height is specified, we use it, if not, then we use the default
-            int requiredWidth = req.getParam("width").compareTo("") != 0 ? Integer.parseInt(req.getParam("width").endsWith("px")?req.getParam("width").substring(0, req.getParam("width").length()-2):req.getParam("width")) : DEFAULT_WIDTH;
-            int requiredHeight = req.getParam("height").compareTo("") != 0 ? Integer.parseInt(req.getParam("height").endsWith("px")?req.getParam("height").substring(0, req.getParam("height").length()-2):req.getParam("height")) : DEFAULT_HEIGHT;
-            // Validate image size
-            if (requiredWidth <= 0 || requiredHeight <= 0) {
-                writeHTMLReply(ctx, 400, "Bad request", "Illegal argument");
-            }
-            if (requiredWidth > WIDTH_AND_HEIGHT_LIMIT || requiredHeight > WIDTH_AND_HEIGHT_LIMIT) {
-                writeHTMLReply(ctx, 400, "Bad request",
-                        "Too large (max " + WIDTH_AND_HEIGHT_LIMIT + "x" + WIDTH_AND_HEIGHT_LIMIT + "px)");
-            }
-            // This is the image we are making
-            BufferedImage buffer = new BufferedImage(requiredWidth, requiredHeight, BufferedImage.TYPE_INT_RGB);
-            Graphics2D g2 = buffer.createGraphics();
-            g2.setRenderingHint(RenderingHints.KEY_ANTIALIASING, RenderingHints.VALUE_ANTIALIAS_ON);
-            FontRenderContext fc = g2.getFontRenderContext();
-            specifyMaximumFontSizeThatFitsInImage(g2, fc, requiredWidth, requiredHeight, text);
-            Rectangle2D bounds = g2.getFont().getStringBounds(text, fc);
-            // actually do the drawing
-            g2.setColor(new Color(0, 0, 0));
-            g2.fillRect(0, 0, requiredWidth, requiredHeight);
-            g2.setColor(new Color(255, 255, 255));
-            // We position it to the center. Note that this is not the upper left corner
-            g2.drawString(text, (int) (requiredWidth / 2 - bounds.getWidth() / 2), (int) (requiredHeight / 2 + bounds.getHeight() / 4));
-=======
 	public void handleMethodGET(URI uri, HTTPRequest req, ToadletContext ctx) throws ToadletContextClosedException, IOException, RedirectException {
 		boolean needsGeneration = true;
 		// If the browser has requested this image, then it will send this header
@@ -132,47 +88,46 @@
 			g2.setColor(new Color(255, 255, 255));
 			// We position it to the center. Note that this is not the upper left corner
 			g2.drawString(text, (int) (requiredWidth / 2 - bounds.getWidth() / 2), (int) (requiredHeight / 2 + bounds.getHeight() / 4));
->>>>>>> c8862238
 
-            // Write the data, and send the modification data to let the client cache it
-            Bucket data = ctx.getBucketFactory().makeBucket(-1);
-            try (OutputStream os = data.getOutputStream()) {
-                ImageIO.write(buffer, "png", os);
-            }
-            MultiValueTable<String, String> headers = new MultiValueTable<>();
-            ctx.sendReplyHeadersStatic(200, "OK", headers, "image/png", data.size(), LAST_MODIFIED);
-            ctx.writeData(data);
-        }
-    }
+			// Write the data, and send the modification data to let the client cache it
+			Bucket data = ctx.getBucketFactory().makeBucket(-1);
+			try (OutputStream os = data.getOutputStream()) {
+				ImageIO.write(buffer, "png", os);
+			}
+			MultiValueTable<String, String> headers = new MultiValueTable<>();
+			ctx.sendReplyHeadersStatic(200, "OK", headers, "image/png", data.size(), LAST_MODIFIED);
+			ctx.writeData(data);
+		}
+	}
 
-    @Override
-    public String path() {
-        return ROOT_URL;
-    }
+	@Override
+	public String path() {
+		return ROOT_URL;
+	}
 
-    void specifyMaximumFontSizeThatFitsInImage(Graphics2D g2, FontRenderContext fc,
-                                                int imageWidth, int imageHeight, String text) {
-        int minFontSize = 1;
-        int maxFontSize = Math.max(imageWidth, imageHeight);
-        int betweenFontSize = betweenFontSize(minFontSize, maxFontSize);
-        g2.setFont(g2.getFont().deriveFont((float) betweenFontSize));
-        while (maxFontSize > minFontSize) {
-            Rectangle2D bounds = g2.getFont().getStringBounds(text, fc);
-            if (bounds.getWidth() > imageWidth || bounds.getHeight() > imageHeight) {
-                maxFontSize = betweenFontSize - 1;
-            } else {
-                minFontSize = betweenFontSize;
-            }
-            betweenFontSize = betweenFontSize(minFontSize, maxFontSize);
-            g2.setFont(g2.getFont().deriveFont((float) betweenFontSize));
-        }
-    }
+	void specifyMaximumFontSizeThatFitsInImage(Graphics2D g2, FontRenderContext fc,
+												int imageWidth, int imageHeight, String text) {
+		int minFontSize = 1;
+		int maxFontSize = Math.max(imageWidth, imageHeight);
+		int betweenFontSize = betweenFontSize(minFontSize, maxFontSize);
+		g2.setFont(g2.getFont().deriveFont((float) betweenFontSize));
+		while (maxFontSize > minFontSize) {
+			Rectangle2D bounds = g2.getFont().getStringBounds(text, fc);
+			if (bounds.getWidth() > imageWidth || bounds.getHeight() > imageHeight) {
+				maxFontSize = betweenFontSize - 1;
+			} else {
+				minFontSize = betweenFontSize;
+			}
+			betweenFontSize = betweenFontSize(minFontSize, maxFontSize);
+			g2.setFont(g2.getFont().deriveFont((float) betweenFontSize));
+		}
+	}
 
-    private int betweenFontSize(int from, int to) {
-        int between = from + (to - from) / 2;
-        if (between == from) {
-            return to; // depends on specifyMaximumFontSizeThatFitsInImage
-        }
-        return between;
-    }
+	private int betweenFontSize(int from, int to) {
+		int between = from + (to - from) / 2;
+		if (between == from) {
+			return to; // depends on specifyMaximumFontSizeThatFitsInImage
+		}
+		return between;
+	}
 }