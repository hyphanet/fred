package freenet.clients.http;

import java.util.ArrayList;
import java.util.Enumeration;
import java.util.Vector;

import freenet.client.FetchContext;
import freenet.client.FetchException;
import freenet.client.async.ClientContext;
import freenet.keys.FreenetURI;
import freenet.node.RequestClient;
import freenet.support.LogThresholdCallback;
import freenet.support.Logger;
import freenet.support.MultiValueTable;

public class FProxyFetchTracker implements Runnable {

	private static volatile boolean logMINOR;
	
	static {
		Logger.registerLogThresholdCallback(new LogThresholdCallback() {
			
			@Override
			public void shouldUpdate() {
				logMINOR = Logger.shouldLog(Logger.MINOR, this);
			}
		});
	}
	
	final MultiValueTable<FreenetURI, FProxyFetchInProgress> fetchers;
	final ClientContext context;
	private long fetchIdentifiers;
	private final FetchContext fctx;
	private final RequestClient rc;
	private boolean queuedJob;
	private boolean requeue;

	FProxyFetchTracker(ClientContext context, FetchContext fctx, RequestClient rc) {
		fetchers = new MultiValueTable<FreenetURI, FProxyFetchInProgress>();
		this.context = context;
		this.fctx = fctx;
		this.rc = rc;
	}
	
	public FProxyFetchWaiter makeFetcher(FreenetURI key, long maxSize, FetchContext fctx) throws FetchException {
		FProxyFetchInProgress progress;
		/* LOCKING:
		 * Call getWaiter() inside the fetchers lock, since we will purge old 
		 * fetchers inside that lock, hence avoid a race condition. FetchInProgress 
		 * lock is always taken last. */
		synchronized(fetchers) {
			FProxyFetchWaiter waiter=makeWaiterForFetchInProgress(key, maxSize, fctx != null ? fctx : this.fctx);
			if(waiter!=null){
				return waiter;
			}
			progress = new FProxyFetchInProgress(this, key, maxSize, fetchIdentifiers++, context, fctx != null ? fctx : this.fctx, rc);
			fetchers.put(key, progress);
		}
		try {
			progress.start(context);
		} catch (FetchException e) {
			synchronized(fetchers) {
				fetchers.removeElement(key, progress);
			}
			throw e;
		}
		if(logMINOR) Logger.minor(this, "Created new fetcher: "+progress, new Exception());
		return progress.getWaiter();
		// FIXME promote a fetcher when it is re-used
		// FIXME get rid of fetchers over some age
	}
	
	public FProxyFetchWaiter makeWaiterForFetchInProgress(FreenetURI key,long maxSize, FetchContext fctx){
		FProxyFetchInProgress progress=getFetchInProgress(key, maxSize, fctx);
		if(progress!=null){
			return progress.getWaiter();
		}
		return null;
	}
	
	/** Gets an FProxyFetchInProgress identified by the URI and the maxsize. If no such FetchInProgress exists, then returns null.
	 * @param key - The URI of the fetch
	 * @param maxSize - The maxSize of the fetch
	 * @param fctx TODO
	 * @return The FetchInProgress if found, null otherwise*/
	public FProxyFetchInProgress getFetchInProgress(FreenetURI key, long maxSize, FetchContext fctx){
		FProxyFetchInProgress progress;
		synchronized (fetchers) {
			if(fetchers.containsKey(key)) {
				Object[] check = fetchers.getArray(key);
				for(int i=0;i<check.length;i++) {
					progress = (FProxyFetchInProgress) check[i];
					if((progress.maxSize == maxSize && progress.notFinishedOrFatallyFinished())
							|| progress.hasData()){
<<<<<<< HEAD
						if(logMINOR) Logger.minor(this, "Found "+progress);
=======
						if(fctx != null && !progress.fetchContextEquivalent(fctx)) continue;
>>>>>>> 22b5e2e2
						return progress;
					} else
						if(logMINOR) Logger.minor(this, "Skipping "+progress);
				}
			}
		}
		return null;
	}

	public void queueCancel(FProxyFetchInProgress progress) {
		if(logMINOR) Logger.minor(this, "Queueing removal of old FProxyFetchInProgress's");
		synchronized(this) {
			if(queuedJob) {
				requeue = true;
				return;
			}
			queuedJob = true;
		}
		context.ticker.queueTimedJob(this, FProxyFetchInProgress.LIFETIME);
	}

	public void run() {
		if(logMINOR) Logger.minor(this, "Removing old FProxyFetchInProgress's");
		ArrayList<FProxyFetchInProgress> toRemove = null;
		boolean needRequeue = false;
		synchronized(fetchers) {
			if(requeue) {
				requeue = false;
				needRequeue = true;
			} else {
				queuedJob = false;
			}
			// Horrible hack, FIXME
			Enumeration e = fetchers.keys();
			while(e.hasMoreElements()) {
				FreenetURI uri = (FreenetURI) e.nextElement();
				// Really horrible hack, FIXME
				Vector<FProxyFetchInProgress> list = (Vector<FProxyFetchInProgress>) fetchers.iterateAll(uri);
				for(FProxyFetchInProgress f : list){
					// FIXME remove on the fly, although cancel must wait
					if(f.canCancel()) {
						if(toRemove == null) toRemove = new ArrayList<FProxyFetchInProgress>();
						toRemove.add(f);
					}
				}
			}
			if(toRemove != null)
			for(FProxyFetchInProgress r : toRemove) {
				if(logMINOR){
					Logger.minor(this,"Removed fetchinprogress:"+r);
				}
				fetchers.removeElement(r.uri, r);
			}
		}
		if(toRemove != null)
		for(FProxyFetchInProgress r : toRemove) {
			if(logMINOR)
				Logger.minor(this, "Cancelling for "+r);
			r.finishCancel();
		}
		if(needRequeue)
			context.ticker.queueTimedJob(this, FProxyFetchInProgress.LIFETIME);
	}

	public void remove(FProxyFetchInProgress progress) {
		synchronized(fetchers) {
			// For some reason it can show up multiple times.
			while(fetchers.removeElement(progress.uri, progress)) { }
		}
	}

}<|MERGE_RESOLUTION|>--- conflicted
+++ resolved
@@ -92,11 +92,8 @@
 					progress = (FProxyFetchInProgress) check[i];
 					if((progress.maxSize == maxSize && progress.notFinishedOrFatallyFinished())
 							|| progress.hasData()){
-<<<<<<< HEAD
 						if(logMINOR) Logger.minor(this, "Found "+progress);
-=======
 						if(fctx != null && !progress.fetchContextEquivalent(fctx)) continue;
->>>>>>> 22b5e2e2
 						return progress;
 					} else
 						if(logMINOR) Logger.minor(this, "Skipping "+progress);
