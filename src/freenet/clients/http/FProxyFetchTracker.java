package freenet.clients.http;

import java.util.List;
import java.util.stream.Collectors;

import freenet.client.FetchContext;
import freenet.client.FetchException;
import freenet.client.async.ClientContext;
import freenet.clients.http.FProxyFetchInProgress.REFILTER_POLICY;
import freenet.keys.FreenetURI;
import freenet.node.RequestClient;
import freenet.support.LogThresholdCallback;
import freenet.support.Logger;
import freenet.support.MultiValueTable;
import freenet.support.Logger.LogLevel;

public class FProxyFetchTracker implements Runnable {

	private static volatile boolean logMINOR;
	
	static {
		Logger.registerLogThresholdCallback(new LogThresholdCallback() {
			
			@Override
			public void shouldUpdate() {
				logMINOR = Logger.shouldLog(LogLevel.MINOR, this);
			}
		});
	}
	
	private final MultiValueTable<FreenetURI, FProxyFetchInProgress> fetchers = new MultiValueTable<>();
	final ClientContext context;
	private long fetchIdentifiers;
	private final FetchContext fctx;
	private final RequestClient rc;
	private boolean queuedJob;
	private boolean requeue;

	public FProxyFetchTracker(ClientContext context, FetchContext fctx, RequestClient rc) {
		this.context = context;
		this.fctx = fctx;
		this.rc = rc;
	}
	
	public FProxyFetchWaiter makeFetcher(FreenetURI key, long maxSize, FetchContext fctx, REFILTER_POLICY refilterPolicy) throws FetchException {
		FProxyFetchInProgress progress;
		/* LOCKING:
		 * Call getWaiter() inside the fetchers lock, since we will purge old 
		 * fetchers inside that lock, hence avoid a race condition. FetchInProgress 
		 * lock is always taken last. */
		synchronized(fetchers) {
			FProxyFetchWaiter waiter=makeWaiterForFetchInProgress(key, maxSize, fctx != null ? fctx : this.fctx);
			if(waiter!=null){
				return waiter;
			}
			progress = new FProxyFetchInProgress(this, key, maxSize, fetchIdentifiers++, context, fctx != null ? fctx : this.fctx, rc, refilterPolicy);
			fetchers.put(key, progress);
		}
		try {
			progress.start(context);
		} catch (FetchException e) {
			synchronized(fetchers) {
				fetchers.removeElement(key, progress);
			}
			throw e;
		}
		if(logMINOR) Logger.minor(this, "Created new fetcher: "+progress, new Exception());
		return progress.getWaiter();
		// FIXME promote a fetcher when it is re-used
		// FIXME get rid of fetchers over some age
	}
	
	void removeFetcher(FProxyFetchInProgress progress) {
		synchronized(fetchers) {
			fetchers.removeElement(progress.uri, progress);
		}
	}
	
	public FProxyFetchWaiter makeWaiterForFetchInProgress(FreenetURI key,long maxSize, FetchContext fctx){
		FProxyFetchInProgress progress=getFetchInProgress(key, maxSize, fctx);
		if(progress!=null){
			return progress.getWaiter();
		}
		return null;
	}

	/**
	 * Gets an {@link FProxyFetchInProgress} identified by the URI and having provided max size.
	 * If optional fetch context parameter is specified,
	 * then fetch context in {@link FProxyFetchInProgress} is compared to provided fetch context.
	 * If no such FetchInProgress exists, then returns {@code null}.
	 *
	 * @param key     - The URI of the fetch
	 * @param maxSize - The maxSize of the fetch
	 * @param fctx    - Optional {@link FetchContext} with fetch parameters
	 * @return The FetchInProgress if found, {@code null} otherwise
	 */
	public FProxyFetchInProgress getFetchInProgress(FreenetURI key, long maxSize, FetchContext fctx) {
		synchronized (fetchers) {
<<<<<<< HEAD
			Object[] check = fetchers.getArray(key);
			if(check != null) {
				for (Object o : check) {
					FProxyFetchInProgress progress = (FProxyFetchInProgress) o;
					if ((progress.maxSize == maxSize && progress.notFinishedOrFatallyFinished())
							|| progress.hasData()) {
						if (logMINOR) Logger.minor(this, "Found " + progress);
						if (fctx != null && !progress.fetchContextEquivalent(fctx)) continue;
						if (logMINOR) Logger.minor(this, "Using " + progress);
						return progress;
					} else if (logMINOR) Logger.minor(this, "Skipping " + progress);
=======
			for (FProxyFetchInProgress fetch : fetchers.getAllAsList(key)) {
				if ((fetch.maxSize == maxSize && fetch.notFinishedOrFatallyFinished())
					|| fetch.hasData()
				) {
					if (logMINOR) {
						Logger.minor(this, "Found " + fetch);
					}
					if (fctx != null && !fetch.fetchContextEquivalent(fctx)) {
						if (logMINOR) {
							Logger.minor(this, "Fetch context does not match. Skipping " + fetch);
						}
						continue;
					}
					if (logMINOR) {
						Logger.minor(this, "Using " + fetch);
					}
					return fetch;
				}
				if (logMINOR) {
					Logger.minor(this, "Skipping " + fetch);
>>>>>>> 97e29902
				}
			}
		}
		return null;
	}

	public void queueCancel(FProxyFetchInProgress progress) {
		if(logMINOR) Logger.minor(this, "Queueing removal of old FProxyFetchInProgress's");
		synchronized(this) {
			if(queuedJob) {
				requeue = true;
				return;
			}
			queuedJob = true;
		}
		context.ticker.queueTimedJob(this, FProxyFetchInProgress.LIFETIME);
	}

	@Override
	public void run() {
		if (logMINOR) {
			Logger.minor(this, "Removing old FProxyFetchInProgress's");
		}
		List<FProxyFetchInProgress> toRemove;
		boolean needRequeue = false;
		synchronized(fetchers) {
			if(requeue) {
				requeue = false;
				needRequeue = true;
			} else {
				queuedJob = false;
			}
			// Horrible hack, FIXME
			toRemove = fetchers.values().stream()
				// FIXME remove on the fly, although cancel must wait
				.filter(FProxyFetchInProgress::canCancel)
				.collect(Collectors.toList());

			for(FProxyFetchInProgress r : toRemove) {
				if(logMINOR){
					Logger.minor(this,"Removed fetchinprogress:"+r);
				}
				fetchers.removeElement(r.uri, r);
			}
		}
		for(FProxyFetchInProgress r : toRemove) {
			if (logMINOR) {
				Logger.minor(this, "Cancelling for "+r);
			}
			r.finishCancel();
		}
		if(needRequeue) {
			context.ticker.queueTimedJob(this, FProxyFetchInProgress.LIFETIME);
		}
	}

	public int makeRandomElementID() {
		return context.fastWeakRandom.nextInt();
	}

}<|MERGE_RESOLUTION|>--- conflicted
+++ resolved
@@ -97,19 +97,6 @@
 	 */
 	public FProxyFetchInProgress getFetchInProgress(FreenetURI key, long maxSize, FetchContext fctx) {
 		synchronized (fetchers) {
-<<<<<<< HEAD
-			Object[] check = fetchers.getArray(key);
-			if(check != null) {
-				for (Object o : check) {
-					FProxyFetchInProgress progress = (FProxyFetchInProgress) o;
-					if ((progress.maxSize == maxSize && progress.notFinishedOrFatallyFinished())
-							|| progress.hasData()) {
-						if (logMINOR) Logger.minor(this, "Found " + progress);
-						if (fctx != null && !progress.fetchContextEquivalent(fctx)) continue;
-						if (logMINOR) Logger.minor(this, "Using " + progress);
-						return progress;
-					} else if (logMINOR) Logger.minor(this, "Skipping " + progress);
-=======
 			for (FProxyFetchInProgress fetch : fetchers.getAllAsList(key)) {
 				if ((fetch.maxSize == maxSize && fetch.notFinishedOrFatallyFinished())
 					|| fetch.hasData()
@@ -130,7 +117,6 @@
 				}
 				if (logMINOR) {
 					Logger.minor(this, "Skipping " + fetch);
->>>>>>> 97e29902
 				}
 			}
 		}
