/* This code is part of Freenet. It is distributed under the GNU General
 * Public License, version 2 (or at your option any later version). See
 * http://www.gnu.org/ for further details of the GPL. */
package freenet.clients.http;

import java.io.IOException;
import java.net.URI;
import java.util.NoSuchElementException;

import javax.naming.SizeLimitExceededException;

import freenet.client.HighLevelSimpleClient;
import freenet.l10n.NodeL10n;
import freenet.support.HTMLNode;
import freenet.support.MultiValueTable;
import freenet.support.api.HTTPRequest;

/**
 * A page consisting entirely of useralerts.
 * @author toad
 */
public class UserAlertsToadlet extends Toadlet {

	UserAlertsToadlet(HighLevelSimpleClient client) {
		super(client);
	}

	public void handleMethodGET(URI uri, HTTPRequest request, ToadletContext ctx) throws ToadletContextClosedException, IOException {
        if(!ctx.checkFullAccess(this))
            return;

		PageNode page = ctx.getPageMaker().getPageNode(l10n("title"), ctx);
		HTMLNode pageNode = page.outer;
		HTMLNode contentNode = page.content;
		HTMLNode alertsNode = ctx.getAlertManager().createAlerts(false);
		if (alertsNode.getFirstTag() == null) {
			alertsNode = new HTMLNode("div", "class", "infobox");
			alertsNode.addChild("div", "class", "infobox-content").addChild("div", NodeL10n.getBase().getString("UserAlertsToadlet.noMessages"));
		}
		contentNode.addChild(alertsNode);

		writeHTMLReply(ctx, 200, "OK", pageNode.generate());
	}

	public void handleMethodPOST(URI uri, HTTPRequest request, ToadletContext ctx) throws ToadletContextClosedException, IOException {

		MultiValueTable<String, String> headers = new MultiValueTable<String, String>();

		if (request.isPartSet("dismiss-user-alert")) {
			int userAlertHashCode = request.getIntPart("disable", -1);
			ctx.getAlertManager().dismissAlert(userAlertHashCode);
		}
		
		
		String redirect;
		try {
			redirect = request.getPartAsStringThrowing("redirectToAfterDisable", 1024);
		} catch (SizeLimitExceededException | NoSuchElementException e) {
			redirect = ".";
		}
<<<<<<< HEAD
=======
		// hard whitelist of allowed origins to avoid https://www.owasp.org/index.php/Unvalidated_Redirects_and_Forwards_Cheat_Sheet
		// TODO: Parse the URL to ensure that it is a valid fproxy URL
		if (!("/alerts/".equals(redirect) ||
		      "/".equals(redirect) ||
		      "/#bookmarks".equals(redirect))) {
		    redirect = ".";
		}
>>>>>>> 544fb701
		headers.put("Location", redirect);
		
		ctx.sendReplyHeaders(302, "Found", headers, null, 0);
	}


	protected String l10n(String name) {
		return NodeL10n.getBase().getString("UserAlertsToadlet."+name);
	}

	@Override
	public String path() {
		return "/alerts/";
	}

}<|MERGE_RESOLUTION|>--- conflicted
+++ resolved
@@ -58,8 +58,6 @@
 		} catch (SizeLimitExceededException | NoSuchElementException e) {
 			redirect = ".";
 		}
-<<<<<<< HEAD
-=======
 		// hard whitelist of allowed origins to avoid https://www.owasp.org/index.php/Unvalidated_Redirects_and_Forwards_Cheat_Sheet
 		// TODO: Parse the URL to ensure that it is a valid fproxy URL
 		if (!("/alerts/".equals(redirect) ||
@@ -67,7 +65,6 @@
 		      "/#bookmarks".equals(redirect))) {
 		    redirect = ".";
 		}
->>>>>>> 544fb701
 		headers.put("Location", redirect);
 		
 		ctx.sendReplyHeaders(302, "Found", headers, null, 0);
