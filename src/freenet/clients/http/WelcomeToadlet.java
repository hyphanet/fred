/* This code is part of Freenet. It is distributed under the GNU General
 * Public License, version 2 (or at your option any later version). See
 * http://www.gnu.org/ for further details of the GPL. */
package freenet.clients.http;

import java.io.File;
import java.io.IOException;
import java.net.URI;
import java.util.HashSet;
import java.util.List;

import org.tanukisoftware.wrapper.WrapperManager;

import freenet.client.ClientMetadata;
import freenet.client.HighLevelSimpleClient;
import freenet.client.InsertBlock;
import freenet.client.InsertException;
import freenet.clients.http.bookmark.BookmarkCategory;
import freenet.clients.http.bookmark.BookmarkItem;
import freenet.clients.http.bookmark.BookmarkManager;
import freenet.clients.http.filter.GenericReadFilterCallback;
import freenet.clients.http.updateableelements.ImageElement;
import freenet.clients.http.updateableelements.ShortAlertElement;
import freenet.keys.FreenetURI;
import freenet.l10n.NodeL10n;
import freenet.node.DarknetPeerNode;
import freenet.node.Node;
import freenet.node.NodeClientCore;
import freenet.node.NodeStarter;
import freenet.node.Version;
import freenet.node.useralerts.UserAlert;
import freenet.support.HTMLNode;
import freenet.support.Logger;
import freenet.support.MultiValueTable;
import freenet.support.api.Bucket;
import freenet.support.api.HTTPRequest;
import freenet.support.io.FileUtil;

public class WelcomeToadlet extends Toadlet {

    private static final int MAX_URL_LENGTH = 1024 * 1024;
    final NodeClientCore core;
    final Node node;
    final BookmarkManager bookmarkManager;
    final FProxyFetchTracker tracker;

    WelcomeToadlet(HighLevelSimpleClient client, NodeClientCore core, Node node, BookmarkManager bookmarks, FProxyFetchTracker fetchTracker) {
        super(client);
        this.node = node;
        this.core = core;
        this.bookmarkManager = bookmarks;
        this.tracker = fetchTracker;
    }

    void redirectToRoot(ToadletContext ctx) throws ToadletContextClosedException, IOException {
        MultiValueTable<String, String> headers = new MultiValueTable<String, String>();
        headers.put("Location", "/");
        ctx.sendReplyHeaders(302, "Found", headers, null, 0);
        return;
    }

    private void addCategoryToList(BookmarkCategory cat, HTMLNode list, boolean noActiveLinks, ToadletContext ctx) {
		if(ctx.getPageMaker().getTheme().forceActivelinks) {
			noActiveLinks = false;
		}

        List<BookmarkItem> items = cat.getItems();
        if (items.size() > 0) {
            // FIXME CSS noborder ...
            HTMLNode table = list.addChild("li").addChild("table", new String[]{"border", "style"}, new String[]{"0", "border: none"});
            for (int i = 0; i < items.size(); i++) {
                BookmarkItem item = items.get(i);
                HTMLNode row = table.addChild("tr");
                HTMLNode cell = row.addChild("td", "style", "border: none");
                if (item.hasAnActivelink() && !noActiveLinks) {
//                    String initialKey = item.getKey();
//                    String key = '/' + initialKey + (initialKey.endsWith("/") ? "" : "/") + "activelink.png";
                    cell.addChild("a", "href", '/' + item.getKey()).addChild(ImageElement.createImageElement(tracker, item.getURI().addMetaStrings(new String[]  { "activelink.png" }), FProxyToadlet.MAX_LENGTH, ctx, 95, 32, item.getDescription()));
//                    cell.addChild("a", "href", '/' + item.getKey()).addChild("img", new String[]{"src", "height", "width", "alt", "title"},
//                            new String[]{ key, "36", "108", "activelink", item.getDescription()});
                } else {
                    cell.addChild("#", " ");
                }
                cell = row.addChild("td", "style", "border: none");
                cell.addChild("a", new String[]{"href", "title", "class"}, new String[]{ '/' + item.getKey(), item.getDescription(), "bookmark-title"}, item.getName());
            }
        }

        List<BookmarkCategory> cats = cat.getSubCategories();
        for (int i = 0; i < cats.size(); i++) {
            list.addChild("li", "class", "cat", cats.get(i).getName());
            addCategoryToList(cats.get(i), list.addChild("li").addChild("ul"), noActiveLinks, ctx);
        }
    }

	public void handleMethodPOST(URI uri, HTTPRequest request, ToadletContext ctx) throws ToadletContextClosedException, IOException {
        if (!ctx.isAllowedFullAccess()) {
            super.sendErrorPage(ctx, 403, "Unauthorized", NodeL10n.getBase().getString("Toadlet.unauthorized"));
            return;
		}

        String passwd = request.getPartAsString("formPassword", 32);
        boolean noPassword = (passwd == null) || !passwd.equals(core.formPassword);
        if (noPassword) {
            if (Logger.shouldLog(Logger.MINOR, this)) {
                Logger.minor(this, "No password (" + passwd + " should be " + core.formPassword + ')');
            }
        }

        if (request.getPartAsString("updateconfirm", 32).length() > 0) {
            if (noPassword) {
                redirectToRoot(ctx);
                return;
            }
            // false for no navigation bars, because that would be very silly
            PageNode page = ctx.getPageMaker().getPageNode(l10n("updatingTitle"), ctx);
            HTMLNode pageNode = page.outer;
            HTMLNode contentNode = page.content;
            HTMLNode content = ctx.getPageMaker().getInfobox("infobox-information", l10n("updatingTitle"), contentNode, null, true);
            content.addChild("p").addChild("#", l10n("updating"));
            content.addChild("p").addChild("#", l10n("thanks"));
            writeHTMLReply(ctx, 200, "OK", pageNode.generate());
            Logger.normal(this, "Node is updating/restarting");
            node.getNodeUpdater().arm();
        } else if (request.getPartAsString(GenericReadFilterCallback.magicHTTPEscapeString, MAX_URL_LENGTH).length() > 0) {
            if (noPassword) {
                redirectToRoot(ctx);
                return;
            }
            MultiValueTable<String, String> headers = new MultiValueTable<String, String>();
            String url = null;
            if ((request.getPartAsString("Go", 32).length() > 0)) {
                url = request.getPartAsString(GenericReadFilterCallback.magicHTTPEscapeString, MAX_URL_LENGTH);
            }
            headers.put("Location", url == null ? "/" : url);
            ctx.sendReplyHeaders(302, "Found", headers, null, 0);
        } else if (request.getPartAsString("update", 32).length() > 0) {
        	PageNode page = ctx.getPageMaker().getPageNode(l10n("nodeUpdateConfirmTitle"), ctx);
            HTMLNode pageNode = page.outer;
            HTMLNode contentNode = page.content;
            HTMLNode content = ctx.getPageMaker().getInfobox("infobox-query", l10n("nodeUpdateConfirmTitle"), contentNode, "update-node-confirm", true);
            content.addChild("p").addChild("#", l10n("nodeUpdateConfirm"));
            HTMLNode updateForm = ctx.addFormChild(content, "/", "updateConfirmForm");
            updateForm.addChild("input", new String[]{"type", "name", "value"}, new String[]{"submit", "cancel", NodeL10n.getBase().getString("Toadlet.cancel")});
            updateForm.addChild("input", new String[]{"type", "name", "value"}, new String[]{"submit", "updateconfirm", l10n("update")});
            writeHTMLReply(ctx, 200, "OK", pageNode.generate());
        } else if (request.isPartSet("getThreadDump")) {
            if (noPassword) {
                redirectToRoot(ctx);
                return;
            }
            PageNode page = ctx.getPageMaker().getPageNode(l10n("threadDumpTitle"), ctx);
            HTMLNode pageNode = page.outer;
            HTMLNode contentNode = page.content;
            if (node.isUsingWrapper()) {
            	ctx.getPageMaker().getInfobox("#", l10n("threadDumpSubTitle"), contentNode, "thread-dump-generation", true).
            		addChild("#", l10n("threadDumpWithFilename", "filename", WrapperManager.getProperties().getProperty("wrapper.logfile")));
                System.out.println("Thread Dump:");
                WrapperManager.requestThreadDump();
            } else {
            	ctx.getPageMaker().getInfobox("infobox-error", l10n("threadDumpSubTitle"), contentNode, "thread-dump-generation", true).
            		addChild("#", l10n("threadDumpNotUsingWrapper"));
            }
            this.writeHTMLReply(ctx, 200, "OK", pageNode.generate());
        } else if (request.isPartSet("disable")) {
            if (noPassword) {
                redirectToRoot(ctx);
                return;
            }
	    int validAlertsRemaining = 0;
            UserAlert[] alerts = core.alerts.getAlerts();
            for (int i = 0; i < alerts.length; i++) {
                if (request.getIntPart("disable", -1) == alerts[i].hashCode()) {
                    UserAlert alert = alerts[i];
                    // Won't be dismissed if it's not allowed anyway
                    if (alert.userCanDismiss() && alert.shouldUnregisterOnDismiss()) {
                        alert.onDismiss();
                        Logger.normal(this, "Unregistering the userAlert " + alert.hashCode());
                        core.alerts.unregister(alert);
                    } else {
                        Logger.normal(this, "Disabling the userAlert " + alert.hashCode());
                        alert.isValid(false);
                    }
                } else if(alerts[i].isValid())
			validAlertsRemaining++;
            }
            writePermanentRedirect(ctx, l10n("disabledAlert"), (validAlertsRemaining > 0 ? "/alerts/" : "/"));
            return;
        } else if (request.isPartSet("key") && request.isPartSet("filename")) {
            if (noPassword) {
                redirectToRoot(ctx);
                return;
            }

            FreenetURI key = new FreenetURI(request.getPartAsString("key", 128));
            String type = request.getPartAsString("content-type", 128);
            if (type == null) {
                type = "text/plain";
            }
            ClientMetadata contentType = new ClientMetadata(type);

            Bucket bucket = request.getPart("filename");

            PageNode page = ctx.getPageMaker().getPageNode(l10n("insertedTitle"), ctx);
            HTMLNode pageNode = page.outer;
            HTMLNode contentNode = page.content;
            HTMLNode content;
            String filenameHint = null;
            if (key.getKeyType().equals("CHK")) {
                String[] metas = key.getAllMetaStrings();
                if ((metas != null) && (metas.length > 1)) {
                    filenameHint = metas[0];
                }
            }
            InsertBlock block = new InsertBlock(bucket, contentType, key);
            try {
                key = this.insert(block, filenameHint, false);
                content = ctx.getPageMaker().getInfobox("infobox-success", l10n("insertSucceededTitle"), contentNode, "successful-insert", false);
                String u = key.toString();
                NodeL10n.getBase().addL10nSubstitution(content, "WelcomeToadlet.keyInsertedSuccessfullyWithKeyAndName",
                        new String[]{"link", "/link", "name"},
                        new String[]{"<a href=\"/" + u + "\">", "</a>", u});
            } catch (InsertException e) {
            	content = ctx.getPageMaker().getInfobox("infobox-error", l10n("insertFailedTitle"), contentNode, "failed-insert", false);
                content.addChild("#", l10n("insertFailedWithMessage", "message", e.getMessage()));
                content.addChild("br");
                if (e.uri != null) {
                    content.addChild("#", l10n("uriWouldHaveBeen", "uri", e.uri.toString()));
                }
                int mode = e.getMode();
                if ((mode == InsertException.FATAL_ERRORS_IN_BLOCKS) || (mode == InsertException.TOO_MANY_RETRIES_IN_BLOCKS)) {
                    content.addChild("br"); /* TODO */
                    content.addChild("#", l10n("splitfileErrorLabel"));
                    content.addChild("pre", e.errorCodes.toVerboseString());
                }
            }

            content.addChild("br");
            addHomepageLink(content);

            writeHTMLReply(ctx, 200, "OK", pageNode.generate());
            request.freeParts();
            bucket.free();
        } else if (request.isPartSet("exit")) {
        	PageNode page = ctx.getPageMaker().getPageNode(l10n("shutdownConfirmTitle"), ctx);
            HTMLNode pageNode = page.outer;
            HTMLNode contentNode = page.content;
            HTMLNode content = ctx.getPageMaker().getInfobox("infobox-query", l10n("shutdownConfirmTitle"), contentNode, "shutdown-confirm", true);
            content.addChild("p").addChild("#", l10n("shutdownConfirm"));
            HTMLNode shutdownForm = ctx.addFormChild(content.addChild("p"), "/", "confirmShutdownForm");
            shutdownForm.addChild("input", new String[]{"type", "name", "value"}, new String[]{"submit", "cancel", NodeL10n.getBase().getString("Toadlet.cancel")});
            shutdownForm.addChild("input", new String[]{"type", "name", "value"}, new String[]{"submit", "shutdownconfirm", l10n("shutdown")});
            writeHTMLReply(ctx, 200, "OK", pageNode.generate());
            return;
        } else if (request.isPartSet("shutdownconfirm")) {
            if (noPassword) {
                redirectToRoot(ctx);
                return;
            }
            MultiValueTable<String, String> headers = new MultiValueTable<String, String>();
            headers.put("Location", "/?terminated&formPassword=" + core.formPassword);
            ctx.sendReplyHeaders(302, "Found", headers, null, 0);
            node.ps.queueTimedJob(new Runnable() {

                        public void run() {
                            node.exit("Shutdown from fproxy");
                        }
                    }, 1);
            return;
        } else if (request.isPartSet("restart")) {
        	PageNode page = ctx.getPageMaker().getPageNode(l10n("restartConfirmTitle"), ctx);
            HTMLNode pageNode = page.outer;
            HTMLNode contentNode = page.content;
            HTMLNode content = ctx.getPageMaker().getInfobox("infobox-query", l10n("restartConfirmTitle"), contentNode, "restart-confirm", true);
            content.addChild("p").addChild("#", l10n("restartConfirm"));
            HTMLNode restartForm = ctx.addFormChild(content.addChild("p"), "/", "confirmRestartForm");
            restartForm.addChild("input", new String[]{"type", "name", "value"}, new String[]{"submit", "cancel", NodeL10n.getBase().getString("Toadlet.cancel")});
            restartForm.addChild("input", new String[]{"type", "name", "value"}, new String[]{"submit", "restartconfirm", l10n("restart")});
            writeHTMLReply(ctx, 200, "OK", pageNode.generate());
            return;
        } else if (request.isPartSet("restartconfirm")) {
            if (noPassword) {
                redirectToRoot(ctx);
                return;
            }

            MultiValueTable<String, String> headers = new MultiValueTable<String, String>();
            headers.put("Location", "/?restarted&formPassword=" + core.formPassword);
            ctx.sendReplyHeaders(302, "Found", headers, null, 0);
            node.ps.queueTimedJob(new Runnable() {

                        public void run() {
                            node.getNodeStarter().restart();
                        }
                    }, 1);
            return;
        } else if(request.isPartSet("dismiss-events")) {
		if(noPassword) {
			redirectToRoot(ctx);
			return;
		}

        	String alertsToDump = request.getPartAsString("events", Integer.MAX_VALUE);
        	String[] alertAnchors = alertsToDump.split(",");
        	HashSet<String> toDump = new HashSet<String>();
        	for(String alertAnchor : alertAnchors) toDump.add(alertAnchor);
        	core.alerts.dumpEvents(toDump);
        	redirectToRoot(ctx);
        } else {
            redirectToRoot(ctx);
        }
    }

	public void handleMethodGET(URI uri, HTTPRequest request, ToadletContext ctx) throws ToadletContextClosedException, IOException {
        boolean advancedModeOutputEnabled = core.getToadletContainer().isAdvancedModeEnabled();

        if (ctx.isAllowedFullAccess()) {

            if (request.isParameterSet("latestlog")) {
                final File logs = new File(node.config.get("logger").getString("dirname") + File.separator + "freenet-latest.log");

                this.writeHTMLReply(ctx, 200, "OK", FileUtil.readUTF(logs));
                return;
            } else if (request.isParameterSet("terminated")) {
                if ((!request.isParameterSet("formPassword")) || !request.getParam("formPassword").equals(core.formPassword)) {
                    redirectToRoot(ctx);
                    return;
                }
                // Tell the user that the node is shutting down
                PageNode page = ctx.getPageMaker().getPageNode("Node Shutdown", false, ctx);
                HTMLNode pageNode = page.outer;
                HTMLNode contentNode = page.content;
                ctx.getPageMaker().getInfobox("infobox-information", l10n("shutdownDone"), contentNode, "shutdown-progressing", true).
                	addChild("#", l10n("thanks"));

                WelcomeToadlet.maybeDisplayWrapperLogfile(ctx, contentNode);

                this.writeHTMLReply(ctx, 200, "OK", pageNode.generate());
                return;
            } else if (request.isParameterSet("restarted")) {
                if ((!request.isParameterSet("formPassword")) || !request.getParam("formPassword").equals(core.formPassword)) {
                    redirectToRoot(ctx);
                    return;
                }
                sendRestartingPage(ctx);
                return;
            } else if (request.getParam("newbookmark").length() > 0) {
            	PageNode page = ctx.getPageMaker().getPageNode(l10n("confirmAddBookmarkTitle"), ctx);
                HTMLNode pageNode = page.outer;
                HTMLNode contentNode = page.content;
                HTMLNode infoboxContent = ctx.getPageMaker().getInfobox("#", l10n("confirmAddBookmarkSubTitle"), contentNode, "add-bookmark-confirm", true);
                HTMLNode addForm = ctx.addFormChild(infoboxContent, "/bookmarkEditor/", "editBookmarkForm");
                addForm.addChild("#", l10n("confirmAddBookmarkWithKey", "key", request.getParam("newbookmark")));
                addForm.addChild("br");
                String key = request.getParam("newbookmark");
                if (key.startsWith("freenet:")) {
                    key = key.substring(8);
                }
                addForm.addChild("input", new String[]{"type", "name", "value"}, new String[]{"hidden", "key", key});
                if(request.isParameterSet("hasAnActivelink")) {
                	addForm.addChild("input", new String[]{"type", "name", "value"}, new String[]{"hidden","hasAnActivelink",request.getParam("hasAnActivelink")});
                }
				addForm.addChild("label", "for", "name", NodeL10n.getBase().getString("BookmarkEditorToadlet.nameLabel") + ' ');
                addForm.addChild("input", new String[]{"type", "name", "value"}, new String[]{"text", "name", request.getParam("desc")});
                addForm.addChild("br");
                addForm.addChild("input", new String[]{"type", "name", "value"}, new String[]{"hidden", "bookmark", "/"});
                addForm.addChild("input", new String[]{"type", "name", "value"}, new String[]{"hidden", "action", "addItem"});
                addForm.addChild("label", "for", "descB", NodeL10n.getBase().getString("BookmarkEditorToadlet.descLabel") + ' ');
                addForm.addChild("br");
                addForm.addChild("textarea", new String[]{"id", "name", "row", "cols"}, new String[]{"descB", "descB", "3", "70"});
                if(node.getDarknetConnections().length > 0) {
                	addForm.addChild("br");
                	addForm.addChild("br");

                	HTMLNode peerTable = addForm.addChild("table", "class", "darknet_connections");
                	peerTable.addChild("th", "colspan", "2", NodeL10n.getBase().getString("BookmarkEditorToadlet.recommendToFriends"));
                	for(DarknetPeerNode peer : node.getDarknetConnections()) {
                		HTMLNode peerRow = peerTable.addChild("tr", "class", "darknet_connections_normal");
                		peerRow.addChild("td", "class", "peer-marker").addChild("input", new String[] { "type", "name" }, new String[] { "checkbox", "node_" + peer.hashCode() });
                		peerRow.addChild("td", "class", "peer-name").addChild("#", peer.getName());
                	}

                	addForm.addChild("label", "for", "descB", (NodeL10n.getBase().getString("BookmarkEditorToadlet.publicDescLabel") + ' '));
                	addForm.addChild("br");
                	addForm.addChild("textarea", new String[]{"id", "name", "row", "cols"}, new String[]{"descB", "publicDescB", "3", "70"}, "");
                }
                addForm.addChild("br");

                addForm.addChild("input", new String[]{"type", "name", "value"}, new String[]{"submit", "addbookmark", NodeL10n.getBase().getString("BookmarkEditorToadlet.addBookmark")});

                this.writeHTMLReply(ctx, 200, "OK", pageNode.generate());
                return;
            } else if (request.getParam(GenericReadFilterCallback.magicHTTPEscapeString).length() > 0) {
            	PageNode page = ctx.getPageMaker().getPageNode(l10n("confirmExternalLinkTitle"), ctx);
                HTMLNode pageNode = page.outer;
                HTMLNode contentNode = page.content;
                HTMLNode warnboxContent = ctx.getPageMaker().getInfobox("infobox-warning", l10n("confirmExternalLinkSubTitle"), contentNode, "confirm-external-link", true);
                HTMLNode externalLinkForm = ctx.addFormChild(warnboxContent, "/", "confirmExternalLinkForm");

                final String target = request.getParam(GenericReadFilterCallback.magicHTTPEscapeString);
                externalLinkForm.addChild("#", l10n("confirmExternalLinkWithURL", "url", target));
                externalLinkForm.addChild("br");
                externalLinkForm.addChild("input", new String[]{"type", "name", "value"}, new String[]{"hidden", GenericReadFilterCallback.magicHTTPEscapeString, target});
                externalLinkForm.addChild("input", new String[]{"type", "name", "value"}, new String[]{"submit", "cancel", NodeL10n.getBase().getString("Toadlet.cancel")});
                externalLinkForm.addChild("input", new String[]{"type", "name", "value"}, new String[]{"submit", "Go", l10n("goToExternalLink")});
                this.writeHTMLReply(ctx, 200, "OK", pageNode.generate());
                return;
            }
        }

        PageNode page = ctx.getPageMaker().getPageNode(l10n("homepageFullTitleWithName", "name", node.getMyName()), ctx);
        HTMLNode pageNode = page.outer;
        HTMLNode contentNode = page.content;

        if (node.isTestnetEnabled()) {
        	ctx.getPageMaker().getInfobox("infobox-alert", l10n("testnetWarningTitle"), contentNode, "testnet-enabled", true).
        		addChild("#", l10n("testnetWarning"));
        }

        String useragent = ctx.getHeaders().get("user-agent");

        if (useragent != null) {
            useragent = useragent.toLowerCase();
            if ((useragent.indexOf("msie") > -1) && (useragent.indexOf("opera") == -1)) {
            	ctx.getPageMaker().getInfobox("infobox-alert", l10n("ieWarningTitle"), contentNode, "internet-explorer-used", true).
                	addChild("#", l10n("ieWarning"));
            }
        }

        // Alerts
        if (ctx.isAllowedFullAccess()) {
<<<<<<< HEAD
            contentNode.addChild(new ShortAlertElement(ctx, true, advancedModeOutputEnabled, l10n("alertsSummary")));
=======
			contentNode.addChild(core.alerts.createSummary());
>>>>>>> 9869435e
        }
		
		// Search Box
		HTMLNode searchBox = contentNode.addChild("div", "class", "infobox infobox-normal");
		searchBox.addAttribute("id", "search-freenet");
        searchBox.addChild("div", "class", "infobox-header").addChild("span", "class", "search-title-label", NodeL10n.getBase().getString("WelcomeToadlet.searchBoxLabel"));
		HTMLNode searchBoxContent = searchBox.addChild("div", "class", "infobox-content");
		// Search form
        if(core.node.pluginManager != null && 
        		core.node.pluginManager.isPluginLoaded("plugins.XMLLibrarian.XMLLibrarian")) {
        	// FIXME: Remove this once we have a non-broken index.
        	searchBoxContent.addChild("span", "class", "search-warning-text", l10n("searchBoxWarningSlow"));
        	HTMLNode form = searchBoxContent.addChild("form", new String[] { "method", "action" }, new String[] { "GET", "/plugins/plugins.XMLLibrarian.XMLLibrarian" });
        	// Search must be in a new window so that the user is able to browse the bookmarks.
        	form.addAttribute("target", "_blank");
        	form.addChild("input", new String[] { "type", "name", "value" }, new String[] { "hidden", "choice", "index" });
        	form.addChild("input", new String[] { "type", "size", "name" }, new String[] { "text", "80", "search" });
        	form.addChild("input", new String[] { "type", "name", "value" }, new String[] { "submit", "find", l10n("searchFreenet") });
        } else {
			// Warn that search plugin is not loaded.
			HTMLNode textSpan = searchBoxContent.addChild("span", "class", "search-not-availible-warning");
			NodeL10n.getBase().addL10nSubstitution(textSpan, "WelcomeToadlet.searchPluginNotLoaded", new String[] { "link", "/link" }, new String[] { "<a href=\"/plugins/\">", "</a>" });
		}

        if (ctx.getPageMaker().getTheme().fetchKeyBoxAboveBookmarks) {
            this.putFetchKeyBox(ctx, contentNode);
        }
        
        // Bookmarks
        HTMLNode bookmarkBox = contentNode.addChild("div", "class", "infobox infobox-normal bookmarks-box");
        HTMLNode bookmarkBoxHeader = bookmarkBox.addChild("div", "class", "infobox-header");
        bookmarkBoxHeader.addChild("a", new String[]{"class", "title"}, new String[]{"bookmarks-header-text", NodeL10n.getBase().getString("BookmarkEditorToadlet.myBookmarksExplanation")}, NodeL10n.getBase().getString("BookmarkEditorToadlet.myBookmarksTitle"));
        if (ctx.isAllowedFullAccess()) {
            bookmarkBoxHeader.addChild("span", "class", "edit-bracket", "[");
            bookmarkBoxHeader.addChild("span", "id", "bookmarkedit").addChild("a", new String[]{"href", "class"}, new String[]{"/bookmarkEditor/", "interfacelink"}, NodeL10n.getBase().getString("BookmarkEditorToadlet.edit"));
            bookmarkBoxHeader.addChild("span", "class", "edit-bracket", "]");
        }

        HTMLNode bookmarkBoxContent = bookmarkBox.addChild("div", "class", "infobox-content");
        
                
        HTMLNode bookmarksList = bookmarkBoxContent.addChild("ul", "id", "bookmarks");
        addCategoryToList(BookmarkManager.MAIN_CATEGORY, bookmarksList, (!container.enableActivelinks()) || (useragent != null && useragent.contains("khtml") && !useragent.contains("chrome")), ctx);

        if (!ctx.getPageMaker().getTheme().fetchKeyBoxAboveBookmarks) {
            this.putFetchKeyBox(ctx, contentNode);
        }

        // Version info and Quit Form
        HTMLNode versionContent = ctx.getPageMaker().getInfobox("infobox-information", l10n("versionHeader"), contentNode, "freenet-version", true);
        versionContent.addChild("span", "class", "freenet-full-version",
                NodeL10n.getBase().getString("WelcomeToadlet.version", new String[]{"fullVersion", "build", "rev"},
                new String[]{Version.publicVersion(), Integer.toString(Version.buildNumber()), Version.cvsRevision()}));
        versionContent.addChild("br");
        if (NodeStarter.extBuildNumber < NodeStarter.RECOMMENDED_EXT_BUILD_NUMBER) {
            versionContent.addChild("span", "class", "freenet-ext-version",
                    NodeL10n.getBase().getString("WelcomeToadlet.extVersionWithRecommended", new String[]{"build", "recbuild", "rev"},
                    new String[]{Integer.toString(NodeStarter.extBuildNumber), Integer.toString(NodeStarter.RECOMMENDED_EXT_BUILD_NUMBER), NodeStarter.extRevisionNumber}));
        } else {
            versionContent.addChild("span", "class", "freenet-ext-version",
                    NodeL10n.getBase().getString("WelcomeToadlet.extVersion", new String[]{"build", "rev"},
                    new String[]{Integer.toString(NodeStarter.extBuildNumber), NodeStarter.extRevisionNumber}));
        }
        versionContent.addChild("br");
        if (ctx.isAllowedFullAccess()) {
        	HTMLNode shutdownForm = ctx.addFormChild(versionContent, ".", "shutdownForm");
            shutdownForm.addChild("input", new String[]{"type", "name"}, new String[]{"hidden", "exit"});
            
            shutdownForm.addChild("input", new String[]{"type", "value"}, new String[]{"submit", l10n("shutdownNode")});
            if (node.isUsingWrapper()) {
                HTMLNode restartForm = ctx.addFormChild(versionContent, ".", "restartForm");
                restartForm.addChild("input", new String[]{"type", "name"}, new String[]{"hidden", "restart"});
                restartForm.addChild("input", new String[]{"type", "name", "value"}, new String[]{"submit", "restart2", l10n("restartNode")});
            }
        }

        this.writeHTMLReply(ctx, 200, "OK", pageNode.generate());
    }

	private void putFetchKeyBox(ToadletContext ctx, HTMLNode contentNode) {
		// Fetch-a-key box
		HTMLNode fetchKeyContent = ctx.getPageMaker().getInfobox("infobox-normal", l10n("fetchKeyLabel"), contentNode, "fetch-key", true);
		fetchKeyContent.addAttribute("id", "keyfetchbox");
		HTMLNode fetchKeyForm = fetchKeyContent.addChild("form", new String[]{"action", "method"}, new String[]{"/", "get"}).addChild("div");
		fetchKeyForm.addChild("span", "class", "fetch-key-label", l10n("keyRequestLabel") + ' ');
		fetchKeyForm.addChild("input", new String[]{"type", "size", "name"}, new String[]{"text", "80", "key"});
		fetchKeyForm.addChild("input", new String[]{"type", "value"}, new String[]{"submit", l10n("fetch")});
	}

    private void sendRestartingPage(ToadletContext ctx) throws ToadletContextClosedException, IOException {
        writeHTMLReply(ctx, 200, "OK", sendRestartingPageInner(ctx).generate());
	}
    
    static HTMLNode sendRestartingPageInner(ToadletContext ctx) {
        // Tell the user that the node is restarting
        PageNode page = ctx.getPageMaker().getPageNode("Node Restart", false, ctx);
        HTMLNode pageNode = page.outer;
        HTMLNode headNode = page.headNode;
        headNode.addChild("meta", new String[]{"http-equiv", "content"}, new String[]{"refresh", "20; url="});
        HTMLNode contentNode = page.content;
        ctx.getPageMaker().getInfobox("infobox-information", l10n("restartingTitle"), contentNode, "shutdown-progressing", true).
        	addChild("#", l10n("restarting"));
        Logger.normal(WelcomeToadlet.class, "Node is restarting");
        return pageNode;
    }

    private static String l10n(String key) {
        return NodeL10n.getBase().getString("WelcomeToadlet." + key);
    }

    private static String l10n(String key, String pattern, String value) {
        return NodeL10n.getBase().getString("WelcomeToadlet." + key, new String[]{pattern}, new String[]{value});
    }

    public static void maybeDisplayWrapperLogfile(ToadletContext ctx, HTMLNode contentNode) {
        final File logs = new File("wrapper.log");
        long logSize = logs.length();
        if(logs.exists() && logs.isFile() && logs.canRead() && (logSize > 0)) {
            try {
            	HTMLNode logInfoboxContent = ctx.getPageMaker().getInfobox("infobox-info", "Current status", contentNode, "start-progress", true);
                boolean isShortFile = logSize < 2000;
                String content = FileUtil.readUTF(logs, (isShortFile ? 0 : logSize - 2000));
                int eol = content.indexOf('\n');
                boolean shallStripFirstLine = (!isShortFile) && (eol > 0);
                logInfoboxContent.addChild("%", content.substring((shallStripFirstLine ? eol + 1 : 0)).replaceAll("\n", "<br>\n"));
            } catch(IOException e) {}
        }
    }

	@Override
	public String path() {
		// So it matches "Browse Freenet" on the menu
		return "/";
	}
}<|MERGE_RESOLUTION|>--- conflicted
+++ resolved
@@ -429,11 +429,7 @@
 
         // Alerts
         if (ctx.isAllowedFullAccess()) {
-<<<<<<< HEAD
             contentNode.addChild(new ShortAlertElement(ctx, true, advancedModeOutputEnabled, l10n("alertsSummary")));
-=======
-			contentNode.addChild(core.alerts.createSummary());
->>>>>>> 9869435e
         }
 		
 		// Search Box
