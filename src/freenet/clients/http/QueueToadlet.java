--- conflicted
+++ resolved
@@ -53,6 +53,7 @@
 import freenet.node.fcp.MessageInvalidException;
 import freenet.node.fcp.NotAllowedException;
 import freenet.node.fcp.RequestCompletionCallback;
+import freenet.node.fcp.ClientPut.COMPRESS_STATE;
 import freenet.node.useralerts.StoringUserEvent;
 import freenet.node.useralerts.UserAlert;
 import freenet.support.HTMLNode;
@@ -913,15 +914,9 @@
 			HTMLNode contentNode = page.content;
 			/* add alert summary box */
 			if(ctx.isAllowedFullAccess())
-<<<<<<< HEAD
 				contentNode.addChild(new AlertElement(ctx));
-			HTMLNode infoboxContent = pageMaker.getInfobox("infobox-information", L10n.getString("QueueToadlet.globalQueueIsEmpty"), contentNode, "queue-empty", true);
-			infoboxContent.addChild("#", L10n.getString("QueueToadlet.noTaskOnGlobalQueue"));
-=======
-				contentNode.addChild(core.alerts.createSummary());
 			HTMLNode infoboxContent = pageMaker.getInfobox("infobox-information", NodeL10n.getBase().getString("QueueToadlet.globalQueueIsEmpty"), contentNode, "queue-empty", true);
 			infoboxContent.addChild("#", NodeL10n.getBase().getString("QueueToadlet.noTaskOnGlobalQueue"));
->>>>>>> 9869435e
 			if(uploads)
 				contentNode.addChild(createInsertBox(pageMaker, ctx, core.isAdvancedModeEnabled()));
 			if(!uploads)
@@ -1064,12 +1059,7 @@
 
 		/* add alert summary box */
 		if(ctx.isAllowedFullAccess())
-<<<<<<< HEAD
 			contentNode.addChild(new AlertElement(ctx));
-		pageMaker.drawModeSelectionArray(core, this.container, contentNode, mode);
-=======
-			contentNode.addChild(core.alerts.createSummary());
->>>>>>> 9869435e
 		/* add file insert box */
 		if(uploads)
 		contentNode.addChild(createInsertBox(pageMaker, ctx, mode >= PageMaker.MODE_ADVANCED));
@@ -1261,8 +1251,6 @@
 		
 		return pageNode;
 	}
-<<<<<<< HEAD
-=======
 
 	
 	private HTMLNode createReasonCell(String failureReason) {
@@ -1274,130 +1262,6 @@
 		}
 		return reasonCell;
 	}
-
-	private HTMLNode createProgressCell(boolean started, COMPRESS_STATE compressing, int fetched, int failed, int fatallyFailed, int min, int total, boolean finalized, boolean upload) {
-		HTMLNode progressCell = new HTMLNode("td", "class", "request-progress");
-		if (!started) {
-			progressCell.addChild("#", NodeL10n.getBase().getString("QueueToadlet.starting"));
-			return progressCell;
-		}
-		boolean advancedMode = core.isAdvancedModeEnabled();
-		if(compressing == COMPRESS_STATE.WAITING && advancedMode) {
-			progressCell.addChild("#", NodeL10n.getBase().getString("QueueToadlet.awaitingCompression"));
-			return progressCell;
-		}
-		if(compressing != COMPRESS_STATE.WORKING) {
-			progressCell.addChild("#", NodeL10n.getBase().getString("QueueToadlet.compressing"));
-			return progressCell;
-		}
-		
-		//double frac = p.getSuccessFraction();
-		if (!advancedMode || total < min /* FIXME why? */) {
-			total = min;
-		}
-		
-		if ((fetched < 0) || (total <= 0)) {
-			progressCell.addChild("span", "class", "progress_fraction_unknown", NodeL10n.getBase().getString("QueueToadlet.unknown"));
-		} else {
-			int fetchedPercent = (int) (fetched / (double) total * 100);
-			int failedPercent = (int) (failed / (double) total * 100);
-			int fatallyFailedPercent = (int) (fatallyFailed / (double) total * 100);
-			int minPercent = (int) (min / (double) total * 100);
-			HTMLNode progressBar = progressCell.addChild("div", "class", "progressbar");
-			progressBar.addChild("div", new String[] { "class", "style" }, new String[] { "progressbar-done", "width: " + fetchedPercent + "%;" });
-
-			if (failed > 0)
-				progressBar.addChild("div", new String[] { "class", "style" }, new String[] { "progressbar-failed", "width: " + failedPercent + "%;" });
-			if (fatallyFailed > 0)
-				progressBar.addChild("div", new String[] { "class", "style" }, new String[] { "progressbar-failed2", "width: " + fatallyFailedPercent + "%;" });
-			if ((fetched + failed + fatallyFailed) < min)
-				progressBar.addChild("div", new String[] { "class", "style" }, new String[] { "progressbar-min", "width: " + (minPercent - fetchedPercent) + "%;" });
-			
-			NumberFormat nf = NumberFormat.getInstance();
-			nf.setMaximumFractionDigits(1);
-			String prefix = '('+Integer.toString(fetched) + "/ " + Integer.toString(min)+"): ";
-			if (finalized) {
-				progressBar.addChild("div", new String[] { "class", "title" }, new String[] { "progress_fraction_finalized", prefix + NodeL10n.getBase().getString("QueueToadlet.progressbarAccurate") }, nf.format((int) ((fetched / (double) min) * 1000) / 10.0) + '%');
-			} else {
-				String text = nf.format((int) ((fetched / (double) min) * 1000) / 10.0)+ '%';
-				if(!finalized)
-					text = "" + fetched + " ("+text+"??)";
-				progressBar.addChild("div", new String[] { "class", "title" }, new String[] { "progress_fraction_not_finalized", prefix + NodeL10n.getBase().getString(upload ? "QueueToadlet.uploadProgressbarNotAccurate" : "QueueToadlet.progressbarNotAccurate") }, text);
-			}
-		}
-		return progressCell;
-	}
-
-	private HTMLNode createNumberCell(int numberOfFiles) {
-		HTMLNode numberCell = new HTMLNode("td", "class", "request-files");
-		numberCell.addChild("span", "class", "number_of_files", String.valueOf(numberOfFiles));
-		return numberCell;
-	}
-
-	private HTMLNode createFilenameCell(File filename) {
-		HTMLNode filenameCell = new HTMLNode("td", "class", "request-filename");
-		if (filename != null) {
-			filenameCell.addChild("span", "class", "filename_is", filename.toString());
-		} else {
-			filenameCell.addChild("span", "class", "filename_none", NodeL10n.getBase().getString("QueueToadlet.none"));
-		}
-		return filenameCell;
-	}
-
-	private HTMLNode createPriorityCell(PageMaker pageMaker, String identifier, short priorityClass, ToadletContext ctx, String[] priorityClasses, boolean advancedModeEnabled) {
-		
-		HTMLNode priorityCell = new HTMLNode("td", "class", "request-priority nowrap");
-		HTMLNode priorityForm = ctx.addFormChild(priorityCell, path(), "queueChangePriorityCell-" + identifier.hashCode());
-		priorityForm.addChild("input", new String[] { "type", "name", "value" }, new String[] { "hidden", "identifier", identifier });
-		HTMLNode prioritySelect = priorityForm.addChild("select", "name", "priority");
-		for (int p = 0; p < RequestStarter.NUMBER_OF_PRIORITY_CLASSES; p++) {
-			if(p <= RequestStarter.INTERACTIVE_PRIORITY_CLASS && !advancedModeEnabled) continue;
-			if (p == priorityClass) {
-				prioritySelect.addChild("option", new String[] { "value", "selected" }, new String[] { String.valueOf(p), "selected" }, priorityClasses[p]);
-			} else {
-				prioritySelect.addChild("option", "value", String.valueOf(p), priorityClasses[p]);
-			}
-		}
-		priorityForm.addChild("input", new String[] { "type", "name", "value" }, new String[] { "submit", "change_priority", NodeL10n.getBase().getString("QueueToadlet.change") });
-		return priorityCell;
-	}
-
-	private HTMLNode createRecommendCell(PageMaker pageMaker, FreenetURI URI, ToadletContext ctx) {
-		HTMLNode recommendNode = new HTMLNode("td", "class", "request-delete");
-		HTMLNode shareForm = ctx.addFormChild(recommendNode, path(), "recommendForm");
-		shareForm.addChild("input", new String[] {"type", "name", "value"}, new String[] {"hidden", "URI", URI.toString() });
-		shareForm.addChild("input", new String[] { "type", "name", "value" }, new String[] { "submit", "recommend_request", NodeL10n.getBase().getString("QueueToadlet.recommendToFriends") });
-
-		return recommendNode;
-	}
-
-	private HTMLNode createDeleteCell(PageMaker pageMaker, String identifier, ClientRequest clientRequest, ToadletContext ctx, ObjectContainer container) {
-		HTMLNode deleteNode = new HTMLNode("td", "class", "request-delete");
-		HTMLNode deleteForm = ctx.addFormChild(deleteNode, path(), "queueDeleteForm-" + identifier.hashCode());
-		deleteForm.addChild("input", new String[] { "type", "name", "value" }, new String[] { "hidden", "identifier", identifier });
-		if((clientRequest instanceof ClientGet) && !((ClientGet)clientRequest).isToDisk()) {
-			deleteForm.addChild("input", new String[] { "type", "name", "value" }, new String[] { "submit", "delete_request", NodeL10n.getBase().getString("QueueToadlet.deleteFileFromTemp") });
-			FreenetURI uri = ((ClientGet)clientRequest).getURI(container);
-			deleteForm.addChild("input", new String[] { "type", "name", "value" }, new String[] { "hidden", "key", uri.toString(false, false) });
-			deleteForm.addChild("input", new String[] { "type", "name", "value" }, new String[] { "hidden", "size", SizeUtil.formatSize(((ClientGet)clientRequest).getDataSize(container)) });
-			deleteForm.addChild("input", new String[] { "type", "name", "value" }, new String[] { "hidden", "filename", uri.getPreferredFilename() });
-			if(((ClientGet)clientRequest).isTotalFinalized(container))
-				deleteForm.addChild("input", new String[] { "type", "name", "value" }, new String[] { "hidden", "finalized", "true" });
-		} else
-			deleteForm.addChild("input", new String[] { "type", "name", "value" }, new String[] { "submit", "remove_request", NodeL10n.getBase().getString("QueueToadlet.remove") });
-		
-		// If it's failed, offer to restart it
-		
-		if(clientRequest.hasFinished() && !clientRequest.hasSucceeded() && clientRequest.canRestart()) {
-			HTMLNode retryForm = ctx.addFormChild(deleteNode, path(), "queueRestartForm-" + identifier.hashCode());
-			String restartName = NodeL10n.getBase().getString(clientRequest instanceof ClientGet && ((ClientGet)clientRequest).hasPermRedirect() ? "QueueToadlet.follow" : "QueueToadlet.restart");
-			retryForm.addChild("input", new String[] { "type", "name", "value" }, new String[] { "hidden", "identifier", identifier });
-			retryForm.addChild("input", new String[] { "type", "name", "value" }, new String[] { "submit", "restart_request", restartName });
-		}
-		
-		return deleteNode;
-	}
->>>>>>> 9869435e
 	
 	private HTMLNode createPanicBox(PageMaker pageMaker, ToadletContext ctx) {
 		InfoboxNode infobox = pageMaker.getInfobox("infobox-alert", NodeL10n.getBase().getString("QueueToadlet.panicButtonTitle"), "panic-button", true);
@@ -1407,75 +1271,7 @@
 		panicForm.addChild("input", new String[] { "type", "name", "value" }, new String[] { "submit", "panic", NodeL10n.getBase().getString("QueueToadlet.panicButton") });
 		return panicBox;
 	}
-	
-<<<<<<< HEAD
-
-
-
-=======
-	private HTMLNode createIdentifierCell(FreenetURI uri, String identifier, boolean directory) {
-		HTMLNode identifierCell = new HTMLNode("td", "class", "request-identifier");
-		if (uri != null) {
-			identifierCell.addChild("span", "class", "identifier_with_uri").addChild("a", "href", "/" + uri + (directory ? "/" : ""), identifier);
-		} else {
-			identifierCell.addChild("span", "class", "identifier_without_uri", identifier);
-		}
-		return identifierCell;
-	}
-
-	private HTMLNode createPersistenceCell(boolean persistent, boolean persistentForever) {
-		HTMLNode persistenceCell = new HTMLNode("td", "class", "request-persistence");
-		if (persistentForever) {
-			persistenceCell.addChild("span", "class", "persistence_forever", NodeL10n.getBase().getString("QueueToadlet.persistenceForever"));
-		} else if (persistent) {
-			persistenceCell.addChild("span", "class", "persistence_reboot", NodeL10n.getBase().getString("QueueToadlet.persistenceReboot"));
-		} else {
-			persistenceCell.addChild("span", "class", "persistence_none", NodeL10n.getBase().getString("QueueToadlet.persistenceNone"));
-		}
-		return persistenceCell;
-	}
-
-	private HTMLNode createDownloadCell(PageMaker pageMaker, ClientGet p, ObjectContainer container) {
-		HTMLNode downloadCell = new HTMLNode("td", "class", "request-download");
-		FreenetURI uri = p.getURI(container);
-		if(uri == null)
-			Logger.error(this, "NO URI FOR "+p, new Exception("error"));
-		else
-			downloadCell.addChild("a", "href", uri.toString(), NodeL10n.getBase().getString("QueueToadlet.download"));
-		return downloadCell;
-	}
-
-	private HTMLNode createTypeCell(String type) {
-		HTMLNode typeCell = new HTMLNode("td", "class", "request-type");
-		if (type != null) {
-			typeCell.addChild("span", "class", "mimetype_is", type);
-		} else {
-			typeCell.addChild("span", "class", "mimetype_unknown", NodeL10n.getBase().getString("QueueToadlet.unknown"));
-		}
-		return typeCell;
-	}
-
-	private HTMLNode createSizeCell(long dataSize, boolean confirmed, boolean advancedModeEnabled) {
-		HTMLNode sizeCell = new HTMLNode("td", "class", "request-size");
-		if (dataSize > 0 && (confirmed || advancedModeEnabled)) {
-			sizeCell.addChild("span", "class", "filesize_is", (confirmed ? "" : ">= ") + SizeUtil.formatSize(dataSize) + (confirmed ? "" : " ??"));
-		} else {
-			sizeCell.addChild("span", "class", "filesize_unknown", NodeL10n.getBase().getString("QueueToadlet.unknown"));
-		}
-		return sizeCell;
-	}
-
-	private HTMLNode createKeyCell(FreenetURI uri, boolean addSlash) {
-		HTMLNode keyCell = new HTMLNode("td", "class", "request-key");
-		if (uri != null) {
-			keyCell.addChild("span", "class", "key_is").addChild("a", "href", '/' + uri.toString() + (addSlash ? "/" : ""), uri.toShortString() + (addSlash ? "/" : ""));
-		} else {
-			keyCell.addChild("span", "class", "key_unknown", NodeL10n.getBase().getString("QueueToadlet.unknown"));
-		}
-		return keyCell;
-	}
-	
->>>>>>> 9869435e
+
 	private HTMLNode createInsertBox(PageMaker pageMaker, ToadletContext ctx, boolean isAdvancedModeEnabled) {
 		/* the insert file box */
 		InfoboxNode infobox = pageMaker.getInfobox(NodeL10n.getBase().getString("QueueToadlet.insertFile"), "insert-queue", true);
