package freenet.clients.http;

import java.io.IOException;
import java.net.URI;
import java.text.DecimalFormat;
import java.text.DecimalFormatSymbols;
import java.text.NumberFormat;
import java.util.Arrays;
import java.util.Comparator;
import java.util.LinkedHashMap;
import java.util.Locale;
import java.util.Map;
import java.util.Random;

import freenet.client.HighLevelSimpleClient;
import freenet.clients.http.updateableelements.AlertElement;
import freenet.clients.http.updateableelements.BaseUpdateableElement;
import freenet.clients.http.updateableelements.UpdaterConstants;
import freenet.config.SubConfig;
import freenet.l10n.L10n;
import freenet.node.Location;
import freenet.node.Node;
import freenet.node.NodeClientCore;
import freenet.node.NodeStarter;
import freenet.node.NodeStats;
import freenet.node.OpennetManager;
import freenet.node.PeerManager;
import freenet.node.PeerNodeStatus;
import freenet.node.RequestStarterGroup;
import freenet.node.Version;
import freenet.support.HTMLNode;
import freenet.support.SizeUtil;
import freenet.support.TimeUtil;
import freenet.support.api.HTTPRequest;

public class StatisticsToadlet extends Toadlet {

	static final NumberFormat thousendPoint = NumberFormat.getInstance();
	
	private static class STMessageCount {
		public String messageName;
		public int messageCount;

		STMessageCount( String messageName, int messageCount ) {
			this.messageName = messageName;
			this.messageCount = messageCount;
		}
	}

	private final Node node;
	private final NodeClientCore core;
	private final NodeStats stats;
	private final PeerManager peers;
	private final DecimalFormat fix1p1 = new DecimalFormat("0.0");
	private final DecimalFormat fix1p2 = new DecimalFormat("0.00");
	private final DecimalFormat fix1p4 = new DecimalFormat("0.0000");
	private final DecimalFormat fix1p6sci = new DecimalFormat("0.######E0");
	private final DecimalFormat fix3p1pct = new DecimalFormat("##0.0%");
	private final DecimalFormat fix3p1US = new DecimalFormat("##0.0", new DecimalFormatSymbols(Locale.US));
	private final DecimalFormat fix3pctUS = new DecimalFormat("##0%", new DecimalFormatSymbols(Locale.US));
	private final DecimalFormat fix6p6 = new DecimalFormat("#####0.0#####");

	protected StatisticsToadlet(Node n, NodeClientCore core, HighLevelSimpleClient client) {
		super(client);
		this.node = n;
		this.core = core;
		stats = node.nodeStats;
		peers = node.peers;
	}

	/**
	 * Counts the peers in <code>peerNodes</code> that have the specified
	 * status.
	 * @param peerNodeStatuses The peer nodes' statuses
	 * @param status The status to count
	 * @return The number of peers that have the specified status.
	 */
	private static int getPeerStatusCount(PeerNodeStatus[] peerNodeStatuses, int status) {
		int count = 0;
		for (int peerIndex = 0, peerCount = peerNodeStatuses.length; peerIndex < peerCount; peerIndex++) {
			if(!peerNodeStatuses[peerIndex].recordStatus())
				continue;
			if (peerNodeStatuses[peerIndex].getStatusValue() == status) {
				count++;
			}
		}
		return count;
	}
	
	private static int getCountSeedServers(PeerNodeStatus[] peerNodeStatuses) {
		int count = 0;
		for(int peerIndex = 0; peerIndex < peerNodeStatuses.length; peerIndex++) {
			if(peerNodeStatuses[peerIndex].isSeedServer()) count++;
		}
		return count;
	}

	private static int getCountSeedClients(PeerNodeStatus[] peerNodeStatuses) {
		int count = 0;
		for(int peerIndex = 0; peerIndex < peerNodeStatuses.length; peerIndex++) {
			if(peerNodeStatuses[peerIndex].isSeedClient()) count++;
		}
		return count;
	}
<<<<<<< HEAD
	
	private static PeerNodeStatus[] getPeerNodeStatuses(PeerManager peers){
=======

	public void handleMethodGET(URI uri, HTTPRequest request, ToadletContext ctx) throws ToadletContextClosedException, IOException, RedirectException {

		if(!ctx.isAllowedFullAccess()) {
			super.sendErrorPage(ctx, 403, L10n.getString("Toadlet.unauthorizedTitle"), L10n.getString("Toadlet.unauthorized"));
			return;
		}
		final SubConfig nodeConfig = node.config.get("node");

		node.clientCore.bandwidthStatsPutter.updateData();

>>>>>>> 43731e89
		/* gather connection statistics */
		PeerNodeStatus[] peerNodeStatuses = peers.getPeerNodeStatuses(true);
		Arrays.sort(peerNodeStatuses, new Comparator<PeerNodeStatus>() {
			public int compare(PeerNodeStatus firstNode, PeerNodeStatus secondNode) {
				int statusDifference = firstNode.getStatusValue() - secondNode.getStatusValue();
				if (statusDifference != 0) {
					return statusDifference;
				}
				return 0;
			}
		});
		return peerNodeStatuses;
	}

	@Override
	public void handleGet(URI uri, HTTPRequest request, ToadletContext ctx) throws ToadletContextClosedException, IOException, RedirectException {

		if(!ctx.isAllowedFullAccess()) {
			super.sendErrorPage(ctx, 403, L10n.getString("Toadlet.unauthorizedTitle"), L10n.getString("Toadlet.unauthorized"));
			return;
		}
		final SubConfig nodeConfig = node.config.get("node");

		PeerNodeStatus[] peerNodeStatuses=getPeerNodeStatuses(peers);

		int numberOfConnected = getPeerStatusCount(peerNodeStatuses, PeerManager.PEER_NODE_STATUS_CONNECTED);
		int numberOfRoutingBackedOff = getPeerStatusCount(peerNodeStatuses, PeerManager.PEER_NODE_STATUS_ROUTING_BACKED_OFF);

		final int mode = ctx.getPageMaker().parseMode(request, container);
		PageNode page = ctx.getPageMaker().getPageNode(l10n("fullTitle", new String[] { "name" }, new String[] { node.getMyName() }), ctx);
		HTMLNode pageNode = page.outer;
		HTMLNode contentNode = page.content;

		// FIXME! We need some nice images
		final long now = System.currentTimeMillis();
		double myLocation = node.getLocation();
		final long nodeUptimeSeconds = (now - node.startupTime) / 1000;

		if(ctx.isAllowedFullAccess())
			contentNode.addChild(new AlertElement(ctx));
		ctx.getPageMaker().drawModeSelectionArray(core, container, contentNode, mode);

		double swaps = node.getSwaps();
		double noSwaps = node.getNoSwaps();

		HTMLNode overviewTable = contentNode.addChild("table", "class", "column");
		HTMLNode overviewTableRow = overviewTable.addChild("tr");
		HTMLNode nextTableCell = overviewTableRow.addChild("td", "class", "first");

		// node version information box
		HTMLNode versionInfobox = nextTableCell.addChild("div", "class", "infobox");
		
		drawNodeVersionBox(versionInfobox);
		
		// jvm stats box
		HTMLNode jvmStatsInfobox = nextTableCell.addChild("div", "class", "infobox");
		
		drawJVMStatsBox(jvmStatsInfobox,ctx);
		
		// Statistic gathering box
		HTMLNode statGatheringContent = ctx.getPageMaker().getInfobox("#", l10n("statisticGatheringTitle"), nextTableCell, "statistics-generating", true);
		// Generate a Thread-Dump
		if(node.isUsingWrapper()){
			HTMLNode threadDumpForm = ctx.addFormChild(statGatheringContent, "/", "threadDumpForm");
			threadDumpForm.addChild("input", new String[] { "type", "name", "value" }, new String[] { "submit", "getThreadDump", l10n("threadDumpButton")});
		}
		// Get logs
		HTMLNode logsList = statGatheringContent.addChild("ul");
		if(nodeConfig.config.get("logger").getBoolean("enabled"))
			logsList.addChild("li").addChild("a", new String[]{ "href", "target"}, new String[]{ "/?latestlog", "_blank"}, l10n("getLogs"));
		logsList.addChild("li").addChild("a", "href", TranslationToadlet.TOADLET_URL+"?getOverrideTranlationFile").addChild("#", L10n.getString("TranslationToadlet.downloadTranslationsFile"));
		
		if(mode >= PageMaker.MODE_ADVANCED) {
			// store size box
			HTMLNode storeSizeInfobox = nextTableCell.addChild("div", "class", "infobox");
			
			drawStoreSizeBox(storeSizeInfobox, myLocation, nodeUptimeSeconds,ctx);
			
			if(numberOfConnected + numberOfRoutingBackedOff > 0) {
				// Load balancing box
				// Include overall window, and RTTs for each

				HTMLNode loadStatsInfobox = nextTableCell.addChild("div", "class", "infobox");
				drawLoadLimitingBox(loadStatsInfobox, ctx);
				
				// Psuccess box
				HTMLNode successRateBox = nextTableCell.addChild("div", "class", "infobox");
				drawSuccessRatesBox(successRateBox, ctx);
				
				HTMLNode timeDetailBox = nextTableCell.addChild("div", "class", "infobox");
				drawDetailedTimingsBox(timeDetailBox, ctx);
			}
		}

		if(mode >= PageMaker.MODE_ADVANCED || numberOfConnected + numberOfRoutingBackedOff > 0) {			

			// Activity box
			nextTableCell = overviewTableRow.addChild("td", "class", "last");
			HTMLNode activityInfobox = nextTableCell.addChild("div", "class", "infobox");
			
			drawActivityBox(activityInfobox, mode >= PageMaker.MODE_ADVANCED,node,false,ctx);

			/* node status overview box */
			if(mode >= PageMaker.MODE_ADVANCED) {
				HTMLNode overviewInfobox = nextTableCell.addChild("div", "class", "infobox");
<<<<<<< HEAD
				drawOverviewBox(overviewInfobox, nodeUptimeSeconds, now, swaps, noSwaps,ctx);
=======
				drawOverviewBox(overviewInfobox, nodeUptimeSeconds, node.clientCore.bandwidthStatsPutter.getLatestUptimeData().totalUptime, now, swaps, noSwaps);
>>>>>>> 43731e89
			}

			// Peer statistics box
			HTMLNode peerStatsInfobox = nextTableCell.addChild("div", "class", "infobox");
			
<<<<<<< HEAD
			drawPeerStatsBox(peerStatsInfobox, mode >= PageMaker.MODE_ADVANCED, peers,ctx);
=======
			drawPeerStatsBox(peerStatsInfobox, mode >= PageMaker.MODE_ADVANCED, numberOfConnected, numberOfRoutingBackedOff, 
					numberOfTooNew, numberOfTooOld, numberOfDisconnected, numberOfNeverConnected, numberOfDisabled, 
					numberOfBursting, numberOfListening, numberOfListenOnly, numberOfSeedServers, numberOfSeedClients,
					numberOfRoutingDisabled, numberOfClockProblem, numberOfConnError, numberOfDisconnecting, node);
>>>>>>> 43731e89

			// Bandwidth box
			HTMLNode bandwidthInfobox = nextTableCell.addChild("div", "class", "infobox");
			
			drawBandwidthBox(bandwidthInfobox, nodeUptimeSeconds, mode >= PageMaker.MODE_ADVANCED,node,ctx);
		}

		if(mode >= PageMaker.MODE_ADVANCED) {

			// Peer routing backoff reason box
			HTMLNode backoffReasonInfobox = nextTableCell.addChild("div", "class", "infobox");
			drawPeerBackoffReasonsBox(backoffReasonInfobox,peers, ctx);

			//Swap statistics box
			HTMLNode locationSwapInfobox = nextTableCell.addChild("div", "class", "infobox");
			drawSwapStatsBox(locationSwapInfobox, myLocation, nodeUptimeSeconds, swaps, noSwaps,ctx);

			// unclaimedFIFOMessageCounts box
			HTMLNode unclaimedFIFOMessageCountsInfobox = nextTableCell.addChild("div", "class", "infobox");
			drawUnclaimedFIFOMessageCountsBox(unclaimedFIFOMessageCountsInfobox,ctx);

						
			HTMLNode threadsPriorityInfobox = nextTableCell.addChild("div", "class", "infobox");
			drawThreadPriorityStatsBox(threadsPriorityInfobox,ctx);
			
			nextTableCell = overviewTableRow.addChild("td");

			// thread usage box
			HTMLNode threadUsageInfobox = nextTableCell.addChild("div", "class", "infobox");
			drawThreadUsageBox(threadUsageInfobox,ctx);
			
			// rejection reasons box
			drawRejectReasonsBox(nextTableCell, false,ctx);
			drawRejectReasonsBox(nextTableCell, true,ctx);
			
			// database thread jobs box
			
			HTMLNode databaseJobsInfobox = nextTableCell.addChild("div", "class", "infobox");
			drawDatabaseJobsBox(databaseJobsInfobox,ctx);
			
			// peer distribution box
			overviewTableRow = overviewTable.addChild("tr");
			nextTableCell = overviewTableRow.addChild("td", "class", "first");
			drawPeerLocationDistributionBox(nextTableCell, ctx);

			nextTableCell = overviewTableRow.addChild("td");

			// node distribution box
			drawNodeLocationDistributionBox(nextTableCell, ctx);
			
			
			overviewTableRow = overviewTable.addChild("tr");
			nextTableCell = overviewTableRow.addChild("td", "class", "first");
			// specialisation box
			
			drawIncomingRequestDistributionBox(nextTableCell, ctx);
			
			nextTableCell = overviewTableRow.addChild("td");
			
			drawOutgoingRequestDistributionBox(nextTableCell, ctx);
			
		}

		this.writeHTMLReply(ctx, 200, "OK", pageNode.generate());
	}
	
	private void drawPeerLocationDistributionBox(HTMLNode parent,final ToadletContext ctx){
		parent.addChild(new StatisticsUpdateableElement(ctx) {
			
			@Override
			public void updateState(boolean initial) {
				children.clear();
				
				HTMLNode peerCircleInfobox = addChild("div", "class", "infobox");
				peerCircleInfobox.addChild("div", "class", "infobox-header", "Peer\u00a0Location\u00a0Distribution (w/pReject)");
				HTMLNode peerCircleTable = peerCircleInfobox.addChild("div", "class", "infobox-content").addChild("table");
				addPeerCircle(peerCircleTable, getPeerNodeStatuses(peers), node.getLocation());
			}
		});
	}
	
	private void drawNodeLocationDistributionBox(HTMLNode parent,final ToadletContext ctx){
		parent.addChild(new StatisticsUpdateableElement(ctx) {
			
			@Override
			public void updateState(boolean initial) {
				children.clear();
				
				HTMLNode nodeCircleInfobox = addChild("div", "class", "infobox");
				nodeCircleInfobox.addChild("div", "class", "infobox-header", "Node\u00a0Location\u00a0Distribution (w/Swap\u00a0Age)");
				HTMLNode nodeCircleTable = nodeCircleInfobox.addChild("div", "class", "infobox-content").addChild("table");
				addNodeCircle(nodeCircleTable, node.getLocation());
			}
		});
	}
	
	private void drawIncomingRequestDistributionBox(HTMLNode parent,final ToadletContext ctx){
		parent.addChild(new StatisticsUpdateableElement(ctx) {
			
			@Override
			public void updateState(boolean initial) {
				children.clear();
				
				int[] incomingRequestCountArray = new int[1];
				int incomingRequestsCount = incomingRequestCountArray[0];
				int[] incomingRequestLocation = stats.getIncomingRequestLocation(incomingRequestCountArray);
				HTMLNode nodeSpecialisationInfobox = addChild("div", "class", "infobox");
				
				if(incomingRequestsCount > 0) {
					nodeSpecialisationInfobox.addChild("div", "class", "infobox-header", "Incoming\u00a0Request\u00a0Distribution");
					HTMLNode nodeSpecialisationTable = nodeSpecialisationInfobox.addChild("div", "class", "infobox-content").addChild("table");
					addSpecialisation(nodeSpecialisationTable, node.getLocation(), incomingRequestsCount, incomingRequestLocation);
				}
			}
		});
	}
	
	private void drawOutgoingRequestDistributionBox(HTMLNode parent,final ToadletContext ctx){
		parent.addChild(new StatisticsUpdateableElement(ctx) {
			
			@Override
			public void updateState(boolean initial) {
				children.clear();
				
				int[] outgoingLocalRequestCountArray = new int[1];
				int[] outgoingLocalRequestLocation = stats.getOutgoingLocalRequestLocation(outgoingLocalRequestCountArray);
				int outgoingLocalRequestsCount = outgoingLocalRequestCountArray[0];
				int[] outgoingRequestCountArray = new int[1];
				int[] outgoingRequestLocation = stats.getOutgoingRequestLocation(outgoingRequestCountArray);
				int outgoingRequestsCount = outgoingRequestCountArray[0];
				
				if(outgoingLocalRequestsCount > 0 && outgoingRequestsCount > 0) {
					HTMLNode nodeSpecialisationInfobox = addChild("div", "class", "infobox");
					nodeSpecialisationInfobox.addChild("div", "class", "infobox-header", "Outgoing\u00a0Request\u00a0Distribution");
					HTMLNode nodeSpecialisationTable = nodeSpecialisationInfobox.addChild("div", "class", "infobox-content").addChild("table");
					addCombinedSpecialisation(nodeSpecialisationTable, node.getLocation(), outgoingLocalRequestsCount, outgoingLocalRequestLocation, outgoingRequestsCount, outgoingRequestLocation);
				}
			}
		});
	}
	
	private void drawLoadLimitingBox(HTMLNode parent,final ToadletContext ctx){
		parent.addChild(new StatisticsUpdateableElement(ctx) {
			
			@Override
			public void updateState(boolean initial) {
				children.clear();
				
				RequestStarterGroup starters = core.requestStarters;
				double window = starters.getWindow();
				double realWindow = starters.getRealWindow();
				
				addChild("div", "class", "infobox-header", "Load limiting");
				HTMLNode loadStatsContent = addChild("div", "class", "infobox-content");
				HTMLNode loadStatsList = loadStatsContent.addChild("ul");
				loadStatsList.addChild("li", "Global window: "+window);
				loadStatsList.addChild("li", "Real global window: "+realWindow);
				loadStatsList.addChild("li", starters.statsPageLine(false, false));
				loadStatsList.addChild("li", starters.statsPageLine(true, false));
				loadStatsList.addChild("li", starters.statsPageLine(false, true));
				loadStatsList.addChild("li", starters.statsPageLine(true, true));
				loadStatsList.addChild("li", starters.diagnosticThrottlesLine(false));
				loadStatsList.addChild("li", starters.diagnosticThrottlesLine(true));
			}
		});
	}
	
	private void drawSuccessRatesBox(HTMLNode parent, final ToadletContext ctx){
		parent.addChild(new StatisticsUpdateableElement(ctx) {
			
			@Override
			public void updateState(boolean initial) {
				children.clear();
				
				addChild("div", "class", "infobox-header", "Success rates");
				HTMLNode successRateContent = addChild("div", "class", "infobox-content");
				stats.fillSuccessRateBox(successRateContent);
			}
		});
	}
	
	private void drawDetailedTimingsBox(HTMLNode parent,final ToadletContext ctx){
		parent.addChild(new StatisticsUpdateableElement(ctx) {
			
			@Override
			public void updateState(boolean initial) {
				children.clear();
				
				addChild("div", "class", "infobox-header", "Detailed timings (local CHK fetches)");
				HTMLNode timingsContent = addChild("div", "class", "infobox-content");
				stats.fillDetailedTimingsBox(timingsContent);
			}
		});
	}
	
	public static void drawPeerBackoffReasonsBox(HTMLNode parent,final PeerManager peers,final ToadletContext ctx){
		parent.addChild(new StatisticsUpdateableElement(ctx) {
			
			@Override
			public void updateState(boolean initial) {
				children.clear();
				
				addChild("div", "class", "infobox-header", "Peer backoff reasons");
				HTMLNode backoffReasonContent = addChild("div", "class", "infobox-content");
				String [] routingBackoffReasons = peers.getPeerNodeRoutingBackoffReasons();
				if(routingBackoffReasons.length == 0) {
					backoffReasonContent.addChild("#", "Good, your node is not backed off from any peers!");
				} else {
					HTMLNode reasonList = backoffReasonContent.addChild("ul");
					for(int i=0;i<routingBackoffReasons.length;i++) {
						int reasonCount = peers.getPeerNodeRoutingBackoffReasonSize(routingBackoffReasons[i]);
						if(reasonCount > 0) {
							reasonList.addChild("li", routingBackoffReasons[i] + '\u00a0' + reasonCount);
						}
					}
				}
			}
		});
	}

	private void drawThreadUsageBox(HTMLNode parent,final ToadletContext ctx){
		parent.addChild(new StatisticsUpdateableElement(ctx) {
			
			@Override
			public void updateState(boolean initial) {
				children.clear();
				
				addChild("div", "class", "infobox-header", "Thread usage");
				HTMLNode threadUsageContent = addChild("div", "class", "infobox-content");
				HTMLNode threadUsageList = threadUsageContent.addChild("ul");
				getThreadNames(threadUsageList);
			}
		});
	}
	
	private void drawRejectReasonsBox(HTMLNode nextTableCell, final boolean local,final ToadletContext ctx) {
		nextTableCell.addChild(new StatisticsUpdateableElement(ctx) {
			
			@Override
			public void updateState(boolean initial) {
				children.clear();
				
				HTMLNode rejectReasonsTable = new HTMLNode("table");
				NodeStats stats = node.nodeStats;
				boolean success = local ? stats.getLocalRejectReasonsTable(rejectReasonsTable) :
					stats.getRejectReasonsTable(rejectReasonsTable);
				if(!success)
					return;
				HTMLNode rejectReasonsInfobox = addChild("div", "class", "infobox");
				rejectReasonsInfobox.addChild("div", "class", "infobox-header", (local ? "Local " : "")+"Preemptive Rejection Reasons");
				rejectReasonsInfobox.addChild("div", "class", "infobox-content").addChild(rejectReasonsTable);
			}
		});
	}

	private void drawNodeVersionBox(HTMLNode versionInfobox) {
		
		versionInfobox.addChild("div", "class", "infobox-header", l10n("versionTitle"));
		HTMLNode versionInfoboxContent = versionInfobox.addChild("div", "class", "infobox-content");
		HTMLNode versionInfoboxList = versionInfoboxContent.addChild("ul");
		versionInfoboxList.addChild("li", L10n.getString("WelcomeToadlet.version", new String[] { "fullVersion", "build", "rev" },
				new String[] { Version.publicVersion(), Integer.toString(Version.buildNumber()), Version.cvsRevision() }));
		if(NodeStarter.extBuildNumber < NodeStarter.RECOMMENDED_EXT_BUILD_NUMBER)
			versionInfoboxList.addChild("li", L10n.getString("WelcomeToadlet.extVersionWithRecommended", 
					new String[] { "build", "recbuild", "rev" }, 
					new String[] { Integer.toString(NodeStarter.extBuildNumber), Integer.toString(NodeStarter.RECOMMENDED_EXT_BUILD_NUMBER), NodeStarter.extRevisionNumber }));
		else
			versionInfoboxList.addChild("li", L10n.getString("WelcomeToadlet.extVersion", new String[] { "build", "rev" },
					new String[] { Integer.toString(NodeStarter.extBuildNumber), NodeStarter.extRevisionNumber }));
		
	}

	private void drawJVMStatsBox(HTMLNode jvmStatsInfobox,final ToadletContext ctx) {
		
		jvmStatsInfobox.addChild(new StatisticsUpdateableElement(ctx) {
			@Override
			public void updateState(boolean initial) {
				
				children.clear();
				
				addChild("div", "class", "infobox-header", l10n("jvmInfoTitle"));
				HTMLNode jvmStatsInfoboxContent = addChild("div", "class", "infobox-content");
				HTMLNode jvmStatsList = jvmStatsInfoboxContent.addChild("ul");

				Runtime rt = Runtime.getRuntime();
				long freeMemory = rt.freeMemory();
				long totalMemory = rt.totalMemory();
				long maxMemory = rt.maxMemory();

				long usedJavaMem = totalMemory - freeMemory;
				long allocatedJavaMem = totalMemory;
				long maxJavaMem = maxMemory;
				int availableCpus = rt.availableProcessors();

				int threadCount = stats.getActiveThreadCount();

				jvmStatsList.addChild("li", l10n("usedMemory", "memory", SizeUtil.formatSize(usedJavaMem, true)));
				jvmStatsList.addChild("li", l10n("allocMemory", "memory", SizeUtil.formatSize(allocatedJavaMem, true)));
				jvmStatsList.addChild("li", l10n("maxMemory", "memory", SizeUtil.formatSize(maxJavaMem, true)));
				jvmStatsList.addChild("li", l10n("threads", new String[] { "running", "max" },
						new String[] { thousendPoint.format(threadCount), Integer.toString(stats.getThreadLimit()) }));
				jvmStatsList.addChild("li", l10n("cpus", "count", Integer.toString(availableCpus)));
				jvmStatsList.addChild("li", l10n("javaVersion", "version", System.getProperty("java.version")));
				jvmStatsList.addChild("li", l10n("jvmVendor", "vendor", System.getProperty("java.vendor")));
				jvmStatsList.addChild("li", l10n("jvmVersion", "version", System.getProperty("java.vm.version")));
				jvmStatsList.addChild("li", l10n("osName", "name", System.getProperty("os.name")));
				jvmStatsList.addChild("li", l10n("osVersion", "version", System.getProperty("os.version")));
				jvmStatsList.addChild("li", l10n("osArch", "arch", System.getProperty("os.arch")));
			}
		});

		
	}
	
	private void drawThreadPriorityStatsBox(HTMLNode node,final ToadletContext ctx) {
		
		node.addChild(new StatisticsUpdateableElement(ctx) {
			
			@Override
			public void updateState(boolean initial) {
				children.clear();
				
				addChild("div", "class", "infobox-header", l10n("threadsByPriority"));
				HTMLNode threadsInfoboxContent = addChild("div", "class", "infobox-content");
				int[] activeThreadsByPriority = stats.getActiveThreadsByPriority();
				int[] waitingThreadsByPriority = stats.getWaitingThreadsByPriority();
				
				HTMLNode threadsByPriorityTable = threadsInfoboxContent.addChild("table", "border", "0");
				HTMLNode row = threadsByPriorityTable.addChild("tr");

				row.addChild("th", l10n("priority"));
				row.addChild("th", l10n("running"));
				row.addChild("th", l10n("waiting"));
				
				for(int i=0; i<activeThreadsByPriority.length; i++) {
					row = threadsByPriorityTable.addChild("tr");
					row.addChild("td", String.valueOf(i+1));
					row.addChild("td", String.valueOf(activeThreadsByPriority[i]));
					row.addChild("td", String.valueOf(waitingThreadsByPriority[i]));
				}
			}
		});
		
	}

	private void drawDatabaseJobsBox(HTMLNode node,final ToadletContext ctx) {
		
		node.addChild(new StatisticsUpdateableElement(ctx) {
			
			@Override
			public void updateState(boolean initial) {
				children.clear();
				
				addChild("div", "class", "infobox-header", l10n("databaseJobsByPriority"));
				HTMLNode threadsInfoboxContent = addChild("div", "class", "infobox-content");
				int[] jobsByPriority = core.clientDatabaseExecutor.queuedJobs();
				
				HTMLNode threadsByPriorityTable = threadsInfoboxContent.addChild("table", "border", "0");
				HTMLNode row = threadsByPriorityTable.addChild("tr");

				row.addChild("th", l10n("priority"));
				row.addChild("th", l10n("waiting"));
				
				for(int i=0; i<jobsByPriority.length; i++) {
					row = threadsByPriorityTable.addChild("tr");
					row.addChild("td", String.valueOf(i));
					row.addChild("td", String.valueOf(jobsByPriority[i]));
				}
			}
		});
	}
	
	private void drawStoreSizeBox(HTMLNode storeSizeInfobox, final double loc, final long nodeUptimeSeconds,final ToadletContext ctx) {
		
		storeSizeInfobox.addChild(new StatisticsUpdateableElement(ctx) {
			
			@Override
			public void updateState(boolean initial) {
				children.clear();
				
				addChild("div", "class", "infobox-header", "Datastore");
				HTMLNode storeSizeInfoboxContent = addChild("div", "class", "infobox-content");
				HTMLNode storeSizeTable = storeSizeInfoboxContent.addChild("table", "border", "0");
				HTMLNode row=storeSizeTable.addChild("tr");

				//FIXME - Non-breaking space? "Stat-name"?
				row.addChild("th", "");
				row.addChild("th", "Store");
				row.addChild("th", "Cache");
				
				final long fix32kb = 32 * 1024;

				long cachedKeys = node.getChkDatacache().keyCount();
				long cachedSize = cachedKeys * fix32kb;
				long storeKeys = node.getChkDatastore().keyCount();
				long storeSize = storeKeys * fix32kb;
				long maxCachedKeys = node.getChkDatacache().getMaxKeys();
				long maxStoreKeys = node.getChkDatastore().getMaxKeys();
				long cacheHits = node.getChkDatacache().hits();
				long cacheMisses = node.getChkDatacache().misses();
				long cacheAccesses = cacheHits + cacheMisses;
				long storeHits = node.getChkDatastore().hits();
				long storeMisses = node.getChkDatastore().misses();
				long storeAccesses = storeHits + storeMisses;
				long cacheWrites=node.getChkDatacache().writes();
				long storeWrites=node.getChkDatastore().writes();
				long cacheFalsePos = node.getChkDatacache().getBloomFalsePositive();
				long storeFalsePos = node.getChkDatastore().getBloomFalsePositive();

				// REDFLAG Don't show database version because it's not possible to get it accurately.
				// (It's a public static constant, so it will use the version from compile time of freenet.jar)
				row=storeSizeTable.addChild("tr");
				row.addChild("td", "Keys");
				row.addChild("td", thousendPoint.format(storeKeys));
				row.addChild("td", thousendPoint.format(cachedKeys));
				
				row=storeSizeTable.addChild("tr");
				row.addChild("td", "Capacity");
				row.addChild("td", thousendPoint.format(maxStoreKeys));
				row.addChild("td", thousendPoint.format(maxCachedKeys));
				
				row=storeSizeTable.addChild("tr");
				row.addChild("td", "Data Size");
				row.addChild("td", SizeUtil.formatSize(storeSize, true));
				row.addChild("td", SizeUtil.formatSize(cachedSize, true));
				
				row=storeSizeTable.addChild("tr");
				row.addChild("td", "Utilization");
				row.addChild("td", fix3p1pct.format(1.0*storeKeys/maxStoreKeys));
				row.addChild("td", fix3p1pct.format(1.0*cachedKeys/maxCachedKeys));
				
				row=storeSizeTable.addChild("tr");
				row.addChild("td", "Read-Requests");
				row.addChild("td", thousendPoint.format(storeAccesses));
				row.addChild("td", thousendPoint.format(cacheAccesses));
				
				row=storeSizeTable.addChild("tr");
				row.addChild("td", "Successful Reads");
				if (storeAccesses > 0)
					row.addChild("td", thousendPoint.format(storeHits));
				else
					row.addChild("td", "0");
				if (cacheAccesses > 0)
					row.addChild("td", thousendPoint.format(cacheHits));
				else
					row.addChild("td", "0");
				
				row=storeSizeTable.addChild("tr");
				row.addChild("td", "Success Rate");
				if (storeAccesses > 0)
					row.addChild("td", fix1p4.format(100.0 * storeHits / storeAccesses) + "%");
				else
					row.addChild("td", "N/A");
				if (cacheAccesses > 0)
					row.addChild("td", fix1p4.format(100.0 * cacheHits / cacheAccesses) + "%");
				else
					row.addChild("td", "N/A");
				
				row=storeSizeTable.addChild("tr");
				row.addChild("td", "Writes");
				row.addChild("td", thousendPoint.format(storeWrites));
				row.addChild("td", thousendPoint.format(cacheWrites));
						
				/* Overall utilization is not preserved in the new table layout :(
				storeSizeList.addChild("li", 
						"Overall size:\u00a0" + thousendPoint.format(overallKeys) + 
						"\u00a0/\u00a0" + thousendPoint.format(maxOverallKeys) +
						"\u00a0(" + SizeUtil.formatSize(overallSize, true) + 
						"\u00a0/\u00a0" + SizeUtil.formatSize(maxOverallSize, true) + 
						")\u00a0(" + ((overallKeys*100)/maxOverallKeys) + "%)");
				 */
				
				row=storeSizeTable.addChild("tr");
				row.addChild("td", "Access Rate");
				row.addChild("td", fix1p2.format(1.0*storeAccesses/nodeUptimeSeconds)+" /sec");
				row.addChild("td", fix1p2.format(1.0*cacheAccesses/nodeUptimeSeconds)+" /sec");
				
				row=storeSizeTable.addChild("tr");
				row.addChild("td", "Write Rate");
				row.addChild("td", fix1p2.format(1.0*storeWrites/nodeUptimeSeconds)+" /sec");
				row.addChild("td", fix1p2.format(1.0*cacheWrites/nodeUptimeSeconds)+" /sec");
				
				if (storeFalsePos != -1 || cacheFalsePos != -1) {
					row = storeSizeTable.addChild("tr");
					row.addChild("td", "False Pos.");
					row.addChild("td", thousendPoint.format(storeFalsePos));
					row.addChild("td", thousendPoint.format(cacheFalsePos));
				}
				
				// location-based stats
				double nodeLoc=0.0;
				
				double avgCacheLocation=node.nodeStats.avgCacheLocation.currentValue();
				double avgStoreLocation=node.nodeStats.avgStoreLocation.currentValue();
				double avgCacheSuccess=node.nodeStats.avgCacheSuccess.currentValue();
				double avgStoreSuccess=node.nodeStats.avgStoreSuccess.currentValue();
				double furthestCacheSuccess=node.nodeStats.furthestCacheSuccess;
				double furthestStoreSuccess=node.nodeStats.furthestStoreSuccess;
				double storeDist=Location.distance(nodeLoc, avgStoreLocation);
				double cacheDist=Location.distance(nodeLoc, avgCacheLocation);
				
				row=storeSizeTable.addChild("tr");
				row.addChild("td", "Avg. Location");
				row.addChild("td", fix1p4.format(avgStoreLocation));
				row.addChild("td", fix1p4.format(avgCacheLocation));
				
				row=storeSizeTable.addChild("tr");
				row.addChild("td", "Avg. Success Loc.");
				row.addChild("td", fix1p4.format(avgStoreSuccess));
				row.addChild("td", fix1p4.format(avgCacheSuccess));
				
				row=storeSizeTable.addChild("tr");
				row.addChild("td", "Furthest Success");
				row.addChild("td", fix1p4.format(furthestStoreSuccess));
				row.addChild("td", fix1p4.format(furthestCacheSuccess));
				
				row = storeSizeTable.addChild("tr");
				row.addChild("td", "Avg. Distance");
				row.addChild("td", fix1p4.format(storeDist));
				row.addChild("td", fix1p4.format(cacheDist));

				long cacheLocationReports = node.nodeStats.avgCacheLocation.countReports();
				long storeLocationReports = node.nodeStats.avgStoreLocation.countReports();

				double storePercent = 1.0 * storeLocationReports / storeKeys;
				double cachePercent = 1.0 * cacheLocationReports / cachedKeys;

				//Cap the reported value at 100%, as the decaying average does not account beyond that anyway.
				if(storePercent > 1.0)
					storePercent = 1.0;
				if(cachePercent > 1.0)
					cachePercent = 1.0;

				row = storeSizeTable.addChild("tr");
				row.addChild("td", "Distance Stats");
				row.addChild("td", fix3p1pct.format(storePercent));
				row.addChild("td", fix3p1pct.format(cachePercent));
				
				node.drawClientCacheBox(this);
				node.drawSlashdotCacheBox(this);
			}
		});
		
	}

	private void drawUnclaimedFIFOMessageCountsBox(HTMLNode unclaimedFIFOMessageCountsInfobox,final ToadletContext ctx) {
		
		unclaimedFIFOMessageCountsInfobox.addChild(new StatisticsUpdateableElement(ctx) {
			
			@Override
			public void updateState(boolean initial) {
				children.clear();
				
				addChild("div", "class", "infobox-header", "unclaimedFIFO Message Counts");
				HTMLNode unclaimedFIFOMessageCountsInfoboxContent = addChild("div", "class", "infobox-content");
				HTMLNode unclaimedFIFOMessageCountsList = unclaimedFIFOMessageCountsInfoboxContent.addChild("ul");
				Map<String, Integer> unclaimedFIFOMessageCountsMap = node.getUSM().getUnclaimedFIFOMessageCounts();
				STMessageCount[] unclaimedFIFOMessageCountsArray = new STMessageCount[unclaimedFIFOMessageCountsMap.size()];
				int i = 0;
				int totalCount = 0;
				for (Map.Entry<String, Integer> e : unclaimedFIFOMessageCountsMap.entrySet()) {
					String messageName = e.getKey();
					int messageCount = e.getValue();
					totalCount = totalCount + messageCount;
					unclaimedFIFOMessageCountsArray[i++] = new STMessageCount( messageName, messageCount );
				}
				Arrays.sort(unclaimedFIFOMessageCountsArray, new Comparator<STMessageCount>() {
					public int compare(STMessageCount firstCount, STMessageCount secondCount) {
						return secondCount.messageCount - firstCount.messageCount;  // sort in descending order
					}
				});
				for (int countsArrayIndex = 0, countsArrayCount = unclaimedFIFOMessageCountsArray.length; countsArrayIndex < countsArrayCount; countsArrayIndex++) {
					STMessageCount messageCountItem = unclaimedFIFOMessageCountsArray[countsArrayIndex];
					int thisMessageCount = messageCountItem.messageCount;
					double thisMessagePercentOfTotal = ((double) thisMessageCount) / ((double) totalCount);
					unclaimedFIFOMessageCountsList.addChild("li", "" + messageCountItem.messageName + ":\u00a0" + thisMessageCount + "\u00a0(" + fix3p1pct.format(thisMessagePercentOfTotal) + ')');
				}
				unclaimedFIFOMessageCountsList.addChild("li", "Unclaimed Messages Considered:\u00a0" + totalCount);

			}
		});	
	}

	private void drawSwapStatsBox(HTMLNode locationSwapInfobox, final double location, final long nodeUptimeSeconds, final double swaps, final double noSwaps,final ToadletContext ctx) {
		
		locationSwapInfobox.addChild(new StatisticsUpdateableElement(ctx) {
			
			@Override
			public void updateState(boolean initial) {
				children.clear();
				
				addChild("div", "class", "infobox-header", "Location swaps");
				int startedSwaps = node.getStartedSwaps();
				int swapsRejectedAlreadyLocked = node.getSwapsRejectedAlreadyLocked();
				int swapsRejectedNowhereToGo = node.getSwapsRejectedNowhereToGo();
				int swapsRejectedRateLimit = node.getSwapsRejectedRateLimit();
				int swapsRejectedRecognizedID = node.getSwapsRejectedRecognizedID();
				double locChangeSession = node.getLocationChangeSession();
				int averageSwapTime = node.getAverageOutgoingSwapTime();
				int sendSwapInterval = node.getSendSwapInterval();

				HTMLNode locationSwapInfoboxContent = addChild("div", "class", "infobox-content");
				HTMLNode locationSwapList = locationSwapInfoboxContent.addChild("ul");
				locationSwapList.addChild("li", "location:\u00a0" + location);
				if (swaps > 0.0) {
					locationSwapList.addChild("li", "locChangeSession:\u00a0" + fix1p6sci.format(locChangeSession));
					locationSwapList.addChild("li", "locChangePerSwap:\u00a0" + fix1p6sci.format(locChangeSession/swaps));
				}
				if ((swaps > 0.0) && (nodeUptimeSeconds >= 60)) {
					locationSwapList.addChild("li", "locChangePerMinute:\u00a0" + fix1p6sci.format(locChangeSession/(nodeUptimeSeconds/60.0)));
				}
				if ((swaps > 0.0) && (nodeUptimeSeconds >= 60)) {
					locationSwapList.addChild("li", "swapsPerMinute:\u00a0" + fix1p6sci.format(swaps/(nodeUptimeSeconds/60.0)));
				}
				if ((noSwaps > 0.0) && (nodeUptimeSeconds >= 60)) {
					locationSwapList.addChild("li", "noSwapsPerMinute:\u00a0" + fix1p6sci.format(noSwaps/(nodeUptimeSeconds/60.0)));
				}
				if ((swaps > 0.0) && (noSwaps > 0.0)) {
					locationSwapList.addChild("li", "swapsPerNoSwaps:\u00a0" + fix1p6sci.format(swaps/noSwaps));
				}
				if (swaps > 0.0) {
					locationSwapList.addChild("li", "swaps:\u00a0" + (int)swaps);
				}
				if (noSwaps > 0.0) {
					locationSwapList.addChild("li", "noSwaps:\u00a0" + (int)noSwaps);
				}
				if (startedSwaps > 0) {
					locationSwapList.addChild("li", "startedSwaps:\u00a0" + startedSwaps);
				}
				if (swapsRejectedAlreadyLocked > 0) {
					locationSwapList.addChild("li", "swapsRejectedAlreadyLocked:\u00a0" + swapsRejectedAlreadyLocked);
				}
				if (swapsRejectedNowhereToGo > 0) {
					locationSwapList.addChild("li", "swapsRejectedNowhereToGo:\u00a0" + swapsRejectedNowhereToGo);
				}
				if (swapsRejectedRateLimit > 0) {
					locationSwapList.addChild("li", "swapsRejectedRateLimit:\u00a0" + swapsRejectedRateLimit);
				}
				if (swapsRejectedRecognizedID > 0) {
					locationSwapList.addChild("li", "swapsRejectedRecognizedID:\u00a0" + swapsRejectedRecognizedID);
				}
				locationSwapList.addChild("li", "averageSwapTime:\u00a0" + TimeUtil.formatTime(averageSwapTime, 2, true));
				locationSwapList.addChild("li", "sendSwapInterval:\u00a0" + TimeUtil.formatTime(sendSwapInterval, 2, true));
			}
		});
		
	}

<<<<<<< HEAD
	protected static void drawPeerStatsBox(HTMLNode peerStatsInfobox, final boolean advancedModeEnabled,final PeerManager peers,final ToadletContext ctx) {
		
		peerStatsInfobox.addChild(new BaseUpdateableElement("div",ctx) {
			
			PeerManager.PeerStatusChangeListener listener=new PeerManager.PeerStatusChangeListener() {
				
				public void onPeerStatusChange() {
					((SimpleToadletServer)ctx.getContainer()).pushDataManager.updateElement(getUpdaterId(null));
				}
			};
			
			{
				init();
				peers.addPeerStatusChangeListener(listener);
			}
			
			@Override
			public void updateState(boolean initial) {
				children.clear();
				
				PeerNodeStatus[] peerNodeStatuses=getPeerNodeStatuses(peers);

				int numberOfConnected = getPeerStatusCount(peerNodeStatuses, PeerManager.PEER_NODE_STATUS_CONNECTED);
				int numberOfRoutingBackedOff = getPeerStatusCount(peerNodeStatuses, PeerManager.PEER_NODE_STATUS_ROUTING_BACKED_OFF);
				int numberOfTooNew = getPeerStatusCount(peerNodeStatuses, PeerManager.PEER_NODE_STATUS_TOO_NEW);
				int numberOfTooOld = getPeerStatusCount(peerNodeStatuses, PeerManager.PEER_NODE_STATUS_TOO_OLD);
				int numberOfDisconnected = getPeerStatusCount(peerNodeStatuses, PeerManager.PEER_NODE_STATUS_DISCONNECTED);
				int numberOfNeverConnected = getPeerStatusCount(peerNodeStatuses, PeerManager.PEER_NODE_STATUS_NEVER_CONNECTED);
				int numberOfDisabled = getPeerStatusCount(peerNodeStatuses, PeerManager.PEER_NODE_STATUS_DISABLED);
				int numberOfBursting = getPeerStatusCount(peerNodeStatuses, PeerManager.PEER_NODE_STATUS_BURSTING);
				int numberOfListening = getPeerStatusCount(peerNodeStatuses, PeerManager.PEER_NODE_STATUS_LISTENING);
				int numberOfListenOnly = getPeerStatusCount(peerNodeStatuses, PeerManager.PEER_NODE_STATUS_LISTEN_ONLY);
				int numberOfSeedServers = getCountSeedServers(peerNodeStatuses);
				int numberOfSeedClients = getCountSeedClients(peerNodeStatuses);
				int numberOfRoutingDisabled = getPeerStatusCount(peerNodeStatuses, PeerManager.PEER_NODE_STATUS_ROUTING_DISABLED);
				int numberOfClockProblem = getPeerStatusCount(peerNodeStatuses, PeerManager.PEER_NODE_STATUS_CLOCK_PROBLEM);
				int numberOfConnError = getPeerStatusCount(peerNodeStatuses, PeerManager.PEER_NODE_STATUS_CONN_ERROR);
				int numberOfDisconnecting = PeerNodeStatus.getPeerStatusCount(peerNodeStatuses, PeerManager.PEER_NODE_STATUS_DISCONNECTING);
				
				addChild("div", "class", "infobox-header", l10n("peerStatsTitle"));
				HTMLNode peerStatsContent = addChild("div", "class", "infobox-content");
				HTMLNode peerStatsList = peerStatsContent.addChild("ul");
				if (numberOfConnected > 0) {
					HTMLNode peerStatsConnectedListItem = peerStatsList.addChild("li").addChild("span");
					peerStatsConnectedListItem.addChild("span", new String[] { "class", "title", "style" }, 
							new String[] { "peer_connected", l10nDark("connected"), "border-bottom: 1px dotted; cursor: help;" }, l10nDark("connectedShort"));
					peerStatsConnectedListItem.addChild("span", ":\u00a0" + numberOfConnected);
				}
				if (numberOfRoutingBackedOff > 0) {
					HTMLNode peerStatsRoutingBackedOffListItem = peerStatsList.addChild("li").addChild("span");
					peerStatsRoutingBackedOffListItem.addChild("span", new String[] { "class", "title", "style" }, 
							new String[] { "peer_backed_off", l10nDark(advancedModeEnabled ? "backedOff" : "busy"), 
							"border-bottom: 1px dotted; cursor: help;" }, l10nDark((advancedModeEnabled ? "backedOff" : "busy")+"Short"));
					peerStatsRoutingBackedOffListItem.addChild("span", ":\u00a0" + numberOfRoutingBackedOff);
				}
				if (numberOfTooNew > 0) {
					HTMLNode peerStatsTooNewListItem = peerStatsList.addChild("li").addChild("span");
					peerStatsTooNewListItem.addChild("span", new String[] { "class", "title", "style" }, 
							new String[] { "peer_too_new", l10nDark("tooNew"), "border-bottom: 1px dotted; cursor: help;" }, l10nDark("tooNewShort"));
					peerStatsTooNewListItem.addChild("span", ":\u00a0" + numberOfTooNew);
				}
				if (numberOfTooOld > 0) {
					HTMLNode peerStatsTooOldListItem = peerStatsList.addChild("li").addChild("span");
					peerStatsTooOldListItem.addChild("span", new String[] { "class", "title", "style" }, 
							new String[] { "peer_too_old", l10nDark("tooOld"), "border-bottom: 1px dotted; cursor: help;" }, l10nDark("tooOldShort"));
					peerStatsTooOldListItem.addChild("span", ":\u00a0" + numberOfTooOld);
				}
				if (numberOfDisconnected > 0) {
					HTMLNode peerStatsDisconnectedListItem = peerStatsList.addChild("li").addChild("span");
					peerStatsDisconnectedListItem.addChild("span", new String[] { "class", "title", "style" }, 
							new String[] { "peer_disconnected", l10nDark("notConnected"), "border-bottom: 1px dotted; cursor: help;" }, l10nDark("notConnectedShort"));
					peerStatsDisconnectedListItem.addChild("span", ":\u00a0" + numberOfDisconnected);
				}
				if (numberOfNeverConnected > 0) {
					HTMLNode peerStatsNeverConnectedListItem = peerStatsList.addChild("li").addChild("span");
					peerStatsNeverConnectedListItem.addChild("span", new String[] { "class", "title", "style" },
							new String[] { "peer_never_connected", l10nDark("neverConnected"), "border-bottom: 1px dotted; cursor: help;" }, l10nDark("neverConnectedShort"));
					peerStatsNeverConnectedListItem.addChild("span", ":\u00a0" + numberOfNeverConnected);
				}
				if (numberOfDisabled > 0) {
					HTMLNode peerStatsDisabledListItem = peerStatsList.addChild("li").addChild("span");
					peerStatsDisabledListItem.addChild("span", new String[] { "class", "title", "style" }, 
							new String[] { "peer_disabled", l10nDark("disabled"), "border-bottom: 1px dotted; cursor: help;" }, l10nDark("disabledShort"));
					peerStatsDisabledListItem.addChild("span", ":\u00a0" + numberOfDisabled);
				}
				if (numberOfBursting > 0) {
					HTMLNode peerStatsBurstingListItem = peerStatsList.addChild("li").addChild("span");
					peerStatsBurstingListItem.addChild("span", new String[] { "class", "title", "style" }, 
							new String[] { "peer_bursting", l10nDark("bursting"), "border-bottom: 1px dotted; cursor: help;" }, l10nDark("burstingShort"));
					peerStatsBurstingListItem.addChild("span", ":\u00a0" + numberOfBursting);
				}
				if (numberOfListening > 0) {
					HTMLNode peerStatsListeningListItem = peerStatsList.addChild("li").addChild("span");
					peerStatsListeningListItem.addChild("span", new String[] { "class", "title", "style" }, 
							new String[] { "peer_listening", l10nDark("listening"), "border-bottom: 1px dotted; cursor: help;" }, l10nDark("listeningShort"));
					peerStatsListeningListItem.addChild("span", ":\u00a0" + numberOfListening);
				}
				if (numberOfListenOnly > 0) {
					HTMLNode peerStatsListenOnlyListItem = peerStatsList.addChild("li").addChild("span");
					peerStatsListenOnlyListItem.addChild("span", new String[] { "class", "title", "style" }, 
							new String[] { "peer_listen_only", l10nDark("listenOnly"), "border-bottom: 1px dotted; cursor: help;" }, l10nDark("listenOnlyShort"));
					peerStatsListenOnlyListItem.addChild("span", ":\u00a0" + numberOfListenOnly);
				}
				if (numberOfClockProblem > 0) {
					HTMLNode peerStatsRoutingDisabledListItem = peerStatsList.addChild("li").addChild("span");
					peerStatsRoutingDisabledListItem.addChild("span", new String[] { "class", "title", "style" }, new String[] { "peer_clock_problem", l10nDark("clockProblem"), "border-bottom: 1px dotted; cursor: help;" }, l10nDark("clockProblemShort"));
					peerStatsRoutingDisabledListItem.addChild("span", ":\u00a0" + numberOfClockProblem);
				}
				if (numberOfConnError > 0) {
					HTMLNode peerStatsRoutingDisabledListItem = peerStatsList.addChild("li").addChild("span");
					peerStatsRoutingDisabledListItem.addChild("span", new String[] { "class", "title", "style" }, new String[] { "peer_routing_disabled", l10nDark("connError"), "border-bottom: 1px dotted; cursor: help;" }, l10nDark("connErrorShort"));
					peerStatsRoutingDisabledListItem.addChild("span", ":\u00a0" + numberOfClockProblem);
				}
				if (numberOfDisconnecting > 0) {
					HTMLNode peerStatsListenOnlyListItem = peerStatsList.addChild("li").addChild("span");
					peerStatsListenOnlyListItem.addChild("span", new String[] { "class", "title", "style" }, new String[] { "peer_disconnecting", l10nDark("disconnecting"), "border-bottom: 1px dotted; cursor: help;" }, l10nDark("disconnectingShort"));
					peerStatsListenOnlyListItem.addChild("span", ":\u00a0" + numberOfDisconnecting);
				}
				if (numberOfSeedServers > 0) {
					HTMLNode peerStatsSeedServersListItem = peerStatsList.addChild("li").addChild("span");
					peerStatsSeedServersListItem.addChild("span", new String[] { "class", "title", "style" },
							new String[] { "peer_listening" /* FIXME */, l10nDark("seedServers"), "border-bottom: 1px dotted; cursor: help;" }, l10nDark("seedServersShort"));
					peerStatsSeedServersListItem.addChild("span", ":\u00a0" + numberOfSeedServers);
				}
				if (numberOfSeedClients > 0) {
					HTMLNode peerStatsSeedClientsListItem = peerStatsList.addChild("li").addChild("span");
					peerStatsSeedClientsListItem.addChild("span", new String[] { "class", "title", "style" },
							new String[] { "peer_listening" /* FIXME */, l10nDark("seedClients"), "border-bottom: 1px dotted; cursor: help;" }, l10nDark("seedClientsShort"));
					peerStatsSeedClientsListItem.addChild("span", ":\u00a0" + numberOfSeedClients);
				}
				if (numberOfRoutingDisabled > 0) {
					HTMLNode peerStatsRoutingDisabledListItem = peerStatsList.addChild("li").addChild("span");
					peerStatsRoutingDisabledListItem.addChild("span", new String[] { "class", "title", "style" }, new String[] { "peer_routing_disabled", l10nDark("routingDisabled"), "border-bottom: 1px dotted; cursor: help;" }, l10nDark("routingDisabledShort"));
					peerStatsRoutingDisabledListItem.addChild("span", ":\u00a0" + numberOfRoutingDisabled);
				}
			}
			
			@Override
			public String getUpdaterType() {
				return UpdaterConstants.REPLACER_UPDATER;
			}
			
			@Override
			public String getUpdaterId(String requestId) {
				return "Statistics_Page_Peers";
			}
			
			@Override
			public void dispose() {
				peers.removePeerStatusChangeListener(listener);
			}
		});
=======
	protected static void drawPeerStatsBox(HTMLNode peerStatsInfobox, boolean advancedModeEnabled, int numberOfConnected, 
			int numberOfRoutingBackedOff, int numberOfTooNew, int numberOfTooOld, int numberOfDisconnected, 
			int numberOfNeverConnected, int numberOfDisabled, int numberOfBursting, int numberOfListening, 
			int numberOfListenOnly, int numberOfSeedServers, int numberOfSeedClients, int numberOfRoutingDisabled, 
			int numberOfClockProblem, int numberOfConnError, int numberOfDisconnecting, Node node) {
		
		peerStatsInfobox.addChild("div", "class", "infobox-header", l10n("peerStatsTitle"));
		HTMLNode peerStatsContent = peerStatsInfobox.addChild("div", "class", "infobox-content");
		HTMLNode peerStatsList = peerStatsContent.addChild("ul");
		if (numberOfConnected > 0) {
			HTMLNode peerStatsConnectedListItem = peerStatsList.addChild("li").addChild("span");
			peerStatsConnectedListItem.addChild("span", new String[] { "class", "title", "style" }, 
					new String[] { "peer_connected", l10nDark("connected"), "border-bottom: 1px dotted; cursor: help;" }, l10nDark("connectedShort"));
			peerStatsConnectedListItem.addChild("span", ":\u00a0" + numberOfConnected);
		}
		if (numberOfRoutingBackedOff > 0) {
			HTMLNode peerStatsRoutingBackedOffListItem = peerStatsList.addChild("li").addChild("span");
			peerStatsRoutingBackedOffListItem.addChild("span", new String[] { "class", "title", "style" }, 
					new String[] { "peer_backed_off", l10nDark(advancedModeEnabled ? "backedOff" : "busy"), 
					"border-bottom: 1px dotted; cursor: help;" }, l10nDark((advancedModeEnabled ? "backedOff" : "busy")+"Short"));
			peerStatsRoutingBackedOffListItem.addChild("span", ":\u00a0" + numberOfRoutingBackedOff);
		}
		if (numberOfTooNew > 0) {
			HTMLNode peerStatsTooNewListItem = peerStatsList.addChild("li").addChild("span");
			peerStatsTooNewListItem.addChild("span", new String[] { "class", "title", "style" }, 
					new String[] { "peer_too_new", l10nDark("tooNew"), "border-bottom: 1px dotted; cursor: help;" }, l10nDark("tooNewShort"));
			peerStatsTooNewListItem.addChild("span", ":\u00a0" + numberOfTooNew);
		}
		if (numberOfTooOld > 0) {
			HTMLNode peerStatsTooOldListItem = peerStatsList.addChild("li").addChild("span");
			peerStatsTooOldListItem.addChild("span", new String[] { "class", "title", "style" }, 
					new String[] { "peer_too_old", l10nDark("tooOld"), "border-bottom: 1px dotted; cursor: help;" }, l10nDark("tooOldShort"));
			peerStatsTooOldListItem.addChild("span", ":\u00a0" + numberOfTooOld);
		}
		if (numberOfDisconnected > 0) {
			HTMLNode peerStatsDisconnectedListItem = peerStatsList.addChild("li").addChild("span");
			peerStatsDisconnectedListItem.addChild("span", new String[] { "class", "title", "style" }, 
					new String[] { "peer_disconnected", l10nDark("notConnected"), "border-bottom: 1px dotted; cursor: help;" }, l10nDark("notConnectedShort"));
			peerStatsDisconnectedListItem.addChild("span", ":\u00a0" + numberOfDisconnected);
		}
		if (numberOfNeverConnected > 0) {
			HTMLNode peerStatsNeverConnectedListItem = peerStatsList.addChild("li").addChild("span");
			peerStatsNeverConnectedListItem.addChild("span", new String[] { "class", "title", "style" },
					new String[] { "peer_never_connected", l10nDark("neverConnected"), "border-bottom: 1px dotted; cursor: help;" }, l10nDark("neverConnectedShort"));
			peerStatsNeverConnectedListItem.addChild("span", ":\u00a0" + numberOfNeverConnected);
		}
		if (numberOfDisabled > 0) {
			HTMLNode peerStatsDisabledListItem = peerStatsList.addChild("li").addChild("span");
			peerStatsDisabledListItem.addChild("span", new String[] { "class", "title", "style" }, 
					new String[] { "peer_disabled", l10nDark("disabled"), "border-bottom: 1px dotted; cursor: help;" }, l10nDark("disabledShort"));
			peerStatsDisabledListItem.addChild("span", ":\u00a0" + numberOfDisabled);
		}
		if (numberOfBursting > 0) {
			HTMLNode peerStatsBurstingListItem = peerStatsList.addChild("li").addChild("span");
			peerStatsBurstingListItem.addChild("span", new String[] { "class", "title", "style" }, 
					new String[] { "peer_bursting", l10nDark("bursting"), "border-bottom: 1px dotted; cursor: help;" }, l10nDark("burstingShort"));
			peerStatsBurstingListItem.addChild("span", ":\u00a0" + numberOfBursting);
		}
		if (numberOfListening > 0) {
			HTMLNode peerStatsListeningListItem = peerStatsList.addChild("li").addChild("span");
			peerStatsListeningListItem.addChild("span", new String[] { "class", "title", "style" }, 
					new String[] { "peer_listening", l10nDark("listening"), "border-bottom: 1px dotted; cursor: help;" }, l10nDark("listeningShort"));
			peerStatsListeningListItem.addChild("span", ":\u00a0" + numberOfListening);
		}
		if (numberOfListenOnly > 0) {
			HTMLNode peerStatsListenOnlyListItem = peerStatsList.addChild("li").addChild("span");
			peerStatsListenOnlyListItem.addChild("span", new String[] { "class", "title", "style" }, 
					new String[] { "peer_listen_only", l10nDark("listenOnly"), "border-bottom: 1px dotted; cursor: help;" }, l10nDark("listenOnlyShort"));
			peerStatsListenOnlyListItem.addChild("span", ":\u00a0" + numberOfListenOnly);
		}
		if (numberOfClockProblem > 0) {
			HTMLNode peerStatsRoutingDisabledListItem = peerStatsList.addChild("li").addChild("span");
			peerStatsRoutingDisabledListItem.addChild("span", new String[] { "class", "title", "style" }, new String[] { "peer_clock_problem", l10nDark("clockProblem"), "border-bottom: 1px dotted; cursor: help;" }, l10nDark("clockProblemShort"));
			peerStatsRoutingDisabledListItem.addChild("span", ":\u00a0" + numberOfClockProblem);
		}
		if (numberOfConnError > 0) {
			HTMLNode peerStatsRoutingDisabledListItem = peerStatsList.addChild("li").addChild("span");
			peerStatsRoutingDisabledListItem.addChild("span", new String[] { "class", "title", "style" }, new String[] { "peer_routing_disabled", l10nDark("connError"), "border-bottom: 1px dotted; cursor: help;" }, l10nDark("connErrorShort"));
			peerStatsRoutingDisabledListItem.addChild("span", ":\u00a0" + numberOfClockProblem);
		}
		if (numberOfDisconnecting > 0) {
			HTMLNode peerStatsListenOnlyListItem = peerStatsList.addChild("li").addChild("span");
			peerStatsListenOnlyListItem.addChild("span", new String[] { "class", "title", "style" }, new String[] { "peer_disconnecting", l10nDark("disconnecting"), "border-bottom: 1px dotted; cursor: help;" }, l10nDark("disconnectingShort"));
			peerStatsListenOnlyListItem.addChild("span", ":\u00a0" + numberOfDisconnecting);
		}
		if (numberOfSeedServers > 0) {
			HTMLNode peerStatsSeedServersListItem = peerStatsList.addChild("li").addChild("span");
			peerStatsSeedServersListItem.addChild("span", new String[] { "class", "title", "style" },
					new String[] { "peer_listening" /* FIXME */, l10nDark("seedServers"), "border-bottom: 1px dotted; cursor: help;" }, l10nDark("seedServersShort"));
			peerStatsSeedServersListItem.addChild("span", ":\u00a0" + numberOfSeedServers);
		}
		if (numberOfSeedClients > 0) {
			HTMLNode peerStatsSeedClientsListItem = peerStatsList.addChild("li").addChild("span");
			peerStatsSeedClientsListItem.addChild("span", new String[] { "class", "title", "style" },
					new String[] { "peer_listening" /* FIXME */, l10nDark("seedClients"), "border-bottom: 1px dotted; cursor: help;" }, l10nDark("seedClientsShort"));
			peerStatsSeedClientsListItem.addChild("span", ":\u00a0" + numberOfSeedClients);
		}
		if (numberOfRoutingDisabled > 0) {
			HTMLNode peerStatsRoutingDisabledListItem = peerStatsList.addChild("li").addChild("span");
			peerStatsRoutingDisabledListItem.addChild("span", new String[] { "class", "title", "style" }, new String[] { "peer_routing_disabled", l10nDark("routingDisabled"), "border-bottom: 1px dotted; cursor: help;" }, l10nDark("routingDisabledShort"));
			peerStatsRoutingDisabledListItem.addChild("span", ":\u00a0" + numberOfRoutingDisabled);
		}
		OpennetManager om = node.getOpennet();
		if(om != null) {
			peerStatsList.addChild("li", l10n("maxTotalPeers")+": "+om.getNumberOfConnectedPeersToAimIncludingDarknet());
			peerStatsList.addChild("li", l10n("maxOpennetPeers")+": "+om.getNumberOfConnectedPeersToAim());
		}
>>>>>>> 43731e89
	}

	private static String l10n(String key) {
		return L10n.getString("StatisticsToadlet."+key);
	}
	
	private static String l10nDark(String key) {
		return L10n.getString("DarknetConnectionsToadlet."+key);
	}

	private static String l10n(String key, String pattern, String value) {
		return L10n.getString("StatisticsToadlet."+key, new String[] { pattern }, new String[] { value });
	}
	
	private static String l10n(String key, String[] patterns, String[] values) {
		return L10n.getString("StatisticsToadlet."+key, patterns, values);
	}
	
	public static void drawActivityBox(HTMLNode activityInfobox, final boolean advancedModeEnabled,final Node node,final boolean showArkFetchers,final ToadletContext ctx) {
		
		activityInfobox.addChild(new StatisticsUpdateableElement(ctx) {
			
			@Override
			public void updateState(boolean initial) {
				children.clear();
				
				addChild("div", "class", "infobox-header", l10nDark("activityTitle"));
				HTMLNode activityInfoboxContent = addChild("div", "class", "infobox-content");
				
				HTMLNode activityList = drawActivity(activityInfoboxContent, node);
				int numARKFetchers = node.getNumARKFetchers();
				if (activityList!=null && showArkFetchers && numARKFetchers > 0) {
					activityList.addChild("li", "ARK\u00a0Fetch\u00a0Requests:\u00a0" + numARKFetchers);
				}

				if (advancedModeEnabled && activityList != null) {
					if (numARKFetchers > 0)
						activityList.addChild("li", "ARK\u00a0Fetch\u00a0Requests:\u00a0" + numARKFetchers);
					activityList.addChild("li", "FetcherByUSKSize:\u00a0" + node.clientCore.uskManager.getFetcherByUSKSize());
					activityList.addChild("li", "BackgroundFetcherByUSKSize:\u00a0" + node.clientCore.uskManager.getBackgroundFetcherByUSKSize());
					activityList.addChild("li", "temporaryBackgroundFetchersLRUSize:\u00a0" + node.clientCore.uskManager.getTemporaryBackgroundFetchersLRU());
				}
			}
		});
	}
	
	private static void drawBandwidth(HTMLNode activityList, Node node, long nodeUptimeSeconds, boolean isAdvancedModeEnabled) {
		long[] total = node.collector.getTotalIO();
		if(total[0] == 0 || total[1] == 0)
			return;
		long total_output_rate = (total[0]) / nodeUptimeSeconds;
		long total_input_rate = (total[1]) / nodeUptimeSeconds;
		long totalPayload = node.getTotalPayloadSent();
		long total_payload_rate = totalPayload / nodeUptimeSeconds;
		long overall_total_out = node.clientCore.bandwidthStatsPutter.getLatestBWData().totalBytesOut;
		long overall_total_in = node.clientCore.bandwidthStatsPutter.getLatestBWData().totalBytesIn;
		int percent = (int) (100 * totalPayload / total[0]);
		long[] rate = node.nodeStats.getNodeIOStats();
		long delta = (rate[5] - rate[2]) / 1000;
		if(delta > 0) {
			long output_rate = (rate[3] - rate[0]) / delta;
			long input_rate = (rate[4] - rate[1]) / delta;
			SubConfig nodeConfig = node.config.get("node");
			int outputBandwidthLimit = nodeConfig.getInt("outputBandwidthLimit");
			int inputBandwidthLimit = nodeConfig.getInt("inputBandwidthLimit");
			if(inputBandwidthLimit == -1) {
				inputBandwidthLimit = outputBandwidthLimit * 4;
			}
			activityList.addChild("li", l10n("inputRate", new String[] { "rate", "max" }, new String[] { SizeUtil.formatSize(input_rate, true), SizeUtil.formatSize(inputBandwidthLimit, true) }));
			activityList.addChild("li", l10n("outputRate", new String[] { "rate", "max" }, new String[] { SizeUtil.formatSize(output_rate, true), SizeUtil.formatSize(outputBandwidthLimit, true) }));
		}
		activityList.addChild("li", l10n("totalInputSession", new String[] { "total", "rate" }, new String[] { SizeUtil.formatSize(total[1], true), SizeUtil.formatSize(total_input_rate, true) }));
		activityList.addChild("li", l10n("totalOutputSession", new String[] { "total", "rate" }, new String[] { SizeUtil.formatSize(total[0], true), SizeUtil.formatSize(total_output_rate, true) } ));
		activityList.addChild("li", l10n("payloadOutput", new String[] { "total", "rate", "percent" }, new String[] { SizeUtil.formatSize(totalPayload, true), SizeUtil.formatSize(total_payload_rate, true), Integer.toString(percent) } ));
		activityList.addChild("li", l10n("totalInput", new String[] { "total" }, new String[] { SizeUtil.formatSize(overall_total_in, true) }));
		activityList.addChild("li", l10n("totalOutput", new String[] { "total" }, new String[] { SizeUtil.formatSize(overall_total_out, true) } ));
		if(isAdvancedModeEnabled) {
			long totalBytesSentCHKRequests = node.nodeStats.getCHKRequestTotalBytesSent();
			long totalBytesSentSSKRequests = node.nodeStats.getSSKRequestTotalBytesSent();
			long totalBytesSentCHKInserts = node.nodeStats.getCHKInsertTotalBytesSent();
			long totalBytesSentSSKInserts = node.nodeStats.getSSKInsertTotalBytesSent();
			long totalBytesSentOfferedKeys = node.nodeStats.getOfferedKeysTotalBytesSent();
			long totalBytesSendOffers = node.nodeStats.getOffersSentBytesSent();
			long totalBytesSentSwapOutput = node.nodeStats.getSwappingTotalBytesSent();
			long totalBytesSentAuth = node.nodeStats.getTotalAuthBytesSent();
			long totalBytesSentAckOnly = node.nodeStats.getNotificationOnlyPacketsSentBytes();
			long totalBytesSentResends = node.nodeStats.getResendBytesSent();
			long totalBytesSentUOM = node.nodeStats.getUOMBytesSent();
			long totalBytesSentAnnounce = node.nodeStats.getAnnounceBytesSent();
			long totalBytesSentRoutingStatus = node.nodeStats.getRoutingStatusBytes();
			long totalBytesSentNetworkColoring = node.nodeStats.getNetworkColoringSentBytes();
			long totalBytesSentPing = node.nodeStats.getPingSentBytes();
			long totalBytesSentProbeRequest = node.nodeStats.getProbeRequestSentBytes();
			long totalBytesSentRouted = node.nodeStats.getRoutedMessageSentBytes();
			long totalBytesSentDisconn = node.nodeStats.getDisconnBytesSent();
			long totalBytesSentInitial = node.nodeStats.getInitialMessagesBytesSent();
			long totalBytesSentChangedIP = node.nodeStats.getChangedIPBytesSent();
			long totalBytesSentNodeToNode = node.nodeStats.getNodeToNodeBytesSent();
			long totalBytesSentRemaining = total[0] - 
				(totalPayload + totalBytesSentCHKRequests + totalBytesSentSSKRequests +
				totalBytesSentCHKInserts + totalBytesSentSSKInserts +
				totalBytesSentOfferedKeys + totalBytesSendOffers + totalBytesSentSwapOutput + 
				totalBytesSentAuth + totalBytesSentAckOnly + totalBytesSentResends +
				totalBytesSentUOM + totalBytesSentAnnounce + 
				totalBytesSentRoutingStatus + totalBytesSentNetworkColoring + totalBytesSentPing +
				totalBytesSentProbeRequest + totalBytesSentRouted + totalBytesSentDisconn + 
				totalBytesSentInitial + totalBytesSentChangedIP + totalBytesSentNodeToNode);
			activityList.addChild("li", l10n("requestOutput", new String[] { "chk", "ssk" }, new String[] { SizeUtil.formatSize(totalBytesSentCHKRequests, true), SizeUtil.formatSize(totalBytesSentSSKRequests, true) }));
			activityList.addChild("li", l10n("insertOutput", new String[] { "chk", "ssk" }, new String[] { SizeUtil.formatSize(totalBytesSentCHKInserts, true), SizeUtil.formatSize(totalBytesSentSSKInserts, true) }));
			activityList.addChild("li", l10n("offeredKeyOutput", new String[] { "total", "offered" }, new String[] { SizeUtil.formatSize(totalBytesSentOfferedKeys, true), SizeUtil.formatSize(totalBytesSendOffers, true) }));
			activityList.addChild("li", l10n("swapOutput", "total", SizeUtil.formatSize(totalBytesSentSwapOutput, true)));
			activityList.addChild("li", l10n("authBytes", "total", SizeUtil.formatSize(totalBytesSentAuth, true)));
			activityList.addChild("li", l10n("ackOnlyBytes", "total", SizeUtil.formatSize(totalBytesSentAckOnly, true)));
			activityList.addChild("li", l10n("resendBytes", "total", SizeUtil.formatSize(totalBytesSentResends, true)));
			activityList.addChild("li", l10n("uomBytes", "total",  SizeUtil.formatSize(totalBytesSentUOM, true)));
			activityList.addChild("li", l10n("announceBytes", "total", SizeUtil.formatSize(totalBytesSentAnnounce, true)));
			activityList.addChild("li", l10n("adminBytes", new String[] { "routingStatus", "disconn", "initial", "changedIP" }, new String[] { SizeUtil.formatSize(totalBytesSentRoutingStatus, true), SizeUtil.formatSize(totalBytesSentDisconn, true), SizeUtil.formatSize(totalBytesSentInitial, true), SizeUtil.formatSize(totalBytesSentChangedIP, true) }));
			activityList.addChild("li", l10n("debuggingBytes", new String[] { "netColoring", "ping", "probe", "routed" }, new String[] { SizeUtil.formatSize(totalBytesSentNetworkColoring, true), SizeUtil.formatSize(totalBytesSentPing, true), SizeUtil.formatSize(totalBytesSentProbeRequest, true), SizeUtil.formatSize(totalBytesSentRouted, true) } ));
			activityList.addChild("li", l10n("nodeToNodeBytes", "total", SizeUtil.formatSize(totalBytesSentNodeToNode, true)));
			activityList.addChild("li", l10n("unaccountedBytes", new String[] { "total", "percent" },
					new String[] { SizeUtil.formatSize(totalBytesSentRemaining, true), Integer.toString((int)(totalBytesSentRemaining*100 / total[0])) }));
			double sentOverheadPerSecond = node.nodeStats.getSentOverheadPerSecond();
			activityList.addChild("li", l10n("totalOverhead", new String[] { "rate", "percent" }, 
					new String[] { SizeUtil.formatSize((long)sentOverheadPerSecond), Integer.toString((int)((100 * sentOverheadPerSecond) / total_output_rate)) }));
		}
	}

	private static HTMLNode drawActivity(HTMLNode activityInfoboxContent, Node node) {
		int numInserts = node.getNumInsertSenders();
		int numLocalCHKInserts = node.getNumLocalCHKInserts();
		int numRemoteCHKInserts = node.getNumRemoteCHKInserts();
		int numLocalSSKInserts = node.getNumLocalSSKInserts();
		int numRemoteSSKInserts = node.getNumRemoteSSKInserts();
		int numRequests = node.getNumRequestSenders();
		int numLocalCHKRequests = node.getNumLocalCHKRequests();
		int numRemoteCHKRequests = node.getNumRemoteCHKRequests();
		int numLocalSSKRequests = node.getNumLocalSSKRequests();
		int numRemoteSSKRequests = node.getNumRemoteSSKRequests();
		int numTransferringRequests = node.getNumTransferringRequestSenders();
		int numTransferringRequestHandlers = node.getNumTransferringRequestHandlers();
		int numCHKOfferReplys = node.getNumCHKOfferReplies();
		int numSSKOfferReplys = node.getNumSSKOfferReplies();
		int numCHKRequests = numLocalCHKRequests + numRemoteCHKRequests;
		int numSSKRequests = numLocalSSKRequests + numRemoteSSKRequests;
		int numCHKInserts = numLocalCHKInserts + numRemoteCHKInserts;
		int numSSKInserts = numLocalSSKInserts + numRemoteSSKInserts;
		int numIncomingTurtles = node.getNumIncomingTurtles();
		if ((numInserts == 0) && (numRequests == 0) && (numTransferringRequests == 0) &&
				(numCHKRequests == 0) && (numSSKRequests == 0) &&
				(numCHKInserts == 0) && (numSSKInserts == 0) &&
				(numTransferringRequestHandlers == 0) && 
				(numCHKOfferReplys == 0) && (numSSKOfferReplys == 0)) {
			activityInfoboxContent.addChild("#", l10n("noRequests"));
			return null;
		} else {
			HTMLNode activityList = activityInfoboxContent.addChild("ul");
			if (numInserts > 0 || numCHKInserts > 0 || numSSKInserts > 0) {
				activityList.addChild("li", L10n.getString("StatisticsToadlet.activityInserts", 
						new String[] { "totalSenders", "CHKhandlers", "SSKhandlers", "local" } , 
						new String[] { Integer.toString(numInserts), Integer.toString(numCHKInserts), Integer.toString(numSSKInserts), Integer.toString(numLocalCHKInserts + numLocalSSKInserts)}));
			}
			if (numRequests > 0 || numCHKRequests > 0 || numSSKRequests > 0) {
				activityList.addChild("li", L10n.getString("StatisticsToadlet.activityRequests", 
						new String[] { "totalSenders", "CHKhandlers", "SSKhandlers", "local" } , 
						new String[] { Integer.toString(numRequests), Integer.toString(numCHKRequests), Integer.toString(numSSKRequests), Integer.toString(numLocalCHKRequests + numLocalSSKRequests)}));
			}
			if (numTransferringRequests > 0 || numTransferringRequestHandlers > 0 || numIncomingTurtles > 0) {
				activityList.addChild("li", L10n.getString("StatisticsToadlet.transferringRequests", 
						new String[] { "senders", "receivers", "turtles" }, new String[] { Integer.toString(numTransferringRequests), Integer.toString(numTransferringRequestHandlers), Integer.toString(numIncomingTurtles)}));
			}
			if (numCHKOfferReplys > 0 || numSSKOfferReplys > 0) {
				activityList.addChild("li", L10n.getString("StatisticsToadlet.offerReplys", 
						new String[] { "chk", "ssk" }, new String[] { Integer.toString(numCHKOfferReplys), Integer.toString(numSSKOfferReplys) }));
			}
			return activityList;
		}
	}

<<<<<<< HEAD
	private void drawOverviewBox(HTMLNode overviewInfobox, final long nodeUptimeSeconds, final long now, final double swaps, final double noSwaps,final ToadletContext ctx) {
		overviewInfobox.addChild(new StatisticsUpdateableElement(ctx) {
			
			@Override
			public void updateState(boolean initial) {
				children.clear();
				
				addChild("div", "class", "infobox-header", "Node status overview");
				HTMLNode overviewInfoboxContent = addChild("div", "class", "infobox-content");
				HTMLNode overviewList = overviewInfoboxContent.addChild("ul");
				/* node status values */
				int bwlimitDelayTime = (int) stats.getBwlimitDelayTime();
				int nodeAveragePingTime = (int) stats.getNodeAveragePingTime();
				double numberOfRemotePeerLocationsSeenInSwaps = node.getNumberOfRemotePeerLocationsSeenInSwaps();

				// Darknet
				int darknetSizeEstimateSession = stats.getDarknetSizeEstimate(-1);
				int darknetSizeEstimate24h = 0;
				int darknetSizeEstimate48h = 0;
				if(nodeUptimeSeconds > (24*60*60)) {  // 24 hours
					darknetSizeEstimate24h = stats.getDarknetSizeEstimate(now - (24*60*60*1000));  // 48 hours
				}
				if(nodeUptimeSeconds > (48*60*60)) {  // 48 hours
					darknetSizeEstimate48h = stats.getDarknetSizeEstimate(now - (48*60*60*1000));  // 48 hours
				}
				// Opennet
				int opennetSizeEstimateSession = stats.getOpennetSizeEstimate(-1);
				int opennetSizeEstimate24h = 0;
				int opennetSizeEstimate48h = 0;
				if (nodeUptimeSeconds > (24 * 60 * 60)) { // 24 hours
					opennetSizeEstimate24h = stats.getOpennetSizeEstimate(now - (24 * 60 * 60 * 1000)); // 48 hours
				}
				if (nodeUptimeSeconds > (48 * 60 * 60)) { // 48 hours
					opennetSizeEstimate48h = stats.getOpennetSizeEstimate(now - (48 * 60 * 60 * 1000)); // 48 hours
				}
				
				double routingMissDistance =  stats.routingMissDistance.currentValue();
				double backedOffPercent =  stats.backedOffPercent.currentValue();
				String nodeUptimeString = TimeUtil.formatTime(nodeUptimeSeconds * 1000);  // *1000 to convert to milliseconds
				overviewList.addChild("li", "bwlimitDelayTime:\u00a0" + bwlimitDelayTime + "ms");
				overviewList.addChild("li", "nodeAveragePingTime:\u00a0" + nodeAveragePingTime + "ms");
				overviewList.addChild("li", "darknetSizeEstimateSession:\u00a0" + darknetSizeEstimateSession + "\u00a0nodes");
				if(nodeUptimeSeconds > (24*60*60)) {  // 24 hours
					overviewList.addChild("li", "darknetSizeEstimate24h:\u00a0" + darknetSizeEstimate24h + "\u00a0nodes");
				}
				if(nodeUptimeSeconds > (48*60*60)) {  // 48 hours
					overviewList.addChild("li", "darknetSizeEstimate48h:\u00a0" + darknetSizeEstimate48h + "\u00a0nodes");
				}
				overviewList.addChild("li", "opennetSizeEstimateSession:\u00a0" + opennetSizeEstimateSession + "\u00a0nodes");
				if (nodeUptimeSeconds > (24 * 60 * 60)) { // 24 hours
					overviewList.addChild("li", "opennetSizeEstimate24h:\u00a0" + opennetSizeEstimate24h + "\u00a0nodes");
				}
				if (nodeUptimeSeconds > (48 * 60 * 60)) { // 48 hours
					overviewList.addChild("li", "opennetSizeEstimate48h:\u00a0" + opennetSizeEstimate48h + "\u00a0nodes");
				}
				if ((numberOfRemotePeerLocationsSeenInSwaps > 0.0) && ((swaps > 0.0) || (noSwaps > 0.0))) {
					overviewList.addChild("li", "avrConnPeersPerNode:\u00a0" + fix6p6.format(numberOfRemotePeerLocationsSeenInSwaps/(swaps+noSwaps)) + "\u00a0peers");
				}
				overviewList.addChild("li", "nodeUptime:\u00a0" + nodeUptimeString);
				overviewList.addChild("li", "routingMissDistance:\u00a0" + fix1p4.format(routingMissDistance));
				overviewList.addChild("li", "backedOffPercent:\u00a0" + fix3p1pct.format(backedOffPercent));
				overviewList.addChild("li", "pInstantReject:\u00a0" + fix3p1pct.format(stats.pRejectIncomingInstantly()));
				overviewList.addChild("li", "unclaimedFIFOSize:\u00a0" + node.getUnclaimedFIFOSize());
				overviewList.addChild("li", "RAMBucketPoolSize:\u00a0" + SizeUtil.formatSize(core.tempBucketFactory.getRamUsed())+ " / "+ SizeUtil.formatSize(core.tempBucketFactory.getMaxRamUsed()));
				overviewList.addChild("li", "uptimeAverage:\u00a0" + fix3p1pct.format(node.uptime.getUptime()));
			}
		});
				
=======
	private void drawOverviewBox(HTMLNode overviewInfobox, long nodeUptimeSeconds, long nodeUptimeTotal, long now, double swaps, double noSwaps) {
		
		overviewInfobox.addChild("div", "class", "infobox-header", "Node status overview");
		HTMLNode overviewInfoboxContent = overviewInfobox.addChild("div", "class", "infobox-content");
		HTMLNode overviewList = overviewInfoboxContent.addChild("ul");
		/* node status values */
		int bwlimitDelayTime = (int) stats.getBwlimitDelayTime();
		int nodeAveragePingTime = (int) stats.getNodeAveragePingTime();
		double numberOfRemotePeerLocationsSeenInSwaps = node.getNumberOfRemotePeerLocationsSeenInSwaps();

		// Darknet
		int darknetSizeEstimateSession = stats.getDarknetSizeEstimate(-1);
		int darknetSizeEstimate24h = 0;
		int darknetSizeEstimate48h = 0;
		if(nodeUptimeSeconds > (24*60*60)) {  // 24 hours
			darknetSizeEstimate24h = stats.getDarknetSizeEstimate(now - (24*60*60*1000));  // 48 hours
		}
		if(nodeUptimeSeconds > (48*60*60)) {  // 48 hours
			darknetSizeEstimate48h = stats.getDarknetSizeEstimate(now - (48*60*60*1000));  // 48 hours
		}
		// Opennet
		int opennetSizeEstimateSession = stats.getOpennetSizeEstimate(-1);
		int opennetSizeEstimate24h = 0;
		int opennetSizeEstimate48h = 0;
		if (nodeUptimeSeconds > (24 * 60 * 60)) { // 24 hours
			opennetSizeEstimate24h = stats.getOpennetSizeEstimate(now - (24 * 60 * 60 * 1000)); // 48 hours
		}
		if (nodeUptimeSeconds > (48 * 60 * 60)) { // 48 hours
			opennetSizeEstimate48h = stats.getOpennetSizeEstimate(now - (48 * 60 * 60 * 1000)); // 48 hours
		}
		
		double routingMissDistance =  stats.routingMissDistance.currentValue();
		double backedOffPercent =  stats.backedOffPercent.currentValue();
		overviewList.addChild("li", "bwlimitDelayTime:\u00a0" + bwlimitDelayTime + "ms");
		overviewList.addChild("li", "nodeAveragePingTime:\u00a0" + nodeAveragePingTime + "ms");
		overviewList.addChild("li", "darknetSizeEstimateSession:\u00a0" + darknetSizeEstimateSession + "\u00a0nodes");
		if(nodeUptimeSeconds > (24*60*60)) {  // 24 hours
			overviewList.addChild("li", "darknetSizeEstimate24h:\u00a0" + darknetSizeEstimate24h + "\u00a0nodes");
		}
		if(nodeUptimeSeconds > (48*60*60)) {  // 48 hours
			overviewList.addChild("li", "darknetSizeEstimate48h:\u00a0" + darknetSizeEstimate48h + "\u00a0nodes");
		}
		overviewList.addChild("li", "opennetSizeEstimateSession:\u00a0" + opennetSizeEstimateSession + "\u00a0nodes");
		if (nodeUptimeSeconds > (24 * 60 * 60)) { // 24 hours
			overviewList.addChild("li", "opennetSizeEstimate24h:\u00a0" + opennetSizeEstimate24h + "\u00a0nodes");
		}
		if (nodeUptimeSeconds > (48 * 60 * 60)) { // 48 hours
			overviewList.addChild("li", "opennetSizeEstimate48h:\u00a0" + opennetSizeEstimate48h + "\u00a0nodes");
		}
		if ((numberOfRemotePeerLocationsSeenInSwaps > 0.0) && ((swaps > 0.0) || (noSwaps > 0.0))) {
			overviewList.addChild("li", "avrConnPeersPerNode:\u00a0" + fix6p6.format(numberOfRemotePeerLocationsSeenInSwaps/(swaps+noSwaps)) + "\u00a0peers");
		}
		overviewList.addChild("li", "nodeUptimeSession:\u00a0" + TimeUtil.formatTime(nodeUptimeSeconds * 1000));
		overviewList.addChild("li", "nodeUptimeTotal:\u00a0" + TimeUtil.formatTime(nodeUptimeTotal));
		overviewList.addChild("li", "routingMissDistance:\u00a0" + fix1p4.format(routingMissDistance));
		overviewList.addChild("li", "backedOffPercent:\u00a0" + fix3p1pct.format(backedOffPercent));
		overviewList.addChild("li", "pInstantReject:\u00a0" + fix3p1pct.format(stats.pRejectIncomingInstantly()));
		overviewList.addChild("li", "unclaimedFIFOSize:\u00a0" + node.getUnclaimedFIFOSize());
		overviewList.addChild("li", "RAMBucketPoolSize:\u00a0" + SizeUtil.formatSize(core.tempBucketFactory.getRamUsed())+ " / "+ SizeUtil.formatSize(core.tempBucketFactory.getMaxRamUsed()));
		overviewList.addChild("li", "uptimeAverage:\u00a0" + fix3p1pct.format(node.uptime.getUptime()));
		
>>>>>>> 43731e89
	}

	public static void drawBandwidthBox(HTMLNode bandwidthInfobox, final long nodeUptimeSeconds, final boolean isAdvancedModeEnabled,final Node node,final ToadletContext ctx) {
		
		bandwidthInfobox.addChild(new StatisticsUpdateableElement(ctx) {
			
			@Override
			public void updateState(boolean initial) {
				children.clear();
				
				addChild("div", "class", "infobox-header", l10n("bandwidthTitle"));
				HTMLNode bandwidthInfoboxContent = addChild("div", "class", "infobox-content");
				HTMLNode bandwidthList = bandwidthInfoboxContent.addChild("ul");
				drawBandwidth(bandwidthList, node, nodeUptimeSeconds, isAdvancedModeEnabled);
			}
		});
	}

	// FIXME this should probably be moved to nodestats so it can be used by FCP??? would have to make ThreadBunch public :<
	private void getThreadNames(HTMLNode threadUsageList) {
		int count = 0;
		Thread[] threads;
		while(true) {
			count = Math.max(stats.rootThreadGroup.activeCount(), count);
			threads = new Thread[count*2+50];
			stats.rootThreadGroup.enumerate(threads);
			if(threads[threads.length-1] == null) break;
		}
		LinkedHashMap<String, ThreadBunch> map = new LinkedHashMap<String, ThreadBunch>();
		int totalCount = 0;
		for(int i=0;i<threads.length;i++) {
			if(threads[i] == null) break;
			String name = threads[i].getName();
			if(name.indexOf(" for ") != -1)
				name = name.substring(0, name.indexOf(" for "));
			if(name.indexOf("@") != -1)
				name = name.substring(0, name.indexOf("@"));
			if (name.indexOf("(") != -1)
				name = name.substring(0, name.indexOf("("));
			ThreadBunch bunch = map.get(name);
			if(bunch != null) {
				bunch.count++;
			} else {
				map.put(name, new ThreadBunch(name, 1));
			}
			totalCount++;
		}
		ThreadBunch[] bunches = map.values().toArray(new ThreadBunch[map.size()]);
		Arrays.sort(bunches, new Comparator<ThreadBunch>() {
			public int compare(ThreadBunch b0, ThreadBunch b1) {
				if(b0.count > b1.count) return -1;
				if(b0.count < b1.count) return 1;
				return b0.name.compareTo(b1.name);
			}

		});
		double thisThreadPercentOfTotal;
		for(int i=0; i<bunches.length; i++) {
			thisThreadPercentOfTotal = ((double) bunches[i].count) / ((double) totalCount);
			threadUsageList.addChild("li", "" + bunches[i].name + ":\u00a0" + Integer.toString(bunches[i].count) + "\u00a0(" + fix3p1pct.format(thisThreadPercentOfTotal) + ')');
		}
	}

	private static class ThreadBunch {
		public ThreadBunch(String name2, int i) {
			this.name = name2;
			this.count = i;
		}
		String name;
		int count;
	}

	private final static int PEER_CIRCLE_RADIUS = 100;
	private final static int PEER_CIRCLE_INNER_RADIUS = 60;
	private final static int PEER_CIRCLE_ADDITIONAL_FREE_SPACE = 10;
	private final static long MAX_CIRCLE_AGE_THRESHOLD = 24l*60*60*1000;   // 24 hours
	private final static int HISTOGRAM_LENGTH = 10;

	private void addNodeCircle (HTMLNode circleTable, double myLocation) {
		int[] histogram = new int[HISTOGRAM_LENGTH];
		for (int i = 0; i < HISTOGRAM_LENGTH; i++) {
			histogram[i] = 0;
		}
		HTMLNode nodeCircleTableRow = circleTable.addChild("tr");
		HTMLNode nodeHistogramLegendTableRow = circleTable.addChild("tr");
		HTMLNode nodeHistogramGraphTableRow = circleTable.addChild("tr");
		HTMLNode nodeCircleTableCell = nodeCircleTableRow.addChild("td", new String[] { "class", "colspan" }, new String[] {"first", "10"});
		HTMLNode nodeHistogramLegendCell;
		HTMLNode nodeHistogramGraphCell;
		HTMLNode nodeCircleInfoboxContent = nodeCircleTableCell.addChild("div", new String[] { "style", "class" }, new String[] {"position: relative; height: " + ((PEER_CIRCLE_RADIUS + PEER_CIRCLE_ADDITIONAL_FREE_SPACE) * 2) + "px; width: " + ((PEER_CIRCLE_RADIUS + PEER_CIRCLE_ADDITIONAL_FREE_SPACE) * 2) + "px", "peercircle" });
		nodeCircleInfoboxContent.addChild("span", new String[] { "style", "class" }, new String[] { generatePeerCircleStyleString(0, false, 1.0),	 "mark" }, "|");
		nodeCircleInfoboxContent.addChild("span", new String[] { "style", "class" }, new String[] { generatePeerCircleStyleString(0.125, false, 1.0), "mark" }, "+");
		nodeCircleInfoboxContent.addChild("span", new String[] { "style", "class" }, new String[] { generatePeerCircleStyleString(0.25, false, 1.0),  "mark" }, "--");
		nodeCircleInfoboxContent.addChild("span", new String[] { "style", "class" }, new String[] { generatePeerCircleStyleString(0.375, false, 1.0), "mark" }, "+");
		nodeCircleInfoboxContent.addChild("span", new String[] { "style", "class" }, new String[] { generatePeerCircleStyleString(0.5, false, 1.0),   "mark" }, "|");
		nodeCircleInfoboxContent.addChild("span", new String[] { "style", "class" }, new String[] { generatePeerCircleStyleString(0.625, false, 1.0), "mark" }, "+");
		nodeCircleInfoboxContent.addChild("span", new String[] { "style", "class" }, new String[] { generatePeerCircleStyleString(0.75, false, 1.0),  "mark" }, "--");
		nodeCircleInfoboxContent.addChild("span", new String[] { "style", "class" }, new String[] { generatePeerCircleStyleString(0.875, false, 1.0), "mark" }, "+");
		nodeCircleInfoboxContent.addChild("span", new String[] { "style", "class" }, new String[] { generatePeerCircleStyleString(0.875, false, 1.0), "mark" }, "+");
		nodeCircleInfoboxContent.addChild("span", new String[] { "style", "class" }, new String[] { "position: absolute; top: " + PEER_CIRCLE_RADIUS + "px; left: " + (PEER_CIRCLE_RADIUS + PEER_CIRCLE_ADDITIONAL_FREE_SPACE) + "px", "mark" }, "+");
		final Object[] knownLocsCopy = stats.getKnownLocations(-1);
		final Double[] locations = (Double[])knownLocsCopy[0];
		final Long[] timestamps = (Long[])knownLocsCopy[1];
		Double location;
		Long locationTime;
		double strength = 1.0;
		long now = System.currentTimeMillis();
		long age = 1;
		int histogramIndex;
		int nodeCount = 0;
		for(int i=0; i<locations.length; i++){
			nodeCount += 1;
			location = locations[i];
			locationTime = timestamps[i];
			age = now - locationTime.longValue();
			if( age > MAX_CIRCLE_AGE_THRESHOLD ) {
				age = MAX_CIRCLE_AGE_THRESHOLD;
			}
			strength = 1 - ((double) age / MAX_CIRCLE_AGE_THRESHOLD );
			histogramIndex = (int) (Math.floor(location.doubleValue() * HISTOGRAM_LENGTH));
			histogram[histogramIndex]++;
			
			nodeCircleInfoboxContent.addChild("span", new String[] { "style", "class" }, new String[] { generatePeerCircleStyleString(location.doubleValue(), false, strength), "connected" }, "x");
		}
		nodeCircleInfoboxContent.addChild("span", new String[] { "style", "class" }, new String[] { generatePeerCircleStyleString(myLocation, true, 1.0), "me" }, "x");
		//
		double histogramPercent;
		for (int i = 0; i < HISTOGRAM_LENGTH; i++) {
			nodeHistogramLegendCell = nodeHistogramLegendTableRow.addChild("td");
			nodeHistogramGraphCell = nodeHistogramGraphTableRow.addChild("td", "style", "height: 100px;");
			nodeHistogramLegendCell.addChild("div", "class", "histogramLabel").addChild("#", fix1p1.format(((double) i) / HISTOGRAM_LENGTH ));
			histogramPercent = ((double) histogram[ i ] ) / nodeCount;
			
			// Don't use HTMLNode here to speed things up
			nodeHistogramGraphCell.addChild("%", "<div class=\"histogramConnected\" style=\"height: " + fix3pctUS.format(histogramPercent) + "; width: 100%;\">\u00a0</div>");
		}
	}
	
	private void addSpecialisation(HTMLNode table, double peerLocation, int incomingRequestsCount, int[] incomingRequestLocation) {
		HTMLNode nodeHistogramLegendTableRow = table.addChild("tr");
		HTMLNode nodeHistogramGraphTableRow = table.addChild("tr");
		int myIndex = (int)(peerLocation * incomingRequestLocation.length);
		for (int i = 0; i<incomingRequestLocation.length; i++) {
			HTMLNode nodeHistogramLegendCell = nodeHistogramLegendTableRow.addChild("td");
			HTMLNode nodeHistogramGraphCell = nodeHistogramGraphTableRow.addChild("td", "style", "height: 100px;");
			HTMLNode nodeHistogramGraphCell2 = nodeHistogramLegendCell.addChild("div", "class", "histogramLabel");
			if(i == myIndex)
				 nodeHistogramGraphCell2 = nodeHistogramGraphCell2.addChild("span", "class", "me");
			nodeHistogramGraphCell2.addChild("#", fix1p1.format(((double) i) / incomingRequestLocation.length ));
			nodeHistogramGraphCell.addChild("div", new String[] { "class", "style" }, new String[] { "histogramConnected", "height: " + fix3pctUS.format(((double)incomingRequestLocation[i]) / incomingRequestsCount) + "; width: 100%;" }, "\u00a0");
		}
	}
	
	private void addCombinedSpecialisation(HTMLNode table, double peerLocation, int locallyOriginatingRequestsCount, int[] locallyOriginatingRequests, int remotelyOriginatingRequestsCount, int[] remotelyOriginatingRequests) {
		assert(locallyOriginatingRequests.length == remotelyOriginatingRequests.length);
		HTMLNode nodeHistogramLegendTableRow = table.addChild("tr");
		HTMLNode nodeHistogramGraphTableRow = table.addChild("tr");
		int myIndex = (int)(peerLocation * locallyOriginatingRequests.length);
		for (int i = 0; i<locallyOriginatingRequests.length; i++) {
			HTMLNode nodeHistogramLegendCell = nodeHistogramLegendTableRow.addChild("td");
			HTMLNode nodeHistogramGraphCell = nodeHistogramGraphTableRow.addChild("td", "style", "height: 100px;");
			HTMLNode nodeHistogramGraphCell2 = nodeHistogramLegendCell.addChild("div", "class", "histogramLabel");
			if(i == myIndex)
				 nodeHistogramGraphCell2 = nodeHistogramGraphCell2.addChild("span", "class", "me");
			nodeHistogramGraphCell2.addChild("#", fix1p1.format(((double) i) / locallyOriginatingRequests.length ));
			nodeHistogramGraphCell.addChild("div",
				new String[] { "class", "style" },
				new String[] { "histogramConnected", "height: " +
					fix3pctUS.format(((double)locallyOriginatingRequests[i]) / locallyOriginatingRequestsCount) +
					"; width: 100%;" },
				"\u00a0");
			nodeHistogramGraphCell.addChild("div",
				new String[] { "class", "style" },
				new String[] { "histogramDisconnected", "height: " +
					fix3pctUS.format(((double)remotelyOriginatingRequests[i]) / remotelyOriginatingRequestsCount) +
					"; width: 100%;" },
				"\u00a0");
		}
	}

	private void addPeerCircle (HTMLNode circleTable, PeerNodeStatus[] peerNodeStatuses, double myLocation) {
		int[] histogramConnected = new int[HISTOGRAM_LENGTH];
		int[] histogramDisconnected = new int[HISTOGRAM_LENGTH];
		for (int i = 0; i < HISTOGRAM_LENGTH; i++) {
			histogramConnected[i] = 0;
			histogramDisconnected[i] = 0;
		}
		HTMLNode peerCircleTableRow = circleTable.addChild("tr");
		HTMLNode peerHistogramLegendTableRow = circleTable.addChild("tr");
		HTMLNode peerHistogramGraphTableRow = circleTable.addChild("tr");
		HTMLNode peerCircleTableCell = peerCircleTableRow.addChild("td", new String[] { "class", "colspan" }, new String[] {"first", "10"});
		HTMLNode peerHistogramLegendCell;
		HTMLNode peerHistogramGraphCell;
		HTMLNode peerCircleInfoboxContent = peerCircleTableCell.addChild("div", new String[] { "style", "class" }, new String[] {"position: relative; height: " + ((PEER_CIRCLE_RADIUS + PEER_CIRCLE_ADDITIONAL_FREE_SPACE) * 2) + "px; width: " + ((PEER_CIRCLE_RADIUS + PEER_CIRCLE_ADDITIONAL_FREE_SPACE) * 2) + "px", "peercircle" });
		peerCircleInfoboxContent.addChild("span", new String[] { "style", "class" }, new String[] { generatePeerCircleStyleString(0, false, 1.0),	 "mark" }, "|");
		peerCircleInfoboxContent.addChild("span", new String[] { "style", "class" }, new String[] { generatePeerCircleStyleString(0.125, false, 1.0), "mark" }, "+");
		peerCircleInfoboxContent.addChild("span", new String[] { "style", "class" }, new String[] { generatePeerCircleStyleString(0.25, false, 1.0),  "mark" }, "--");
		peerCircleInfoboxContent.addChild("span", new String[] { "style", "class" }, new String[] { generatePeerCircleStyleString(0.375, false, 1.0), "mark" }, "+");
		peerCircleInfoboxContent.addChild("span", new String[] { "style", "class" }, new String[] { generatePeerCircleStyleString(0.5, false, 1.0),   "mark" }, "|");
		peerCircleInfoboxContent.addChild("span", new String[] { "style", "class" }, new String[] { generatePeerCircleStyleString(0.625, false, 1.0), "mark" }, "+");
		peerCircleInfoboxContent.addChild("span", new String[] { "style", "class" }, new String[] { generatePeerCircleStyleString(0.75, false, 1.0),  "mark" }, "--");
		peerCircleInfoboxContent.addChild("span", new String[] { "style", "class" }, new String[] { "position: absolute; top: " + PEER_CIRCLE_RADIUS + "px; left: " + (PEER_CIRCLE_RADIUS + PEER_CIRCLE_ADDITIONAL_FREE_SPACE) + "px", "mark" }, "+");

		PeerNodeStatus peerNodeStatus;
		double peerLocation;
		double peerDistance;
		int histogramIndex;
		int peerCount = peerNodeStatuses.length;
		int newPeerCount = 0;
		for (int peerIndex = 0; peerIndex < peerCount; peerIndex++) {
			peerNodeStatus = peerNodeStatuses[peerIndex];
			peerLocation = peerNodeStatus.getLocation();
			if(!peerNodeStatus.isSearchable()) continue;
			if(peerLocation < 0.0 || peerLocation > 1.0) continue;
			newPeerCount++;
			peerDistance = Location.distance( myLocation, peerLocation );
			histogramIndex = (int) (Math.floor(peerDistance * HISTOGRAM_LENGTH * 2));
			if (peerNodeStatus.isConnected()) {
				histogramConnected[histogramIndex]++;
			} else {
				histogramDisconnected[histogramIndex]++;
			}
			peerCircleInfoboxContent.addChild("span", new String[] { "style", "class" }, new String[] { generatePeerCircleStyleString(peerLocation, false, (1.0 - peerNodeStatus.getPReject())), ((peerNodeStatus.isConnected())?"connected":"disconnected") }, ((peerNodeStatus.isOpennet())?"o":"x"));
		}
		peerCircleInfoboxContent.addChild("span", new String[] { "style", "class" }, new String[] { generatePeerCircleStyleString(myLocation, true, 1.0), "me" }, "x");
		//
		double histogramPercent;
		for (int i = 0; i < HISTOGRAM_LENGTH; i++) {
			peerHistogramLegendCell = peerHistogramLegendTableRow.addChild("td");
			peerHistogramGraphCell = peerHistogramGraphTableRow.addChild("td", "style", "height: 100px;");
			peerHistogramLegendCell.addChild("div", "class", "histogramLabel").addChild("#", fix1p2.format(((double) i) / ( HISTOGRAM_LENGTH * 2 )));
			//
			histogramPercent = ((double) histogramConnected[ i ] ) / newPeerCount;
			peerHistogramGraphCell.addChild("div", new String[] { "class", "style" }, new String[] { "histogramConnected", "height: " + fix3pctUS.format(histogramPercent) + "; width: 100%;" }, "\u00a0");
			//
			histogramPercent = ((double) histogramDisconnected[ i ] ) / newPeerCount;
			peerHistogramGraphCell.addChild("div", new String[] { "class", "style" }, new String[] { "histogramDisconnected", "height: " + fix3pctUS.format(histogramPercent) + "; width: 100%;" }, "\u00a0");
		}
	}

	private String generatePeerCircleStyleString (double peerLocation, boolean offsetMe, double strength) {
		peerLocation *= Math.PI * 2;
		//
		int offset = 0;
		if( offsetMe ) {
			// Make our own peer stand out from the crowd better so we can see it easier
			offset = -10;
		} else {
			offset = (int) (PEER_CIRCLE_INNER_RADIUS * (1.0 - strength));
		}
		double x = PEER_CIRCLE_ADDITIONAL_FREE_SPACE + PEER_CIRCLE_RADIUS + Math.sin(peerLocation) * (PEER_CIRCLE_RADIUS - offset);
		double y = PEER_CIRCLE_RADIUS - Math.cos(peerLocation) * (PEER_CIRCLE_RADIUS - offset);  // no PEER_CIRCLE_ADDITIONAL_FREE_SPACE for y-disposition
		//
		return "position: absolute; top: " + fix3p1US.format(y) + "px; left: " + fix3p1US.format(x) + "px";
	}

	@Override
	public String path() {
		return "/stats/";
	}
	
	/** This class is the base for most of the pushed elements in this page. These are updated at intervals*/
	private static abstract class StatisticsUpdateableElement extends BaseUpdateableElement{

		/** The element needs a unique id*/
		private String updaterId=String.valueOf(new Random().nextInt());
		
		/** The current ToadletContext*/
		private ToadletContext ctx;
		
		private StatisticsUpdateableElement(ToadletContext ctx){
			super("div",ctx);
			this.ctx=ctx;
			init();
			((SimpleToadletServer)ctx.getContainer()).intervalPushManager.registerUpdateableElement(this);
		}
		
		@Override
		public void dispose() {
			((SimpleToadletServer)ctx.getContainer()).intervalPushManager.deregisterUpdateableElement(this);
		}

		@Override
		public String getUpdaterId(String requestId) {
			return updaterId;
		}

		@Override
		public String getUpdaterType() {
			return UpdaterConstants.REPLACER_UPDATER;
		}
		
	}
	
}<|MERGE_RESOLUTION|>--- conflicted
+++ resolved
@@ -102,22 +102,8 @@
 		}
 		return count;
 	}
-<<<<<<< HEAD
 	
 	private static PeerNodeStatus[] getPeerNodeStatuses(PeerManager peers){
-=======
-
-	public void handleMethodGET(URI uri, HTTPRequest request, ToadletContext ctx) throws ToadletContextClosedException, IOException, RedirectException {
-
-		if(!ctx.isAllowedFullAccess()) {
-			super.sendErrorPage(ctx, 403, L10n.getString("Toadlet.unauthorizedTitle"), L10n.getString("Toadlet.unauthorized"));
-			return;
-		}
-		final SubConfig nodeConfig = node.config.get("node");
-
-		node.clientCore.bandwidthStatsPutter.updateData();
-
->>>>>>> 43731e89
 		/* gather connection statistics */
 		PeerNodeStatus[] peerNodeStatuses = peers.getPeerNodeStatuses(true);
 		Arrays.sort(peerNodeStatuses, new Comparator<PeerNodeStatus>() {
@@ -132,14 +118,15 @@
 		return peerNodeStatuses;
 	}
 
-	@Override
-	public void handleGet(URI uri, HTTPRequest request, ToadletContext ctx) throws ToadletContextClosedException, IOException, RedirectException {
+	public void handleMethodGET(URI uri, HTTPRequest request, ToadletContext ctx) throws ToadletContextClosedException, IOException, RedirectException {
 
 		if(!ctx.isAllowedFullAccess()) {
 			super.sendErrorPage(ctx, 403, L10n.getString("Toadlet.unauthorizedTitle"), L10n.getString("Toadlet.unauthorized"));
 			return;
 		}
 		final SubConfig nodeConfig = node.config.get("node");
+
+		node.clientCore.bandwidthStatsPutter.updateData();
 
 		PeerNodeStatus[] peerNodeStatuses=getPeerNodeStatuses(peers);
 
@@ -223,24 +210,13 @@
 			/* node status overview box */
 			if(mode >= PageMaker.MODE_ADVANCED) {
 				HTMLNode overviewInfobox = nextTableCell.addChild("div", "class", "infobox");
-<<<<<<< HEAD
-				drawOverviewBox(overviewInfobox, nodeUptimeSeconds, now, swaps, noSwaps,ctx);
-=======
-				drawOverviewBox(overviewInfobox, nodeUptimeSeconds, node.clientCore.bandwidthStatsPutter.getLatestUptimeData().totalUptime, now, swaps, noSwaps);
->>>>>>> 43731e89
+				drawOverviewBox(overviewInfobox, nodeUptimeSeconds, node.clientCore.bandwidthStatsPutter.getLatestUptimeData().totalUptime, now, swaps, noSwaps,ctx);
 			}
 
 			// Peer statistics box
 			HTMLNode peerStatsInfobox = nextTableCell.addChild("div", "class", "infobox");
 			
-<<<<<<< HEAD
 			drawPeerStatsBox(peerStatsInfobox, mode >= PageMaker.MODE_ADVANCED, peers,ctx);
-=======
-			drawPeerStatsBox(peerStatsInfobox, mode >= PageMaker.MODE_ADVANCED, numberOfConnected, numberOfRoutingBackedOff, 
-					numberOfTooNew, numberOfTooOld, numberOfDisconnected, numberOfNeverConnected, numberOfDisabled, 
-					numberOfBursting, numberOfListening, numberOfListenOnly, numberOfSeedServers, numberOfSeedClients,
-					numberOfRoutingDisabled, numberOfClockProblem, numberOfConnError, numberOfDisconnecting, node);
->>>>>>> 43731e89
 
 			// Bandwidth box
 			HTMLNode bandwidthInfobox = nextTableCell.addChild("div", "class", "infobox");
@@ -889,7 +865,6 @@
 		
 	}
 
-<<<<<<< HEAD
 	protected static void drawPeerStatsBox(HTMLNode peerStatsInfobox, final boolean advancedModeEnabled,final PeerManager peers,final ToadletContext ctx) {
 		
 		peerStatsInfobox.addChild(new BaseUpdateableElement("div",ctx) {
@@ -1025,6 +1000,11 @@
 					peerStatsRoutingDisabledListItem.addChild("span", new String[] { "class", "title", "style" }, new String[] { "peer_routing_disabled", l10nDark("routingDisabled"), "border-bottom: 1px dotted; cursor: help;" }, l10nDark("routingDisabledShort"));
 					peerStatsRoutingDisabledListItem.addChild("span", ":\u00a0" + numberOfRoutingDisabled);
 				}
+				OpennetManager om = ((SimpleToadletServer)ctx.getContainer()).getCore().node.getOpennet();
+				if(om != null) {
+					peerStatsList.addChild("li", l10n("maxTotalPeers")+": "+om.getNumberOfConnectedPeersToAimIncludingDarknet());
+					peerStatsList.addChild("li", l10n("maxOpennetPeers")+": "+om.getNumberOfConnectedPeersToAim());
+				}
 			}
 			
 			@Override
@@ -1042,115 +1022,6 @@
 				peers.removePeerStatusChangeListener(listener);
 			}
 		});
-=======
-	protected static void drawPeerStatsBox(HTMLNode peerStatsInfobox, boolean advancedModeEnabled, int numberOfConnected, 
-			int numberOfRoutingBackedOff, int numberOfTooNew, int numberOfTooOld, int numberOfDisconnected, 
-			int numberOfNeverConnected, int numberOfDisabled, int numberOfBursting, int numberOfListening, 
-			int numberOfListenOnly, int numberOfSeedServers, int numberOfSeedClients, int numberOfRoutingDisabled, 
-			int numberOfClockProblem, int numberOfConnError, int numberOfDisconnecting, Node node) {
-		
-		peerStatsInfobox.addChild("div", "class", "infobox-header", l10n("peerStatsTitle"));
-		HTMLNode peerStatsContent = peerStatsInfobox.addChild("div", "class", "infobox-content");
-		HTMLNode peerStatsList = peerStatsContent.addChild("ul");
-		if (numberOfConnected > 0) {
-			HTMLNode peerStatsConnectedListItem = peerStatsList.addChild("li").addChild("span");
-			peerStatsConnectedListItem.addChild("span", new String[] { "class", "title", "style" }, 
-					new String[] { "peer_connected", l10nDark("connected"), "border-bottom: 1px dotted; cursor: help;" }, l10nDark("connectedShort"));
-			peerStatsConnectedListItem.addChild("span", ":\u00a0" + numberOfConnected);
-		}
-		if (numberOfRoutingBackedOff > 0) {
-			HTMLNode peerStatsRoutingBackedOffListItem = peerStatsList.addChild("li").addChild("span");
-			peerStatsRoutingBackedOffListItem.addChild("span", new String[] { "class", "title", "style" }, 
-					new String[] { "peer_backed_off", l10nDark(advancedModeEnabled ? "backedOff" : "busy"), 
-					"border-bottom: 1px dotted; cursor: help;" }, l10nDark((advancedModeEnabled ? "backedOff" : "busy")+"Short"));
-			peerStatsRoutingBackedOffListItem.addChild("span", ":\u00a0" + numberOfRoutingBackedOff);
-		}
-		if (numberOfTooNew > 0) {
-			HTMLNode peerStatsTooNewListItem = peerStatsList.addChild("li").addChild("span");
-			peerStatsTooNewListItem.addChild("span", new String[] { "class", "title", "style" }, 
-					new String[] { "peer_too_new", l10nDark("tooNew"), "border-bottom: 1px dotted; cursor: help;" }, l10nDark("tooNewShort"));
-			peerStatsTooNewListItem.addChild("span", ":\u00a0" + numberOfTooNew);
-		}
-		if (numberOfTooOld > 0) {
-			HTMLNode peerStatsTooOldListItem = peerStatsList.addChild("li").addChild("span");
-			peerStatsTooOldListItem.addChild("span", new String[] { "class", "title", "style" }, 
-					new String[] { "peer_too_old", l10nDark("tooOld"), "border-bottom: 1px dotted; cursor: help;" }, l10nDark("tooOldShort"));
-			peerStatsTooOldListItem.addChild("span", ":\u00a0" + numberOfTooOld);
-		}
-		if (numberOfDisconnected > 0) {
-			HTMLNode peerStatsDisconnectedListItem = peerStatsList.addChild("li").addChild("span");
-			peerStatsDisconnectedListItem.addChild("span", new String[] { "class", "title", "style" }, 
-					new String[] { "peer_disconnected", l10nDark("notConnected"), "border-bottom: 1px dotted; cursor: help;" }, l10nDark("notConnectedShort"));
-			peerStatsDisconnectedListItem.addChild("span", ":\u00a0" + numberOfDisconnected);
-		}
-		if (numberOfNeverConnected > 0) {
-			HTMLNode peerStatsNeverConnectedListItem = peerStatsList.addChild("li").addChild("span");
-			peerStatsNeverConnectedListItem.addChild("span", new String[] { "class", "title", "style" },
-					new String[] { "peer_never_connected", l10nDark("neverConnected"), "border-bottom: 1px dotted; cursor: help;" }, l10nDark("neverConnectedShort"));
-			peerStatsNeverConnectedListItem.addChild("span", ":\u00a0" + numberOfNeverConnected);
-		}
-		if (numberOfDisabled > 0) {
-			HTMLNode peerStatsDisabledListItem = peerStatsList.addChild("li").addChild("span");
-			peerStatsDisabledListItem.addChild("span", new String[] { "class", "title", "style" }, 
-					new String[] { "peer_disabled", l10nDark("disabled"), "border-bottom: 1px dotted; cursor: help;" }, l10nDark("disabledShort"));
-			peerStatsDisabledListItem.addChild("span", ":\u00a0" + numberOfDisabled);
-		}
-		if (numberOfBursting > 0) {
-			HTMLNode peerStatsBurstingListItem = peerStatsList.addChild("li").addChild("span");
-			peerStatsBurstingListItem.addChild("span", new String[] { "class", "title", "style" }, 
-					new String[] { "peer_bursting", l10nDark("bursting"), "border-bottom: 1px dotted; cursor: help;" }, l10nDark("burstingShort"));
-			peerStatsBurstingListItem.addChild("span", ":\u00a0" + numberOfBursting);
-		}
-		if (numberOfListening > 0) {
-			HTMLNode peerStatsListeningListItem = peerStatsList.addChild("li").addChild("span");
-			peerStatsListeningListItem.addChild("span", new String[] { "class", "title", "style" }, 
-					new String[] { "peer_listening", l10nDark("listening"), "border-bottom: 1px dotted; cursor: help;" }, l10nDark("listeningShort"));
-			peerStatsListeningListItem.addChild("span", ":\u00a0" + numberOfListening);
-		}
-		if (numberOfListenOnly > 0) {
-			HTMLNode peerStatsListenOnlyListItem = peerStatsList.addChild("li").addChild("span");
-			peerStatsListenOnlyListItem.addChild("span", new String[] { "class", "title", "style" }, 
-					new String[] { "peer_listen_only", l10nDark("listenOnly"), "border-bottom: 1px dotted; cursor: help;" }, l10nDark("listenOnlyShort"));
-			peerStatsListenOnlyListItem.addChild("span", ":\u00a0" + numberOfListenOnly);
-		}
-		if (numberOfClockProblem > 0) {
-			HTMLNode peerStatsRoutingDisabledListItem = peerStatsList.addChild("li").addChild("span");
-			peerStatsRoutingDisabledListItem.addChild("span", new String[] { "class", "title", "style" }, new String[] { "peer_clock_problem", l10nDark("clockProblem"), "border-bottom: 1px dotted; cursor: help;" }, l10nDark("clockProblemShort"));
-			peerStatsRoutingDisabledListItem.addChild("span", ":\u00a0" + numberOfClockProblem);
-		}
-		if (numberOfConnError > 0) {
-			HTMLNode peerStatsRoutingDisabledListItem = peerStatsList.addChild("li").addChild("span");
-			peerStatsRoutingDisabledListItem.addChild("span", new String[] { "class", "title", "style" }, new String[] { "peer_routing_disabled", l10nDark("connError"), "border-bottom: 1px dotted; cursor: help;" }, l10nDark("connErrorShort"));
-			peerStatsRoutingDisabledListItem.addChild("span", ":\u00a0" + numberOfClockProblem);
-		}
-		if (numberOfDisconnecting > 0) {
-			HTMLNode peerStatsListenOnlyListItem = peerStatsList.addChild("li").addChild("span");
-			peerStatsListenOnlyListItem.addChild("span", new String[] { "class", "title", "style" }, new String[] { "peer_disconnecting", l10nDark("disconnecting"), "border-bottom: 1px dotted; cursor: help;" }, l10nDark("disconnectingShort"));
-			peerStatsListenOnlyListItem.addChild("span", ":\u00a0" + numberOfDisconnecting);
-		}
-		if (numberOfSeedServers > 0) {
-			HTMLNode peerStatsSeedServersListItem = peerStatsList.addChild("li").addChild("span");
-			peerStatsSeedServersListItem.addChild("span", new String[] { "class", "title", "style" },
-					new String[] { "peer_listening" /* FIXME */, l10nDark("seedServers"), "border-bottom: 1px dotted; cursor: help;" }, l10nDark("seedServersShort"));
-			peerStatsSeedServersListItem.addChild("span", ":\u00a0" + numberOfSeedServers);
-		}
-		if (numberOfSeedClients > 0) {
-			HTMLNode peerStatsSeedClientsListItem = peerStatsList.addChild("li").addChild("span");
-			peerStatsSeedClientsListItem.addChild("span", new String[] { "class", "title", "style" },
-					new String[] { "peer_listening" /* FIXME */, l10nDark("seedClients"), "border-bottom: 1px dotted; cursor: help;" }, l10nDark("seedClientsShort"));
-			peerStatsSeedClientsListItem.addChild("span", ":\u00a0" + numberOfSeedClients);
-		}
-		if (numberOfRoutingDisabled > 0) {
-			HTMLNode peerStatsRoutingDisabledListItem = peerStatsList.addChild("li").addChild("span");
-			peerStatsRoutingDisabledListItem.addChild("span", new String[] { "class", "title", "style" }, new String[] { "peer_routing_disabled", l10nDark("routingDisabled"), "border-bottom: 1px dotted; cursor: help;" }, l10nDark("routingDisabledShort"));
-			peerStatsRoutingDisabledListItem.addChild("span", ":\u00a0" + numberOfRoutingDisabled);
-		}
-		OpennetManager om = node.getOpennet();
-		if(om != null) {
-			peerStatsList.addChild("li", l10n("maxTotalPeers")+": "+om.getNumberOfConnectedPeersToAimIncludingDarknet());
-			peerStatsList.addChild("li", l10n("maxOpennetPeers")+": "+om.getNumberOfConnectedPeersToAim());
-		}
->>>>>>> 43731e89
 	}
 
 	private static String l10n(String key) {
@@ -1329,8 +1200,7 @@
 		}
 	}
 
-<<<<<<< HEAD
-	private void drawOverviewBox(HTMLNode overviewInfobox, final long nodeUptimeSeconds, final long now, final double swaps, final double noSwaps,final ToadletContext ctx) {
+	private void drawOverviewBox(HTMLNode overviewInfobox, final long nodeUptimeSeconds, final long nodeUptimeTotal,final long now, final double swaps, final double noSwaps,final ToadletContext ctx) {
 		overviewInfobox.addChild(new StatisticsUpdateableElement(ctx) {
 			
 			@Override
@@ -1368,7 +1238,6 @@
 				
 				double routingMissDistance =  stats.routingMissDistance.currentValue();
 				double backedOffPercent =  stats.backedOffPercent.currentValue();
-				String nodeUptimeString = TimeUtil.formatTime(nodeUptimeSeconds * 1000);  // *1000 to convert to milliseconds
 				overviewList.addChild("li", "bwlimitDelayTime:\u00a0" + bwlimitDelayTime + "ms");
 				overviewList.addChild("li", "nodeAveragePingTime:\u00a0" + nodeAveragePingTime + "ms");
 				overviewList.addChild("li", "darknetSizeEstimateSession:\u00a0" + darknetSizeEstimateSession + "\u00a0nodes");
@@ -1388,7 +1257,8 @@
 				if ((numberOfRemotePeerLocationsSeenInSwaps > 0.0) && ((swaps > 0.0) || (noSwaps > 0.0))) {
 					overviewList.addChild("li", "avrConnPeersPerNode:\u00a0" + fix6p6.format(numberOfRemotePeerLocationsSeenInSwaps/(swaps+noSwaps)) + "\u00a0peers");
 				}
-				overviewList.addChild("li", "nodeUptime:\u00a0" + nodeUptimeString);
+				overviewList.addChild("li", "nodeUptimeSession:\u00a0" + TimeUtil.formatTime(nodeUptimeSeconds * 1000));
+				overviewList.addChild("li", "nodeUptimeTotal:\u00a0" + TimeUtil.formatTime(nodeUptimeTotal));
 				overviewList.addChild("li", "routingMissDistance:\u00a0" + fix1p4.format(routingMissDistance));
 				overviewList.addChild("li", "backedOffPercent:\u00a0" + fix3p1pct.format(backedOffPercent));
 				overviewList.addChild("li", "pInstantReject:\u00a0" + fix3p1pct.format(stats.pRejectIncomingInstantly()));
@@ -1397,70 +1267,6 @@
 				overviewList.addChild("li", "uptimeAverage:\u00a0" + fix3p1pct.format(node.uptime.getUptime()));
 			}
 		});
-				
-=======
-	private void drawOverviewBox(HTMLNode overviewInfobox, long nodeUptimeSeconds, long nodeUptimeTotal, long now, double swaps, double noSwaps) {
-		
-		overviewInfobox.addChild("div", "class", "infobox-header", "Node status overview");
-		HTMLNode overviewInfoboxContent = overviewInfobox.addChild("div", "class", "infobox-content");
-		HTMLNode overviewList = overviewInfoboxContent.addChild("ul");
-		/* node status values */
-		int bwlimitDelayTime = (int) stats.getBwlimitDelayTime();
-		int nodeAveragePingTime = (int) stats.getNodeAveragePingTime();
-		double numberOfRemotePeerLocationsSeenInSwaps = node.getNumberOfRemotePeerLocationsSeenInSwaps();
-
-		// Darknet
-		int darknetSizeEstimateSession = stats.getDarknetSizeEstimate(-1);
-		int darknetSizeEstimate24h = 0;
-		int darknetSizeEstimate48h = 0;
-		if(nodeUptimeSeconds > (24*60*60)) {  // 24 hours
-			darknetSizeEstimate24h = stats.getDarknetSizeEstimate(now - (24*60*60*1000));  // 48 hours
-		}
-		if(nodeUptimeSeconds > (48*60*60)) {  // 48 hours
-			darknetSizeEstimate48h = stats.getDarknetSizeEstimate(now - (48*60*60*1000));  // 48 hours
-		}
-		// Opennet
-		int opennetSizeEstimateSession = stats.getOpennetSizeEstimate(-1);
-		int opennetSizeEstimate24h = 0;
-		int opennetSizeEstimate48h = 0;
-		if (nodeUptimeSeconds > (24 * 60 * 60)) { // 24 hours
-			opennetSizeEstimate24h = stats.getOpennetSizeEstimate(now - (24 * 60 * 60 * 1000)); // 48 hours
-		}
-		if (nodeUptimeSeconds > (48 * 60 * 60)) { // 48 hours
-			opennetSizeEstimate48h = stats.getOpennetSizeEstimate(now - (48 * 60 * 60 * 1000)); // 48 hours
-		}
-		
-		double routingMissDistance =  stats.routingMissDistance.currentValue();
-		double backedOffPercent =  stats.backedOffPercent.currentValue();
-		overviewList.addChild("li", "bwlimitDelayTime:\u00a0" + bwlimitDelayTime + "ms");
-		overviewList.addChild("li", "nodeAveragePingTime:\u00a0" + nodeAveragePingTime + "ms");
-		overviewList.addChild("li", "darknetSizeEstimateSession:\u00a0" + darknetSizeEstimateSession + "\u00a0nodes");
-		if(nodeUptimeSeconds > (24*60*60)) {  // 24 hours
-			overviewList.addChild("li", "darknetSizeEstimate24h:\u00a0" + darknetSizeEstimate24h + "\u00a0nodes");
-		}
-		if(nodeUptimeSeconds > (48*60*60)) {  // 48 hours
-			overviewList.addChild("li", "darknetSizeEstimate48h:\u00a0" + darknetSizeEstimate48h + "\u00a0nodes");
-		}
-		overviewList.addChild("li", "opennetSizeEstimateSession:\u00a0" + opennetSizeEstimateSession + "\u00a0nodes");
-		if (nodeUptimeSeconds > (24 * 60 * 60)) { // 24 hours
-			overviewList.addChild("li", "opennetSizeEstimate24h:\u00a0" + opennetSizeEstimate24h + "\u00a0nodes");
-		}
-		if (nodeUptimeSeconds > (48 * 60 * 60)) { // 48 hours
-			overviewList.addChild("li", "opennetSizeEstimate48h:\u00a0" + opennetSizeEstimate48h + "\u00a0nodes");
-		}
-		if ((numberOfRemotePeerLocationsSeenInSwaps > 0.0) && ((swaps > 0.0) || (noSwaps > 0.0))) {
-			overviewList.addChild("li", "avrConnPeersPerNode:\u00a0" + fix6p6.format(numberOfRemotePeerLocationsSeenInSwaps/(swaps+noSwaps)) + "\u00a0peers");
-		}
-		overviewList.addChild("li", "nodeUptimeSession:\u00a0" + TimeUtil.formatTime(nodeUptimeSeconds * 1000));
-		overviewList.addChild("li", "nodeUptimeTotal:\u00a0" + TimeUtil.formatTime(nodeUptimeTotal));
-		overviewList.addChild("li", "routingMissDistance:\u00a0" + fix1p4.format(routingMissDistance));
-		overviewList.addChild("li", "backedOffPercent:\u00a0" + fix3p1pct.format(backedOffPercent));
-		overviewList.addChild("li", "pInstantReject:\u00a0" + fix3p1pct.format(stats.pRejectIncomingInstantly()));
-		overviewList.addChild("li", "unclaimedFIFOSize:\u00a0" + node.getUnclaimedFIFOSize());
-		overviewList.addChild("li", "RAMBucketPoolSize:\u00a0" + SizeUtil.formatSize(core.tempBucketFactory.getRamUsed())+ " / "+ SizeUtil.formatSize(core.tempBucketFactory.getMaxRamUsed()));
-		overviewList.addChild("li", "uptimeAverage:\u00a0" + fix3p1pct.format(node.uptime.getUptime()));
-		
->>>>>>> 43731e89
 	}
 
 	public static void drawBandwidthBox(HTMLNode bandwidthInfobox, final long nodeUptimeSeconds, final boolean isAdvancedModeEnabled,final Node node,final ToadletContext ctx) {
