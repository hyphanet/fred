package freenet.clients.http;

import static java.util.concurrent.TimeUnit.HOURS;
import static java.util.concurrent.TimeUnit.MILLISECONDS;
import static java.util.concurrent.TimeUnit.SECONDS;

import java.io.BufferedReader;
import java.io.File;
import java.io.IOException;
import java.net.MalformedURLException;
import java.net.URI;
import java.net.URISyntaxException;
import java.net.URL;
import java.text.DecimalFormat;
import java.util.*;

import freenet.client.FetchException;
import freenet.client.HighLevelSimpleClient;
import freenet.clients.fcp.AddPeer;
import freenet.clients.http.complexhtmlnodes.PeerTrustInputForAddPeerBoxNode;
import freenet.clients.http.complexhtmlnodes.PeerVisibilityInputForAddPeerBoxNode;
import freenet.clients.http.geoip.IPConverter;
import freenet.clients.http.geoip.IPConverter.Country;
import freenet.config.ConfigException;
import freenet.io.comm.PeerParseException;
import freenet.io.comm.ReferenceSignatureVerificationException;
import freenet.io.xfer.PacketThrottle;
import freenet.keys.FreenetURI;
import freenet.l10n.NodeL10n;
import freenet.node.DarknetPeerNode;
import freenet.node.DarknetPeerNode.FRIEND_VISIBILITY;
import freenet.node.DarknetPeerNode.FRIEND_TRUST;
import freenet.node.FSParseException;
import freenet.node.Node;
import freenet.node.NodeClientCore;
import freenet.node.NodeFile;
import freenet.node.NodeStats;
import freenet.node.PeerManager;
import freenet.node.PeerNode;
import freenet.node.PeerNode.IncomingLoadSummaryStats;
import freenet.node.PeerNodeStatus;
import freenet.node.Version;
import freenet.support.Fields;
import freenet.support.HTMLNode;
import freenet.support.Logger;
import freenet.support.Logger.LogLevel;
import freenet.support.MultiValueTable;
import freenet.support.SimpleFieldSet;
import freenet.support.SizeUtil;
import freenet.support.TimeUtil;
import freenet.support.api.HTTPRequest;
import freenet.support.io.Closer;
import freenet.support.io.FileUtil;

/** Base class for DarknetConnectionsToadlet and OpennetConnectionsToadlet */
public abstract class ConnectionsToadlet extends Toadlet {
	protected class ComparatorByStatus implements Comparator<PeerNodeStatus> {		
		protected final String sortBy;
		protected final boolean reversed;
		
		ComparatorByStatus(String sortBy, boolean reversed) {
			this.sortBy = sortBy;
			this.reversed = reversed;
		}
		
		@Override
		public int compare(PeerNodeStatus firstNode, PeerNodeStatus secondNode) {
			int result = 0;
			boolean isSet = true;
			
			if(sortBy != null){
				result = customCompare(firstNode, secondNode, sortBy);
				isSet = (result != 0);
				
			}else
				isSet=false;
			
			if(!isSet){
				int statusDifference = firstNode.getStatusValue() - secondNode.getStatusValue();
				if (statusDifference != 0) 
					result = (statusDifference < 0 ? -1 : 1);
				else
					result = lastResortCompare(firstNode, secondNode);
			}

			if(result == 0){
				return 0;
			}else if(reversed){
				isReversed = true;
				return result > 0 ? -1 : 1;
			}else{
				isReversed = false;
				return result < 0 ? -1 : 1;
			}
		}
		
		// xor: check why we do not just return the result of (long1-long2)
		// j16sdiz: (Long.MAX_VALUE - (-1) ) would overflow and become negative
		private int compareLongs(long long1, long long2) {
			int diff = Long.valueOf(long1).compareTo(long2);
			if(diff == 0)
				return 0;
			else
				return (diff > 0 ? 1 : -1);
		}
		
		private int compareInts(int int1, int int2) {
			int diff = Integer.valueOf(int1).compareTo(int2);
			if(diff == 0)
				return 0;
			else
				return (diff > 0 ? 1 : -1);
		}

		protected int customCompare(PeerNodeStatus firstNode, PeerNodeStatus secondNode, String sortBy2) {
			switch (sortBy) {
				case "address":
					return firstNode.getPeerAddress().compareToIgnoreCase(secondNode.getPeerAddress());
				case "location":
					return compareLocations(firstNode, secondNode);
				case "version":
					return Version.getArbitraryBuildNumber(firstNode.getVersion(), -1) - Version.getArbitraryBuildNumber(secondNode.getVersion(), -1);
				case "backoffRT":
					return Double.compare(firstNode.getBackedOffPercent(true), secondNode.getBackedOffPercent(true));
				case "backoffBulk":
					return Double.compare(firstNode.getBackedOffPercent(false), secondNode.getBackedOffPercent(false));
				case "overload_p":
					return Double.compare(firstNode.getPReject(), secondNode.getPReject());
				case "idle":
					return compareLongs(firstNode.getTimeLastConnectionCompleted(), secondNode.getTimeLastConnectionCompleted());
				case "time_routable":
					return Double.compare(firstNode.getPercentTimeRoutableConnection(), secondNode.getPercentTimeRoutableConnection());
				case "total_traffic": {
					long total1 = firstNode.getTotalInputBytes() + firstNode.getTotalOutputBytes();
					long total2 = secondNode.getTotalInputBytes() + secondNode.getTotalOutputBytes();
					return compareLongs(total1, total2);
				}
				case "total_traffic_since_startup": {
					long total1 = firstNode.getTotalInputSinceStartup() + firstNode.getTotalOutputSinceStartup();
					long total2 = secondNode.getTotalInputSinceStartup() + secondNode.getTotalOutputSinceStartup();
					return compareLongs(total1, total2);
				}
				case "selection_percentage":
					return Double.compare(firstNode.getSelectionRate(), secondNode.getSelectionRate());
				case "time_delta":
					return compareLongs(firstNode.getClockDelta(), secondNode.getClockDelta());
				case "uptime":
					return compareInts(firstNode.getReportedUptimePercentage(), secondNode.getReportedUptimePercentage());
				default:
					return 0;
			}
		}

		private int compareLocations(PeerNodeStatus firstNode, PeerNodeStatus secondNode) {
			double diff = firstNode.getLocation() - secondNode.getLocation(); // Can occasionally be the same, and we must have a consistent sort order
			if(Double.MIN_VALUE*2 > Math.abs(diff)) return 0;
			return diff > 0 ? 1 : -1;
		}

		/** Default comparison, after taking into account status */
		protected int lastResortCompare(PeerNodeStatus firstNode, PeerNodeStatus secondNode) {
			return compareLocations(firstNode, secondNode);
		}
	}

	protected final Node node;
	protected final NodeClientCore core;
	protected final NodeStats stats;
	protected final PeerManager peers;
	protected boolean isReversed = false;
	protected boolean showTrivialFoafConnections = false;

	public enum PeerAdditionReturnCodes{ OK, WRONG_ENCODING, CANT_PARSE, INTERNAL_ERROR, INVALID_SIGNATURE, TRY_TO_ADD_SELF, ALREADY_IN_REFERENCE}

	protected ConnectionsToadlet(Node n, NodeClientCore core, HighLevelSimpleClient client) {
		super(client);
		this.node = n;
		this.core = core;
		this.stats = n.getNodeStats();
		this.peers = n.getPeers();
	    REF_LINK = HTMLNode.link(path()+"myref.fref").setReadOnly();
	    REFTEXT_LINK = HTMLNode.link(path()+"myref.txt").setReadOnly();
	}

	abstract SimpleColumn[] endColumnHeaders(boolean advancedModeEnabled);
	
	abstract class SimpleColumn {
		abstract protected void drawColumn(HTMLNode peerRow, PeerNodeStatus peerNodeStatus);
		abstract public String getSortString();
		abstract public String getTitleKey();
		abstract public String getExplanationKey();
	}

	public void handleMethodGET(URI uri, final HTTPRequest request, ToadletContext ctx) throws ToadletContextClosedException, IOException, RedirectException {
        if(!ctx.checkFullAccess(this))
            return;

	    String path = uri.getPath();
		if(path.endsWith("myref.fref")) {
			SimpleFieldSet fs = getNoderef();
			String noderefString = fs.toOrderedStringWithBase64();
			MultiValueTable<String, String> extraHeaders = MultiValueTable.from(
				// Force download to disk
				"Content-Disposition", "attachment; filename=myref.fref"
			);
			writeReply(ctx, 200, "application/x-freenet-reference", "OK", extraHeaders, noderefString);
			return;
		}

		if(path.endsWith("myref.txt")) {
			SimpleFieldSet fs = getNoderef();
            String noderefString = fs.toOrderedStringWithBase64();
			writeTextReply(ctx, 200, "OK", noderefString);
			return;
		}
		
		final DecimalFormat fix1 = new DecimalFormat("##0.0%");
				
		final boolean fProxyJavascriptEnabled = node.isFProxyJavascriptEnabled();
		boolean drawMessageTypes = path.endsWith("displaymessagetypes.html");
		
		/* gather connection statistics */
		PeerNodeStatus[] peerNodeStatuses = getPeerNodeStatuses(!drawMessageTypes);
		Arrays.sort(peerNodeStatuses, comparator(request.getParam("sortBy", null), request.isParameterSet("reversed")));
		
		int numberOfConnected = PeerNodeStatus.getPeerStatusCount(peerNodeStatuses, PeerManager.PEER_NODE_STATUS_CONNECTED);
		int numberOfRoutingBackedOff = PeerNodeStatus.getPeerStatusCount(peerNodeStatuses, PeerManager.PEER_NODE_STATUS_ROUTING_BACKED_OFF);
		int numberOfTooNew = PeerNodeStatus.getPeerStatusCount(peerNodeStatuses, PeerManager.PEER_NODE_STATUS_TOO_NEW);
		int numberOfTooOld = PeerNodeStatus.getPeerStatusCount(peerNodeStatuses, PeerManager.PEER_NODE_STATUS_TOO_OLD);
		int numberOfDisconnected = PeerNodeStatus.getPeerStatusCount(peerNodeStatuses, PeerManager.PEER_NODE_STATUS_DISCONNECTED);
		int numberOfNeverConnected = PeerNodeStatus.getPeerStatusCount(peerNodeStatuses, PeerManager.PEER_NODE_STATUS_NEVER_CONNECTED);
		int numberOfDisabled = PeerNodeStatus.getPeerStatusCount(peerNodeStatuses, PeerManager.PEER_NODE_STATUS_DISABLED);
		int numberOfBursting = PeerNodeStatus.getPeerStatusCount(peerNodeStatuses, PeerManager.PEER_NODE_STATUS_BURSTING);
		int numberOfListening = PeerNodeStatus.getPeerStatusCount(peerNodeStatuses, PeerManager.PEER_NODE_STATUS_LISTENING);
		int numberOfListenOnly = PeerNodeStatus.getPeerStatusCount(peerNodeStatuses, PeerManager.PEER_NODE_STATUS_LISTEN_ONLY);
		int numberOfClockProblem = PeerNodeStatus.getPeerStatusCount(peerNodeStatuses, PeerManager.PEER_NODE_STATUS_CLOCK_PROBLEM);
		int numberOfConnError = PeerNodeStatus.getPeerStatusCount(peerNodeStatuses, PeerManager.PEER_NODE_STATUS_CONN_ERROR);
		int numberOfDisconnecting = PeerNodeStatus.getPeerStatusCount(peerNodeStatuses, PeerManager.PEER_NODE_STATUS_DISCONNECTING);
		int numberOfRoutingDisabled = PeerNodeStatus.getPeerStatusCount(peerNodeStatuses, PeerManager.PEER_NODE_STATUS_ROUTING_DISABLED);
		int numberOfNoLoadStats = PeerNodeStatus.getPeerStatusCount(peerNodeStatuses, PeerManager.PEER_NODE_STATUS_NO_LOAD_STATS);
		
		int numberOfSimpleConnected = numberOfConnected + numberOfRoutingBackedOff;
		int numberOfNotConnected = numberOfTooNew + numberOfTooOld +  numberOfNoLoadStats + numberOfDisconnected + numberOfNeverConnected + numberOfDisabled + numberOfBursting + numberOfListening + numberOfListenOnly + numberOfClockProblem + numberOfConnError;
		String titleCountString = null;
		if(node.isAdvancedModeEnabled()) {
			titleCountString = "(" + numberOfConnected + '/' + numberOfRoutingBackedOff + '/' + numberOfTooNew + '/' + numberOfTooOld + '/' + numberOfNoLoadStats + '/' + numberOfRoutingDisabled + '/' + numberOfNotConnected + ')';
		} else {
			titleCountString = (numberOfNotConnected + numberOfSimpleConnected)>0 ? String.valueOf(numberOfSimpleConnected) : "";
		}

		PageNode page = ctx.getPageMaker().getPageNode(getPageTitle(titleCountString), ctx);
		final boolean advancedMode = ctx.isAdvancedModeEnabled();
		HTMLNode contentNode = page.getContentNode();
		
		// FIXME! We need some nice images
		long now = System.currentTimeMillis();
	
		if(ctx.isAllowedFullAccess())
			contentNode.addChild(ctx.getAlertManager().createSummary());
		
		if(peerNodeStatuses.length>0){
			
			if(advancedMode) {

				/* node status values */
				long nodeUptimeSeconds = SECONDS.convert(now - node.getStartupTime(), MILLISECONDS);
				int bwlimitDelayTime = (int) stats.getBwlimitDelayTime();
				int nodeAveragePingTime = (int) stats.getNodeAveragePingTime();
				int networkSizeEstimateSession = stats.getDarknetSizeEstimate(-1);
				int networkSizeEstimateRecent = 0;
				if(nodeUptimeSeconds > HOURS.toSeconds(48)) {
					networkSizeEstimateRecent = stats.getDarknetSizeEstimate(now - HOURS.toMillis(48));
				}
				DecimalFormat fix4 = new DecimalFormat("0.0000");
				double routingMissDistanceLocal =  stats.routingMissDistanceLocal.currentValue();
				double routingMissDistanceRemote =  stats.routingMissDistanceRemote.currentValue();
				double routingMissDistanceOverall =  stats.routingMissDistanceOverall.currentValue();
				double routingMissDistanceBulk =  stats.routingMissDistanceBulk.currentValue();
				double routingMissDistanceRT =  stats.routingMissDistanceRT.currentValue();
				double backedOffPercent =  stats.backedOffPercent.currentValue();
				String nodeUptimeString = TimeUtil.formatTime(MILLISECONDS.convert(nodeUptimeSeconds, SECONDS));

				// BEGIN OVERVIEW TABLE
				HTMLNode overviewTable = contentNode.addChild("table", "class", "column");
				HTMLNode overviewTableRow = overviewTable.addChild("tr");
				HTMLNode nextTableCell = overviewTableRow.addChild("td", "class", "first");
				
				HTMLNode overviewInfobox = nextTableCell.addChild("div", "class", "infobox");
				overviewInfobox.addChild("div", "class", "infobox-header", "Node status overview");
				HTMLNode overviewInfoboxContent = overviewInfobox.addChild("div", "class", "infobox-content");
				HTMLNode overviewList = overviewInfoboxContent.addChild("ul");
				overviewList.addChild("li", "bwlimitDelayTime:\u00a0" + bwlimitDelayTime + "ms");
				overviewList.addChild("li", "nodeAveragePingTime:\u00a0" + nodeAveragePingTime + "ms");
				overviewList.addChild("li", "darknetSizeEstimateSession:\u00a0" + networkSizeEstimateSession + "\u00a0nodes");
				if(nodeUptimeSeconds > HOURS.toSeconds(48)) {
					overviewList.addChild("li", "darknetSizeEstimateRecent:\u00a0" + networkSizeEstimateRecent + "\u00a0nodes");
				}
				overviewList.addChild("li", "nodeUptime:\u00a0" + nodeUptimeString);
				overviewList.addChild("li", "routingMissDistanceLocal:\u00a0" + fix4.format(routingMissDistanceLocal));
				overviewList.addChild("li", "routingMissDistanceRemote:\u00a0" + fix4.format(routingMissDistanceRemote));
				overviewList.addChild("li", "routingMissDistanceOverall:\u00a0" + fix4.format(routingMissDistanceOverall));
				overviewList.addChild("li", "routingMissDistanceBulk:\u00a0" + fix4.format(routingMissDistanceBulk));
				overviewList.addChild("li", "routingMissDistanceRT:\u00a0" + fix4.format(routingMissDistanceRT));
				overviewList.addChild("li", "backedOffPercent:\u00a0" + fix1.format(backedOffPercent));
				overviewList.addChild("li", "pInstantReject:\u00a0" + fix1.format(stats.pRejectIncomingInstantly()));
				nextTableCell = overviewTableRow.addChild("td");
				
				// Activity box
				int numARKFetchers = node.getNumARKFetchers();
				
				HTMLNode activityInfobox = nextTableCell.addChild("div", "class", "infobox");
				activityInfobox.addChild("div", "class", "infobox-header", l10n("activityTitle"));
				HTMLNode activityInfoboxContent = activityInfobox.addChild("div", "class", "infobox-content");
				HTMLNode activityList = StatisticsToadlet.drawActivity(activityInfoboxContent, node);
				if (advancedMode && (activityList != null)) {
					if (numARKFetchers > 0) {
						activityList.addChild("li", "ARK\u00a0Fetch\u00a0Requests:\u00a0" + numARKFetchers);
					}
					StatisticsToadlet.drawBandwidth(activityList, node, nodeUptimeSeconds, advancedMode);
				}
				
				nextTableCell = overviewTableRow.addChild("td", "class", "last");
				
				// Peer statistics box
				HTMLNode peerStatsInfobox = nextTableCell.addChild("div", "class", "infobox");
				StatisticsToadlet.drawPeerStatsBox(peerStatsInfobox, advancedMode, numberOfConnected, numberOfRoutingBackedOff, numberOfTooNew, numberOfTooOld, numberOfDisconnected, numberOfNeverConnected, numberOfDisabled, numberOfBursting, numberOfListening, numberOfListenOnly, 0, 0, numberOfRoutingDisabled, numberOfClockProblem, numberOfConnError, numberOfDisconnecting, numberOfNoLoadStats, node);
				
				// Peer routing backoff reason box
				if(advancedMode) {
					HTMLNode backoffReasonInfobox = nextTableCell.addChild("div", "class", "infobox");
					HTMLNode title = backoffReasonInfobox.addChild("div", "class", "infobox-header", "Peer backoff reasons (realtime)");
					HTMLNode backoffReasonContent = backoffReasonInfobox.addChild("div", "class", "infobox-content");
					String [] routingBackoffReasons = peers.getPeerNodeRoutingBackoffReasons(true);
					int total = 0;
					if(routingBackoffReasons.length == 0) {
						backoffReasonContent.addChild("#", NodeL10n.getBase().getString("StatisticsToadlet.notBackedOff"));
					} else {
						HTMLNode reasonList = backoffReasonContent.addChild("ul");
						for(String routingBackoffReason: routingBackoffReasons) {
							int reasonCount = peers.getPeerNodeRoutingBackoffReasonSize(routingBackoffReason, true);
							if(reasonCount > 0) {
								total += reasonCount;
								reasonList.addChild("li", routingBackoffReason + '\u00a0' + reasonCount);
							}
						}
					}
					if(total > 0)
						title.addChild("#", ": "+total);
					backoffReasonInfobox = nextTableCell.addChild("div", "class", "infobox");
					title = backoffReasonInfobox.addChild("div", "class", "infobox-header", "Peer backoff reasons (bulk)");
					backoffReasonContent = backoffReasonInfobox.addChild("div", "class", "infobox-content");
					routingBackoffReasons = peers.getPeerNodeRoutingBackoffReasons(false);
					total = 0;
					if(routingBackoffReasons.length == 0) {
						backoffReasonContent.addChild("#", NodeL10n.getBase().getString("StatisticsToadlet.notBackedOff"));
					} else {
						HTMLNode reasonList = backoffReasonContent.addChild("ul");
						for(String routingBackoffReason: routingBackoffReasons) {
							int reasonCount = peers.getPeerNodeRoutingBackoffReasonSize(routingBackoffReason, false);
							if(reasonCount > 0) {
								total += reasonCount;
								reasonList.addChild("li", routingBackoffReason + '\u00a0' + reasonCount);
							}
						}
					}
					if(total > 0)
						title.addChild("#", ": "+total);
				}
				// END OVERVIEW TABLE
			}
			
			boolean enablePeerActions = showPeerActionsBox();
			
			// BEGIN PEER TABLE
			if(fProxyJavascriptEnabled) {
				String js =
						"  function peerNoteChange() {\n" +
						"    document.getElementById(\"action\").value = \"update_notes\";" +
						"    document.getElementById(\"peersForm\").doAction.click();\n" +
						"  }\n";
				contentNode
						.addChild("script", "type", "text/javascript")
						.addChild("%", js);
				contentNode.addChild("script",
								new String[] {"type", "src"},
								new String[] {"text/javascript",  "/static/js/checkall.js"});
			}
			HTMLNode peerTableInfobox = contentNode.addChild("div", "class", "infobox infobox-normal");
			HTMLNode peerTableInfoboxHeader = peerTableInfobox.addChild("div", "class", "infobox-header");
			peerTableInfoboxHeader.addChild("#", getPeerListTitle());
			if (advancedMode) {
				if (!path.endsWith("displaymessagetypes.html")) {
					peerTableInfoboxHeader.addChild("#", " ");
					peerTableInfoboxHeader.addChild("a", "href", "displaymessagetypes.html", l10n("bracketedMoreDetailed"));
				}
			}
			HTMLNode peerTableInfoboxContent = peerTableInfobox.addChild("div", "class", "infobox-content");

			if (!isOpennet()) {
				HTMLNode myName = peerTableInfoboxContent.addChild("p");
				myName.addChild("span",
						NodeL10n.getBase().getString("DarknetConnectionsToadlet.myName", "name", node.getMyName()));
				myName.addChild("span", " [");
				myName.addChild("span").addChild("a", "href", "/config/node#name",
						NodeL10n.getBase().getString("DarknetConnectionsToadlet.changeMyName"));
				myName.addChild("span", "]");
			}

			if (peerNodeStatuses.length == 0) {
				NodeL10n.getBase().addL10nSubstitution(peerTableInfoboxContent, "DarknetConnectionsToadlet.noPeersWithHomepageLink", 
						new String[] { "link" }, new HTMLNode[] { HTMLNode.link("/") });
			} else {
				HTMLNode peerForm = null;
				HTMLNode peerTable;
				if(enablePeerActions) {
					peerForm = ctx.addFormChild(peerTableInfoboxContent, ".", "peersForm");
					peerTable = peerForm.addChild("table", "class", "darknet_connections");
				} else {
					peerTable = peerTableInfoboxContent.addChild("table", "class", "darknet_connections");
				}
				HTMLNode peerTableHeaderRow = peerTable.addChild("tr");
				if(enablePeerActions) {
					if(fProxyJavascriptEnabled) {
						peerTableHeaderRow.addChild("th").addChild("input", new String[] { "type", "onclick" }, new String[] { "checkbox", "checkAll(this, 'darknet_connections')" });
					} else {
						peerTableHeaderRow.addChild("th");
					}
				}
				peerTableHeaderRow.addChild("th").addChild("a", "href", sortString(isReversed, "status")).addChild("#", l10n("statusTitle"));
				if(hasNameColumn())
					peerTableHeaderRow.addChild("th").addChild("a", "href", sortString(isReversed, "name")).addChild("span", new String[] { "title", "style" }, new String[] { l10n("nameClickToMessage"), "border-bottom: 1px dotted; cursor: help;" }, l10n("nameTitle"));
				if(hasTrustColumn())
					peerTableHeaderRow.addChild("th").addChild("a", "href", sortString(isReversed, "trust")).addChild("span", new String[] { "title", "style" }, new String[] { l10n("trustMessage"), "border-bottom: 1px dotted; cursor: help;" }, l10n("trustTitle"));
				if(hasVisibilityColumn())
					peerTableHeaderRow.addChild("th").addChild("a", "href", sortString(isReversed, "trust")).addChild("span", new String[] { "title", "style" }, new String[] { l10n("visibilityMessage"+(advancedMode?"Advanced":"Simple")), "border-bottom: 1px dotted; cursor: help;" }, l10n("visibilityTitle"));
				peerTableHeaderRow.addChild("th").addChild("a", "href", sortString(isReversed, "address")).addChild("span", new String[] { "title", "style" }, new String[] { l10n("ipAddress"), "border-bottom: 1px dotted; cursor: help;" }, l10n("ipAddressTitle"));
				peerTableHeaderRow.addChild("th").addChild("a", "href", sortString(isReversed, "version")).addChild("#", l10n("versionTitle"));
				if (advancedMode) {
					peerTableHeaderRow.addChild("th").addChild("a", "href", sortString(isReversed, "location")).addChild("#", l10n("locationTitle"));
					peerTableHeaderRow.addChild("th").addChild("a", "href", sortString(isReversed, "backoffRT")).addChild("span", new String[] { "title", "style" }, new String[] { "Other node busy (realtime)? Display: Percentage of time the node is overloaded, Current wait time remaining (0=not overloaded)/total/last overload reason", "border-bottom: 1px dotted; cursor: help;" }, "Backoff (realtime)");
					peerTableHeaderRow.addChild("th").addChild("a", "href", sortString(isReversed, "backoffBulk")).addChild("span", new String[] { "title", "style" }, new String[] { "Other node busy (bulk)? Display: Percentage of time the node is overloaded, Current wait time remaining (0=not overloaded)/total/last overload reason", "border-bottom: 1px dotted; cursor: help;" }, "Backoff (bulk)");

					peerTableHeaderRow.addChild("th").addChild("a", "href", sortString(isReversed, "overload_p")).addChild("span", new String[] { "title", "style" }, new String[] { "Probability of the node rejecting a request due to overload or causing a timeout.", "border-bottom: 1px dotted; cursor: help;" }, "Overload Probability");
				}
				peerTableHeaderRow.addChild("th").addChild("a", "href", sortString(isReversed, "idle")).addChild("span", new String[] { "title", "style" }, new String[] { l10n("idleTime"), "border-bottom: 1px dotted; cursor: help;" }, l10n("idleTimeTitle"));
				if(hasPrivateNoteColumn())
					peerTableHeaderRow.addChild("th").addChild("a", "href", sortString(isReversed, "privnote")).addChild("span", new String[] { "title", "style" }, new String[] { l10n("privateNote"), "border-bottom: 1px dotted; cursor: help;" }, l10n("privateNoteTitle"));
 
				if(advancedMode) {
					peerTableHeaderRow.addChild("th").addChild("a", "href", sortString(isReversed, "time_routable")).addChild("#", "%\u00a0Time Routable");
					peerTableHeaderRow.addChild("th").addChild("a", "href", sortString(isReversed, "selection_percentage")).addChild("#", "%\u00a0Selection");
					peerTableHeaderRow.addChild("th").addChild("a", "href", sortString(isReversed, "total_traffic")).addChild("#", "Total\u00a0Traffic\u00a0(in/out/resent)");
					peerTableHeaderRow.addChild("th").addChild("a", "href", sortString(isReversed, "total_traffic_since_startup")).addChild("#", "Total\u00a0Traffic\u00a0(in/out) since startup");
					peerTableHeaderRow.addChild("th", "Congestion\u00a0Control");
					peerTableHeaderRow.addChild("th").addChild("a", "href", sortString(isReversed, "time_delta")).addChild("#", "Time\u00a0Delta");
					peerTableHeaderRow.addChild("th").addChild("a", "href", sortString(isReversed, "uptime")).addChild("#", "Reported\u00a0Uptime");
					peerTableHeaderRow.addChild("th", "Transmit\u00a0Queue");
					peerTableHeaderRow.addChild("th", "Peer\u00a0Capacity\u00a0Bulk");
					peerTableHeaderRow.addChild("th", "Peer\u00a0Capacity\u00a0Realtime");
				}
				
				SimpleColumn[] endCols = endColumnHeaders(advancedMode);
				if(endCols != null) {
					for(SimpleColumn col: endCols) {
						HTMLNode header = peerTableHeaderRow.addChild("th");
						String sortString = col.getSortString();
						if(sortString != null)
							header = header.addChild("a", "href", sortString(isReversed, sortString));
						header.addChild("span", new String[] { "title", "style" }, new String[] { NodeL10n.getBase().getString(col.getExplanationKey()), "border-bottom: 1px dotted; cursor: help;" }, NodeL10n.getBase().getString(col.getTitleKey()));
					}
				}

				double totalSelectionRate = 0.0;
				//calculate the total selection rate using all peers, not just the peers for the current mode,
				PeerNodeStatus[] allPeerNodeStatuses = node.getPeers().getPeerNodeStatuses(true);
				for(PeerNodeStatus status : allPeerNodeStatuses) {
					totalSelectionRate += status.getSelectionRate();
				}
				for (PeerNodeStatus peerNodeStatus: peerNodeStatuses) {
					drawRow(peerTable, peerNodeStatus, advancedMode, fProxyJavascriptEnabled, now, path, enablePeerActions, endCols, drawMessageTypes, totalSelectionRate, fix1);
				}

				if(peerForm != null) {
					drawPeerActionSelectBox(peerForm, advancedMode);
				}
			}
			// END PEER TABLE

			// FOAF locations table.
			if(advancedMode) {
				//requires a location-to-list/count in-memory transform
				List<Double> locations=new ArrayList<Double>();
				List<List<PeerNodeStatus>> peerGroups=new ArrayList<List<PeerNodeStatus>>();
				{
					for (PeerNodeStatus peerNodeStatus : peerNodeStatuses) {
						double[] peersLoc = peerNodeStatus.getPeersLocation();
						if (peersLoc!=null) {
							for (double location : peersLoc) {
								int i;
								int max=locations.size();
								// FIXME Fix O(n^2): Use Arrays.binarySearch or use a TreeMap.
								for (i=0; i<max && locations.get(i)<location; i++);
								//i now points to the proper location (equal, insertion point, or end-of-list)
								//maybe better called "reverseGroup"?
								List<PeerNodeStatus> peerGroup;
								if (i<max && locations.get(i) ==location) {
									peerGroup=peerGroups.get(i);
								} else {
									peerGroup=new ArrayList<PeerNodeStatus>();
									locations.add(i, location);
									peerGroups.add(i, peerGroup);
								}
								peerGroup.add(peerNodeStatus);
							}
						}
					}
				}
				//transform complete.... now we have peers listed by foaf's ordered by ascending location
				int trivialCount=0;
				int nonTrivialCount=0;
				int transitiveCount=0;
				for (List<PeerNodeStatus> list : peerGroups) {
					if (list.size()==1)
						trivialCount++;
					else
						nonTrivialCount++;
				}
				peerTableInfoboxContent.addChild("b", l10n("secondDegreeConnectionsCountTitle", "count", Integer.toString(locations.size())));
				peerTableInfoboxContent.addChild("br");
				if (!showTrivialFoafConnections) {
					peerTableInfoboxContent.addChild("i", l10n("secondDegreeTrivialHiddenCount", "count", Integer.toString(trivialCount)));
					//@todo: add "show these" link
				} else {
					peerTableInfoboxContent.addChild("i", l10n("secondDegreeNonTrivialCount", "count", Integer.toString(nonTrivialCount)));
					//@todo: add "hide these" link
				}
				HTMLNode foafTable = peerTableInfoboxContent.addChild("table", "class", "darknet_connections"); //@todo: change css class?
				HTMLNode foafRow = foafTable.addChild("tr");
				{
					foafRow.addChild("th", l10n("locationTitle"));
					foafRow.addChild("th", l10n("countTitle"));
					foafRow.addChild("th", l10n("foafReachableThroughTitle"));
				}
				int max=locations.size();
				for (int i=0; i<max; i++) {
					double location=locations.get(i);
					List<PeerNodeStatus> peersWithFriend=peerGroups.get(i);
					boolean isTransitivePeer=false;
					{
						for (PeerNodeStatus peerNodeStatus : peerNodeStatuses) {
							if (location==peerNodeStatus.getLocation()) {
								isTransitivePeer=true;
								transitiveCount++;
								break;
							}
						}
					}
					if (peersWithFriend.size()==1 && !showTrivialFoafConnections && !isTransitivePeer)
						continue;
					foafRow=foafTable.addChild("tr");
					{
						if (isTransitivePeer) {
							foafRow.addChild("td").addChild("b", String.valueOf(location));
						} else {
							foafRow.addChild("td", String.valueOf(location));
						}
						foafRow.addChild("td", String.valueOf(peersWithFriend.size()));
						HTMLNode locationCell=foafRow.addChild("td", "class", "peer-location");
						for (PeerNodeStatus peerNodeStatus : peersWithFriend) {
							String address=((peerNodeStatus.getPeerAddress() != null) ? peerNodeStatus.getPeerAddressAndPort() : (l10n("unknownAddress")));
							locationCell.addChild("i", address);
							locationCell.addChild("br");
						}
					}
				}
				if (transitiveCount>0) {
					peerTableInfoboxContent.addChild("i", l10n("secondDegreeAlsoOurs", "count", Integer.toString(transitiveCount)));
				}
			}
			// END FOAF TABLE

		} else {
			if(!isOpennet()) {
				try {
					throw new RedirectException("/addfriend/");
				} catch (URISyntaxException e) {
					Logger.error(this, "Impossible: "+e+" for /addfriend/", e);
				}
			}
		}
		
		// our reference
		if(shouldDrawNoderefBox(advancedMode)) {
			drawAddPeerBox(contentNode, ctx);
			drawNoderefBox(contentNode, getNoderef());
		}
		
		this.writeHTMLReply(ctx, 200, "OK", page.generate());
	}

	protected abstract boolean acceptRefPosts();
	
	/** Where to redirect to if there is an error */
	protected abstract String defaultRedirectLocation();

	public void handleMethodPOST(URI uri, final HTTPRequest request, ToadletContext ctx)
			throws ToadletContextClosedException, IOException, RedirectException, ConfigException {
		boolean logMINOR = Logger.shouldLog(LogLevel.MINOR, this);

		if(!acceptRefPosts()) {
		    sendUnauthorizedPage(ctx);
			return;
		}
		
        if(!ctx.checkFullAccess(this))
            return;
        
		if (request.isPartSet("add")) {
			// add a new node
			String urltext = request.getPartAsStringFailsafe("url", 200);
			urltext = urltext.trim();
			String reftext = request.getPartAsStringFailsafe("ref", Integer.MAX_VALUE);
			reftext = reftext.trim();
			if (reftext.length() < 200) {
				reftext = request.getPartAsStringFailsafe("reffile", Integer.MAX_VALUE);
				reftext = reftext.trim();
			}
			String privateComment = null;
			if(!isOpennet())
				privateComment = request.getPartAsStringFailsafe("peerPrivateNote", 250).trim();

			if (Boolean.parseBoolean(request.getPartAsStringFailsafe("peers-offers-files", 5))) {
				File[] files = core.getNode().runDir().file("peers-offers").listFiles();
				if (files != null && files.length > 0) {
					StringBuilder peersOffersFilesContent = new StringBuilder();
					for (final File file : files) {
						if (file.isFile()) {
							String filename = file.getName();
							if (filename.endsWith(".fref"))
								peersOffersFilesContent.append(FileUtil.readUTF(file));
						}
					}
					reftext = peersOffersFilesContent.toString();
				}

				node.getConfig().get("node").set("peersOffersDismissed", true);
			}
			
			String trustS = request.getPartAsStringFailsafe("trust", 10);
			FRIEND_TRUST trust = null;
			if(trustS != null && !trustS.isEmpty())
				trust = FRIEND_TRUST.valueOf(trustS);
			
			String visibilityS = request.getPartAsStringFailsafe("visibility", 10);
			FRIEND_VISIBILITY visibility = null;
			if(visibilityS != null && !visibilityS.isEmpty())
				visibility = FRIEND_VISIBILITY.valueOf(visibilityS);
			
			if(trust == null && !isOpennet()) {
				// FIXME: Layering violation. Ideally DarknetPeerNode would do this check.
				this.sendErrorPage(ctx, 200, l10n("noTrustLevelAddingFriendTitle"), l10n("noTrustLevelAddingFriend"), !isOpennet());
				return;
			}
			
			if(visibility == null && !isOpennet()) {
				// FIXME: Layering violation. Ideally DarknetPeerNode would do this check.
				this.sendErrorPage(ctx, 200, l10n("noVisibilityLevelAddingFriendTitle"), l10n("noVisibilityLevelAddingFriend"), !isOpennet());
				return;
			}
			
			StringBuilder ref = null;
			if (!urltext.isEmpty()) {
				// fetch reference from a URL
				BufferedReader in = null;
				try {
					try {
						FreenetURI refUri = new FreenetURI(urltext);
					  ref = AddPeer.getReferenceFromFreenetURI(refUri, client);
					} catch (MalformedURLException | FetchException e) {
						Logger.warning(this, "Url cannot be used as Freenet URI, trying to fetch as URL: " + urltext);
						URL url = new URL(urltext);
					  ref = AddPeer.getReferenceFromURL(url);
					}
				} catch (IOException e) {
					this.sendErrorPage(ctx, 200, l10n("failedToAddNodeTitle"), NodeL10n.getBase().getString("DarknetConnectionsToadlet.cantFetchNoderefURL", new String[] { "url" }, new String[] { urltext }), !isOpennet());
					return;
				} finally {
					Closer.close(in);
				}
			} else if (!reftext.isEmpty()) {
				// read from post data or file upload
				// this slightly scary looking regexp chops any extra characters off the beginning or ends of lines and removes extra line breaks
				ref = new StringBuilder(reftext.replaceAll(".*?((?:[\\w,\\.]+\\=[^\r\n]+?)|(?:End))[ \\t]*(?:\\r?\\n)+", "$1\n"));
			} else {
				this.sendErrorPage(ctx, 200, l10n("failedToAddNodeTitle"), l10n("noRefOrURL"), !isOpennet());
				request.freeParts();
				return;
			}
			ref = new StringBuilder(ref.toString().trim());

			request.freeParts();

			//Split the references string, because the peers are added individually
			// FIXME split by lines at this point rather than in addNewNode would be more efficient
			int idx;
			while((idx = ref.indexOf("\r\n")) > -1) {
				ref.deleteCharAt(idx);
			}
			while((idx = ref.indexOf("\r")) > -1) {
				// Mac's just use \r
				ref.setCharAt(idx, '\n');
			}
			String[] nodesToAdd=ref.toString().split("\nEnd\n");
			for(int i=0;i<nodesToAdd.length;i++) {
				String[] split = nodesToAdd[i].split("\n");
				StringBuffer sb = new StringBuffer(nodesToAdd[i].length());
				boolean first = true;
				for(String s : split) {
					if(s.equals("End")) break;
					if(s.indexOf('=') > -1) {
						if(!first)
							sb.append('\n');
					} else {
						// Try appending it - don't add a newline.
						// This will make broken refs work sometimes.
					}
					sb.append(s);
					first = false;
				}
				nodesToAdd[i] = sb.toString();
				// Don't need to add a newline at the end, we will do that later.
			}
			//The peer's additions results
			Map<PeerAdditionReturnCodes,Integer> results=new HashMap<PeerAdditionReturnCodes, Integer>();
			for (String s : nodesToAdd) {
				//We need to trim then concat 'End' to the node's reference, this way we have a normal reference(the split() removes the 'End'-s!)
				PeerAdditionReturnCodes result = addNewNode(s.trim().concat("\nEnd"), privateComment, trust, visibility);
				//Store the result
				Integer prev = results.get(result);
<<<<<<< HEAD
				if (prev == null) prev = Integer.valueOf(0);
				results.put(result, prev + 1);
=======
				if(prev == null) prev = 0;
				results.put(result, prev+1);
>>>>>>> 97e29902
			}
			
			PageNode page = ctx.getPageMaker().getPageNode(l10n("reportOfNodeAddition"), ctx);
			HTMLNode contentNode = page.getContentNode();
			
			//We create a table to show the results
			HTMLNode detailedStatusBox=new HTMLNode("table");
			//Header of the table
			detailedStatusBox.addChild(new HTMLNode("tr")).addChildren(new HTMLNode[]{new HTMLNode("th",l10n("resultName")),new HTMLNode("th",l10n("numOfResults"))});
			HTMLNode statusBoxTable=detailedStatusBox.addChild(new HTMLNode("tbody"));
			//Iterate through the return codes
			for(PeerAdditionReturnCodes returnCode:PeerAdditionReturnCodes.values()){
				if(results.containsKey(returnCode)){
					//Add a <tr> and 2 <td> with the name of the code and the number of occasions it happened. If the code is OK, we use green, red elsewhere.
					statusBoxTable.addChild(new HTMLNode("tr","style","color:"+(returnCode==PeerAdditionReturnCodes.OK?"green":"red"))).addChildren(new HTMLNode[]{new HTMLNode("td",l10n("peerAdditionCode."+returnCode.toString())),new HTMLNode("td",results.get(returnCode).toString())});
				}
			}

			HTMLNode infoboxContent = ctx.getPageMaker().getInfobox("infobox",l10n("reportOfNodeAddition"), contentNode, "node-added", true);
			infoboxContent.addChild(detailedStatusBox);
			if(!isOpennet())
				infoboxContent.addChild("p").addChild("a", "href", "/addfriend/", l10n("addAnotherFriend"));
			infoboxContent.addChild("p").addChild("a", "href", path(), l10n("goFriendConnectionStatus"));
			addHomepageLink(infoboxContent.addChild("p"));
			
			writeHTMLReply(ctx, 500, l10n("reportOfNodeAddition"), page.generate());
		} else handleAltPost(uri, request, ctx, logMINOR);
		
		
	}
	
	/** Adds a new node. If any error arises, it returns the appropriate return code.
	 * @param nodeReference - The reference to the new node
	 * @param privateComment - The private comment when adding a Darknet node
	 * @param trust 
	 * @param request To pull any extra fields from
	 * @return The result of the addition*/
	private PeerAdditionReturnCodes addNewNode(String nodeReference,String privateComment, FRIEND_TRUST trust, FRIEND_VISIBILITY visibility){
		SimpleFieldSet fs;
		
		try {
			fs = parseNoderefLiberally(nodeReference);
			if(!fs.getEndMarker().endsWith("End")) {
				Logger.error(this, "Trying to add noderef with end marker \""+fs.getEndMarker()+"\"");
				return PeerAdditionReturnCodes.WRONG_ENCODING;
			}
			fs.setEndMarker("End"); // It's always End ; the regex above doesn't always grok this
		} catch (IOException e) {
            Logger.error(this, "IOException adding reference :" + e.getMessage(), e);
			return PeerAdditionReturnCodes.CANT_PARSE;
		} catch (Throwable t) {
		    Logger.error(this, "Internal error adding reference :" + t.getMessage(), t);
			return PeerAdditionReturnCodes.INTERNAL_ERROR;
		}
		PeerNode pn;
		try {
			if(isOpennet()) {
				pn = node.createNewOpennetNode(fs);
			} else {
				pn = node.createNewDarknetNode(fs, trust, visibility);
				((DarknetPeerNode)pn).setPrivateDarknetCommentNote(privateComment);
			}
		} catch (FSParseException e1) {
			return PeerAdditionReturnCodes.CANT_PARSE;
		} catch (PeerParseException e1) {
			return PeerAdditionReturnCodes.CANT_PARSE;
		} catch (ReferenceSignatureVerificationException e1){
			return PeerAdditionReturnCodes.INVALID_SIGNATURE;
		} catch (Throwable t) {
            Logger.error(this, "Internal error adding reference :" + t.getMessage(), t);
			return PeerAdditionReturnCodes.INTERNAL_ERROR;
		}
		if(Arrays.equals(pn.peerECDSAPubKeyHash, node.getDarknetPubKeyHash())) {
			return PeerAdditionReturnCodes.TRY_TO_ADD_SELF;
		}
		if(!this.node.addPeerConnection(pn)) {
			return PeerAdditionReturnCodes.ALREADY_IN_REFERENCE;
		}
		return PeerAdditionReturnCodes.OK;
	}

	private static SimpleFieldSet parseNoderefLiberally(String nodeReference) throws IOException {
		nodeReference = Fields.trimLines(nodeReference);
		SimpleFieldSet fs = new SimpleFieldSet(nodeReference, false, true, true);
		if (fs.directKeys().contains("lastGoodVersion")) {
			return fs;
		} else {
			Logger.warning(null, "Cannot parse noderef: does not contain lastGoodVersion, trying to replace all spaces with newlines and parsing again.");
			return new SimpleFieldSet(nodeReference.replace(" ", "\n"), false, true, true);
		}
	}

	/** Adding a darknet node or an opennet node? */
	protected abstract boolean isOpennet();

	/**
	 * Rest of handlePost() method - supplied by subclass.
	 * @throws IOException 
	 * @throws ToadletContextClosedException 
	 * @throws RedirectException 
	 */
	protected void handleAltPost(URI uri, HTTPRequest request, ToadletContext ctx, boolean logMINOR) throws ToadletContextClosedException, IOException, RedirectException {
		// Do nothing - we only support adding nodes
		handleMethodGET(uri, new HTTPRequestImpl(uri, "GET"), ctx);
	}

	/**
	 * What should the heading (before "(more detailed)") be on the peers table?
	 */
	protected abstract String getPeerListTitle();

	/** Should there be a checkbox for each peer, and drawPeerActionSelectBox() be called directly
	 * after drawing the peers list? */
	protected abstract boolean showPeerActionsBox();

	/** If showPeerActionsBox() is true, this will be called directly after drawing the peers table.
	 * A form has been added, and checkboxes added for each peer. This function should draw the rest
	 * of the form - any additional controls and one or more submit buttons.
	 */
	protected abstract void drawPeerActionSelectBox(HTMLNode peerForm, boolean advancedModeEnabled);
	
	protected abstract boolean shouldDrawNoderefBox(boolean advancedModeEnabled);

	final HTMLNode REF_LINK;
	final HTMLNode REFTEXT_LINK;

	/**
	 * @param contentNode Node to add noderef box to.
	 * @param fs Noderef to render as text if requested.
	 */
	void drawNoderefBox(HTMLNode contentNode, SimpleFieldSet fs) {
		HTMLNode referenceInfobox = contentNode.addChild("div", "class", "infobox infobox-normal");
		HTMLNode headerReferenceInfobox = referenceInfobox.addChild("div", "class", "infobox-header");
		// FIXME better way to deal with this sort of thing???
		NodeL10n.getBase().addL10nSubstitution(headerReferenceInfobox, "DarknetConnectionsToadlet.myReferenceHeader",
				new String[] { "linkref", "linktext" },
				new HTMLNode[] { REF_LINK, REFTEXT_LINK });
		HTMLNode referenceInfoboxContent = referenceInfobox.addChild("div", "class", "infobox-content");
		
		if(!isOpennet()) {
			HTMLNode myName = referenceInfoboxContent.addChild("p");
			myName.addChild("span",
					NodeL10n.getBase().getString("DarknetConnectionsToadlet.myName", "name", fs.get("myName")));
			myName.addChild("span", " [");
			myName.addChild("span").addChild("a", "href", "/config/node#name",
					NodeL10n.getBase().getString("DarknetConnectionsToadlet.changeMyName"));
			myName.addChild("span", "]");
		}

		HTMLNode warningSentence = referenceInfoboxContent.addChild("p");
		NodeL10n.getBase().addL10nSubstitution(warningSentence, "DarknetConnectionsToadlet.referenceCopyWarning",
				new String[] { "bold" },
				new HTMLNode[] { HTMLNode.STRONG });
		referenceInfoboxContent.addChild("pre", "id", "reference", fs.toOrderedStringWithBase64() + '\n');

		if(!isOpennet()) {
			HTMLNode myIps = referenceInfoboxContent.addChild("p");
			myIps.addChild("span", NodeL10n.getBase().getString("DarknetConnectionsToadlet.myIps", "ips", fs.get("physical.udp")));
		}

	}

	protected abstract String getPageTitle(String titleCountString);

	/** Draw the add a peer box. This comes immediately after the main peers table and before the noderef box.
	 * Implementors may skip it by not doing anything in this method. */
	protected void drawAddPeerBox(HTMLNode contentNode, ToadletContext ctx) {
		drawAddPeerBox(contentNode, ctx, isOpennet(), path());
	}
	
	protected static void drawAddPeerBox(HTMLNode contentNode, ToadletContext ctx, boolean isOpennet, String formTarget) {
		// BEGIN PEER ADDITION BOX
		HTMLNode peerAdditionInfobox = contentNode.addChild("div", "class", "infobox infobox-normal");
		peerAdditionInfobox.addChild("div", "class", "infobox-header", l10n(isOpennet ? "addOpennetPeerTitle" : "addPeerTitle"));
		HTMLNode peerAdditionContent = peerAdditionInfobox.addChild("div", "class", "infobox-content");
		HTMLNode peerAdditionForm = ctx.addFormChild(peerAdditionContent, formTarget, "addPeerForm");
		peerAdditionForm.addChild("#", l10n("pasteReference"));
		peerAdditionForm.addChild("br");
		peerAdditionForm.addChild("textarea", new String[] { "id", "name", "rows", "cols" }, new String[] { "reftext", "ref", "8", "74" });
		peerAdditionForm.addChild("br");
		peerAdditionForm.addChild("#", (l10n("urlReference") + ' '));
		peerAdditionForm.addChild("input", new String[] { "id", "type", "name" }, new String[] { "refurl", "text", "url" });
		peerAdditionForm.addChild("br");
		peerAdditionForm.addChild("#", (l10n("fileReference") + ' '));
		peerAdditionForm.addChild("input", new String[] { "id", "type", "name" }, new String[] { "reffile", "file", "reffile" });
		peerAdditionForm.addChild("br");
		if(!isOpennet) {
			peerAdditionForm.addChild(new PeerTrustInputForAddPeerBoxNode());
			peerAdditionForm.addChild(new PeerVisibilityInputForAddPeerBoxNode());
		}
		
		if(!isOpennet) {
			peerAdditionForm.addChild("#", (l10n("enterDescription") + ' '));
			peerAdditionForm.addChild("input", new String[] { "id", "type", "name", "size", "maxlength", "value" }, new String[] { "peerPrivateNote", "text", "peerPrivateNote", "16", "250", "" });
			peerAdditionForm.addChild("br");
		}
		peerAdditionForm.addChild("input", new String[] { "type", "name", "value" }, new String[] { "submit", "add", l10n("add") });
	}

	protected Comparator<PeerNodeStatus> comparator(String sortBy, boolean reversed) {
		return new ComparatorByStatus(sortBy, reversed);
	}

	abstract protected PeerNodeStatus[] getPeerNodeStatuses(boolean noHeavy);

	abstract protected SimpleFieldSet getNoderef();

	private void drawRow(HTMLNode peerTable, PeerNodeStatus peerNodeStatus, boolean advancedModeEnabled, boolean fProxyJavascriptEnabled, long now, String path, boolean enablePeerActions, SimpleColumn[] endCols, boolean drawMessageTypes, double totalSelectionRate, DecimalFormat fix1) {
		double selectionRate = peerNodeStatus.getSelectionRate();
		int peerSelectionPercentage = 0;
		if(totalSelectionRate > 0)
			peerSelectionPercentage = (int) (selectionRate * 100 / totalSelectionRate);
		HTMLNode peerRow = peerTable.addChild("tr", "class", "darknet_connections_"+(peerSelectionPercentage > PeerNode.SELECTION_PERCENTAGE_WARNING ? "warning" : "normal"));
		
		if(enablePeerActions) {
			// check box column
			peerRow.addChild("td", "class", "peer-marker").addChild("input", new String[] { "type", "name" }, new String[] { "checkbox", "node_" + peerNodeStatus.hashCode() });
		}

		// status column
		String statusString = peerNodeStatus.getStatusName();
		if (!advancedModeEnabled && (peerNodeStatus.getStatusValue() == PeerManager.PEER_NODE_STATUS_ROUTING_BACKED_OFF)) {
			statusString = "BUSY";
		}
		/*
		 * Some status names have spaces, but a space separates key and value if not immediately followed by '='.
		 * Changing the names is not an option because they are exposed over FCP and TMCI.
		 */
		final String key = "ConnectionsToadlet.nodeStatus." + statusString.replace(' ', '_');
		peerRow.addChild("td", "class", "peer-status").addChild("span", "class", peerNodeStatus.getStatusCSSName(), NodeL10n.getBase().getString(key) + (peerNodeStatus.isFetchingARK() ? "*" : ""));

		drawNameColumn(peerRow, peerNodeStatus, advancedModeEnabled);
		
		drawTrustColumn(peerRow, peerNodeStatus);
		
		drawVisibilityColumn(peerRow, peerNodeStatus, advancedModeEnabled);
		
		// address column
		String pingTime = "";
		if (peerNodeStatus.isConnected()) {
			pingTime = " (" + (int) peerNodeStatus.getAveragePingTime() + "ms / " +
			(int) peerNodeStatus.getAveragePingTimeCorrected()+"ms)";
		}
		HTMLNode addressRow = peerRow.addChild("td", "class", "peer-address");
		// Ip to country + Flags
		IPConverter ipc = IPConverter.getInstance(NodeFile.IPv4ToCountry.getFile(node));
		byte[] addr = peerNodeStatus.getPeerAddressBytes();

		Country country = ipc.locateIP(addr);
		if(country != null) {
			country.renderFlagIcon(addressRow);
		}

		addressRow.addChild("#", ((peerNodeStatus.getPeerAddress() != null) ? peerNodeStatus.getPeerAddressAndPort() : (l10n("unknownAddress"))) + pingTime);

		// version column
		if (peerNodeStatus.getStatusValue() != PeerManager.PEER_NODE_STATUS_NEVER_CONNECTED && (peerNodeStatus.isPublicInvalidVersion() || peerNodeStatus.isPublicReverseInvalidVersion())) {  // Don't draw attention to a version problem if NEVER CONNECTED
			peerRow.addChild("td", "class", "peer-version").addChild("span", "class", "peer_version_problem", Integer.toString(peerNodeStatus.getSimpleVersion()));
		} else {
			peerRow.addChild("td", "class", "peer-version").addChild("#", Integer.toString(peerNodeStatus.getSimpleVersion()));
		}

		// location column
		if (advancedModeEnabled) {
			HTMLNode locationNode = peerRow.addChild("td", "class", "peer-location");
			locationNode.addChild("b", String.valueOf(peerNodeStatus.getLocation()));
			locationNode.addChild("br");
			double[] peersLoc = peerNodeStatus.getPeersLocation();
			if(peersLoc != null) {
				locationNode.addChild("i", "+"+(peersLoc.length)+" friends");
			}
		}

		if (advancedModeEnabled) {
			// backoff column
			HTMLNode backoffCell = peerRow.addChild("td", "class", "peer-backoff");
			backoffCell.addChild("#", fix1.format(peerNodeStatus.getBackedOffPercent(true)));
			int backoff = (int) (Math.max(peerNodeStatus.getRoutingBackedOffUntil(true) - now, 0));
			// Don't list the backoff as zero before it's actually zero
			if ((backoff > 0) && (backoff < 1000)) {
				backoff = 1000;
			}
			backoffCell.addChild("#", ' ' + String.valueOf(backoff / 1000) + '/' + String.valueOf(peerNodeStatus.getRoutingBackoffLength(true) / 1000));
			backoffCell.addChild("#", (peerNodeStatus.getLastBackoffReason(true) == null) ? "" : ('/' + (peerNodeStatus.getLastBackoffReason(true))));

			// backoff column
			backoffCell = peerRow.addChild("td", "class", "peer-backoff");
			backoffCell.addChild("#", fix1.format(peerNodeStatus.getBackedOffPercent(false)));
			backoff = (int) (Math.max(peerNodeStatus.getRoutingBackedOffUntil(false) - now, 0));
			// Don't list the backoff as zero before it's actually zero
			if ((backoff > 0) && (backoff < 1000)) {
				backoff = 1000;
			}
			backoffCell.addChild("#", ' ' + String.valueOf(backoff / 1000) + '/' + String.valueOf(peerNodeStatus.getRoutingBackoffLength(false) / 1000));
			backoffCell.addChild("#", (peerNodeStatus.getLastBackoffReason(false) == null) ? "" : ('/' + (peerNodeStatus.getLastBackoffReason(false))));

			// overload probability column
			HTMLNode pRejectCell = peerRow.addChild("td", "class", "peer-backoff"); // FIXME
			pRejectCell.addChild("#", fix1.format(peerNodeStatus.getPReject()));
		}

		// idle column
		long idle = peerNodeStatus.getTimeLastRoutable();
		if (peerNodeStatus.isRoutable()) {
			idle = peerNodeStatus.getTimeLastConnectionCompleted();
		} else if (peerNodeStatus.getStatusValue() == PeerManager.PEER_NODE_STATUS_NEVER_CONNECTED) {
			idle = peerNodeStatus.getPeerAddedTime();
		}
		if(!peerNodeStatus.isConnected() && (now - idle) > (2 * 7 * 24 * 60 * 60 * (long) 1000)) { // 2 weeks
			peerRow.addChild("td", "class", "peer-idle").addChild("span", "class", "peer_idle_old", idleToString(now, idle));
		} else {
			peerRow.addChild("td", "class", "peer-idle", idleToString(now, idle));
		}

		if(hasPrivateNoteColumn())
			drawPrivateNoteColumn(peerRow, peerNodeStatus, fProxyJavascriptEnabled);

		if(advancedModeEnabled) {
			// percent of time connected column
			peerRow.addChild("td", "class", "peer-idle" /* FIXME */).addChild("#", fix1.format(peerNodeStatus.getPercentTimeRoutableConnection()));
			// selection stats
			peerRow.addChild("td", "class", "peer-idle" /* FIXME */).addChild("#", (totalSelectionRate > 0 ? (peerSelectionPercentage+"%") : "N/A"));
			// total traffic column
			long sent = peerNodeStatus.getTotalOutputBytes();
			long resent = peerNodeStatus.getResendBytesSent();
			long received = peerNodeStatus.getTotalInputBytes();
			peerRow.addChild("td", "class", "peer-idle" /* FIXME */).addChild("#", SizeUtil.formatSize(received)+" / "+SizeUtil.formatSize(sent)+"/"+SizeUtil.formatSize(resent)+" ("+fix1.format(((double)resent) / ((double)sent))+")");
			// total traffic column startup
			peerRow.addChild("td", "class", "peer-idle" /* FIXME */).addChild("#", SizeUtil.formatSize(peerNodeStatus.getTotalInputSinceStartup())+" / "+SizeUtil.formatSize(peerNodeStatus.getTotalOutputSinceStartup()));
			// congestion control
			PacketThrottle t = peerNodeStatus.getThrottle();
			String val;
			if(t == null)
				val = "none";
			else
				val = (int)t.getBandwidth()+"B/sec delay "+
					t.getDelay()+"ms (RTT "+t.getRoundTripTime()+"ms window "+t.getWindowSize()+')';
			peerRow.addChild("td", "class", "peer-idle" /* FIXME */).addChild("#", val);
			// time delta
			peerRow.addChild("td", "class", "peer-idle" /* FIXME */).addChild("#", TimeUtil.formatTime(peerNodeStatus.getClockDelta()));
			peerRow.addChild("td", "class", "peer-idle" /* FIXME */).addChild("#", peerNodeStatus.getReportedUptimePercentage()+"%");
			peerRow.addChild("td", "class", "peer-idle" /* FIXME */).addChild("#", SizeUtil.formatSize(peerNodeStatus.getMessageQueueLengthBytes())+":"+TimeUtil.formatTime(peerNodeStatus.getMessageQueueLengthTime()));
			IncomingLoadSummaryStats loadStatsBulk = peerNodeStatus.incomingLoadStatsBulk;
			if(loadStatsBulk == null)
				peerRow.addChild("td", "class", "peer-idle" /* FIXME */);
			else
				peerRow.addChild("td", "class", "peer-idle" /* FIXME */).addChild("#", loadStatsBulk.runningRequestsTotal+"reqs:out:"+SizeUtil.formatSize(loadStatsBulk.usedCapacityOutputBytes)+"/"+SizeUtil.formatSize(loadStatsBulk.othersUsedCapacityOutputBytes)+"/"+SizeUtil.formatSize(loadStatsBulk.peerCapacityOutputBytes)+"/"+SizeUtil.formatSize(loadStatsBulk.totalCapacityOutputBytes)+":in:"+SizeUtil.formatSize(loadStatsBulk.usedCapacityInputBytes)+"/"+SizeUtil.formatSize(loadStatsBulk.othersUsedCapacityInputBytes)+"/"+SizeUtil.formatSize(loadStatsBulk.peerCapacityInputBytes)+"/"+SizeUtil.formatSize(loadStatsBulk.totalCapacityInputBytes));
			IncomingLoadSummaryStats loadStatsRT = peerNodeStatus.incomingLoadStatsRealTime;
			if(loadStatsRT == null)
				peerRow.addChild("td", "class", "peer-idle" /* FIXME */);
			else
				peerRow.addChild("td", "class", "peer-idle" /* FIXME */).addChild("#", loadStatsRT.runningRequestsTotal+"reqs:out:"+SizeUtil.formatSize(loadStatsRT.usedCapacityOutputBytes)+"/"+SizeUtil.formatSize(loadStatsRT.othersUsedCapacityOutputBytes)+"/"+SizeUtil.formatSize(loadStatsRT.peerCapacityOutputBytes)+"/"+SizeUtil.formatSize(loadStatsRT.totalCapacityOutputBytes)+":in:"+SizeUtil.formatSize(loadStatsRT.usedCapacityInputBytes)+"/"+SizeUtil.formatSize(loadStatsRT.othersUsedCapacityInputBytes)+"/"+SizeUtil.formatSize(loadStatsRT.peerCapacityInputBytes)+"/"+SizeUtil.formatSize(loadStatsRT.totalCapacityInputBytes));
		}
		
		if(endCols != null) {
			for(SimpleColumn col: endCols) {
				col.drawColumn(peerRow, peerNodeStatus);
			}
		}
		
		if (drawMessageTypes) {
			drawMessageTypes(peerTable, peerNodeStatus);
		}
	}

	protected boolean hasTrustColumn() {
		return false;
	}

	protected void drawTrustColumn(HTMLNode peerRow, PeerNodeStatus peerNodeStatus) {
		// Do nothing
	}

	protected boolean hasVisibilityColumn() {
		return false;
	}

	protected void drawVisibilityColumn(HTMLNode peerRow, PeerNodeStatus peerNodeStatus, boolean advancedModeEnabled) {
		// Do nothing
	}

	/** Is there a name column? */
	abstract protected boolean hasNameColumn();
	
	/**
	 * Draw the name column, if there is one. This will be directly after the status column.
	 */
	abstract protected void drawNameColumn(HTMLNode peerRow, PeerNodeStatus peerNodeStatus, boolean advanced);

	/**
	 * Is there a private note column?
	 */
	abstract protected boolean hasPrivateNoteColumn();

	/**
	 * Draw the private note column.
	 */
	abstract protected void drawPrivateNoteColumn(HTMLNode peerRow, PeerNodeStatus peerNodeStatus, boolean fProxyJavascriptEnabled);
	
	private void drawMessageTypes(HTMLNode peerTable, PeerNodeStatus peerNodeStatus) {
		HTMLNode messageCountRow = peerTable.addChild("tr", "class", "message-status");
		messageCountRow.addChild("td", "colspan", "2");
		HTMLNode messageCountCell = messageCountRow.addChild("td", "colspan", "9");  // = total table row width - 2 from above colspan
		HTMLNode messageCountTable = messageCountCell.addChild("table", "class", "message-count");
		HTMLNode countHeaderRow = messageCountTable.addChild("tr");
		countHeaderRow.addChild("th", "Message");
		countHeaderRow.addChild("th", "Incoming");
		countHeaderRow.addChild("th", "Outgoing");
		List<String> messageNames = new ArrayList<String>();
		Map<String, Long[]> messageCounts = new HashMap<String, Long[]>();
		for (Map.Entry<String,Long> entry : peerNodeStatus.getLocalMessagesReceived().entrySet() ) {
			String messageName = entry.getKey();
			Long messageCount = entry.getValue();
			messageNames.add(messageName);
			messageCounts.put(messageName, new Long[] { messageCount, 0L});
		}
		for (Map.Entry<String,Long> entry : peerNodeStatus.getLocalMessagesSent().entrySet() ) {
			String messageName =  entry.getKey();
			Long messageCount = entry.getValue();
			if (!messageNames.contains(messageName)) {
				messageNames.add(messageName);
			}
			Long[] existingCounts = messageCounts.get(messageName);
			if (existingCounts == null) {
				messageCounts.put(messageName, new Long[] {0L, messageCount });
			} else {
				existingCounts[1] = messageCount;
			}
		}
		Collections.sort(messageNames, new Comparator<String>() {
			@Override
			public int compare(String first, String second) {
				return first.compareToIgnoreCase(second);
			}
		});
		for (String messageName: messageNames) {
			Long[] messageCount = messageCounts.get(messageName);
			HTMLNode messageRow = messageCountTable.addChild("tr");
			messageRow.addChild("td", messageName);
			messageRow.addChild("td", "class", "right-align", String.valueOf(messageCount[0]));
			messageRow.addChild("td", "class", "right-align", String.valueOf(messageCount[1]));
		}
	}

	private String idleToString(long now, long idle) {
		if (idle <= 0) {
			return " ";
		}
		long idleMilliseconds = now - idle;
		return TimeUtil.formatTime(idleMilliseconds);
	}
	
	private static String l10n(String string) {
		return NodeL10n.getBase().getString("DarknetConnectionsToadlet."+string);
	}
	
    private static String l10n(String string, String pattern, String value) {
        return NodeL10n.getBase().getString("DarknetConnectionsToadlet."+string, pattern, value);
    }
    
	private String sortString(boolean isReversed, String type) {
		return (isReversed ? ("?sortBy="+type) : ("?sortBy="+type+"&reversed"));
	}
	
	/**
	 * Send a simple error page.
	 */
	protected void sendErrorPage(ToadletContext ctx, int code, String desc, String message, boolean returnToAddFriends) throws ToadletContextClosedException, IOException {
		PageNode page = ctx.getPageMaker().getPageNode(desc, ctx);
		HTMLNode contentNode = page.getContentNode();
		
		HTMLNode infoboxContent = ctx.getPageMaker().getInfobox("infobox-error", desc, contentNode, null, true);
		infoboxContent.addChild("#", message);
		if(returnToAddFriends) {
			infoboxContent.addChild("br");
			infoboxContent.addChild("a", "href", DarknetAddRefToadlet.PATH, l10n("returnToAddAFriendPage"));
			infoboxContent.addChild("br");
		} else {
			infoboxContent.addChild("br");
			infoboxContent.addChild("a", "href", ".", l10n("returnToPrevPage"));
			infoboxContent.addChild("br");
		}
		addHomepageLink(infoboxContent);
		
		writeHTMLReply(ctx, code, desc, page.generate());
	}

}<|MERGE_RESOLUTION|>--- conflicted
+++ resolved
@@ -737,13 +737,8 @@
 				PeerAdditionReturnCodes result = addNewNode(s.trim().concat("\nEnd"), privateComment, trust, visibility);
 				//Store the result
 				Integer prev = results.get(result);
-<<<<<<< HEAD
 				if (prev == null) prev = Integer.valueOf(0);
 				results.put(result, prev + 1);
-=======
-				if(prev == null) prev = 0;
-				results.put(result, prev+1);
->>>>>>> 97e29902
 			}
 			
 			PageNode page = ctx.getPageMaker().getPageNode(l10n("reportOfNodeAddition"), ctx);
