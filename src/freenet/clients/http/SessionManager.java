/* This code is part of Freenet. It is distributed under the GNU General
 * Public License, version 2 (or at your option any later version). See
 * http://www.gnu.org/ for further details of the GPL. */
package freenet.clients.http;

import static java.util.concurrent.TimeUnit.HOURS;

import java.net.URI;
import java.net.URISyntaxException;
import java.text.ParseException;
import java.time.Instant;
import java.util.Date;
import java.util.Enumeration;
import java.util.HashMap;
import java.util.Hashtable;
import java.util.Map;
import java.util.Set;
import java.util.UUID;

import freenet.support.LRUMap;
import freenet.support.Logger;
import freenet.support.StringValidityChecker;

/**
 * A basic session manager for cookie-based HTTP session.
 * It allows its parent web interface to associate a "UserID" (a string) with a session ID.
<<<<<<< HEAD
 *
=======
 * <p>
>>>>>>> c8862238
 * Formal definition of a SessionManager:
 * A 1:1 mapping of SessionID to UserID. Queries by SessionID and UserID run in O(1).
 * The Session ID primary key consists of: Cookie path + Cookie name + random "actual" session ID
 * The user ID is received from the client application.
<<<<<<< HEAD
 *
 * Therefore, when multiple client applications want to store sessions, each one is supposed
 * to create its own SessionManager because user IDs might overlap.
 *
 * The sessions of each application then get their {@link Session} by using a different
 * cookie path OR a different cookie namespace, depending on which constructor you use.
 *
=======
 * <p>
 * Therefore, when multiple client applications want to store sessions, each one is supposed
 * to create its own SessionManager because user IDs might overlap.
 * <p>
 * The sessions of each application then get their {@link Session} by using a different
 * cookie path OR a different cookie namespace, depending on which constructor you use.
 * <p>
>>>>>>> c8862238
 * Paths are used when client applications do NOT share the same path on the server.
 * For example "/Chat" would cause the browser to only send back the cookie if the user is
 * browsing "/Chat/", not for "/".
 * BUT usually we want the menu contents of client applications to be in the logged-in state even if
 * the user is NOT browsing the client application web interface right now, therefore the "/" path
 * must be used in most cases.
 * If client application cookies shall be received from all paths on the server, the client
 * application should use the constructor which requires a cookie namespace.
<<<<<<< HEAD
 *
 * The usage of a namespace gurantees that Sessions of different client applications do not overlap.
=======
 * <p>
 * The usage of a namespace guarantees that Sessions of different client applications do not overlap.
>>>>>>> c8862238
 *
 * @author xor (xor@freenetproject.org)
 */
public final class SessionManager {

    /**
     * The amount of milliseconds after which a session is deleted due to expiration.
     */
    public static final long MAX_SESSION_IDLE_TIME = HOURS.toMillis(1);

    public static final String SESSION_COOKIE_NAME = "SessionID";

<<<<<<< HEAD
=======
    private final LRUMap<UUID, Session> mSessionsByID = new LRUMap<>();
    private final Map<String, Session> mSessionsByUserID = new HashMap<>();

>>>>>>> c8862238
    private final URI mCookiePath;
    private final String mCookieNamespace;
    private final String mCookieName;

    /**
     * Constructs a new session manager for use with the given cookie path.
     * Cookies are only sent back if the user is browsing the domain within that path.
     *
     * @param myCookiePath The path in which the cookies should be valid.
     */
    public SessionManager(URI myCookiePath) {
<<<<<<< HEAD
        if(myCookiePath.isAbsolute())
            throw new IllegalArgumentException("Illegal cookie path, must be relative: " + myCookiePath);

        if(myCookiePath.toString().startsWith("/") == false)
            throw new IllegalArgumentException("Illegal cookie path, must start with /: " + myCookiePath);

        // FIXME: The new constructor was written at 2010-11-15. Uncomment the following safety check after we gave plugins some time to migrate
        //  if(myCookiePath.getPath().equals("/"))
        //      throw new IllegalArgumentException("Illegal cookie path '/'. You should use the constructor which allows the specification" +
        //          "of a namespace for using the global path.");
=======
        if (myCookiePath.isAbsolute()) {
            throw new IllegalArgumentException("Illegal cookie path, must be relative: " + myCookiePath);
        }

        if (!myCookiePath.toString().startsWith("/")) {
            throw new IllegalArgumentException("Illegal cookie path, must start with /: " + myCookiePath);
        }

        // FIXME: The new constructor was written at 2010-11-15. Uncomment the following safety check after we gave plugins some time to migrate
        //	if(myCookiePath.getPath().equals("/"))
        //		throw new IllegalArgumentException("Illegal cookie path '/'. You should use the constructor which allows the specification" +
        //			"of a namespace for using the global path.");
>>>>>>> c8862238


        // TODO: Add further checks.

        //mCookieDomain = myCookieDomain;
        mCookiePath = myCookiePath;
        mCookieNamespace = "";
        mCookieName = SESSION_COOKIE_NAME;
    }

    /**
     * Constructs a new session manager for use with the "/" cookie path
     *
     * @param myCookieNamespace The name of the client application which uses this cookie. Must not be empty. Must be latin letters and numbers only.
     */
    public SessionManager(String myCookieNamespace) {
<<<<<<< HEAD
        if(myCookieNamespace.length() == 0)
            throw new IllegalArgumentException("You must specify a cookie namespace or use the constructor " +
                    "which allows specification of a cookie path.");

        if(!StringValidityChecker.isLatinLettersAndNumbersOnly(myCookieNamespace))
            throw new IllegalArgumentException("The cookie namespace must be latin letters and numbers only.");

        //mCookieDomain = myCookieDomain;
=======
        if (myCookieNamespace.length() == 0) {
            throw new IllegalArgumentException("You must specify a cookie namespace or use the constructor " +
                "which allows specification of a cookie path.");
        }

        if (!StringValidityChecker.isLatinLettersAndNumbersOnly(myCookieNamespace)) {
            throw new IllegalArgumentException("The cookie namespace must be latin letters and numbers only.");
        }

>>>>>>> c8862238
        try {
            mCookiePath = new URI("/");
        } catch (URISyntaxException e) {
            throw new RuntimeException(e);
        }
        mCookieNamespace = myCookieNamespace;
        mCookieName = myCookieNamespace + SESSION_COOKIE_NAME;
    }


    public static final class Session {

        private final UUID mID;
        private final String mUserID;
<<<<<<< HEAD
        private final Map<String, Object> mAttributes = new HashMap<String, Object>();
=======
        private final Map<String, Object> mAttributes = new HashMap<>();
>>>>>>> c8862238

        private long mExpiresAtTime;

        private Session(String myUserID, long currentTime) {
            mID = UUID.randomUUID();
            mUserID = myUserID;
            mExpiresAtTime = currentTime + SessionManager.MAX_SESSION_IDLE_TIME;
        }

        @Override
        public boolean equals(Object obj) {
<<<<<<< HEAD
            if(obj == null) return false;
            if(!(obj instanceof Session)) return false;
            Session other = ((Session)obj);
=======
            if (obj == null) {
                return false;
            }
            if (!(obj instanceof Session)) {
                return false;
            }
            Session other = ((Session) obj);
>>>>>>> c8862238
            return other.getID().equals(mID);
        }

        @Override
        public int hashCode() {
            return mID.hashCode();
        }

        public UUID getID() {
            return mID;
        }

        public String getUserID() {
            return mUserID;
        }

        private long getExpirationTime() {
            return mExpiresAtTime;
        }

        private boolean isExpired(long time) {
            return time >= mExpiresAtTime;
        }

        private void updateExpiresAtTime(long currentTime) {
            mExpiresAtTime = currentTime + SessionManager.MAX_SESSION_IDLE_TIME;
        }

        /**
         * Returns whether this session contains an attribute with the given
         * name.
         *
<<<<<<< HEAD
         * @param name
         *            The name of the attribute to check for
         * @return {@code true} if this session contains an attribute with the
         *         given name, {@code false} otherwise
=======
         * @param name The name of the attribute to check for
         * @return {@code true} if this session contains an attribute with the
         * given name, {@code false} otherwise
>>>>>>> c8862238
         */
        public boolean hasAttribute(String name) {
            return mAttributes.containsKey(name);
        }

        /**
         * Returns the value of the attribute with the given name. If there is
         * no attribute with the given name, {@code null} is returned.
         *
<<<<<<< HEAD
         * @param name
         *            The name of the attribute whose value to get
=======
         * @param name The name of the attribute whose value to get
>>>>>>> c8862238
         * @return The value of the attribute, or {@code null}
         */
        public Object getAttribute(String name) {
            return mAttributes.get(name);
        }

        /**
         * Sets the value of the attribute with the given name.
         *
<<<<<<< HEAD
         * @param name
         *            The name of the attribute whose value to set
         * @param value
         *            The new value of the attribute
=======
         * @param name  The name of the attribute whose value to set
         * @param value The new value of the attribute
>>>>>>> c8862238
         */
        public void setAttribute(String name, Object value) {
            mAttributes.put(name, value);
        }

        /**
         * Removes the attribute with the given name. Nothing will happen if
         * there is no attribute with the given name.
         *
<<<<<<< HEAD
         * @param name
         *            The name of the attribute to remove
=======
         * @param name The name of the attribute to remove
>>>>>>> c8862238
         */
        public void removeAttribute(String name) {
            mAttributes.remove(name);
        }

        /**
         * Returns the names of all currently existing attributes.
         *
         * @return The names of all attributes
         */
        public Set<String> getAttributeNames() {
            return mAttributes.keySet();
        }

    }

<<<<<<< HEAD
    private final LRUMap<UUID, Session> mSessionsByID = new LRUMap<UUID, Session>();
    private final Hashtable<String, Session> mSessionsByUserID = new Hashtable<String, Session>();

=======
>>>>>>> c8862238

    /**
     * Returns the cookie path as specified in the constructor.
     * Returns "/" if the constructor which only requires a namespace was used.
     */
    public URI getCookiePath() {
        return mCookiePath;
    }


    /**
     * Returns the namespace as specified in the constructor.
     * Returns an empty string if the constructor which requires a cookie path only was used.
     */
    public String getCookieNamespace() {
        return mCookieNamespace;
    }


    /**
     * Creates a new session for the given user ID.
<<<<<<< HEAD
     *
=======
     * <p>
>>>>>>> c8862238
     * If a session for the given user ID already exists, it is deleted. It is not re-used to ensure that parallel logins with the same user account from
     * different computers do not work.
     *
     * @param context The ToadletContext in which the session cookie shall be stored.
     */
    public synchronized Session createSession(String userID, ToadletContext context) {
        // We must synchronize around the fetching of the time and mSessionsByID.push() because mSessionsByID is no sorting data structure: It's a plain
        // LRUMap so to ensure that it stays sorted the operation "getTime(); push();" must be atomic.
<<<<<<< HEAD
        long time = System.currentTimeMillis();
=======
        long time = CurrentTimeUTC.getInMillis();
>>>>>>> c8862238

        removeExpiredSessions(time);

        deleteSessionByUserID(userID);

        Session session = new Session(userID, time);
        mSessionsByID.push(session.getID(), session);
        mSessionsByUserID.put(session.getUserID(), session);

        setSessionCookie(session, context);

        return session;
    }

    /**
     * Returns true if the given {@link ToadletContext} contains a session cookie for a valid (existing and not expired) session.
<<<<<<< HEAD
     *
     * In opposite to {@link getSessionUserID}, this function does NOT extend the validity of the session.
=======
     * <p>
     * In opposite to {@link #useSession}, this function does NOT extend the validity of the session.
>>>>>>> c8862238
     * Therefore, this function can be considered as a way of peeking for a session, to decide which Toadlet links should be visible.
     */
    public synchronized boolean sessionExists(ToadletContext context) {
        UUID sessionID = getSessionID(context);

<<<<<<< HEAD
        if(sessionID == null)
            return false;

        removeExpiredSessions(System.currentTimeMillis());
=======
        if (sessionID == null) {
            return false;
        }

        removeExpiredSessions(CurrentTimeUTC.getInMillis());
>>>>>>> c8862238

        return mSessionsByID.containsKey(sessionID);
    }

    /**
     * Retrieves the session ID from the session cookie in the given {@link ToadletContext}, checks if it contains a valid (existing and not expired) session
     * and if yes, returns the {@link Session}.
<<<<<<< HEAD
     *
     * If the session was valid, then its validity is extended by {@link MAX_SESSION_IDLE_TIME}.
     *
=======
     * <p>
     * If the session was valid, then its validity is extended by {@link #MAX_SESSION_IDLE_TIME}.
     * <p>
>>>>>>> c8862238
     * If the session did not exist or is not valid anymore, <code>null</code> is returned.
     */
    public synchronized Session useSession(ToadletContext context) {
        UUID sessionID = getSessionID(context);
<<<<<<< HEAD
        if(sessionID == null)
            return null;

        // We must synchronize around the fetching of the time and mSessionsByID.push() because mSessionsByID is no sorting data structure: It's a plain
        // LRUMap so to ensure that it stays sorted the operation "getTime(); push();" must be atomic.
        long time = System.currentTimeMillis();
=======
        if (sessionID == null) {
            return null;
        }

        // We must synchronize around the fetching of the time and mSessionsByID.push() because mSessionsByID is no sorting data structure: It's a plain
        // LRUMap so to ensure that it stays sorted the operation "getTime(); push();" must be atomic.
        long time = CurrentTimeUTC.getInMillis();
>>>>>>> c8862238

        removeExpiredSessions(time);

        Session session = mSessionsByID.get(sessionID);
<<<<<<< HEAD

        if(session == null)
            return null;

=======
        if (session == null) {
            return null;
        }
>>>>>>> c8862238

        session.updateExpiresAtTime(time);
        mSessionsByID.push(session.getID(), session);

        setSessionCookie(session, context);

        return session;
    }

    /**
     * Retrieves the session ID from the session cookie in the given {@link ToadletContext}, checks if it contains a valid (existing and not expired) session
     * and if yes, deletes the session.
     *
     * @return True if the session was deleted, false if there was no session cookie or no session.
     */
    public boolean deleteSession(ToadletContext context) {
        UUID sessionID = getSessionID(context);
<<<<<<< HEAD
        if(sessionID == null)
            return false;
=======
        if (sessionID == null) {
            return false;
        }
>>>>>>> c8862238

        return deleteSession(sessionID);
    }

    /**
     * @return Returns the session ID stored in the cookies of the HTTP headers of the given {@link ToadletContext}. Returns null if there is no session ID stored.
     */
    private UUID getSessionID(ToadletContext context) {
<<<<<<< HEAD
        if(context == null)
            return null;

        try {
            ReceivedCookie sessionCookie = context.getCookie(null, mCookiePath, mCookieName);

            return sessionCookie == null ? null : UUID.fromString(sessionCookie.getValue());
        } catch(ParseException e) {
            Logger.error(this, "Getting session cookie failed", e);
            return null;
        } catch(IllegalArgumentException e) {
=======
        if (context == null) {
            return null;
        }
        try {
            ReceivedCookie sessionCookie = context.getCookie(null, mCookiePath, mCookieName);
            if (sessionCookie == null) {
                return null;
            }
            return UUID.fromString(sessionCookie.getValue());
        } catch (ParseException e) {
            Logger.error(this, "Getting session cookie failed", e);
            return null;
        } catch (IllegalArgumentException e) {
>>>>>>> c8862238
            Logger.error(this, "Getting the value of the session cookie failed", e);
            return null;
        }
    }

    /**
     * Stores a session cookie for the given session in the given {@link ToadletContext}'s HTTP headers.
<<<<<<< HEAD
=======
     *
>>>>>>> c8862238
     * @param session
     * @param context
     */
    private void setSessionCookie(Session session, ToadletContext context) {
<<<<<<< HEAD
        context.setCookie(new Cookie(mCookiePath, mCookieName, session.getID().toString(), new Date(session.getExpirationTime())));
=======
        context.setCookie(
            new Cookie(
                mCookiePath,
                mCookieName,
                session.getID().toString(),
                Instant.ofEpochMilli(session.getExpirationTime())
            )
        );
>>>>>>> c8862238
    }

    /**
     * Deletes the session with the given ID.
     *
     * @return True if a session with the given ID existed.
     */
    private synchronized boolean deleteSession(UUID sessionID) {
        Session session = mSessionsByID.get(sessionID);
<<<<<<< HEAD

        if(session == null)
            return false;
=======
        if (session == null) {
            return false;
        }
>>>>>>> c8862238

        mSessionsByID.removeKey(sessionID);
        mSessionsByUserID.remove(session.getUserID());
        return true;
    }

    /**
     * Deletes the session associated with the given user ID.
     *
     * @return True if a session with the given ID existed.
     */
    private synchronized boolean deleteSessionByUserID(String userID) {
        Session session = mSessionsByUserID.remove(userID);
<<<<<<< HEAD
        if(session == null)
            return false;
=======
        if (session == null) {
            return false;
        }
>>>>>>> c8862238

        mSessionsByID.removeKey(session.getID());
        return true;
    }

    /**
<<<<<<< HEAD
     * Garbage-collects any expired sessions. Must be called before client-inteface functions do anything which relies on the existence a session,
     * that is: creating sessions, using sessions or checking whether sessions exist.
     *
     * FIXME: Before putting the session manager into fred, write a thread which periodically garbage collects old sessions - currently, sessions
     * will only be garbage collected if any client continues using the SessiomManager
=======
     * Garbage-collects any expired sessions. Must be called before client-interface functions do anything which relies on the existence a session,
     * that is: creating sessions, using sessions or checking whether sessions exist.
     * <p>
     * FIXME: Before putting the session manager into fred, write a thread which periodically garbage collects old sessions - currently, sessions
     * will only be garbage collected if any client continues using the SessionManager
>>>>>>> c8862238
     *
     * @param time The current time.
     */
    private synchronized void removeExpiredSessions(long time) {
<<<<<<< HEAD
        for(Session session = mSessionsByID.peekValue(); session != null && session.isExpired(time); session = mSessionsByID.peekValue()) {
=======
        for (Session session = mSessionsByID.peekValue(); session != null && session.isExpired(time); session = mSessionsByID.peekValue()) {
>>>>>>> c8862238
            mSessionsByID.popValue();
            mSessionsByUserID.remove(session.getUserID());
        }

        // FIXME: Execute every few hours only.
        verifySessionsByUserIDTable();
    }

    /**
     * Debug function which checks whether the sessions by user ID table does not contain any sessions which do not exist anymore;
     */
    private synchronized void verifySessionsByUserIDTable() {
<<<<<<< HEAD

        Enumeration<Session> sessions = mSessionsByUserID.elements();
        while(sessions.hasMoreElements()) {
            Session session = sessions.nextElement();

            if(mSessionsByID.containsKey(session.getID()) == false) {
=======
        for (Session session : mSessionsByUserID.values()) {
            if (!mSessionsByID.containsKey(session.getID())) {
>>>>>>> c8862238
                Logger.error(this, "Sessions by user ID hashtable contains deleted session, removing it: " + session);

                mSessionsByUserID.remove(session.getUserID());
            }
        }
    }

}<|MERGE_RESOLUTION|>--- conflicted
+++ resolved
@@ -17,6 +17,7 @@
 import java.util.Set;
 import java.util.UUID;
 
+import freenet.support.CurrentTimeUTC;
 import freenet.support.LRUMap;
 import freenet.support.Logger;
 import freenet.support.StringValidityChecker;
@@ -24,24 +25,11 @@
 /**
  * A basic session manager for cookie-based HTTP session.
  * It allows its parent web interface to associate a "UserID" (a string) with a session ID.
-<<<<<<< HEAD
- *
-=======
  * <p>
->>>>>>> c8862238
  * Formal definition of a SessionManager:
  * A 1:1 mapping of SessionID to UserID. Queries by SessionID and UserID run in O(1).
  * The Session ID primary key consists of: Cookie path + Cookie name + random "actual" session ID
  * The user ID is received from the client application.
-<<<<<<< HEAD
- *
- * Therefore, when multiple client applications want to store sessions, each one is supposed
- * to create its own SessionManager because user IDs might overlap.
- *
- * The sessions of each application then get their {@link Session} by using a different
- * cookie path OR a different cookie namespace, depending on which constructor you use.
- *
-=======
  * <p>
  * Therefore, when multiple client applications want to store sessions, each one is supposed
  * to create its own SessionManager because user IDs might overlap.
@@ -49,7 +37,6 @@
  * The sessions of each application then get their {@link Session} by using a different
  * cookie path OR a different cookie namespace, depending on which constructor you use.
  * <p>
->>>>>>> c8862238
  * Paths are used when client applications do NOT share the same path on the server.
  * For example "/Chat" would cause the browser to only send back the cookie if the user is
  * browsing "/Chat/", not for "/".
@@ -58,13 +45,8 @@
  * must be used in most cases.
  * If client application cookies shall be received from all paths on the server, the client
  * application should use the constructor which requires a cookie namespace.
-<<<<<<< HEAD
- *
- * The usage of a namespace gurantees that Sessions of different client applications do not overlap.
-=======
  * <p>
  * The usage of a namespace guarantees that Sessions of different client applications do not overlap.
->>>>>>> c8862238
  *
  * @author xor (xor@freenetproject.org)
  */
@@ -77,12 +59,9 @@
 
     public static final String SESSION_COOKIE_NAME = "SessionID";
 
-<<<<<<< HEAD
-=======
     private final LRUMap<UUID, Session> mSessionsByID = new LRUMap<>();
     private final Map<String, Session> mSessionsByUserID = new HashMap<>();
 
->>>>>>> c8862238
     private final URI mCookiePath;
     private final String mCookieNamespace;
     private final String mCookieName;
@@ -94,18 +73,6 @@
      * @param myCookiePath The path in which the cookies should be valid.
      */
     public SessionManager(URI myCookiePath) {
-<<<<<<< HEAD
-        if(myCookiePath.isAbsolute())
-            throw new IllegalArgumentException("Illegal cookie path, must be relative: " + myCookiePath);
-
-        if(myCookiePath.toString().startsWith("/") == false)
-            throw new IllegalArgumentException("Illegal cookie path, must start with /: " + myCookiePath);
-
-        // FIXME: The new constructor was written at 2010-11-15. Uncomment the following safety check after we gave plugins some time to migrate
-        //  if(myCookiePath.getPath().equals("/"))
-        //      throw new IllegalArgumentException("Illegal cookie path '/'. You should use the constructor which allows the specification" +
-        //          "of a namespace for using the global path.");
-=======
         if (myCookiePath.isAbsolute()) {
             throw new IllegalArgumentException("Illegal cookie path, must be relative: " + myCookiePath);
         }
@@ -118,7 +85,6 @@
         //	if(myCookiePath.getPath().equals("/"))
         //		throw new IllegalArgumentException("Illegal cookie path '/'. You should use the constructor which allows the specification" +
         //			"of a namespace for using the global path.");
->>>>>>> c8862238
 
 
         // TODO: Add further checks.
@@ -135,16 +101,6 @@
      * @param myCookieNamespace The name of the client application which uses this cookie. Must not be empty. Must be latin letters and numbers only.
      */
     public SessionManager(String myCookieNamespace) {
-<<<<<<< HEAD
-        if(myCookieNamespace.length() == 0)
-            throw new IllegalArgumentException("You must specify a cookie namespace or use the constructor " +
-                    "which allows specification of a cookie path.");
-
-        if(!StringValidityChecker.isLatinLettersAndNumbersOnly(myCookieNamespace))
-            throw new IllegalArgumentException("The cookie namespace must be latin letters and numbers only.");
-
-        //mCookieDomain = myCookieDomain;
-=======
         if (myCookieNamespace.length() == 0) {
             throw new IllegalArgumentException("You must specify a cookie namespace or use the constructor " +
                 "which allows specification of a cookie path.");
@@ -154,7 +110,6 @@
             throw new IllegalArgumentException("The cookie namespace must be latin letters and numbers only.");
         }
 
->>>>>>> c8862238
         try {
             mCookiePath = new URI("/");
         } catch (URISyntaxException e) {
@@ -169,11 +124,7 @@
 
         private final UUID mID;
         private final String mUserID;
-<<<<<<< HEAD
-        private final Map<String, Object> mAttributes = new HashMap<String, Object>();
-=======
         private final Map<String, Object> mAttributes = new HashMap<>();
->>>>>>> c8862238
 
         private long mExpiresAtTime;
 
@@ -185,11 +136,6 @@
 
         @Override
         public boolean equals(Object obj) {
-<<<<<<< HEAD
-            if(obj == null) return false;
-            if(!(obj instanceof Session)) return false;
-            Session other = ((Session)obj);
-=======
             if (obj == null) {
                 return false;
             }
@@ -197,7 +143,6 @@
                 return false;
             }
             Session other = ((Session) obj);
->>>>>>> c8862238
             return other.getID().equals(mID);
         }
 
@@ -230,16 +175,9 @@
          * Returns whether this session contains an attribute with the given
          * name.
          *
-<<<<<<< HEAD
-         * @param name
-         *            The name of the attribute to check for
-         * @return {@code true} if this session contains an attribute with the
-         *         given name, {@code false} otherwise
-=======
          * @param name The name of the attribute to check for
          * @return {@code true} if this session contains an attribute with the
          * given name, {@code false} otherwise
->>>>>>> c8862238
          */
         public boolean hasAttribute(String name) {
             return mAttributes.containsKey(name);
@@ -249,12 +187,7 @@
          * Returns the value of the attribute with the given name. If there is
          * no attribute with the given name, {@code null} is returned.
          *
-<<<<<<< HEAD
-         * @param name
-         *            The name of the attribute whose value to get
-=======
          * @param name The name of the attribute whose value to get
->>>>>>> c8862238
          * @return The value of the attribute, or {@code null}
          */
         public Object getAttribute(String name) {
@@ -264,15 +197,8 @@
         /**
          * Sets the value of the attribute with the given name.
          *
-<<<<<<< HEAD
-         * @param name
-         *            The name of the attribute whose value to set
-         * @param value
-         *            The new value of the attribute
-=======
          * @param name  The name of the attribute whose value to set
          * @param value The new value of the attribute
->>>>>>> c8862238
          */
         public void setAttribute(String name, Object value) {
             mAttributes.put(name, value);
@@ -282,12 +208,7 @@
          * Removes the attribute with the given name. Nothing will happen if
          * there is no attribute with the given name.
          *
-<<<<<<< HEAD
-         * @param name
-         *            The name of the attribute to remove
-=======
          * @param name The name of the attribute to remove
->>>>>>> c8862238
          */
         public void removeAttribute(String name) {
             mAttributes.remove(name);
@@ -304,12 +225,6 @@
 
     }
 
-<<<<<<< HEAD
-    private final LRUMap<UUID, Session> mSessionsByID = new LRUMap<UUID, Session>();
-    private final Hashtable<String, Session> mSessionsByUserID = new Hashtable<String, Session>();
-
-=======
->>>>>>> c8862238
 
     /**
      * Returns the cookie path as specified in the constructor.
@@ -331,11 +246,7 @@
 
     /**
      * Creates a new session for the given user ID.
-<<<<<<< HEAD
-     *
-=======
      * <p>
->>>>>>> c8862238
      * If a session for the given user ID already exists, it is deleted. It is not re-used to ensure that parallel logins with the same user account from
      * different computers do not work.
      *
@@ -344,11 +255,7 @@
     public synchronized Session createSession(String userID, ToadletContext context) {
         // We must synchronize around the fetching of the time and mSessionsByID.push() because mSessionsByID is no sorting data structure: It's a plain
         // LRUMap so to ensure that it stays sorted the operation "getTime(); push();" must be atomic.
-<<<<<<< HEAD
-        long time = System.currentTimeMillis();
-=======
         long time = CurrentTimeUTC.getInMillis();
->>>>>>> c8862238
 
         removeExpiredSessions(time);
 
@@ -365,30 +272,18 @@
 
     /**
      * Returns true if the given {@link ToadletContext} contains a session cookie for a valid (existing and not expired) session.
-<<<<<<< HEAD
-     *
-     * In opposite to {@link getSessionUserID}, this function does NOT extend the validity of the session.
-=======
      * <p>
      * In opposite to {@link #useSession}, this function does NOT extend the validity of the session.
->>>>>>> c8862238
      * Therefore, this function can be considered as a way of peeking for a session, to decide which Toadlet links should be visible.
      */
     public synchronized boolean sessionExists(ToadletContext context) {
         UUID sessionID = getSessionID(context);
 
-<<<<<<< HEAD
-        if(sessionID == null)
-            return false;
-
-        removeExpiredSessions(System.currentTimeMillis());
-=======
         if (sessionID == null) {
             return false;
         }
 
         removeExpiredSessions(CurrentTimeUTC.getInMillis());
->>>>>>> c8862238
 
         return mSessionsByID.containsKey(sessionID);
     }
@@ -396,27 +291,13 @@
     /**
      * Retrieves the session ID from the session cookie in the given {@link ToadletContext}, checks if it contains a valid (existing and not expired) session
      * and if yes, returns the {@link Session}.
-<<<<<<< HEAD
-     *
-     * If the session was valid, then its validity is extended by {@link MAX_SESSION_IDLE_TIME}.
-     *
-=======
      * <p>
      * If the session was valid, then its validity is extended by {@link #MAX_SESSION_IDLE_TIME}.
      * <p>
->>>>>>> c8862238
      * If the session did not exist or is not valid anymore, <code>null</code> is returned.
      */
     public synchronized Session useSession(ToadletContext context) {
         UUID sessionID = getSessionID(context);
-<<<<<<< HEAD
-        if(sessionID == null)
-            return null;
-
-        // We must synchronize around the fetching of the time and mSessionsByID.push() because mSessionsByID is no sorting data structure: It's a plain
-        // LRUMap so to ensure that it stays sorted the operation "getTime(); push();" must be atomic.
-        long time = System.currentTimeMillis();
-=======
         if (sessionID == null) {
             return null;
         }
@@ -424,21 +305,13 @@
         // We must synchronize around the fetching of the time and mSessionsByID.push() because mSessionsByID is no sorting data structure: It's a plain
         // LRUMap so to ensure that it stays sorted the operation "getTime(); push();" must be atomic.
         long time = CurrentTimeUTC.getInMillis();
->>>>>>> c8862238
 
         removeExpiredSessions(time);
 
         Session session = mSessionsByID.get(sessionID);
-<<<<<<< HEAD
-
-        if(session == null)
-            return null;
-
-=======
         if (session == null) {
             return null;
         }
->>>>>>> c8862238
 
         session.updateExpiresAtTime(time);
         mSessionsByID.push(session.getID(), session);
@@ -456,14 +329,9 @@
      */
     public boolean deleteSession(ToadletContext context) {
         UUID sessionID = getSessionID(context);
-<<<<<<< HEAD
-        if(sessionID == null)
-            return false;
-=======
         if (sessionID == null) {
             return false;
         }
->>>>>>> c8862238
 
         return deleteSession(sessionID);
     }
@@ -472,19 +340,6 @@
      * @return Returns the session ID stored in the cookies of the HTTP headers of the given {@link ToadletContext}. Returns null if there is no session ID stored.
      */
     private UUID getSessionID(ToadletContext context) {
-<<<<<<< HEAD
-        if(context == null)
-            return null;
-
-        try {
-            ReceivedCookie sessionCookie = context.getCookie(null, mCookiePath, mCookieName);
-
-            return sessionCookie == null ? null : UUID.fromString(sessionCookie.getValue());
-        } catch(ParseException e) {
-            Logger.error(this, "Getting session cookie failed", e);
-            return null;
-        } catch(IllegalArgumentException e) {
-=======
         if (context == null) {
             return null;
         }
@@ -498,7 +353,6 @@
             Logger.error(this, "Getting session cookie failed", e);
             return null;
         } catch (IllegalArgumentException e) {
->>>>>>> c8862238
             Logger.error(this, "Getting the value of the session cookie failed", e);
             return null;
         }
@@ -506,17 +360,11 @@
 
     /**
      * Stores a session cookie for the given session in the given {@link ToadletContext}'s HTTP headers.
-<<<<<<< HEAD
-=======
-     *
->>>>>>> c8862238
+     *
      * @param session
      * @param context
      */
     private void setSessionCookie(Session session, ToadletContext context) {
-<<<<<<< HEAD
-        context.setCookie(new Cookie(mCookiePath, mCookieName, session.getID().toString(), new Date(session.getExpirationTime())));
-=======
         context.setCookie(
             new Cookie(
                 mCookiePath,
@@ -525,7 +373,6 @@
                 Instant.ofEpochMilli(session.getExpirationTime())
             )
         );
->>>>>>> c8862238
     }
 
     /**
@@ -535,15 +382,9 @@
      */
     private synchronized boolean deleteSession(UUID sessionID) {
         Session session = mSessionsByID.get(sessionID);
-<<<<<<< HEAD
-
-        if(session == null)
-            return false;
-=======
         if (session == null) {
             return false;
         }
->>>>>>> c8862238
 
         mSessionsByID.removeKey(sessionID);
         mSessionsByUserID.remove(session.getUserID());
@@ -557,42 +398,25 @@
      */
     private synchronized boolean deleteSessionByUserID(String userID) {
         Session session = mSessionsByUserID.remove(userID);
-<<<<<<< HEAD
-        if(session == null)
-            return false;
-=======
         if (session == null) {
             return false;
         }
->>>>>>> c8862238
 
         mSessionsByID.removeKey(session.getID());
         return true;
     }
 
     /**
-<<<<<<< HEAD
-     * Garbage-collects any expired sessions. Must be called before client-inteface functions do anything which relies on the existence a session,
-     * that is: creating sessions, using sessions or checking whether sessions exist.
-     *
-     * FIXME: Before putting the session manager into fred, write a thread which periodically garbage collects old sessions - currently, sessions
-     * will only be garbage collected if any client continues using the SessiomManager
-=======
      * Garbage-collects any expired sessions. Must be called before client-interface functions do anything which relies on the existence a session,
      * that is: creating sessions, using sessions or checking whether sessions exist.
      * <p>
      * FIXME: Before putting the session manager into fred, write a thread which periodically garbage collects old sessions - currently, sessions
      * will only be garbage collected if any client continues using the SessionManager
->>>>>>> c8862238
      *
      * @param time The current time.
      */
     private synchronized void removeExpiredSessions(long time) {
-<<<<<<< HEAD
-        for(Session session = mSessionsByID.peekValue(); session != null && session.isExpired(time); session = mSessionsByID.peekValue()) {
-=======
         for (Session session = mSessionsByID.peekValue(); session != null && session.isExpired(time); session = mSessionsByID.peekValue()) {
->>>>>>> c8862238
             mSessionsByID.popValue();
             mSessionsByUserID.remove(session.getUserID());
         }
@@ -605,17 +429,8 @@
      * Debug function which checks whether the sessions by user ID table does not contain any sessions which do not exist anymore;
      */
     private synchronized void verifySessionsByUserIDTable() {
-<<<<<<< HEAD
-
-        Enumeration<Session> sessions = mSessionsByUserID.elements();
-        while(sessions.hasMoreElements()) {
-            Session session = sessions.nextElement();
-
-            if(mSessionsByID.containsKey(session.getID()) == false) {
-=======
         for (Session session : mSessionsByUserID.values()) {
             if (!mSessionsByID.containsKey(session.getID())) {
->>>>>>> c8862238
                 Logger.error(this, "Sessions by user ID hashtable contains deleted session, removing it: " + session);
 
                 mSessionsByUserID.remove(session.getUserID());
