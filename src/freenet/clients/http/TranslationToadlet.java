--- conflicted
+++ resolved
@@ -55,15 +55,10 @@
 				return;
 			}
 			byte[] data = sfs.toOrderedString().getBytes(StandardCharsets.UTF_8);
-<<<<<<< HEAD
 			MultiValueTable<String, String> head = MultiValueTable.from(
 				"Content-Disposition",
 				"attachment; filename=\"" + this.base.getL10nOverrideFileName(this.base.getSelectedLanguage()) + '"'
 			);
-=======
-			MultiValueTable<String, String> head = new MultiValueTable<String, String>();
-			head.put("Content-Disposition", "attachment; filename=\"" + this.base.getL10nOverrideFileName(this.base.getSelectedLanguage()) + '"');
->>>>>>> ed64823b
 			ctx.sendReplyHeaders(200, "Found", head, "text/plain; charset=utf-8", data.length);
 			ctx.writeData(data);
 			return;
