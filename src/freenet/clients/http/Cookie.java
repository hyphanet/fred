--- conflicted
+++ resolved
@@ -5,335 +5,16 @@
 
 import java.net.URI;
 import java.net.URISyntaxException;
-<<<<<<< HEAD
-import java.util.Arrays;
-import java.util.Date;
-import java.util.HashSet;
-
-import freenet.support.TimeUtil;
-=======
 import java.time.Instant;
 import java.time.ZoneOffset;
 import java.time.format.DateTimeFormatter;
 import java.util.*;
 
->>>>>>> c8862238
 
 /**
  * @author xor (xor@freenetproject.org)
  */
 public class Cookie {
-<<<<<<< HEAD
-    /**
-     * FIXME: Where was this taken from?
-     */
-    private static final HashSet<Character> invalidValueCharacters =
-        new HashSet<Character>(Arrays.asList(new Character[] { '(', ')', '[', ']', '{', '}', '=', ',', '\"', '/', '\\', '?', '@', ':', ';' }));
-
-    /**
-     * Taken from this discussion:
-        <TheSeeker>        CTL            = <any US-ASCII control character
-        <TheSeeker>                         (octets 0 - 31) and DEL (127)>
-        <TheSeeker>        CHAR           = <any US-ASCII character (octets 0 - 127)>
-        <TheSeeker>        token          = 1*<any CHAR except CTLs or separators>
-        <TheSeeker>        separators     = "(" | ")" | "<" | ">" | "@" | "," | ";" | ":" | "\" | <"> | "/" | "[" | "]" | "?" | "=" | "{" | "}" | SP | HT
-        <TheSeeker> so, anything from 32-126 that isn't in that list of seperators is valid.
-        <p0s> TheSeeker: where did you copy that from?
-        <TheSeeker> http://www.ietf.org/rfc/rfc2616.txt
-    */
-    public static final HashSet<Character> httpSeparatorCharacters =
-        new HashSet<Character>(Arrays.asList(new Character[] { '(', ')', '<', '>', '@', ',', ';', ':', '\\', '\"', '/', '[', ']', '?', '=', '{', '}', ' ', '\t' }));
-
-
-    protected int version;
-
-    protected URI domain;
-
-    protected URI path;
-
-    protected String name;
-
-    protected String value;
-
-    protected Date expirationDate;
-
-    protected boolean discard;
-
-
-    /**
-     * Constructor for creating cookies which are to be used in {@link ToadletContext.setCookie}.
-     *
-     * @param myPath The path of the cookie. Must be absolute.
-     * @param myName The name of the cookie. Must be latin letters and numbers only and is converted to lowercase.
-     * @param myValue The value of the cookie. Must not contain any linebreaks. May be null, null means empty value.
-     * @throws URISyntaxException
-     */
-    public Cookie(URI myPath, String myName, String myValue, Date myExpirationDate) {
-        version = 1;
-
-        domain = null;
-        path = validatePath(myPath);
-        name = validateName(myName);
-        value = myValue != null ? validateValue(myValue) : "";
-        expirationDate = validateExpirationDate(myExpirationDate);
-        discard = true; // Freenet cookies shall always be discarded when the browser is closed;
-    }
-
-    protected Cookie() {
-
-    }
-
-    /**
-     * Returns true if two Cookies have equal domain, path and name. Does not check the value!
-     */
-    @Override
-    public boolean equals(Object obj) {
-        if(obj == this)
-            return true;
-
-        if(!(obj instanceof Cookie))
-            return false;
-
-        Cookie other = (Cookie)obj;
-
-        // RFC2965: Two cookies are equal if name and domain are equal with case-insensitive comparison and path is equal with case-sensitive comparison.
-        // We don't have to do anything about the case here though because getName() / getDomain() returns lowercase and getPath() returns the original path.
-
-        URI myDomain = getDomain(); URI otherDomain = other.getDomain();
-
-        if(myDomain != null) {
-            if(otherDomain == null || !otherDomain.toString().equals(myDomain.toString()))
-                return false;
-        } else if(otherDomain != null)
-            return false;
-
-
-        if(!getPath().toString().equals(other.getPath().toString()))
-            return false;
-
-        if(!getName().equals(other.getName()))
-            return false;
-
-        return true;
-    }
-
-    @Override
-    public int hashCode() {
-        return domain.hashCode() + path.hashCode() + name.hashCode();
-    }
-
-    public static URI validateDomain(String domainString) throws URISyntaxException {
-        return validateDomain(new URI(domainString.toLowerCase()));
-    }
-
-    public static URI validateDomain(URI domain) {
-        String scheme = domain.getScheme().toLowerCase();
-
-        if(!"http".equals(scheme) && !"https".equals(scheme))
-            throw new IllegalArgumentException("Illegal cookie domain, must be http or https: " + domain);
-
-        String path = domain.getPath();
-
-        if(!"".equals(path) && !"/".equals(path))
-            throw new IllegalArgumentException("Illegal cookie domain, contains a path: " + domain);
-
-        return domain;
-    }
-
-    public static URI validatePath(String stringPath) throws URISyntaxException {
-        return validatePath(new URI(stringPath));
-    }
-
-    public static URI validatePath(URI path) {
-        // FIXME: Be more restrictive.
-
-        if(path.isAbsolute())
-            throw new IllegalArgumentException("Illegal cookie path, must be relative: " + path);
-
-        if(path.toString().startsWith("/") == false)
-            throw new IllegalArgumentException("Illegal cookie path, must start with /: " + path);
-
-        // RFC2965: Path is case sensitive!
-
-        return path;
-    }
-
-
-    /**
-     * Validates the name of a cookie against a mixture of RFC2965, RFC2616 (from IETF.org) and personal choice :|
-     * The personal choice is mostly that it uses isISOControl for determining control characters instead of the
-     * list in the RFC - therefore, more characters are considered as control characters.
-     * So effectively this function is more restrictive than the RFCs.
-     * TODO: Read the RFCs in depth and make this function fully compatible.
-     */
-    public static String validateName(String name) {
-        if("".equals(name))
-            throw new IllegalArgumentException("Name is empty.");
-
-        if(!isUSASCII(name))
-            throw new IllegalArgumentException("Invalid name, contains non-US-ASCII characters: " + name);
-
-        name = name.trim().toLowerCase(); // RFC2965: Name is case insensitive
-
-        /*
-        <TheSeeker>        CTL            = <any US-ASCII control character
-        <TheSeeker>                         (octets 0 - 31) and DEL (127)>
-        <TheSeeker>        CHAR           = <any US-ASCII character (octets 0 - 127)>
-        <TheSeeker>        token          = 1*<any CHAR except CTLs or separators>
-        <TheSeeker>        separators     = "(" | ")" | "<" | ">" | "@" | "," | ";" | ":" | "\" | <"> | "/" | "[" | "]" | "?" | "=" | "{" | "}" | SP | HT
-        <TheSeeker> so, anything from 32-126 that isn't in that list of seperators is valid.
-        <p0s> TheSeeker: where did you copy that from?
-        <TheSeeker> http://www.ietf.org/rfc/rfc2616.txt
-        <TheSeeker> The following grammar uses the notation, and tokens DIGIT (decimal digits), token (informally, a sequence of non-special, non-white space characters), and http_URL from the HTTP/1.1 specification [RFC2616] to describe their syntax.
-        <TheSeeker>        quoted-string  = ( <"> *(qdtext | quoted-pair ) <"> )
-        <TheSeeker>        qdtext         = <any TEXT except <">>
-        <TheSeeker>        TEXT           = <any OCTET except CTLs, but including LWS>
-        <TheSeeker>        LWS            = [CRLF] 1*( SP | HT )
-        <TheSeeker>        OCTET          = <any 8-bit sequence of data>
-        <TheSeeker> so, if it's quoted, it can be anything 32-126 and 128-255 (except a quote char, obviously)
-        */
-
-        for(Character c : name.toCharArray()) {
-            if(Character.isWhitespace(c))
-                throw new IllegalArgumentException("Invalid name, contains whitespace: " + name);
-
-            // From isISOControl javadoc: A character is considered to be an ISO control character if its in the range [0,31] or [127,159]
-            if(Character.isISOControl(c))
-                throw new IllegalArgumentException("Invalid name, contains control characters.");
-
-            if(httpSeparatorCharacters.contains(c))
-                throw new IllegalArgumentException("Invalid name, contains one of the explicitely disallowed characters: " + name);
-        }
-
-        if(     name.startsWith("$")
-                || "comment".equals(name)
-                || "discard".equals(name)
-                || "domain".equals(name)
-                || "expires".equals(name)
-                || "max-age".equals(name)
-                || "path".equals(name)
-                || "secure".equals(name)
-                || "version".equals(name)
-                )
-            throw new IllegalArgumentException("Name is reserved: " + name);
-
-        return name;
-    }
-
-    private static boolean isUSASCII(String name) {
-        for(int i=0;i<name.length();i++) {
-            char c = name.charAt(i);
-            // Java chars are unicode. Unicode is a superset of US-ASCII.
-            if(c < 32 || c > 126)
-                return false;
-        }
-        return true;
-    }
-
-    /**
-     * Validates the value of a cookie against a mixture of RFC2965, RFC2616 (from IETF.org) and personal choice :|
-     * The personal choice is mostly that it uses isISOControl for determining control characters instead of the
-     * list in the RFC - therefore, more characters are considered as control characters.
-     * So effectively this function is more restrictive than the RFCs.
-     * TODO: Read the RFCs in depth and make this function fully compatible.
-     */
-    public static String validateValue(String value) {
-        if(!isUSASCII(value))
-            throw new IllegalArgumentException("Invalid value, contains non-US-ASCII characters: " + value);
-
-        value = value.trim();
-
-        /*
-        <TheSeeker>        CTL            = <any US-ASCII control character
-        <TheSeeker>                         (octets 0 - 31) and DEL (127)>
-        <TheSeeker>        CHAR           = <any US-ASCII character (octets 0 - 127)>
-        <TheSeeker>        token          = 1*<any CHAR except CTLs or separators>
-        <TheSeeker>        separators     = "(" | ")" | "<" | ">" | "@" | "," | ";" | ":" | "\" | <"> | "/" | "[" | "]" | "?" | "=" | "{" | "}" | SP | HT
-        <TheSeeker> so, anything from 32-126 that isn't in that list of seperators is valid.
-        <p0s> TheSeeker: where did you copy that from?
-        <TheSeeker> http://www.ietf.org/rfc/rfc2616.txt
-        <TheSeeker> The following grammar uses the notation, and tokens DIGIT (decimal digits), token (informally, a sequence of non-special, non-white space characters), and http_URL from the HTTP/1.1 specification [RFC2616] to describe their syntax.
-        <TheSeeker>        quoted-string  = ( <"> *(qdtext | quoted-pair ) <"> )
-        <TheSeeker>        qdtext         = <any TEXT except <">>
-        <TheSeeker>        TEXT           = <any OCTET except CTLs, but including LWS>
-        <TheSeeker>        LWS            = [CRLF] 1*( SP | HT )
-        <TheSeeker>        OCTET          = <any 8-bit sequence of data>
-        <TheSeeker> so, if it's quoted, it can be anything 32-126 and 128-255 (except a quote char, obviously)
-        */
-
-        for(Character c : value.toCharArray()) {
-            // We allow whitespace in the value because quotation is allowed and supported by the parser in ReceivedCookie
-
-            if(Character.isISOControl(c))
-                throw new IllegalArgumentException("Invalid value, contains control characters.");
-
-            // TODO: The source of the invalid value characters list is not mentioned in its javadoc - it has to be re-validated
-            if(invalidValueCharacters.contains(c))
-                throw new IllegalArgumentException("Invalid value, contains one of the explicitely disallowed characters: " + value);
-        }
-
-        return value;
-    }
-
-    public static Date validateExpirationDate(Date expirationDate) {
-        if(new Date().after(expirationDate))
-            throw new IllegalArgumentException("Illegal expiration date, is in past: " + expirationDate);
-
-        return expirationDate;
-    }
-
-    public URI getDomain() {
-        return domain;
-    }
-
-    public URI getPath() {
-        return path;
-    }
-
-    public String getName() {
-        return name;
-    }
-
-    public String getValue() {
-        return value;
-    }
-
-// TODO: This is broken in ReceivedCookie so it is also commented out here. See ReceivedCookie for the explanation.
-//  public Date getExpirationDate() {
-//      return expirationDate;
-//  }
-
-
-    /**
-     * Encodes the content of this cookie to the HTTP header value representation as of RFC2965.
-     * Does not quote any of the values as Firefox 4 does not support quotation and the latest IETF draft for cookies does not contain
-     * quotation: http://tools.ietf.org/html/draft-ietf-httpstate-cookie-23
-     * The key "set-cookie2:" is not prefixed to the returned String!
-     */
-    protected String encodeToHeaderValue() {
-        StringBuilder sb = new StringBuilder(512); // TODO: As soon as something else besides Freetalk uses cookies, adjust this value.
-
-        // RFC2965: Name MUST be first.
-        sb.append(name); sb.append("="); sb.append(value); sb.append(';');
-
-        sb.append("version="); sb.append(version); sb.append(';');
-
-        if(domain != null) {
-            sb.append("domain="); sb.append(domain); sb.append(';');
-        }
-
-        sb.append("path="); sb.append(path); sb.append(';');
-
-        sb.append("expires="); sb.append(TimeUtil.makeHTTPDate(expirationDate.getTime())); sb.append(';');
-
-        if(discard) {
-            sb.append("discard="); sb.append(discard); sb.append(';');
-        }
-
-        return sb.toString();
-    }
-=======
->>>>>>> c8862238
 
     /**
      * Cookie token separators from https://www.ietf.org/rfc/rfc2616.html#section-2.2
