--- conflicted
+++ resolved
@@ -849,11 +849,7 @@
 				}
 
 				if((!e.isFatal() || filterException != null) && (ctx.isAllowedFullAccess() || !container.publicGatewayMode())) {
-<<<<<<< HEAD
-					addDownloadOptions(ctx, optionList, key, mimeType, true, filterException != null, core);
-=======
 					addDownloadOptions(ctx, optionList, key, mimeType, filterException != null, filterException != null, core);
->>>>>>> c47a6cf8
 					optionList.addChild("li").
 						addChild("a", "href", getLink(key, requestedMimeType, maxSize, httprequest.getParam("force", null),
 									httprequest.isParameterSet("forcedownload"))).addChild("#", l10n("retryNow"));
