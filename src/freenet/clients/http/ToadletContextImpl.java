package freenet.clients.http;

import java.io.BufferedInputStream;
import java.io.IOException;
import java.io.InputStream;
import java.io.OutputStream;
import java.io.PrintWriter;
import java.io.StringWriter;
import java.lang.reflect.InvocationTargetException;
import java.lang.reflect.Method;
import java.net.InetAddress;
import java.net.Socket;
import java.net.URI;
import java.net.URISyntaxException;
import java.text.ParseException;
import java.util.ArrayList;
import java.util.Date;
import java.util.Enumeration;
<<<<<<< HEAD
import java.util.Locale;
import java.util.Random;
import java.util.TimeZone;
=======
>>>>>>> ce8ee67d

import freenet.clients.http.annotation.AllowData;
import freenet.l10n.NodeL10n;
import freenet.support.HTMLEncoder;
import freenet.support.HTMLNode;
import freenet.support.Logger;
import freenet.support.MultiValueTable;
import freenet.support.TimeUtil;
import freenet.support.URIPreEncoder;
import freenet.support.api.Bucket;
import freenet.support.api.BucketFactory;
import freenet.support.api.HTTPRequest;
import freenet.support.io.BucketTools;
import freenet.support.io.FileUtil;
import freenet.support.io.LineReadingInputStream;
import freenet.support.io.TooLongException;
/**
 * ToadletContext implementation, including all the icky HTTP parsing etc.
 * An actual ToadletContext object represents a request, after we have parsed the 
 * headers. It provides methods to send replies.
 * @author root
 *
 */
public class ToadletContextImpl implements ToadletContext {
	
	private static final Class<?> HANDLE_PARAMETERS[] = new Class[] {URI.class, HTTPRequest.class, ToadletContext.class};

	/* methods listed here are *not* configurable with
	 * AllowData annotation
	 */
	private static final String METHODS_MUST_HAVE_DATA = "POST";
	private static final String METHODS_CANNOT_HAVE_DATA = "GET";
	private static final String METHODS_RESTRICTED_MODE = "GET POST";
	
	private final MultiValueTable<String,String> headers;
	private ArrayList<ReceivedCookie> cookies; // Null until the first time the user queries us for a ReceivedCookie.
	private ArrayList<Cookie> replyCookies; // Null until the first time the user sets a Cookie.
	private final OutputStream sockOutputStream;
	private final PageMaker pagemaker;
	private final BucketFactory bf;
	private final ToadletContainer container;
	private final InetAddress remoteAddr;
	private boolean sentReplyHeaders;
	private volatile Toadlet activeToadlet;
	
	/** The unique id of the request*/
	private final String uniqueId;
	
	private URI uri;
	
	/** Is the context closed? If so, don't allow any more writes. This is because there
	 * may be later requests.
	 */
	private boolean closed;
	private boolean shouldDisconnect;
	
	public ToadletContextImpl(Socket sock, MultiValueTable<String,String> headers, BucketFactory bf, PageMaker pageMaker, ToadletContainer container,URI uri) throws IOException {
		this.headers = headers;
		this.cookies = null;
		this.replyCookies = null;
		this.closed = false;
		this.uri=uri;
		sockOutputStream = sock.getOutputStream();
		remoteAddr = sock.getInetAddress();
		if(Logger.shouldLog(Logger.DEBUG, this))
			Logger.debug(this, "Connection from "+remoteAddr);
		this.bf = bf;
		this.pagemaker = pageMaker;
		this.container = container;
		//Generate an unique id
		uniqueId=String.valueOf(new Random().nextLong());
	}
	
	private void close() {
		closed = true;
	}
	
	private void sendMethodNotAllowed(String method, boolean shouldDisconnect) throws ToadletContextClosedException, IOException {
		if(closed) throw new ToadletContextClosedException();
		MultiValueTable<String,String> mvt = new MultiValueTable<String,String>();
		mvt.put("Allow", "GET, PUT");
		sendError(sockOutputStream, 405, "Method Not Allowed", l10n("methodNotAllowed"), shouldDisconnect, mvt);
	}
	
	private static String l10n(String key) {
		return NodeL10n.getBase().getString("ToadletContextImpl."+key);
	}

	private static String l10n(String key, String pattern, String value) {
		return NodeL10n.getBase().getString("ToadletContextImpl."+key, new String[] { pattern }, new String[] { value });
	}

	/**
	 * Send an error message. Caller provides the HTTP code, reason string, and a message, which
	 * will become the title and the h1'ed contents of the error page. 
	 */
	private static void sendError(OutputStream os, int code, String httpReason, String message, boolean shouldDisconnect, MultiValueTable<String,String> mvt) throws IOException {
		sendHTMLError(os, code, httpReason, "<html><head><title>"+message+"</title></head><body><h1>"+message+"</h1></body>", shouldDisconnect, mvt);
	}
	
	/**
	 * Send an error message, containing full HTML from a String.
	 * @param os The OutputStream to send the message to.
	 * @param code The HTTP status code.
	 * @param httpReason The HTTP reason string for the HTTP status code. Do not make stuff up,
	 * use the official reason string, or some browsers may break.
	 * @param htmlMessage The HTML string to send.
	 * @param disconnect Whether to disconnect from the client afterwards.
	 * @param mvt Any additional headers.
	 * @throws IOException If we could not send the error message.
	 */
	private static void sendHTMLError(OutputStream os, int code, String httpReason, String htmlMessage, boolean disconnect, MultiValueTable<String,String> mvt) throws IOException {
		if(mvt == null) mvt = new MultiValueTable<String,String>();
		byte[] messageBytes = htmlMessage.getBytes("UTF-8");
		sendReplyHeaders(os, code, httpReason, mvt, "text/html; charset=UTF-8", messageBytes.length, null, disconnect);
		os.write(messageBytes);
	}
	
	private void sendNoToadletError(boolean shouldDisconnect) throws ToadletContextClosedException, IOException {
		if(closed) throw new ToadletContextClosedException();
		sendError(sockOutputStream, 404, "Not Found", l10n("noSuchToadlet"), shouldDisconnect, null);
	}
	
	private static void sendURIParseError(OutputStream os, boolean shouldDisconnect, Throwable e) throws IOException {
		StringWriter sw = new StringWriter();
		PrintWriter pw = new PrintWriter(sw);
		e.printStackTrace(pw);
		pw.close();
		String message = "<html><head><title>"+l10n("uriParseErrorTitle")+"</title></head><body><p>"+HTMLEncoder.encode(e.getMessage())+"</p><pre>\n"+sw.toString();
		sendHTMLError(os, 400, "Bad Request", message, shouldDisconnect, null);
	}
	
	public void sendReplyHeaders(int replyCode, String replyDescription, MultiValueTable<String,String> mvt, String mimeType, long contentLength) throws ToadletContextClosedException, IOException {
		sendReplyHeaders(replyCode, replyDescription, mvt, mimeType, contentLength, null);
	}
	
	public void sendReplyHeaders(int replyCode, String replyDescription, MultiValueTable<String,String> mvt, String mimeType, long contentLength, Date mTime) throws ToadletContextClosedException, IOException {
		if(closed) throw new ToadletContextClosedException();
		if(sentReplyHeaders) {
			throw new IllegalStateException("Already sent headers!");
		}
		sentReplyHeaders = true;
		
		if(replyCookies != null) {
			mvt.put("cache-control:", "no-cache=\"set-cookie\"");

			// We do NOT use "set-cookie2" even though we should according though RFC2965 - Firefox 3.0.14 ignores it for me!
			
			for(Cookie cookie : replyCookies)
				mvt.put("set-cookie", cookie.encodeToHeaderValue());
		}
		
		sendReplyHeaders(sockOutputStream, replyCode, replyDescription, mvt, mimeType, contentLength, mTime, shouldDisconnect);
	}
	
	public PageMaker getPageMaker() {
		return pagemaker;
	}
	
	public MultiValueTable<String,String> getHeaders() {
		return headers;
	}
	
	private void parseCookies() throws ParseException {
		if(cookies != null)
			return;
		
		int cookieAmount = headers.countAll("cookie");
		
		if(cookieAmount == 0)
			return;
		
		cookies = new ArrayList<ReceivedCookie>(cookieAmount + 1);
		
		for(String cookieHeader : headers.iterateAll("cookie")) {
			ArrayList<ReceivedCookie> parsedCookies = ReceivedCookie.parseHeader(cookieHeader);
			cookies.addAll(parsedCookies);
		}
	}
	
	public ReceivedCookie getCookie(URI domain, URI path, String name) throws ParseException {
		parseCookies();
		
		if(cookies == null) // There are no cookies.
			return null;
		
		name = name.toLowerCase();
		
		//String stringDomain = domain==null ? null : domain.toString().toLowerCase();
		//String stringPath = path.toString();
		
		// RFC2965: Two cookies are equal if name and domain are equal with case-insensitive comparison and path is equal with case-sensitive comparison.
		//getName() / getDomain() returns lowercase and getPath() returns the original path.
		
		// UNFORTUNATELY firefox will ONLY give us the name and the value of the cookie, so we ignore everything else.
		
		for(ReceivedCookie cookie : cookies) {
			try {
			//if(stringDomain != null) {
			//	URI cookieDomain = cookie.getDomain();
			//	
			//	if(cookieDomain==null || !stringDomain.equals(cookieDomain.toString()))
			//		continue;
			//}
			//
			//if(cookie.getPath().toString().equals(stringPath) && cookie.getName().equals(name))
			//	return cookie;
				
				if(cookie.getName().equals(name))
					return cookie;
			}
			catch(RuntimeException e) {
				Logger.error(this, "Error in cookie", e);
			}
		}
		
		return null;
	}
	
	public void setCookie(Cookie newCookie) {
		if(replyCookies == null)
			replyCookies = new ArrayList<Cookie>(4);
		
		replyCookies.add(newCookie);
	}
	
	static void sendReplyHeaders(OutputStream sockOutputStream, int replyCode, String replyDescription, MultiValueTable<String,String> mvt, String mimeType, long contentLength, Date mTime, boolean disconnect) throws IOException {
		// Construct headers
		if(mvt == null)
			mvt = new MultiValueTable<String,String>();
		if(mimeType != null)
			if(mimeType.equalsIgnoreCase("text/html")){
				mvt.put("content-type", mimeType+"; charset=UTF-8");
			}else{
				mvt.put("content-type", mimeType);
			}
		if(contentLength >= 0)
			mvt.put("content-length", Long.toString(contentLength));
		
		String expiresTime;
		if (mTime == null) {
			expiresTime = "Thu, 01 Jan 1970 00:00:00 GMT";
		} else {
			// use an expiry time of 1 day, somewhat arbitrarily
			expiresTime = TimeUtil.makeHTTPDate(mTime.getTime() + (24 * 60 * 60 * 1000));
		}
		mvt.put("expires", expiresTime);
		
		String nowString = TimeUtil.makeHTTPDate(System.currentTimeMillis());
		String lastModString;
		if (mTime == null) {
			lastModString = nowString;
		} else {
			lastModString = TimeUtil.makeHTTPDate(mTime.getTime());
		}
		
		mvt.put("last-modified", lastModString);
		mvt.put("date", nowString);
		if (mTime == null) {
			mvt.put("pragma", "no-cache");
			mvt.put("cache-control", "max-age=0, must-revalidate, no-cache, no-store, post-check=0, pre-check=0");
		}
		if(disconnect)
			mvt.put("connection", "close");
		else
			mvt.put("connection", "keep-alive");
		StringBuilder buf = new StringBuilder(1024);
		buf.append("HTTP/1.1 ");
		buf.append(replyCode);
		buf.append(' ');
		buf.append(replyDescription);
		buf.append("\r\n");
		for(Enumeration<String> e = mvt.keys();e.hasMoreElements();) {
			String key = e.nextElement();
			Object[] list = mvt.getArray(key);
			key = fixKey(key);
			for(int i=0;i<list.length;i++) {
				String val = (String) list[i];
				buf.append(key);
				buf.append(": ");
				buf.append(val);
				buf.append("\r\n");
			}
		}
		buf.append("\r\n");
		sockOutputStream.write(buf.toString().getBytes("US-ASCII"));
	}
	
	static TimeZone TZ_UTC = TimeZone.getTimeZone("UTC");
	
	public static Date parseHTTPDate(String httpDate) throws java.text.ParseException{
		SimpleDateFormat sdf = new SimpleDateFormat("EEE, dd MMM yyyy HH:mm:ss 'GMT'",Locale.US);
		sdf.setTimeZone(TZ_UTC);
		return sdf.parse(httpDate);
	}
	
	/** Fix key case to be conformant to HTTP expectations.
	 * Note that HTTP is case insensitive on header names, but we may as well
	 * send something as close to the spec as possible in case of broken clients... 
	 */
	private static String fixKey(String key) {
		StringBuilder sb = new StringBuilder(key.length());
		char prev = 0;
		for(int i=0;i<key.length();i++) {
			char c = key.charAt(i);
			if((i == 0) || (prev == '-')) {
				c = Character.toUpperCase(c);
			}
			sb.append(c);
			prev = c;
		}
		return sb.toString();
	}
	
	/**
	 * Handle an incoming connection. Blocking, obviously.
	 */
	public static void handle(Socket sock, ToadletContainer container, PageMaker pageMaker) {
		try {
			InputStream is = new BufferedInputStream(sock.getInputStream(), 4096);
			
			LineReadingInputStream lis = new LineReadingInputStream(is);
			
			while(true) {
				
				String firstLine = lis.readLine(32768, 128, false); // ISO-8859-1 or US-ASCII, _not_ UTF-8
				if (firstLine == null) {
					sock.close();
					return;
				} else if (firstLine.equals("")) {
					continue;
				}
				
				boolean logMINOR = Logger.shouldLog(Logger.MINOR, ToadletContextImpl.class);
				
				if(logMINOR)
					Logger.minor(ToadletContextImpl.class, "first line: "+firstLine);
				
				String[] split = firstLine.split(" ");
				
				if(split.length != 3)
					throw new ParseException("Could not parse request line (split.length="+split.length+"): "+firstLine, -1);
				
				if(!split[2].startsWith("HTTP/1."))
					throw new ParseException("Unrecognized protocol "+split[2], -1);
				
				URI uri;
				try {
					uri = URIPreEncoder.encodeURI(split[1]).normalize();
					if(logMINOR) Logger.minor(ToadletContextImpl.class, "URI: "+uri+" path "+uri.getPath()+" host "+uri.getHost()+" frag "+uri.getFragment()+" port "+uri.getPort()+" query "+uri.getQuery()+" scheme "+uri.getScheme());
				} catch (URISyntaxException e) {
					sendURIParseError(sock.getOutputStream(), true, e);
					return;
				}
				String method = split[0];
				
				MultiValueTable<String,String> headers = new MultiValueTable<String,String>();
				
				while(true) {
					String line = lis.readLine(32768, 128, false); // ISO-8859 or US-ASCII, not UTF-8
					if (line == null) {
						sock.close();
						return;
					}
					//System.out.println("Length="+line.length()+": "+line);
					if(line.length() == 0) break;
					int index = line.indexOf(':');
					if (index < 0) {
						throw new ParseException("Missing ':' in request header field", -1);
					}
					String before = line.substring(0, index).toLowerCase();
					String after = line.substring(index+1);
					after = after.trim();
					headers.put(before, after);
				}
				
				boolean disconnect = shouldDisconnectAfterHandled(split[2].equals("HTTP/1.0"), headers) || !container.enablePersistentConnections();

				boolean allowPost = container.allowPosts();
				BucketFactory bf = container.getBucketFactory();
				
				ToadletContextImpl ctx = new ToadletContextImpl(sock, headers, bf, pageMaker, container,uri);
				ctx.shouldDisconnect = disconnect;
				
				/*
				 * copy the data into a bucket now,
				 * before we go into the redirect loop
				 */
				
				Bucket data;

				boolean methodIsConfigurable = true;

				String slen = headers.get("content-length");

				if (METHODS_MUST_HAVE_DATA.contains(method)) {
					// <method> must have data
					methodIsConfigurable = false;
					if (slen == null) {
						ctx.shouldDisconnect = true;
						ctx.sendReplyHeaders(400, "Bad Request", null, null, -1);
						return;
					}
				} else if (METHODS_CANNOT_HAVE_DATA.contains(method)) {
					// <method> can not have data
					methodIsConfigurable = false;
					if (slen != null) {
						ctx.shouldDisconnect = true;
						ctx.sendReplyHeaders(400, "Bad Request", null, null, -1);
						return;
					}
				}

				if (slen != null) {
					long len;
					try {
						len = Integer.parseInt(slen);
						if(len < 0) throw new NumberFormatException("content-length less than 0");
					} catch (NumberFormatException e) {
						ctx.shouldDisconnect = true;
						ctx.sendReplyHeaders(400, "Bad Request", null, null, -1);
						return;
					}
					if(allowPost && ((!container.publicGatewayMode()) || ctx.isAllowedFullAccess())) {
						data = bf.makeBucket(len);
						BucketTools.copyFrom(data, is, len);
					} else {
						FileUtil.skipFully(is, len);
						if (method.equals("POST")) {
							ctx.sendMethodNotAllowed("POST", true);
						} else {
							sendError(sock.getOutputStream(), 403, "Forbidden", "Content not allowed in this configuration", true, null);
						}
						ctx.close();
						return;
					}
				} else {
					// we're not doing to use it, but we have to keep
					// the compiler happy
					data = null;
				}

				if (!container.enableExtendedMethodHandling()) {
					if (!METHODS_RESTRICTED_MODE.contains(method)) {
						sendError(sock.getOutputStream(), 403, "Forbidden", "Method not allowed in this configuration", true, null);
						return;
					}
				}

				// Handle it.
				try {
					boolean redirect = true;
					while (redirect) {
						// don't go around the loop unless set explicitly
						redirect = false;
						
						Toadlet t;
						try {
							t = container.findToadlet(uri);
						} catch (PermanentRedirectException e) {
							Toadlet.writePermanentRedirect(ctx, "Found elsewhere", e.newuri.toASCIIString());
							break;
						}
					
						if(t == null) {
							ctx.sendNoToadletError(ctx.shouldDisconnect);
							break;
						}

						// if the Toadlet does not support the method, we don't need to parse the data
						// also due this pre check a 'NoSuchMethodException' should never appear
						if (!(t.findSupportedMethods().contains(method))) {
							ctx.sendMethodNotAllowed(method, ctx.shouldDisconnect);
							break;
						}

						HTTPRequestImpl req = new HTTPRequestImpl(uri, data, ctx, method);
						try {
							String methodName = "handleMethod" + method;
							try {
								Class<? extends Toadlet> c = t.getClass();
								Method m = c.getMethod(methodName, HANDLE_PARAMETERS);
								if (methodIsConfigurable) {
									AllowData anno = m.getAnnotation(AllowData.class);
									if (anno == null) {
										if (data != null) {
											sendError(sock.getOutputStream(), 400, "Bad Request", "Content not allowed", true, null);
											ctx.close();
											return;
										}
									} else if (anno.value()) {
										if (data == null) {
											sendError(sock.getOutputStream(), 400, "Bad Request", "Missing Content", true, null);
											ctx.close();
											return;
										}
									}
								}
								ctx.setActiveToadlet(t);
								Object arglist[] = new Object[] {uri, req, ctx};
								m.invoke(t, arglist);
							} catch (InvocationTargetException ite) {
								throw ite.getCause();
							}
						} catch (RedirectException re) {
							uri = re.newuri;
							redirect = true;
						} finally {
							req.freeParts();
						}
					}
					if(ctx.shouldDisconnect) {
						sock.close();
						return;
					}
				} finally {
					if(data != null) data.free();
				}
			}
			
		} catch (ParseException e) {
			try {
				sendError(sock.getOutputStream(), 400, "Bad Request", l10n("parseErrorWithError", "error", e.getMessage()), true, null);
			} catch (IOException e1) {
				// Ignore
			}
		} catch (TooLongException e) {
			try {
				sendError(sock.getOutputStream(), 400, "Bad Request", l10n("headersLineTooLong"), true, null);
			} catch (IOException e1) {
				// Ignore
			}
		} catch (IOException e) {
			// ignore and return
		} catch (ToadletContextClosedException e) {
			Logger.error(ToadletContextImpl.class, "ToadletContextClosedException while handling connection!");
		} catch (Throwable t) {
			Logger.error(ToadletContextImpl.class, "Caught error: "+t+" handling socket", t);
			try {
<<<<<<< HEAD
				Logger.error(t,"", t);
				sendError(sock.getOutputStream(), 500, "Internal Error", t.toString(), true, null);
=======
				String msg = "<html><head><title>"+NodeL10n.getBase().getString("Toadlet.internalErrorTitle")+
						"</title></head><body><h1>"+NodeL10n.getBase().getString("Toadlet.internalErrorPleaseReport")+"</h1><pre>";
				StringWriter sw = new StringWriter();
				PrintWriter pw = new PrintWriter(sw);
				t.printStackTrace(pw);
				pw.flush();
				msg = msg + sw.toString() + "</pre></body></html>";
				byte[] messageBytes = msg.getBytes("UTF-8");
				sendReplyHeaders(sock.getOutputStream(), 500, "Internal failure", null, "text/html; charset=UTF-8", messageBytes.length, null, true);
				sock.getOutputStream().write(messageBytes);
>>>>>>> ce8ee67d
			} catch (IOException e1) {
				// ignore and return
			}
		}
	}
	
	private void setActiveToadlet(Toadlet t) {
		this.activeToadlet = t;
	}
	
	public Toadlet activeToadlet() {
		return activeToadlet;
	}

	/**
	 * Should the connection be closed after handling this request?
	 * @param isHTTP10 Did the client specify HTTP/1.0?
	 * @param headers Client headers.
	 * @return True if the connection should be closed.
	 */
	private static boolean shouldDisconnectAfterHandled(boolean isHTTP10, MultiValueTable<String,String> headers) {
		String connection = headers.get("connection");
		if(connection != null) {
			if(connection.equalsIgnoreCase("close"))
				return true;
			
			if(connection.equalsIgnoreCase("keep-alive"))
				return false;
		}
		if(isHTTP10 == true)
			return true;
		else
			// HTTP 1.1
			return false;
	}
	
	public void writeData(byte[] data, int offset, int length) throws ToadletContextClosedException, IOException {
		if(closed) throw new ToadletContextClosedException();
		sockOutputStream.write(data, offset, length);
	}
	
	public void writeData(byte[] data) throws ToadletContextClosedException, IOException {
		writeData(data, 0, data.length);
	}
	
	/**
	 * @param data The Bucket which contains the reply data. This function does not free() the Bucket!
	 * 
	 * FIXME: For all references to this function, check whether they free() the Bucket.
	 */
	public void writeData(Bucket data) throws ToadletContextClosedException, IOException {
		if(closed) throw new ToadletContextClosedException();
		BucketTools.copyTo(data, sockOutputStream, Long.MAX_VALUE);
	}
	
	public BucketFactory getBucketFactory() {
		return bf;
	}

	public HTMLNode addFormChild(HTMLNode parentNode, String target, String name) {
		return container.addFormChild(parentNode, target, name);
	}

	public boolean isAllowedFullAccess() {
		return container.isAllowedFullAccess(remoteAddr);
	}

	public boolean doRobots() {
		return container.doRobots();
	}

	public void forceDisconnect() {
		this.shouldDisconnect = true;
	}

	public ToadletContainer getContainer() {
		return container;
	}

	public boolean disableProgressPage() {
		return container.disableProgressPage();
	}
	
	public String getUniqueId(){
		return uniqueId;
	}
	
	public URI getUri() {
		return uri;
	}
}<|MERGE_RESOLUTION|>--- conflicted
+++ resolved
@@ -13,15 +13,13 @@
 import java.net.URI;
 import java.net.URISyntaxException;
 import java.text.ParseException;
+import java.text.SimpleDateFormat;
 import java.util.ArrayList;
 import java.util.Date;
 import java.util.Enumeration;
-<<<<<<< HEAD
 import java.util.Locale;
 import java.util.Random;
 import java.util.TimeZone;
-=======
->>>>>>> ce8ee67d
 
 import freenet.clients.http.annotation.AllowData;
 import freenet.l10n.NodeL10n;
@@ -561,10 +559,6 @@
 		} catch (Throwable t) {
 			Logger.error(ToadletContextImpl.class, "Caught error: "+t+" handling socket", t);
 			try {
-<<<<<<< HEAD
-				Logger.error(t,"", t);
-				sendError(sock.getOutputStream(), 500, "Internal Error", t.toString(), true, null);
-=======
 				String msg = "<html><head><title>"+NodeL10n.getBase().getString("Toadlet.internalErrorTitle")+
 						"</title></head><body><h1>"+NodeL10n.getBase().getString("Toadlet.internalErrorPleaseReport")+"</h1><pre>";
 				StringWriter sw = new StringWriter();
@@ -575,7 +569,6 @@
 				byte[] messageBytes = msg.getBytes("UTF-8");
 				sendReplyHeaders(sock.getOutputStream(), 500, "Internal failure", null, "text/html; charset=UTF-8", messageBytes.length, null, true);
 				sock.getOutputStream().write(messageBytes);
->>>>>>> ce8ee67d
 			} catch (IOException e1) {
 				// ignore and return
 			}
