--- conflicted
+++ resolved
@@ -448,19 +448,10 @@
 		buf.append(' ');
 		buf.append(replyDescription);
 		buf.append("\r\n");
-<<<<<<< HEAD
-		for(Enumeration<String> e = mvt.keys();e.hasMoreElements();) {
-			String key = e.nextElement();
-			Object[] list = mvt.getArray(key);
-			key = fixKey(key);
-			for (Object o : list) {
-				String val = (String) o;
-=======
 		for (Map.Entry<String, List<String>> entry : mvt.entrySet()) {
 			String key = entry.getKey();
 			List<String> list = entry.getValue();
 			for (String s : list) {
->>>>>>> 97e29902
 				buf.append(key);
 				buf.append(": ");
 				buf.append(s);
@@ -511,7 +502,7 @@
 		sdf.setTimeZone(TZ_UTC);
 		return sdf.parse(httpDate);
 	}
-	
+
 	/**
 	 * Handle an incoming connection. Blocking, obviously.
 	 */
