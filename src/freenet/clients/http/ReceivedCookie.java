/* This code is part of Freenet. It is distributed under the GNU General
 * Public License, version 2 (or at your option any later version). See
 * http://www.gnu.org/ for further details of the GPL. */
package freenet.clients.http;

import java.text.ParseException;
import java.util.ArrayList;
import java.util.Collections;
import java.util.List;
import java.util.Objects;

/**
 * A cookie which the server has received from the client.
 *
<<<<<<< HEAD
 * This class is not thread-safe!
 *
 * @author xor (xor@freenetproject.org)
 */
public final class ReceivedCookie extends Cookie {

    private static volatile boolean logMINOR;
    private static volatile boolean logDEBUG;

    static {
        Logger.registerClass(ReceivedCookie.class);
    }

    private String notValidatedName;

    private Hashtable<String, String> content;
=======
 * @author xor (xor@freenetproject.org)
 */
public final class ReceivedCookie {

    private static final int ONE_MB_OF_ASCII_TEXT = 1048576;

    private final String name;
    private final String value;
>>>>>>> c8862238


    /**
     * Constructor for creating cookies from parsed key-value pairs.
<<<<<<< HEAD
     *
     * Does not validate the names or values of the keys, each attribute is validated at the first call to it's getter method.
     * Therefore, no CPU time is wasted if the client sends cookies which we do not use.
     */
    private ReceivedCookie(String myName, Hashtable<String, String> myContent) {
        // We do not validate the input here, we only parse it if someone actually tries to access this cookie.
        notValidatedName = myName;
        content = myContent;

        // We do NOT parse the version even though RFC2965 requires it because Firefox (3.0.14) does not give us a version.

        version = 1;
        //version = Integer.parseInt(content.get("$version"));

        //if(version != 1)
        //  throw new IllegalArgumentException("Invalid version: " + version);
=======
     * <p>
     * Does not validate the names or values of the keys, each attribute is validated at the first call to it's getter method.
     * Therefore, no CPU time is wasted if the client sends cookies which we do not use.
     */
    private ReceivedCookie(String myName, String myValue) {
        if (myName == null) {
            throw new IllegalArgumentException("Cookie name is null");
        }
        if (myName.isEmpty()) {
            throw new IllegalArgumentException("Cookie name is empty");
        }
        name = myName;
        value = myValue;
>>>>>>> c8862238
    }

    /**
     * Parses the value of a "Cookie:" HTTP header and returns a list of received cookies which it contained.
     * - A single "Cookie:" header is allowed to contain multiple cookies. Further, a HTTP request can contain multiple "Cookie" keys!.
     *
     * @param httpHeader The value of a "Cookie:" header (i.e. the prefix "Cookie:" must not be contained in this parameter!)
     * @return A list of {@link ReceivedCookie} objects. The validity of their name/value pairs is not deeply checked, their getName() / getValue() might throw!
     * @throws ParseException If the general formatting of the cookie is wrong.
     */
<<<<<<< HEAD
    protected static ArrayList<ReceivedCookie> parseHeader(String httpHeader) throws ParseException {

        if(logMINOR)
            Logger.minor(ReceivedCookie.class, "Received HTTP cookie header:" + httpHeader);

        char[] header = httpHeader.toCharArray();

        String currentCookieName = null;
        Hashtable<String,String> currentCookieContent = new Hashtable<String, String>(16);

        ArrayList<ReceivedCookie> cookies = new ArrayList<ReceivedCookie>(4); // TODO: Adjust to the usual amount of cookies which fred uses + 1
=======
    static List<ReceivedCookie> parseHeader(String httpHeader) throws ParseException {
        if (httpHeader == null || httpHeader.isEmpty()) {
            return Collections.emptyList();
        }
        if (httpHeader.length() > ONE_MB_OF_ASCII_TEXT) {
            throw new IllegalArgumentException("Cookie value is too long. Length: " + httpHeader.length());
        }
        char[] header = httpHeader.toCharArray();
        List<ReceivedCookie> cookies = new ArrayList<>(4); // TODO: Adjust to the usual amount of cookies which fred uses + 1
>>>>>>> c8862238

        // We do manual parsing instead of using regular expressions for two reasons:
        // 1. The value of cookies can be quoted, therefore it is a context-free language and not a regular language - we cannot express it with a regexp!
        // 2. Its very fast :)

<<<<<<< HEAD
        // Set to true if a broken browser (Konqueror) specifies a cookie where the name is NOT the first attribute.
        try {
        for(int i = 0; i < header.length;) {
            // Skip leading whitespace of key, we must do a header.length check because there might be no more key, so we continue;
            if(Character.isWhitespace(header[i])) {
                ++i;
                continue;
            }

            String key;
            String value = null;

            // Parse key
            {
                int keyBeginIndex = i;

                while(i < header.length && header[i] != '=' && header[i] != ';')
                    ++i;

                int keyEndIndex = i;

                if(keyEndIndex >= header.length || header[keyEndIndex] == ';')
                    value = "";

                while(Character.isWhitespace(header[keyEndIndex-1])) // Remove trailing whitespace
                    --keyEndIndex;

                key = new String(header, keyBeginIndex, keyEndIndex - keyBeginIndex).toLowerCase();

                if(key.length() == 0)
                    throw new ParseException("Invalid cookie: Contains an empty key: " + httpHeader, i);

                // We're done parsing the key, continue to the next character.
                ++i;
            }

            // Parse value (empty values are allowed).
            if(value == null && i < header.length) {
                while(Character.isWhitespace(header[i])) // Skip leading whitespace
                    ++i;

                int valueBeginIndex;
                char valueEndChar;

                if(header[i] == '\"') { // Value is quoted
                    valueEndChar = '\"';
                    valueBeginIndex = ++i;

                    while(header[i] != valueEndChar)
                        ++i;

                } else {
                    valueEndChar = ';';
                    valueBeginIndex = i;

                    while(i < header.length && header[i] != valueEndChar)
                        ++i;
                }


                int valueEndIndex = i;

                while(valueEndIndex > valueBeginIndex && Character.isWhitespace(header[valueEndIndex-1])) // Remove trailing whitespace
                    --valueEndIndex;

                value = new String(header, valueBeginIndex, valueEndIndex - valueBeginIndex);

                // We're done parsing the value, continue to the next character
                ++i;

                // Skip whitespace between end of quotation and the semicolon following the quotation.
                if(valueEndChar == '\"') {
                    while(i < header.length && header[i] != ';') {
                        if(!Character.isWhitespace(header[i]))
                            throw new ParseException("Invalid cookie: Missing terminating semicolon after value quotation: " + httpHeader, i);

                        ++i;
                    }

                    // We found the semicolon, skip it
                    ++i;
                }

            }
            else
                value = "";

            // RFC2965: Name MUST be first. Anything key besides the name of the cookie begins with $. The next cookie begins if a key occurs which is not
            // prefixed with $.

            if(currentCookieName == null) { // We have not found the name yet, the first key/value pair must be the name and the value of the cookie.
                if(key.charAt(0) == '$') {
                    // We cannot throw because Konqueror (4.2.2) is broken and specifies $version as the first attribute.
                    //throw new IllegalArgumentException("Invalid cookie: Name is not the first attribute: " + httpHeader);

                    currentCookieContent.put(key, value);
                } else {
                    currentCookieName = key;
                    currentCookieContent.put(currentCookieName, value);
                }
            } else {
                if(key.charAt(0) == '$')
                    currentCookieContent.put(key, value);
                else {// We finished parsing of the current cookie, a new one starts here.
                    //if(singleCookie)
                    //  throw new ParseException("Invalid cookie header: Multiple cookies specified but "
                    //          + " the name of the first cookie was not the first attribute: " + httpHeader, i);

                    cookies.add(new ReceivedCookie(currentCookieName, currentCookieContent)); // Store the previous cookie.

                    currentCookieName = key;
                    currentCookieContent = new Hashtable<String, String>(16);
                    currentCookieContent.put(currentCookieName, value);
                }
            }
        }
        }
        catch(ArrayIndexOutOfBoundsException e) {
=======
        String key = null;
        String value = null;
        try {
            for (int i = 0; i < header.length; ) {
                // Skip leading whitespace of key, we must do a header.length check because there might be no more key, so we continue;
                if (Character.isWhitespace(header[i])) {
                    ++i;
                    continue;
                }

                // Parse key
                {
                    int keyBeginIndex = i;

                    while (i < header.length && header[i] != '=' && header[i] != ';') {
						++i;
					}

                    int keyEndIndex = i;

					// Remove trailing whitespace
                    while (Character.isWhitespace(header[keyEndIndex - 1])) {
						--keyEndIndex;
					}

                    key = new String(header, keyBeginIndex, keyEndIndex - keyBeginIndex);

                    if (key.length() == 0) {
						throw new ParseException("Invalid cookie: Contains an empty key: " + httpHeader, i);
					}

                    // We're done parsing the key, continue to the next character.
                    ++i;
                }

                // Parse value (empty values are allowed).
                if (i < header.length) {
					// Skip leading whitespace
                    while (Character.isWhitespace(header[i])) {
						++i;
					}

                    int valueBeginIndex;
                    char valueEndChar;

                    if (header[i] == '\"') { // Value is quoted
                        valueEndChar = '\"';
                        valueBeginIndex = ++i;

                        while (header[i] != valueEndChar) {
							++i;
						}

                    } else {
                        valueEndChar = ';';
                        valueBeginIndex = i;

                        while (i < header.length && header[i] != valueEndChar) {
							++i;
						}
                    }


                    int valueEndIndex = i;

					// Remove trailing whitespace
                    while (valueEndIndex > valueBeginIndex && Character.isWhitespace(header[valueEndIndex - 1])) {
						--valueEndIndex;
					}

                    value = new String(header, valueBeginIndex, valueEndIndex - valueBeginIndex);

                    // We're done parsing the value, continue to the next character
                    ++i;

                    // Skip whitespace between end of quotation and the semicolon following the quotation.
                    if (valueEndChar == '\"') {
						while (i < header.length && header[i] != ';') {
							if (!Character.isWhitespace(header[i])) {
								throw new ParseException("Invalid cookie: Missing terminating semicolon after value quotation: " + httpHeader, i);
							}
							++i;
						}

						// We found the semicolon, skip it
						++i;
					}
                }

				cookies.add(new ReceivedCookie(key, value));
				key = null;
				value = null;
            }
        } catch (ArrayIndexOutOfBoundsException e) {
>>>>>>> c8862238
            ParseException p = new ParseException("Index out of bounds (" + e.getMessage() + ") for cookie " + httpHeader, 0);
            p.setStackTrace(e.getStackTrace());
            throw p;
        }

        // Store the last cookie (the loop only stores the current cookie when a new one starts).
<<<<<<< HEAD
        if(currentCookieName != null)
            cookies.add(new ReceivedCookie(currentCookieName, currentCookieContent));
=======
        if (key != null) {
            cookies.add(new ReceivedCookie(key, value));
        }
>>>>>>> c8862238

        return cookies;
    }

<<<<<<< HEAD

    /**
     * @throws IllegalArgumentException If the validation of the name fails.
     */
    @Override
    public String getName() {
        if(name == null) {
            name = validateName(notValidatedName);
            notValidatedName = null;
        }

=======
    /**
     * @return cookie name
     */
    public String getName() {
>>>>>>> c8862238
        return name;
    }

    /**
<<<<<<< HEAD
     * @throws IllegalArgumentException If the validation of the domain fails.
     */
    @Override
    public URI getDomain() {
        if(domain == null) {
            try {
                String domainString = content.get("$domain");
                if(domainString == null)
                    return null;

                domain = validateDomain(domainString);
            } catch (URISyntaxException e) {
                throw new IllegalArgumentException(e);
            }
        }

        return domain;
    }

    /**
     * @throws IllegalArgumentException If the validation of the path fails.
     */
    @Override
    public URI getPath() {
        if(path == null) {
            try {
                path = validatePath(content.get("$path"));
            } catch (URISyntaxException e) {
                throw new IllegalArgumentException(e);
            }
        }

        return path;
    }

    /**
     * @throws IllegalArgumentException If the validation of the name fails.
     */
    @Override
    public String getValue() {
        if(value == null)
            value = validateValue(content.get(getName()));

        return value;
    }

// TODO: This is broken because TimeUtil.parseHTTPDate() does not work.
//  public Date getExpirationDate() {
//      if(expirationDate == null) {
//          try {
//              expirationDate = validateExpirationDate(TimeUtil.parseHTTPDate(content.get("$expires")));
//          } catch (ParseException e) {
//              throw new IllegalArgumentException(e);
//          }
//      }
//
//      return expirationDate;
//  }

    @Override
    protected String encodeToHeaderValue() {
        throw new UnsupportedOperationException("ReceivedCookie objects cannot be encoded to a HTTP header value, use Cookie objects!");
    }

=======
     * @return cookie value, may be {@code null} or empty
     */
    public String getValue() {
        return value;
    }

    @Override
    public boolean equals(Object o) {
        if (this == o) {
			return true;
		}
        if (o == null || getClass() != o.getClass()) {
			return false;
		}
        ReceivedCookie that = (ReceivedCookie) o;
        return name.equals(that.name) && Objects.equals(value, that.value);
    }

    @Override
    public int hashCode() {
        return Objects.hash(name, value);
    }
>>>>>>> c8862238
}<|MERGE_RESOLUTION|>--- conflicted
+++ resolved
@@ -12,24 +12,6 @@
 /**
  * A cookie which the server has received from the client.
  *
-<<<<<<< HEAD
- * This class is not thread-safe!
- *
- * @author xor (xor@freenetproject.org)
- */
-public final class ReceivedCookie extends Cookie {
-
-    private static volatile boolean logMINOR;
-    private static volatile boolean logDEBUG;
-
-    static {
-        Logger.registerClass(ReceivedCookie.class);
-    }
-
-    private String notValidatedName;
-
-    private Hashtable<String, String> content;
-=======
  * @author xor (xor@freenetproject.org)
  */
 public final class ReceivedCookie {
@@ -38,29 +20,10 @@
 
     private final String name;
     private final String value;
->>>>>>> c8862238
 
 
     /**
      * Constructor for creating cookies from parsed key-value pairs.
-<<<<<<< HEAD
-     *
-     * Does not validate the names or values of the keys, each attribute is validated at the first call to it's getter method.
-     * Therefore, no CPU time is wasted if the client sends cookies which we do not use.
-     */
-    private ReceivedCookie(String myName, Hashtable<String, String> myContent) {
-        // We do not validate the input here, we only parse it if someone actually tries to access this cookie.
-        notValidatedName = myName;
-        content = myContent;
-
-        // We do NOT parse the version even though RFC2965 requires it because Firefox (3.0.14) does not give us a version.
-
-        version = 1;
-        //version = Integer.parseInt(content.get("$version"));
-
-        //if(version != 1)
-        //  throw new IllegalArgumentException("Invalid version: " + version);
-=======
      * <p>
      * Does not validate the names or values of the keys, each attribute is validated at the first call to it's getter method.
      * Therefore, no CPU time is wasted if the client sends cookies which we do not use.
@@ -74,7 +37,6 @@
         }
         name = myName;
         value = myValue;
->>>>>>> c8862238
     }
 
     /**
@@ -85,19 +47,6 @@
      * @return A list of {@link ReceivedCookie} objects. The validity of their name/value pairs is not deeply checked, their getName() / getValue() might throw!
      * @throws ParseException If the general formatting of the cookie is wrong.
      */
-<<<<<<< HEAD
-    protected static ArrayList<ReceivedCookie> parseHeader(String httpHeader) throws ParseException {
-
-        if(logMINOR)
-            Logger.minor(ReceivedCookie.class, "Received HTTP cookie header:" + httpHeader);
-
-        char[] header = httpHeader.toCharArray();
-
-        String currentCookieName = null;
-        Hashtable<String,String> currentCookieContent = new Hashtable<String, String>(16);
-
-        ArrayList<ReceivedCookie> cookies = new ArrayList<ReceivedCookie>(4); // TODO: Adjust to the usual amount of cookies which fred uses + 1
-=======
     static List<ReceivedCookie> parseHeader(String httpHeader) throws ParseException {
         if (httpHeader == null || httpHeader.isEmpty()) {
             return Collections.emptyList();
@@ -107,132 +56,11 @@
         }
         char[] header = httpHeader.toCharArray();
         List<ReceivedCookie> cookies = new ArrayList<>(4); // TODO: Adjust to the usual amount of cookies which fred uses + 1
->>>>>>> c8862238
 
         // We do manual parsing instead of using regular expressions for two reasons:
         // 1. The value of cookies can be quoted, therefore it is a context-free language and not a regular language - we cannot express it with a regexp!
         // 2. Its very fast :)
 
-<<<<<<< HEAD
-        // Set to true if a broken browser (Konqueror) specifies a cookie where the name is NOT the first attribute.
-        try {
-        for(int i = 0; i < header.length;) {
-            // Skip leading whitespace of key, we must do a header.length check because there might be no more key, so we continue;
-            if(Character.isWhitespace(header[i])) {
-                ++i;
-                continue;
-            }
-
-            String key;
-            String value = null;
-
-            // Parse key
-            {
-                int keyBeginIndex = i;
-
-                while(i < header.length && header[i] != '=' && header[i] != ';')
-                    ++i;
-
-                int keyEndIndex = i;
-
-                if(keyEndIndex >= header.length || header[keyEndIndex] == ';')
-                    value = "";
-
-                while(Character.isWhitespace(header[keyEndIndex-1])) // Remove trailing whitespace
-                    --keyEndIndex;
-
-                key = new String(header, keyBeginIndex, keyEndIndex - keyBeginIndex).toLowerCase();
-
-                if(key.length() == 0)
-                    throw new ParseException("Invalid cookie: Contains an empty key: " + httpHeader, i);
-
-                // We're done parsing the key, continue to the next character.
-                ++i;
-            }
-
-            // Parse value (empty values are allowed).
-            if(value == null && i < header.length) {
-                while(Character.isWhitespace(header[i])) // Skip leading whitespace
-                    ++i;
-
-                int valueBeginIndex;
-                char valueEndChar;
-
-                if(header[i] == '\"') { // Value is quoted
-                    valueEndChar = '\"';
-                    valueBeginIndex = ++i;
-
-                    while(header[i] != valueEndChar)
-                        ++i;
-
-                } else {
-                    valueEndChar = ';';
-                    valueBeginIndex = i;
-
-                    while(i < header.length && header[i] != valueEndChar)
-                        ++i;
-                }
-
-
-                int valueEndIndex = i;
-
-                while(valueEndIndex > valueBeginIndex && Character.isWhitespace(header[valueEndIndex-1])) // Remove trailing whitespace
-                    --valueEndIndex;
-
-                value = new String(header, valueBeginIndex, valueEndIndex - valueBeginIndex);
-
-                // We're done parsing the value, continue to the next character
-                ++i;
-
-                // Skip whitespace between end of quotation and the semicolon following the quotation.
-                if(valueEndChar == '\"') {
-                    while(i < header.length && header[i] != ';') {
-                        if(!Character.isWhitespace(header[i]))
-                            throw new ParseException("Invalid cookie: Missing terminating semicolon after value quotation: " + httpHeader, i);
-
-                        ++i;
-                    }
-
-                    // We found the semicolon, skip it
-                    ++i;
-                }
-
-            }
-            else
-                value = "";
-
-            // RFC2965: Name MUST be first. Anything key besides the name of the cookie begins with $. The next cookie begins if a key occurs which is not
-            // prefixed with $.
-
-            if(currentCookieName == null) { // We have not found the name yet, the first key/value pair must be the name and the value of the cookie.
-                if(key.charAt(0) == '$') {
-                    // We cannot throw because Konqueror (4.2.2) is broken and specifies $version as the first attribute.
-                    //throw new IllegalArgumentException("Invalid cookie: Name is not the first attribute: " + httpHeader);
-
-                    currentCookieContent.put(key, value);
-                } else {
-                    currentCookieName = key;
-                    currentCookieContent.put(currentCookieName, value);
-                }
-            } else {
-                if(key.charAt(0) == '$')
-                    currentCookieContent.put(key, value);
-                else {// We finished parsing of the current cookie, a new one starts here.
-                    //if(singleCookie)
-                    //  throw new ParseException("Invalid cookie header: Multiple cookies specified but "
-                    //          + " the name of the first cookie was not the first attribute: " + httpHeader, i);
-
-                    cookies.add(new ReceivedCookie(currentCookieName, currentCookieContent)); // Store the previous cookie.
-
-                    currentCookieName = key;
-                    currentCookieContent = new Hashtable<String, String>(16);
-                    currentCookieContent.put(currentCookieName, value);
-                }
-            }
-        }
-        }
-        catch(ArrayIndexOutOfBoundsException e) {
-=======
         String key = null;
         String value = null;
         try {
@@ -327,113 +155,27 @@
 				value = null;
             }
         } catch (ArrayIndexOutOfBoundsException e) {
->>>>>>> c8862238
             ParseException p = new ParseException("Index out of bounds (" + e.getMessage() + ") for cookie " + httpHeader, 0);
             p.setStackTrace(e.getStackTrace());
             throw p;
         }
 
         // Store the last cookie (the loop only stores the current cookie when a new one starts).
-<<<<<<< HEAD
-        if(currentCookieName != null)
-            cookies.add(new ReceivedCookie(currentCookieName, currentCookieContent));
-=======
         if (key != null) {
             cookies.add(new ReceivedCookie(key, value));
         }
->>>>>>> c8862238
 
         return cookies;
     }
 
-<<<<<<< HEAD
-
-    /**
-     * @throws IllegalArgumentException If the validation of the name fails.
-     */
-    @Override
+    /**
+     * @return cookie name
+     */
     public String getName() {
-        if(name == null) {
-            name = validateName(notValidatedName);
-            notValidatedName = null;
-        }
-
-=======
-    /**
-     * @return cookie name
-     */
-    public String getName() {
->>>>>>> c8862238
         return name;
     }
 
     /**
-<<<<<<< HEAD
-     * @throws IllegalArgumentException If the validation of the domain fails.
-     */
-    @Override
-    public URI getDomain() {
-        if(domain == null) {
-            try {
-                String domainString = content.get("$domain");
-                if(domainString == null)
-                    return null;
-
-                domain = validateDomain(domainString);
-            } catch (URISyntaxException e) {
-                throw new IllegalArgumentException(e);
-            }
-        }
-
-        return domain;
-    }
-
-    /**
-     * @throws IllegalArgumentException If the validation of the path fails.
-     */
-    @Override
-    public URI getPath() {
-        if(path == null) {
-            try {
-                path = validatePath(content.get("$path"));
-            } catch (URISyntaxException e) {
-                throw new IllegalArgumentException(e);
-            }
-        }
-
-        return path;
-    }
-
-    /**
-     * @throws IllegalArgumentException If the validation of the name fails.
-     */
-    @Override
-    public String getValue() {
-        if(value == null)
-            value = validateValue(content.get(getName()));
-
-        return value;
-    }
-
-// TODO: This is broken because TimeUtil.parseHTTPDate() does not work.
-//  public Date getExpirationDate() {
-//      if(expirationDate == null) {
-//          try {
-//              expirationDate = validateExpirationDate(TimeUtil.parseHTTPDate(content.get("$expires")));
-//          } catch (ParseException e) {
-//              throw new IllegalArgumentException(e);
-//          }
-//      }
-//
-//      return expirationDate;
-//  }
-
-    @Override
-    protected String encodeToHeaderValue() {
-        throw new UnsupportedOperationException("ReceivedCookie objects cannot be encoded to a HTTP header value, use Cookie objects!");
-    }
-
-=======
      * @return cookie value, may be {@code null} or empty
      */
     public String getValue() {
@@ -456,5 +198,4 @@
     public int hashCode() {
         return Objects.hash(name, value);
     }
->>>>>>> c8862238
 }