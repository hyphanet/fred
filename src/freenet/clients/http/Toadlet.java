--- conflicted
+++ resolved
@@ -355,15 +355,9 @@
 			"<html><head><title>"+msg+"</title></head><body><h1>" +
 			l10n("permRedirectWithReason", "reason", msg)+
 			"</h1><a href=\""+HTMLEncoder.encode(location)+"\">"+l10n("clickHere")+"</a></body></html>";
-<<<<<<< HEAD
-		byte[] buf;
-		buf = redirDoc.getBytes(StandardCharsets.UTF_8);
+		byte[] buf = redirDoc.getBytes(StandardCharsets.UTF_8);
 		MultiValueTable<String, String> headers = MultiValueTable.from("Location", location);
 		ctx.sendReplyHeaders(301, "Moved Permanently", headers, "text/html; charset=UTF-8", buf.length);
-=======
-		byte[] buf = redirDoc.getBytes(StandardCharsets.UTF_8);
-		ctx.sendReplyHeaders(301, "Moved Permanently", mvt, "text/html; charset=UTF-8", buf.length);
->>>>>>> ed64823b
 		ctx.writeData(buf, 0, buf.length);
 	}
 
@@ -387,13 +381,8 @@
 			l10n("tempRedirectWithReason", "reason", msg)+
 			"</h1><a href=\""+HTMLEncoder.encode(location)+"\">" +
 			l10n("clickHere") + "</a></body></html>";
-<<<<<<< HEAD
-		byte[] buf;
-		buf = redirDoc.getBytes(StandardCharsets.UTF_8);
+		byte[] = redirDoc.getBytes(StandardCharsets.UTF_8);
 		MultiValueTable<String, String> mvt = MultiValueTable.from("Location", location);
-=======
-		byte[] buf = redirDoc.getBytes(StandardCharsets.UTF_8);
->>>>>>> ed64823b
 		ctx.sendReplyHeaders(302, "Found", mvt, "text/html; charset=UTF-8", buf.length);
 		ctx.writeData(buf, 0, buf.length);
 	}
