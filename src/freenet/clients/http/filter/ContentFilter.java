/* This code is part of Freenet. It is distributed under the GNU General
 * Public License, version 2 (or at your option any later version). See
 * http://www.gnu.org/ for further details of the GPL. */
package freenet.clients.http.filter;

import java.io.BufferedInputStream;
import java.io.EOFException;
import java.io.IOException;
import java.io.InputStream;
import java.io.UnsupportedEncodingException;
import java.net.URI;
import java.util.Arrays;
import java.util.HashMap;
import java.util.Hashtable;

import freenet.clients.http.filter.CharsetExtractor.BOMDetection;
import freenet.l10n.NodeL10n;
import freenet.support.Logger;
import freenet.support.api.Bucket;
import freenet.support.api.BucketFactory;
import freenet.support.io.Closer;

/**
 * Freenet content filter. This doesn't actually do any filtering,
 * it organizes everything and maintains the database.
 */
public class ContentFilter {

	static final Hashtable<String, MIMEType> mimeTypesByName = new Hashtable<String, MIMEType>();
	
	/** The HTML mime types are defined here, to allow other modules to identify it*/
	public static String[] HTML_MIME_TYPES=new String[]{"text/html", "text/xhtml", "text/xml+xhtml", "application/xhtml+xml"};
	
	static {
		init();
	}
	
	public static void init() {
		// Register known MIME types
		
		// Plain text
		register(new MIMEType("text/plain", "txt", new String[0], new String[] { "text", "pot" },
				true, true, null, null, false, false, false, false, false, false,
				l10n("textPlainReadAdvice"),
				l10n("textPlainWriteAdvice"),
				true, "US-ASCII", null, false));
		
		// GIF - has a filter 
		register(new MIMEType("image/gif", "gif", new String[0], new String[0], 
				true, false, new GIFFilter(), null, false, false, false, false, false, false,
				l10n("imageGifReadAdvice"),
				l10n("imageGifWriteAdvice"),
				false, null, null, false));
		
		// JPEG - has a filter
		register(new MIMEType("image/jpeg", "jpeg", new String[0], new String[] { "jpg" },
				true, false, new JPEGFilter(true, true), null, false, false, false, false, false, false,
				l10n("imageJpegReadAdvice"),
				l10n("imageJpegWriteAdvice"), false, null, null, false));
		
		// PNG - has a filter
		register(new MIMEType("image/png", "png", new String[0], new String[0],
				true, false, new PNGFilter(true, true, true), null, false, false, false, false, true, false,
				l10n("imagePngReadAdvice"),
				l10n("imagePngWriteAdvice"), false, null, null, false));


		// BMP - has a filter
		// Reference: http://filext.com/file-extension/BMP
		register(new MIMEType("image/bmp", "bmp", new String[] { "image/x-bmp","image/x-bitmap","image/x-xbitmap","image/x-win-bitmap","image/x-windows-bmp","image/ms-bmp","image/x-ms-bmp","application/bmp","application/x-bmp","application/x-win-bitmap"  }, new String[0],
				true, false, new BMPFilter(), null, false, false, false, false, true, false,
				l10n("imageBMPReadAdvice"),
				l10n("imageBMPWriteAdvice"), false, null, null, false));	


		
		// ICO - probably safe - FIXME check this out, write filters
		register(new MIMEType("image/x-icon", "ico", new String[] { "image/vnd.microsoft.icon", "image/ico", "application/ico"}, 
				new String[0], true, false, null, null, false, false, false, false, false, false,
				l10n("imageIcoReadAdvice"),
				l10n("imageIcoWriteAdvice"), false, null, null, false));
		
		// PDF - very dangerous - FIXME ideally we would have a filter, this is such a common format...
		register(new MIMEType("application/pdf", "pdf", new String[] { "application/x-pdf" }, new String[0],
				false, false, null, null, true, true, true, false, true, true,
				l10n("applicationPdfReadAdvice"),
				l10n("applicationPdfWriteAdvice"),
				false, null, null, false));
		
		// HTML - dangerous if not filtered
		register(new MIMEType(HTML_MIME_TYPES[0], "html", Arrays.asList(HTML_MIME_TYPES).subList(1, HTML_MIME_TYPES.length).toArray(new String[HTML_MIME_TYPES.length-1]), new String[] { "htm" },
				false, false /* maybe? */, new HTMLFilter(), null /* FIXME */, 
				true, true, true, true, true, true, 
				l10n("textHtmlReadAdvice"),
				l10n("textHtmlWriteAdvice"),
				true, "iso-8859-1", new HTMLFilter(), false));
		
		// CSS - danagerous if not filtered, not sure about the filter
		register(new MIMEType("text/css", "css", new String[0], new String[0],
				false, false /* unknown */, new CSSReadFilter(), null,
				true, true, true, true, true, false,
				l10n("textCssReadAdvice"),
				l10n("textCssWriteAdvice"),
				true, "utf-8", new CSSReadFilter(), true));
		
	}
	
	private static String l10n(String key) {
		return NodeL10n.getBase().getString("ContentFilter."+key);
	}

	public static void register(MIMEType mimeType) {
		synchronized(mimeTypesByName) {
			mimeTypesByName.put(mimeType.primaryMimeType, mimeType);
			String[] alt = mimeType.alternateMimeTypes;
			if((alt != null) && (alt.length > 0)) {
				for(int i=0;i<alt.length;i++)
					mimeTypesByName.put(alt[i], mimeType);
			}
		}
	}

	public static MIMEType getMIMEType(String mimeType) {
		return mimeTypesByName.get(mimeType);
	}

	public static class FilterOutput {
		public final Bucket data;
		public final String type;
		
		FilterOutput(Bucket data, String type) {
			this.data = data;
			this.type = type;
		}
	}

	/**
	 * Filter some data.
	 * 
	 * @param data
	 *            Input data
	 * @param bf
	 *            The bucket factory used to create the bucket to return the filtered data in.
	 * @param typeName
	 *            MIME type for input data
	 * @param maybeCharset 
	 * 			  MIME type of the referring document, as a hint, some types,
	 * 			  such as CSS, will inherit it if no other data is available.
	 * @throws IOException
	 *             If an internal error involving buckets occurred.
	 * @throws UnsafeContentTypeException
	 *             If the MIME type is declared unsafe (e.g. pdf files)
	 * @throws IllegalStateException
	 *             If data is invalid (e.g. corrupted file) and the filter have no way to recover.
	 */
<<<<<<< HEAD
	public static FilterOutput filter(Bucket data, BucketFactory bf, String typeName, URI baseURI, FoundURICallback cb,TagReplacerCallback trc) throws UnsafeContentTypeException, IOException {
=======
	public static FilterOutput filter(Bucket data, BucketFactory bf, String typeName, URI baseURI, FoundURICallback cb, String maybeCharset) throws UnsafeContentTypeException, IOException {
>>>>>>> ce8ee67d
		if(Logger.shouldLog(Logger.MINOR, ContentFilter.class))
			Logger.minor(ContentFilter.class, "filter(data.size="+data.size()+" typeName="+typeName);
		String type = typeName;
		String options = "";
		String charset = null;
		HashMap<String, String> otherParams = null;
		
		// First parse the MIME type
		
		int idx = type.indexOf(';');
		if(idx != -1) {
			options = type.substring(idx+1);
			type = type.substring(0, idx);
			// Parse options
			// Format: <type>/<subtype>[ optional white space ];[ optional white space ]<param>=<value>; <param2>=<value2>; ...
			String[] rawOpts = options.split(";");
			for(int i=0;i<rawOpts.length;i++) {
				String raw = rawOpts[i];
				idx = raw.indexOf('=');
				if(idx == -1) {
					Logger.error(ContentFilter.class, "idx = -1 for '=' on option: "+raw+" from "+typeName);
					continue;
				}
				String before = raw.substring(0, idx).trim();
				String after = raw.substring(idx+1).trim();
				if(before.equals("charset")) {
					charset = after;
				} else {
					if (otherParams == null)
						otherParams = new HashMap<String, String>();
					otherParams.put(before, after);
				}
			}
		}
		
		// Now look for a MIMEType handler
		
		MIMEType handler = getMIMEType(type);
		
		if(handler == null)
			throw new UnknownContentTypeException(typeName);
		else {
			// Run the read filter if there is one.
			if(handler.readFilter != null) {
				if(handler.takesACharset && ((charset == null) || (charset.length() == 0))) {
					charset = detectCharset(data, handler, maybeCharset);
				}
				
				Bucket outputData = handler.readFilter.readFilter(data, bf, charset, otherParams, new GenericReadFilterCallback(baseURI, cb,trc));
				if(charset != null)
					type = type + "; charset="+charset;
				return new FilterOutput(outputData, type);
			}
			
			if(handler.safeToRead) {
				return new FilterOutput(data, typeName);
			}
			
			handler.throwUnsafeContentTypeException();
			return null;
		}
	}

	public static String detectCharset(Bucket data, MIMEType handler, String maybeCharset) throws IOException {
		
		// Detect charset
		
		String charset = detectBOM(data);
		
		if((charset == null) && (handler.charsetExtractor != null)) {
			
			BOMDetection bom = handler.charsetExtractor.getCharsetByBOM(data);
			if(bom != null) {
				charset = bom.charset;
				if(charset != null) {
					// These detections are not firm, and can detect a family e.g. ASCII, EBCDIC,
					// so check with the full extractor.
					try {
						if((charset = handler.charsetExtractor.getCharset(data, charset)) != null) {
							if(Logger.shouldLog(Logger.MINOR, ContentFilter.class))
								Logger.minor(ContentFilter.class, "Returning charset: "+charset);
							return charset;
						} else if(bom.mustHaveCharset)
							throw new UndetectableCharsetException(bom.charset);
					} catch (DataFilterException e) {
						// Ignore
					}
					
				}
			}

			// Obviously, this is slow!
			// This is why we need to detect on insert.
			
			if(handler.defaultCharset != null) {
				try {
					if((charset = handler.charsetExtractor.getCharset(data, handler.defaultCharset)) != null) {
				        if(Logger.shouldLog(Logger.MINOR, ContentFilter.class))
				        	Logger.minor(ContentFilter.class, "Returning charset: "+charset);
						return charset;
					}
				} catch (DataFilterException e) {
					// Ignore
				}
			}
			try {
				if((charset = handler.charsetExtractor.getCharset(data, "ISO-8859-1")) != null)
					return charset;
			} catch (DataFilterException e) {
				// Ignore
			}
			try {
				if((charset = handler.charsetExtractor.getCharset(data, "UTF-8")) != null)
					return charset;
			} catch (DataFilterException e) {
				// Ignore
			}
			try {
				if((charset = handler.charsetExtractor.getCharset(data, "UTF-16")) != null)
					return charset;
			} catch (DataFilterException e) {
				// Ignore
			}
			try {
				if((charset = handler.charsetExtractor.getCharset(data, "UTF-32")) != null)
					return charset;
			} catch (UnsupportedEncodingException e) {
				// Doesn't seem to be supported by prior to 1.6.
		        if(Logger.shouldLog(Logger.MINOR, ContentFilter.class))
		        	Logger.minor(ContentFilter.class, "UTF-32 not supported");
			} catch (DataFilterException e) {
				// Ignore
			}
			
		}
		
		// If no BOM, use the charset from the referring document.
		if(handler.useMaybeCharset && maybeCharset != null && !(maybeCharset == ""))
			return maybeCharset;
		
		// If it doesn't have a BOM, then it's *probably* safe to use as default.
		
		return handler.defaultCharset;
	}

	/**
	 * Detect a Byte Order Mark, a sequence of bytes which identifies a document as encoded with a 
	 * specific charset.
	 * @throws IOException 
	 */
	private static String detectBOM(Bucket bucket) throws IOException {
		InputStream is = null;
		try {
			byte[] data = new byte[5];
			is = new BufferedInputStream(bucket.getInputStream());
			int read = 0;
			while(read < data.length) {
				int x;
				try {
					x = is.read(data, read, data.length - read);
				} catch(EOFException e) {
					x = -1;
				}
				if(x <= 0)
					break;
			}
			if(startsWith(data, bom_utf8))
				return "UTF-8";
			if(startsWith(data, bom_utf16_be))
				return "UTF-16BE";
			if(startsWith(data, bom_utf16_le))
				return "UTF-16LE";
			if(startsWith(data, bom_utf32_be))
				return "UTF-32BE";
			if(startsWith(data, bom_utf32_le))
				return "UTF-32LE";
			// We do NOT support UTF-32-2143 or UTF-32-3412
			// Java does not have charset support for them, and well,
			// very few people create web content on a PDP-11!
			
			if(startsWith(data, bom_utf32_2143))
				throw new UnsupportedCharsetInFilterException("UTF-32-2143");
			if(startsWith(data, bom_utf32_3412))
				throw new UnsupportedCharsetInFilterException("UTF-32-3412");
				
			if(startsWith(data, bom_scsu))
				return "SCSU";
			if(startsWith(data, bom_utf7_1) || startsWith(data, bom_utf7_2) || startsWith(data, bom_utf7_3) || startsWith(data, bom_utf7_4) || startsWith(data, bom_utf7_5))
				return "UTF-7";
			if(startsWith(data, bom_utf_ebcdic))
				return "UTF-EBCDIC";
			if(startsWith(data, bom_bocu_1))
				return "BOCU-1";
			
			is.close();
			
			return null;
		}
		finally {
			Closer.close(is);
		}
	}
	
	// Byte Order Mark's - from Wikipedia. We keep all of them because a rare encoding might
	// be deliberately used by an attacker to confuse the filter, because at present a charset
	// is not mandatory, and because some browsers may pick these up anyway even if one is present.
	
	static byte[] bom_utf8 = new byte[] { (byte)0xEF, (byte)0xBB, (byte)0xBF };
	static byte[] bom_utf16_be = new byte[] { (byte)0xFE, (byte)0xFF };
	static byte[] bom_utf16_le = new byte[] { (byte)0xFF, (byte)0xFE };
	static byte[] bom_utf32_be = new byte[] { (byte)0, (byte)0, (byte)0xFE, (byte)0xFF };
	static byte[] bom_utf32_le = new byte[] { (byte)0xFF, (byte)0xFE, (byte)0, (byte)0 };
	static byte[] bom_scsu = new byte[] { (byte)0x0E, (byte)0xFE, (byte)0xFF };
	static byte[] bom_utf7_1 = new byte[] { (byte)0x2B, (byte)0x2F, (byte)0x76, (byte) 0x38 };
	static byte[] bom_utf7_2 = new byte[] { (byte)0x2B, (byte)0x2F, (byte)0x76, (byte) 0x39 };
	static byte[] bom_utf7_3 = new byte[] { (byte)0x2B, (byte)0x2F, (byte)0x76, (byte) 0x2B };
	static byte[] bom_utf7_4 = new byte[] { (byte)0x2B, (byte)0x2F, (byte)0x76, (byte) 0x2F };
	static byte[] bom_utf7_5 = new byte[] { (byte)0x2B, (byte)0x2F, (byte)0x76, (byte) 0x38, (byte) 0x2D };
	static byte[] bom_utf_ebcdic = new byte[] { (byte)0xDD, (byte)0x73, (byte)0x66, (byte)0x73 };
	static byte[] bom_bocu_1 = new byte[] { (byte)0xFB, (byte)0xEE, (byte)0x28 };
	
	// These BOMs are invalid. That is, we do not support them, they will produce an unrecoverable error, since we cannot decode them, but the browser might be able to, as e.g. the CSS spec refers to them.
	static byte[] bom_utf32_2143 = new byte[] { (byte)0x00, (byte)0x00, (byte)0xff, (byte)0xfe };
	static byte[] bom_utf32_3412 = new byte[] { (byte)0xfe, (byte)0xff, (byte)0x00, (byte)0x00 };

	public static boolean startsWith(byte[] data, byte[] cmp) {
		for(int i=0;i<cmp.length;i++) {
			if(data[i] != cmp[i]) return false;
		}
		return true;
	}

}<|MERGE_RESOLUTION|>--- conflicted
+++ resolved
@@ -153,11 +153,7 @@
 	 * @throws IllegalStateException
 	 *             If data is invalid (e.g. corrupted file) and the filter have no way to recover.
 	 */
-<<<<<<< HEAD
-	public static FilterOutput filter(Bucket data, BucketFactory bf, String typeName, URI baseURI, FoundURICallback cb,TagReplacerCallback trc) throws UnsafeContentTypeException, IOException {
-=======
-	public static FilterOutput filter(Bucket data, BucketFactory bf, String typeName, URI baseURI, FoundURICallback cb, String maybeCharset) throws UnsafeContentTypeException, IOException {
->>>>>>> ce8ee67d
+	public static FilterOutput filter(Bucket data, BucketFactory bf, String typeName, URI baseURI, FoundURICallback cb, TagReplacerCallback trc, String maybeCharset) throws UnsafeContentTypeException, IOException {
 		if(Logger.shouldLog(Logger.MINOR, ContentFilter.class))
 			Logger.minor(ContentFilter.class, "filter(data.size="+data.size()+" typeName="+typeName);
 		String type = typeName;
