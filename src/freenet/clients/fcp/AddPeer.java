--- conflicted
+++ resolved
@@ -156,15 +156,10 @@
 				throw new MessageInvalidException(ProtocolErrorMessage.REF_PARSE_ERROR, "Error parsing ref: "+e.getMessage(), identifier, false);
 			} catch (ReferenceSignatureVerificationException e) {
 				throw new MessageInvalidException(ProtocolErrorMessage.REF_SIGNATURE_INVALID, "Error adding ref: "+e.getMessage(), identifier, false);
-<<<<<<< HEAD
-			}
-			if(Arrays.equals(pn.getPeerECDSAPubKeyHash(), node.getOpennetPubKeyHash()))
-=======
 			} catch (PeerTooOldException e) {
                 throw new MessageInvalidException(ProtocolErrorMessage.REF_PARSE_ERROR, "Error parsing ref: "+e.getMessage(), identifier, false);
             }
-			if(Arrays.equals(pn.peerECDSAPubKeyHash, node.getOpennetPubKeyHash()))
->>>>>>> eb399504
+            if(Arrays.equals(pn.getPeerECDSAPubKeyHash(), node.getOpennetPubKeyHash()))
 				throw new MessageInvalidException(ProtocolErrorMessage.CANNOT_PEER_WITH_SELF, "Node cannot peer with itself", identifier, false);
 			if(!node.addPeerConnection(pn)) {
 				throw new MessageInvalidException(ProtocolErrorMessage.DUPLICATE_PEER_REF, "Node already has a peer with that identity", identifier, false);
@@ -179,15 +174,10 @@
 				throw new MessageInvalidException(ProtocolErrorMessage.REF_PARSE_ERROR, "Error parsing ref: "+e.getMessage(), identifier, false);
 			} catch (ReferenceSignatureVerificationException e) {
 				throw new MessageInvalidException(ProtocolErrorMessage.REF_SIGNATURE_INVALID, "Error adding ref: "+e.getMessage(), identifier, false);
-<<<<<<< HEAD
-			}
-			if(Arrays.equals(pn.getPeerECDSAPubKeyHash(), node.getDarknetPubKeyHash()))
-=======
 			} catch (PeerTooOldException e) {
                 throw new MessageInvalidException(ProtocolErrorMessage.REF_PARSE_ERROR, "Error parsing ref: "+e.getMessage(), identifier, false);
             }
-			if(Arrays.equals(pn.peerECDSAPubKeyHash, node.getDarknetPubKeyHash()))
->>>>>>> eb399504
+            if(Arrays.equals(pn.getPeerECDSAPubKeyHash(), node.getDarknetPubKeyHash()))
 				throw new MessageInvalidException(ProtocolErrorMessage.CANNOT_PEER_WITH_SELF, "Node cannot peer with itself", identifier, false);
 			if(!node.addPeerConnection(pn)) {
 				throw new MessageInvalidException(ProtocolErrorMessage.DUPLICATE_PEER_REF, "Node already has a peer with that identity", identifier, false);
