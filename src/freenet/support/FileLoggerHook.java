package freenet.support;

import static java.util.concurrent.TimeUnit.SECONDS;

import java.io.BufferedOutputStream;
import java.io.Closeable;
import java.io.DataInputStream;
import java.io.File;
import java.io.FileInputStream;
import java.io.FileOutputStream;
import java.io.IOException;
import java.io.OutputStream;
import java.io.OutputStreamWriter;
import java.io.PrintStream;
import java.io.UnsupportedEncodingException;
import java.net.InetAddress;
import java.text.DateFormat;
import java.text.SimpleDateFormat;
import java.util.ArrayList;
import java.util.ArrayDeque;
import java.util.Calendar;
import java.util.Date;
import java.util.Deque;
import java.util.GregorianCalendar;
import java.util.Locale;
import java.util.StringTokenizer;
import java.util.TimeZone;
import java.util.concurrent.ArrayBlockingQueue;
import java.util.zip.GZIPOutputStream;

import freenet.node.SemiOrderedShutdownHook;
import freenet.node.Version;
import freenet.support.io.FileUtil;

/**
 * Converted the old StandardLogger to Ian's loggerhook interface.
 * 
 * @author oskar
 */
public class FileLoggerHook extends LoggerHook implements Closeable {

	/** Verbosity types */
	public static final int DATE = 1,
		CLASS = 2,
		HASHCODE = 3,
		THREAD = 4,
		PRIORITY = 5,
		MESSAGE = 6,
		UNAME = 7;

	private volatile boolean closed = false;
	private boolean closedFinished = false;

	protected int INTERVAL = Calendar.MINUTE;
	protected int INTERVAL_MULTIPLIER = 5;
	
	private static final String ENCODING = "UTF-8";

        private static volatile boolean logMINOR;
	static {
		Logger.registerLogThresholdCallback(new LogThresholdCallback(){
			@Override
			public void shouldUpdate(){
				logMINOR = Logger.shouldLog(LogLevel.MINOR, this);
			}
		});
	}

	/** Name of the local host (called uname in Unix-like operating systems). */
	private static String uname;
	static {
		uname = "unknown";
	}

	static synchronized void getUName() {
		if(!uname.equals("unknown")) return;
		System.out.println("Getting uname for logging");
		try {
			InetAddress addr = InetAddress.getLocalHost();
			if (addr != null) {
				uname =
					new StringTokenizer(addr.getHostName(), ".").nextToken();
			}
		} catch (Exception e) {
			// Ignored.
		}
	}
	
	private DateFormat df;
	private int[] fmt;
	private String[] str;

	/** Stream to write data to (compressed if rotate is on) */
	protected OutputStream logStream;
	/** Other stream to write data to (may be null) */
	protected OutputStream altLogStream;

	protected final boolean logOverwrite;

	/* Base filename for rotating logs */
	protected String baseFilename = null;
	
	protected File latestFile;
	protected File previousFile;

	/* Whether to redirect stdout */
	protected boolean redirectStdOut = false;
	/* Whether to redirect stderr */
	protected boolean redirectStdErr = false;

	protected final int MAX_LIST_SIZE;
	protected long MAX_LIST_BYTES = 10 * (1 << 20);
	protected long LIST_WRITE_THRESHOLD;

	/**
	 * Something weird happens when the disk gets full, also we don't want to
	 * block So run the actual write on another thread
	 * 
	 * Unfortunately, we can't use ConcurrentBlockingQueue because we need to dump stuff when the queue gets
	 * too big.
	 * 
	 * FIXME PERFORMANCE: Using an ArrayBlockingQueue avoids some unnecessary memory allocations, but it 
	 * means we have to take two locks. 
	 * Seriously consider reverting 88268b99856919df0d42c2787d9ea3674a9f6f0d..e359b4005ef728a159fdee988c483de8ce8f3f6b
	 * to go back to one lock and a LinkedList.
	 */
	protected final ArrayBlockingQueue<byte[]> list;
	protected long listBytes = 0;

	long maxOldLogfilesDiskUsage;
	protected final Deque<OldLogFile> logFiles = new ArrayDeque<OldLogFile>();
	private long oldLogFilesDiskSpaceUsage = 0;

	private static class OldLogFile {
		public OldLogFile(File currentFilename, long startTime, long endTime, long length) {
			this.filename = currentFilename;
			this.start = startTime;
			this.end = endTime;
			this.size = length;
		}
		final File filename;
		final long start; // inclusive
		final long end; // exclusive
		final long size;
	}
	
	public void setMaxListBytes(long len) {
		synchronized(list) {
			MAX_LIST_BYTES = len;
			LIST_WRITE_THRESHOLD = MAX_LIST_BYTES / 4;
		}
	}

	public void setInterval(String intervalName) throws IntervalParseException {
		StringBuilder sb = new StringBuilder(intervalName.length());
		for(int i=0;i<intervalName.length();i++) {
			char c = intervalName.charAt(i);
			if(!Character.isDigit(c)) break;
			sb.append(c);
		}
		if(sb.length() > 0) {
			String prefix = sb.toString();
			intervalName = intervalName.substring(prefix.length());
			INTERVAL_MULTIPLIER = Integer.parseInt(prefix);
		} else {
			INTERVAL_MULTIPLIER = 1;
		}
		if (intervalName.endsWith("S")) {
			intervalName = intervalName.substring(0, intervalName.length()-1);
		}
		if (intervalName.equalsIgnoreCase("MINUTE"))
			INTERVAL = Calendar.MINUTE;
		else if (intervalName.equalsIgnoreCase("HOUR"))
			INTERVAL = Calendar.HOUR;
		else if (intervalName.equalsIgnoreCase("DAY"))
			INTERVAL = Calendar.DAY_OF_MONTH;
		else if (intervalName.equalsIgnoreCase("WEEK"))
			INTERVAL = Calendar.WEEK_OF_YEAR;
		else if (intervalName.equalsIgnoreCase("MONTH"))
			INTERVAL = Calendar.MONTH;
		else if (intervalName.equalsIgnoreCase("YEAR"))
			INTERVAL = Calendar.YEAR;
		else
			throw new IntervalParseException("invalid interval " + intervalName);
		System.out.println("Set interval to "+INTERVAL+" and multiplier to "+INTERVAL_MULTIPLIER);
	}

	public static class IntervalParseException extends Exception {

		private static final long serialVersionUID = 69847854744673572L;

		public IntervalParseException(String string) {
			super(string);
		}

	}
	
	/**
	 * The extra parameter int digit is to be used for creating a logfile name
	 * when a log exists already with the same date.
	 * @param c
	 * @param digit
	 *			log file name suffix. ignored if this is {@code < 0}
	 * @param compressed
	 * @return
	 */
	protected String getHourLogName(Calendar c, int digit, boolean compressed){
		StringBuilder buf = new StringBuilder(50);
		buf.append(baseFilename).append('-');
		buf.append(Version.buildNumber());
		buf.append('-');
		buf.append(c.get(Calendar.YEAR)).append('-');
		pad2digits(buf, c.get(Calendar.MONTH) + 1);
		buf.append('-');
		pad2digits(buf, c.get(Calendar.DAY_OF_MONTH));
		buf.append('-');
		pad2digits(buf, c.get(Calendar.HOUR_OF_DAY));
		if (INTERVAL == Calendar.MINUTE) {
			buf.append('-');
			pad2digits(buf, c.get(Calendar.MINUTE));
		}
		if (digit > 0) {
			buf.append("-");
			buf.append(digit);
		}
		buf.append(".log");
		if(compressed) buf.append(".gz");
		return buf.toString();
	}

	private StringBuilder pad2digits(StringBuilder buf, int x) {
		String s = Integer.toString(x);
		if (s.length() == 1) {
			buf.append('0');
		}
		buf.append(s);
		return buf;
	}
	
	// Unless we are writing flat out, everything will hit disk within this period.
	private long flushTime = 1000; // Default is 1 second. Will be set by setMaxBacklogNotBusy().

	class WriterThread extends Thread {
		WriterThread() {
			super("Log File Writer Thread");
		}

		@Override
		@SuppressWarnings("fallthrough")
		public void run() {
			File currentFilename = null;
			byte[] o = null;
			long thisTime;
			long lastTime = -1;
			long startTime;
			long nextHour = -1;
			GregorianCalendar gc = null;
			if (baseFilename != null) {
				latestFile = new File(baseFilename+"-latest.log");
				previousFile = new File(baseFilename+"-previous.log");
				gc = new GregorianCalendar();
				switch (INTERVAL) {
					case Calendar.YEAR :
						gc.set(Calendar.MONTH, 0);
					case Calendar.MONTH :
						gc.set(Calendar.DAY_OF_MONTH, 0);
					case Calendar.WEEK_OF_YEAR :
						if (INTERVAL == Calendar.WEEK_OF_YEAR)
							gc.set(Calendar.DAY_OF_WEEK, 0);
					case Calendar.DAY_OF_MONTH :
						gc.set(Calendar.HOUR, 0);
					case Calendar.HOUR :
						gc.set(Calendar.MINUTE, 0);
					case Calendar.MINUTE :
						gc.set(Calendar.SECOND, 0);
						gc.set(Calendar.MILLISECOND, 0);
				}
				if(INTERVAL_MULTIPLIER > 1) {
					int x = gc.get(INTERVAL);
					gc.set(INTERVAL, (x / INTERVAL_MULTIPLIER) * INTERVAL_MULTIPLIER);
				}
				findOldLogFiles((GregorianCalendar)gc.clone());
				currentFilename = new File(getHourLogName(gc, -1, true));
				synchronized(logFiles) {
					if((!logFiles.isEmpty()) && logFiles.getLast().filename.equals(currentFilename)) {
						logFiles.removeLast();
					}
				}
				logStream = openNewLogFile(currentFilename, true);
				if(latestFile != null) {
					altLogStream = openNewLogFile(latestFile, false);
				}
				System.err.println("Created log files");
				startTime = gc.getTimeInMillis();
		    	if(logMINOR)
		    		Logger.minor(this, "Start time: "+gc+" -> "+startTime);
				lastTime = startTime;
				gc.add(INTERVAL, INTERVAL_MULTIPLIER);
				nextHour = gc.getTimeInMillis();
			}
			long timeWaitingForSync = -1;
			long flush;
			synchronized(this) {
				flush = flushTime;
			}
			while (true) {
				try {
					thisTime = System.currentTimeMillis();
					if (baseFilename != null) {
						if ((thisTime > nextHour) || switchedBaseFilename) {
							currentFilename = rotateLog(currentFilename, lastTime, nextHour, gc);
							
							gc.add(INTERVAL, INTERVAL_MULTIPLIER);
							lastTime = nextHour;
							nextHour = gc.getTimeInMillis();

							if(switchedBaseFilename) {
								synchronized(FileLoggerHook.class) {
									switchedBaseFilename = false;
								}
							}
						}
					}
					boolean died = false;
					boolean timeoutFlush = false;
					synchronized (list) {
						flush = flushTime;
						long maxWait;
						if(timeWaitingForSync == -1)
							maxWait = Long.MAX_VALUE;
						else
							maxWait = timeWaitingForSync + flush;
						o = list.poll();
						while(o == null) {
							if (closed) {
								died = true;
								break;
							}
							try {
								if(thisTime < maxWait) {
									// Wait no more than 500ms since the CloserThread might be waiting for closedFinished.
<<<<<<< HEAD
									list.wait(Math.min(500L, maxWait - thisTime));
=======
									list.wait((int)Math.min(500L, maxWait-thisTime));
>>>>>>> d7ad6fcc
									thisTime = System.currentTimeMillis();
									if(listBytes < LIST_WRITE_THRESHOLD) {
										// Don't write at all until the lower bytes threshold is exceeded, or the time threshold is.
										assert((listBytes == 0) == (list.peek() == null));
										if(listBytes != 0 && maxWait == Long.MAX_VALUE)
											maxWait = thisTime + flush;
										if(closed) // If closing, write stuff ASAP.
											o = list.poll();
										else if(maxWait != Long.MAX_VALUE) {
											continue;
										}
									} else {
										// Do NOT use list.poll(timeout) because it uses a separate lock.
										o = list.poll();
									}
								}
							} catch (InterruptedException e) {
								// Ignored.
							}
							if(o == null) {
								if(timeWaitingForSync == -1) {
									timeWaitingForSync = thisTime;
									maxWait = thisTime + flush;
								}
								if(thisTime >= maxWait) {
									timeoutFlush = true;
									timeWaitingForSync = -1; // We have stuff to write, we are no longer waiting.
									break;
								}
							} else break;
						}
						if(o != null) {
							listBytes -= o.length + LINE_OVERHEAD;
						}
					}
					if(timeoutFlush || died) {
						// Flush to disk 
						myWrite(logStream, null);
				        if(altLogStream != null)
				        	myWrite(altLogStream, null);
					}
					if(died) {
						try {
							logStream.close();
						} catch (IOException e) {
							System.err.println("Failed to close log stream: "+e);
						}
						if(altLogStream != null) {
							try {
								altLogStream.close();
							} catch (IOException e) {
								System.err.println("Failed to close compressed log stream: "+e);
							}
						}
						synchronized(list) {
							closedFinished = true;
							list.notifyAll();
						}
						return;
					}
					if(o == null) continue;
					myWrite(logStream,  o);
			        if(altLogStream != null)
			        	myWrite(altLogStream, o);
				} catch (OutOfMemoryError e) {
					System.err.println(e.getClass());
					System.err.println(e.getMessage());
					e.printStackTrace();
				    // FIXME
					//freenet.node.Main.dumpInterestingObjects();
				} catch (Throwable t) {
					System.err.println("FileLoggerHook log writer caught " + t);
					t.printStackTrace(System.err);
				}
			}
		}

		private File rotateLog(File currentFilename, long lastTime, long nextHour, GregorianCalendar gc) {
	        // Switch logs
	        try {
	        	logStream.flush();
	        	if(altLogStream != null) altLogStream.flush();
	        } catch (IOException e) {
	        	System.err.println(
	        		"Flushing on change caught " + e);
	        }
	        try {
	        	logStream.close();
	        } catch (IOException e) {
	        	System.err.println(
	        			"Closing on change caught " + e);
	        }
	        long length = currentFilename.length();
	        OldLogFile olf = new OldLogFile(currentFilename, lastTime, nextHour, length);
	        synchronized(logFiles) {
	        	logFiles.addLast(olf);
	        }
	        oldLogFilesDiskSpaceUsage += length;
	        trimOldLogFiles();
	        // Rotate primary log stream
	        currentFilename = new File(getHourLogName(gc, -1, true));
	        logStream = openNewLogFile(currentFilename, true);
	        if(latestFile != null) {
	        	try {
	        		altLogStream.close();
	        	} catch (IOException e) {
	        		System.err.println(
	        				"Closing alt on change caught " + e);
	        	}
	        	if(previousFile != null && latestFile.exists())
	        		FileUtil.renameTo(latestFile, previousFile);
	        	latestFile.delete();
	        	altLogStream = openNewLogFile(latestFile, false);
	        }
	        return currentFilename;
        }

		// Check every minute
		static final int maxSleepTime = 60 * 1000;
		/**
		 * @param b
		 *            the bytes to write, null to flush
		 */
		protected void myWrite(OutputStream os, byte[] b) {
			long sleepTime = 1000;
			while (true) {
				boolean thrown = false;
				try {
					if (b != null)
						os.write(b);
					else
						os.flush();
				} catch (IOException e) {
					System.err.println(
						"Exception writing to log: "
							+ e
							+ ", sleeping "
							+ sleepTime);
					thrown = true;
				}
				if (thrown) {
					try {
						Thread.sleep(sleepTime);
					} catch (InterruptedException e) {
					}
					sleepTime += sleepTime;
					if (sleepTime > maxSleepTime)
						sleepTime = maxSleepTime;
				} else
					return;
			}
		}

		protected OutputStream openNewLogFile(File filename, boolean compress) {
			while (true) {
				long sleepTime = 1000;
				try {
					OutputStream o = new FileOutputStream(filename, !logOverwrite);
					if(compress) {
						// buffer -> gzip -> buffer -> file
						o = new BufferedOutputStream(o, 512*1024); // to file
						o = new GZIPOutputStream(o);
						// gzip block size is 32kB
						o = new BufferedOutputStream(o, 65536); // to gzipper
					} else {
						// buffer -> file
						o = new BufferedOutputStream(o, 512*1024);
					}
					o.write(BOM);
					return o;
				} catch (IOException e) {
					System.err.println(
						"Could not create FOS " + filename + ": " + e);
					System.err.println(
						"Sleeping " + sleepTime / 1000 + " seconds");
					try {
						Thread.sleep(sleepTime);
					} catch (InterruptedException ex) {
					}
					sleepTime += sleepTime;
				}
			}
		}
	}
	
	private static final byte[] BOM;
	
	static {
		try {
			BOM = "\uFEFF".getBytes(ENCODING);
		} catch (UnsupportedEncodingException e) {
			throw new Error(e);
		}
	}

	protected int runningCompressors = 0;
	protected Object runningCompressorsSync = new Object();

	private Date myDate = new Date();

	/**
	 * Create a Logger to append to the given file. If the file does not exist
	 * it will be created.
	 * 
	 * @param filename
	 *            the name of the file to log to.
	 * @param fmt
	 *            log message format string
	 * @param dfmt
	 *            date format string
	 * @param threshold
	 *            Lowest logged priority
	 * @param assumeWorking
	 *            If false, check whether stderr and stdout are writable and if
	 *            not, redirect them to the log file
	 * @exception IOException
	 *                if the file couldn't be opened for append.
	 * @throws IntervalParseException 
	 */
	public FileLoggerHook(
		String filename,
		String fmt,
		String dfmt,
		String logRotateInterval,
		LogLevel threshold,
		boolean assumeWorking,
		boolean logOverwrite,
		long maxOldLogfilesDiskUsage, int maxListSize)
		throws IOException, IntervalParseException {
		this(
			false,
			filename,
			fmt,
			dfmt,
			logRotateInterval,
			threshold,
			assumeWorking,
			logOverwrite,
			maxOldLogfilesDiskUsage,
			maxListSize);
	}
	
	private final Object trimOldLogFilesLock = new Object();
	
	public void trimOldLogFiles() {
		synchronized(trimOldLogFilesLock) {
			while(oldLogFilesDiskSpaceUsage > maxOldLogfilesDiskUsage) {
				OldLogFile olf;
				// TODO: creates a double lock situation, but only here. I think this is okay because the inner lock is only used for trivial things.
				synchronized(logFiles) {
					if(logFiles.isEmpty()) {
						System.err.println("ERROR: INCONSISTENT LOGGER TOTALS: Log file list is empty but still used "+oldLogFilesDiskSpaceUsage+" bytes!");
					}
					olf = logFiles.removeFirst();
				}
				olf.filename.delete();
				oldLogFilesDiskSpaceUsage -= olf.size;
		    	if(logMINOR)
		    		Logger.minor(this, "Deleting "+olf.filename+" - saving "+olf.size+
						" bytes, disk usage now: "+oldLogFilesDiskSpaceUsage+" of "+maxOldLogfilesDiskUsage);
			}
		}
	}

	/** Initialize oldLogFiles */
	public void findOldLogFiles(GregorianCalendar gc) {
		gc = (GregorianCalendar) gc.clone();
		File currentFilename = new File(getHourLogName(gc, -1, true));
		System.out.println("Finding old log files. New log file is "+currentFilename);
		File numericSameDateFilename;
		int slashIndex = baseFilename.lastIndexOf(File.separatorChar);
		File dir;
		String prefix;
		if(slashIndex == -1) {
			dir = new File(System.getProperty("user.dir"));
			prefix = baseFilename.toLowerCase();
		} else {
			dir = new File(baseFilename.substring(0, slashIndex));
			prefix = baseFilename.substring(slashIndex+1).toLowerCase();
		}
		File[] files = dir.listFiles();
		if(files == null) return;
		java.util.Arrays.sort(files);
		long lastStartTime = -1;
		File oldFile = null;
        if(latestFile.exists())
        	FileUtil.renameTo(latestFile, previousFile);

		for(File f: files) {
			String name = f.getName();
			if(name.toLowerCase().startsWith(prefix)) {
				if(name.equals(previousFile.getName()) || name.equals(latestFile.getName())) {
					continue;
				}
				if(!name.endsWith(".log.gz")) {
					if(logMINOR) Logger.minor(this, "Does not end in .log.gz: "+name);
					f.delete();
					continue;
				} else {
					name = name.substring(0, name.length()-".log.gz".length());
				}
				name = name.substring(prefix.length());
				if((name.length() == 0) || (name.charAt(0) != '-')) {
					if(logMINOR) Logger.minor(this, "Deleting unrecognized: "+name+" ("+f.getPath()+ ')');
					f.delete();
					continue;
				} else
					name = name.substring(1);
				String[] tokens = name.split("-");
				int[] nums = new int[tokens.length];
				for(int j=0;j<tokens.length;j++) {
					try {
						nums[j] = Integer.parseInt(tokens[j]);
					} catch (NumberFormatException e) {
						Logger.normal(this, "Could not parse: "+tokens[j]+" into number from "+name);
						// Broken
						f.delete();
						continue;
					}
				}
				if(nums.length > 1)
					gc.set(Calendar.YEAR, nums[1]);
				if(nums.length > 2)
					gc.set(Calendar.MONTH, nums[2]-1);
				if(nums.length > 3)
					gc.set(Calendar.DAY_OF_MONTH, nums[3]);
				if(nums.length > 4)
					gc.set(Calendar.HOUR_OF_DAY, nums[4]);
				if(nums.length > 5)
					gc.set(Calendar.MINUTE, nums[5]);
				gc.set(Calendar.SECOND, 0);
				gc.set(Calendar.MILLISECOND, 0);
				long startTime = gc.getTimeInMillis();
				if(oldFile != null) {
					long l = oldFile.length();
					OldLogFile olf = new OldLogFile(oldFile, lastStartTime, startTime, l);
					synchronized(logFiles) {
						logFiles.addLast(olf);
					}
					synchronized(trimOldLogFilesLock) {
						oldLogFilesDiskSpaceUsage += l;
					}
				}
				lastStartTime = startTime;
				oldFile = f;
			} else {
				// Nothing to do with us
				Logger.normal(this, "Unknown file: "+name+" in the log directory");
			}
		}
		//If a compressed log file already exists for a given date,
		//add a number to the end of the file that already exists
		if(currentFilename != null && currentFilename.exists()) {
			System.out.println("Old log file exists for this time period: "+currentFilename);
			for(int a = 1;; a++){
				numericSameDateFilename = new File(getHourLogName(gc, a, true));
				if(numericSameDateFilename == null || !numericSameDateFilename.exists()) {
					if(numericSameDateFilename != null) {
						System.out.println("Renaming to: "+numericSameDateFilename);
						FileUtil.renameTo(currentFilename, numericSameDateFilename);
					}
					break;
				}
			}
		}
		if(oldFile != null) {
			long l = oldFile.length();
			OldLogFile olf = new OldLogFile(oldFile, lastStartTime, System.currentTimeMillis(), l);
			synchronized(logFiles) {
				logFiles.addLast(olf);
			}
			synchronized(trimOldLogFilesLock) {
				oldLogFilesDiskSpaceUsage += l;
			}
		}
		trimOldLogFiles();
	}

	public FileLoggerHook(
			String filename,
			String fmt,
			String dfmt,
			String threshold,
			String logRotateInterval,
			boolean assumeWorking,
			boolean logOverwrite,
			long maxOldLogFilesDiskUsage,
			int maxListSize)
			throws IOException, InvalidThresholdException, IntervalParseException {
			this(filename,
				fmt,
				dfmt,
				logRotateInterval,
				LogLevel.valueOf(threshold.toUpperCase()),
				assumeWorking,
				logOverwrite,
				maxOldLogFilesDiskUsage,
				maxListSize);
		}

	private void checkStdStreams() {
		// Redirect System.err and System.out to the Logger Printstream
		// if they don't exist (like when running under javaw)
		System.out.print(" \b");
		if (System.out.checkError()) {
			redirectStdOut = true;
		}
		System.err.print(" \b");
		if (System.err.checkError()) {
			redirectStdErr = true;
		}
	}

	public FileLoggerHook(
		OutputStream os,
		String fmt,
		String dfmt,
		LogLevel threshold) throws IntervalParseException {
		this(os, fmt, dfmt, threshold, true);
		logStream = os;
	}
	
	public FileLoggerHook(
			OutputStream os,
			String fmt,
			String dfmt,
			String threshold) throws InvalidThresholdException, IntervalParseException {
			this(os, fmt, dfmt, LogLevel.valueOf(threshold.toUpperCase()), true);
			logStream = os;
		}

	/**
	 * Create a Logger to send log output to the given PrintStream.
	 * 
	 * @param stream
	 *            the PrintStream to send log output to.
	 * @param fmt
	 *            log message format string
	 * @param dfmt
	 *            date format string
	 * @param threshold
	 *            Lowest logged priority
	 * @throws IntervalParseException 
	 */
	public FileLoggerHook(
		OutputStream stream,
		String fmt,
		String dfmt,
		LogLevel threshold,
		boolean overwrite) throws IntervalParseException {
		this(fmt, dfmt, threshold, "HOUR", overwrite, -1, 10000);
		logStream = stream;
	}

	public void start() {
		if(redirectStdOut) {
			try {
				System.setOut(new PrintStream(new OutputStreamLogger(LogLevel.NORMAL, "Stdout: ", ENCODING), false, ENCODING));
				if(redirectStdErr)
					System.setErr(new PrintStream(new OutputStreamLogger(LogLevel.ERROR, "Stderr: ", ENCODING), false, ENCODING));
			} catch (UnsupportedEncodingException e) {
				throw new Error(e);
			}
		}
		WriterThread wt = new WriterThread();
		wt.setDaemon(true);
		CloserThread ct = new CloserThread();
		SemiOrderedShutdownHook.get().addLateJob(ct);
		wt.start();
	}
	
	public FileLoggerHook(
		boolean rotate,
		String baseFilename,
		String fmt,
		String dfmt,
		String logRotateInterval,
		LogLevel threshold,
		boolean assumeWorking,
		boolean logOverwrite,
		long maxOldLogfilesDiskUsage, int maxListSize)
		throws IOException, IntervalParseException {
		this(fmt, dfmt, threshold, logRotateInterval, logOverwrite, maxOldLogfilesDiskUsage, maxListSize);
		//System.err.println("Creating FileLoggerHook with threshold
		// "+threshold);
		if (!assumeWorking)
			checkStdStreams();
		if (rotate) {
			this.baseFilename = baseFilename;
		} else {
			logStream = new BufferedOutputStream(new FileOutputStream(baseFilename, !logOverwrite), 65536);
		}
	}
	
	public FileLoggerHook(
			boolean rotate,
			String baseFilename,
			String fmt,
			String dfmt,
			String threshold,
			String logRotateInterval,
			boolean assumeWorking,
			boolean logOverwrite,
			long maxOldLogFilesDiskUsage, int maxListSize) throws IOException, InvalidThresholdException, IntervalParseException{
		this(rotate,baseFilename,fmt,dfmt,logRotateInterval,LogLevel.valueOf(threshold.toUpperCase()),assumeWorking,logOverwrite,maxOldLogFilesDiskUsage,maxListSize);
	}

	private FileLoggerHook(String fmt, String dfmt, LogLevel threshold, String logRotateInterval, boolean overwrite, long maxOldLogfilesDiskUsage, int maxListSize) throws IntervalParseException {
		super(threshold);
		this.maxOldLogfilesDiskUsage = maxOldLogfilesDiskUsage;
		this.logOverwrite = overwrite;
		setInterval(logRotateInterval);
		
		MAX_LIST_SIZE = maxListSize;
		list = new ArrayBlockingQueue<byte[]>(MAX_LIST_SIZE);
		
		setDateFormat(dfmt);
		setLogFormat(fmt);
	}

	private void setLogFormat(String fmt) {
		if ((fmt == null) || (fmt.length() == 0))
			fmt = "d:c:h:t:p:m";
		char[] f = fmt.toCharArray();

		ArrayList<Integer> fmtVec = new ArrayList<Integer>();
		ArrayList<String> strVec = new ArrayList<String>();

		StringBuilder sb = new StringBuilder();

		boolean comment = false;
		for (char fi: f) {
			int type = numberOf(fi);
			if(type == UNAME)
				getUName();
			if (!comment && (type != 0)) {
				if (sb.length() > 0) {
					strVec.add(sb.toString());
					fmtVec.add(0);
					sb = new StringBuilder();
				}
				fmtVec.add(type);
			} else if (fi == '\\') {
				comment = true;
			} else {
				comment = false;
				sb.append(fi);
			}
		}
		if (sb.length() > 0) {
			strVec.add(sb.toString());
			fmtVec.add(0);
		}

		this.fmt = new int[fmtVec.size()];
		int size = fmtVec.size();
		for (int i = 0; i < size; ++i)
			this.fmt[i] = fmtVec.get(i);

		this.str = new String[strVec.size()];
		str = strVec.toArray(str);
	}

	private void setDateFormat(String dfmt) {
		if ((dfmt != null) && (dfmt.length() != 0)) {
			try {
				df = new SimpleDateFormat(dfmt);
			} catch (RuntimeException e) {
				df = DateFormat.getDateTimeInstance();
			}
		} else
			df = DateFormat.getDateTimeInstance();

		df.setTimeZone(TimeZone.getTimeZone("UTC"));
	}

	@Override
	public void log(Object o, Class<?> c, String msg, Throwable e, LogLevel priority) {
		if (!instanceShouldLog(priority, c))
			return;

		if (closed)
			return;
		
		StringBuilder sb = new StringBuilder( e == null ? 512 : 1024 );
		int sctr = 0;

		for (int f: fmt) {
			switch (f) {
				case 0 :
					sb.append(str[sctr++]);
					break;
				case DATE :
					long now = System.currentTimeMillis();
					synchronized (this) {
						myDate.setTime(now);
						sb.append(df.format(myDate));
					}
					break;
				case CLASS :
					sb.append(c == null ? "<none>" : c.getName());
					break;
				case HASHCODE :
					sb.append(
						o == null
							? "<none>"
							: Integer.toHexString(o.hashCode()));
					break;
				case THREAD :
					sb.append(Thread.currentThread().getName());
					break;
				case PRIORITY :
					sb.append(priority.name());
					break;
				case MESSAGE :
					sb.append(msg);
					break;
				case UNAME :
					sb.append(uname);
					break;
			}
		}
		sb.append('\n');

		// Write stacktrace if available
		for(int j=0;j<20 && e != null;j++) {
			sb.append(e.toString());
			
			StackTraceElement[] trace = e.getStackTrace();
			
			if(trace == null)
				sb.append("(null)\n");
			else if(trace.length == 0)
				sb.append("(no stack trace)\n");
			else {
				sb.append('\n');
				for(StackTraceElement elt: trace) {
					sb.append("\tat ");
					sb.append(elt.toString());
					sb.append('\n');
				}
			}
			
			Throwable cause = e.getCause();
			if(cause != e) e = cause;
			else break;
		}

		try {
			logString(sb.toString().getBytes(ENCODING));
		} catch (UnsupportedEncodingException e1) {
			throw new Error(e1);
		}
	}

	/** Memory allocation overhead (estimated through experimentation with bsh) */
	private static final int LINE_OVERHEAD = 60;
	
	public void logString(byte[] b) throws UnsupportedEncodingException {
		synchronized (list) {
			int sz = list.size();
			if(!list.offer(b)) {
				byte[] ss = list.poll();
				if(ss != null) listBytes -= ss.length + LINE_OVERHEAD;
				ss = list.poll();
				if(ss != null) listBytes -= ss.length + LINE_OVERHEAD;
				String err =
					"GRRR: ERROR: Logging too fast, chopped "
						+ 2
						+ " entries, "
						+ listBytes
						+ " bytes in memory\n";
				byte[] buf = err.getBytes(ENCODING);
				if(list.offer(buf))
					listBytes += (buf.length + LINE_OVERHEAD);
				if(list.offer(b))
					listBytes += (b.length + LINE_OVERHEAD);
			} else
				listBytes += (b.length + LINE_OVERHEAD);
			int x = 0;
			if (listBytes > MAX_LIST_BYTES) {
				while ((list.size() > (MAX_LIST_SIZE * 0.9F))
					|| (listBytes > (MAX_LIST_BYTES * 0.9F))) {
					byte[] ss;
					ss = list.poll();
					listBytes -= (ss.length + LINE_OVERHEAD);
					x++;
				}
				String err =
					"GRRR: ERROR: Logging too fast, chopped "
						+ x
						+ " entries, "
						+ listBytes
						+ " bytes in memory\n";
				byte[] buf = err.getBytes(ENCODING);
				if(!list.offer(buf)) {
					byte[] ss = list.poll();
					if(ss != null) listBytes -= ss.length + LINE_OVERHEAD;
					if(list.offer(buf))
						listBytes += (buf.length + LINE_OVERHEAD);
				} else
					listBytes += (buf.length + LINE_OVERHEAD);
			}
			if (sz == 0)
				list.notifyAll();
		}
	}

	public long listBytes() {
		synchronized (list) {
			return listBytes;
		}
	}

	public static int numberOf(char c) {
		switch (c) {
			case 'd' :
				return DATE;
			case 'c' :
				return CLASS;
			case 'h' :
				return HASHCODE;
			case 't' :
				return THREAD;
			case 'p' :
				return PRIORITY;
			case 'm' :
				return MESSAGE;
			case 'u' :
				return UNAME;
			default :
				return 0;
		}
	}

	@Override
	public void close() {
		closed = true;
	}

	class CloserThread extends Thread {
		@Override
		public void run() {
			synchronized(list) {
				closed = true;
				long deadline = System.currentTimeMillis() + SECONDS.toMillis(10);
				while(!closedFinished) {
					int wait = (int) (deadline - System.currentTimeMillis());
					if(wait <= 0) return;
					try {
						list.wait(wait);
					} catch (InterruptedException e) {
						// Ok.
					}
				}
				System.out.println("Completed writing logs to disk.");
			}
		}
	}

	/**
	 * Print a human- and script- readable list of available log files.
	 * @throws IOException 
	 */
	public void listAvailableLogs(OutputStreamWriter writer) throws IOException {
		OldLogFile[] oldLogFiles;
		synchronized(logFiles) {
			oldLogFiles = logFiles.toArray(new OldLogFile[logFiles.size()]);
		}
		DateFormat tempDF = DateFormat.getDateTimeInstance(DateFormat.SHORT, DateFormat.SHORT, Locale.ENGLISH);
		tempDF.setTimeZone(TimeZone.getTimeZone("GMT"));
		for(OldLogFile olf: oldLogFiles) {
			writer.write(olf.filename.getName()+" : "+tempDF.format(new Date(olf.start))+" to "+tempDF.format(new Date(olf.end))+ " - "+olf.size+" bytes\n");
		}
	}

	public void sendLogByContainedDate(long time, OutputStream os) throws IOException {
		OldLogFile toReturn = null;
		synchronized(logFiles) {
			for(OldLogFile olf : logFiles) {
		    	if(logMINOR)
		    		Logger.minor(this, "Checking "+time+" against "+olf.filename+" : start="+olf.start+", end="+olf.end);
				if((time >= olf.start) && (time < olf.end)) {
					toReturn = olf;
					if(logMINOR) Logger.minor(this, "Found "+olf);
					break;
				}
			}
			if(toReturn == null)
				return; // couldn't find it
		}
		FileInputStream fis = new FileInputStream(toReturn.filename);
		DataInputStream dis = new DataInputStream(fis);
		long written = 0;
		long size = toReturn.size;
		byte[] buf = new byte[4096];
		while(written < size) {
			int toRead = (int) Math.min(buf.length, (size - written));
			try {
				dis.readFully(buf, 0, toRead);
			} catch (IOException e) {
				Logger.error(this, "Could not read bytes "+written+" to "+(written + toRead)+" from file "+toReturn.filename+" which is supposed to be "+size+" bytes ("+toReturn.filename.length()+ ')');
				return;
			}
			os.write(buf, 0, toRead);
			written += toRead;
		}
		dis.close();
		fis.close();
	}

	/** Set the maximum size of old (gzipped) log files to keep.
	 * Will start to prune old files immediately, but this will likely not be completed
	 * by the time the function returns as it is run off-thread.
	 */
	public void setMaxOldLogsSize(long val) {
		synchronized(trimOldLogFilesLock) {
			maxOldLogfilesDiskUsage = val;
		}
		Runnable r = new Runnable() {
			@Override
			public void run() {
				trimOldLogFiles();
			}
		};
		Thread t = new Thread(r, "Shrink logs");
		t.setDaemon(true);
		t.start();
	}

	private boolean switchedBaseFilename;
	
	public void switchBaseFilename(String filename) {
		synchronized(this) {
			this.baseFilename = filename;
			switchedBaseFilename = true;
		}
	}

	public void waitForSwitch() {
		long now = System.currentTimeMillis();
		synchronized(this) {
			if(!switchedBaseFilename) return;
			long startTime = now;
			long endTime = startTime + 10000;
			while(((now = System.currentTimeMillis()) < endTime) && !switchedBaseFilename) {
				try {
					wait(Math.max(1, endTime-now));
				} catch (InterruptedException e) {
					// Ignore
				}
			}
		}
	}

	public void deleteAllOldLogFiles() {
		synchronized(trimOldLogFilesLock) {
			while(true) {
				OldLogFile olf;
				synchronized(logFiles) {
					if(logFiles.isEmpty()) return;
					olf = logFiles.removeFirst();
				}
				olf.filename.delete();
				oldLogFilesDiskSpaceUsage -= olf.size;
				if(logMINOR)
					Logger.minor(this, "Deleting "+olf.filename+" - saving "+olf.size+
							" bytes, disk usage now: "+oldLogFilesDiskSpaceUsage+" of "+maxOldLogfilesDiskUsage);
			}
		}
	}

	/**
	 * This is used by the lost-lock deadlock detector so MUST NOT TAKE A LOCK ever!
	 */
	public boolean hasRedirectedStdOutErrNoLock() {
		return redirectStdOut || redirectStdErr;
	}

	public synchronized void setMaxBacklogNotBusy(long val) {
		flushTime = val;
	}
}<|MERGE_RESOLUTION|>--- conflicted
+++ resolved
@@ -339,11 +339,7 @@
 							try {
 								if(thisTime < maxWait) {
 									// Wait no more than 500ms since the CloserThread might be waiting for closedFinished.
-<<<<<<< HEAD
 									list.wait(Math.min(500L, maxWait - thisTime));
-=======
-									list.wait((int)Math.min(500L, maxWait-thisTime));
->>>>>>> d7ad6fcc
 									thisTime = System.currentTimeMillis();
 									if(listBytes < LIST_WRITE_THRESHOLD) {
 										// Don't write at all until the lower bytes threshold is exceeded, or the time threshold is.
