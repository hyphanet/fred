--- conflicted
+++ resolved
@@ -64,12 +64,8 @@
 
 	@Override
 	public long compress(InputStream is, OutputStream os, long maxReadLength, long maxWriteLength,
-<<<<<<< HEAD
-						 final long amountOfDataToCheckCompressionRatio, final int minimumCompressionPercentage) throws IOException {
-=======
 						 final long amountOfDataToCheckCompressionRatio, final int minimumCompressionPercentage)
 			throws IOException, CompressionRatioException {
->>>>>>> 2015adb0
 		CountedInputStream cis = null;
 		CountedOutputStream cos = null;
 		cis = new CountedInputStream(is);
@@ -86,19 +82,6 @@
 		}
 		encoder.SetDictionarySize( dictionarySize );
 		encoder.WriteCoderProperties(os);
-<<<<<<< HEAD
-		encoder.Code(cis, cos, maxReadLength, maxWriteLength, new ICodeProgress() {
-			boolean compressionEffectNotChecked = true;
-
-			@Override
-			public void SetProgress(long processedInSize, long processedOutSize) {
-				if (compressionEffectNotChecked && processedInSize > amountOfDataToCheckCompressionRatio) {
-					checkCompressionEffect(processedInSize, processedOutSize, minimumCompressionPercentage);
-					compressionEffectNotChecked = false;
-				}
-			}
-		});
-=======
 		try {
 			encoder.Code(cis, cos, maxReadLength, maxWriteLength, new ICodeProgress() {
 				boolean compressionEffectNotChecked = true;
@@ -122,7 +105,6 @@
 		} catch (CompressionRatioRuntimeException e) {
 			throw (CompressionRatioException) e.getCause();
 		}
->>>>>>> 2015adb0
 		if(cos.written() > maxWriteLength)
 			throw new CompressionOutputSizeException(cos.written());
 		cos.flush();
