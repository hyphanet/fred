--- conflicted
+++ resolved
@@ -96,23 +96,6 @@
 		
 	};
 
-<<<<<<< HEAD
-=======
-	public Bucket decompress(Bucket data, BucketFactory bf, long maxLength, long maxCheckSizeLength, Bucket preferred) throws IOException, CompressionOutputSizeException {
-		Bucket output;
-		if(preferred != null)
-			output = preferred;
-		else
-			output = bf.makeBucket(maxLength);
-		InputStream is = data.getInputStream();
-		OutputStream os = output.getOutputStream();
-		decompress(is, os, maxLength, maxCheckSizeLength);
-		os.close();
-		is.close();
-		return output;
-	}
-
->>>>>>> 73d6b4a8
 	public long decompress(InputStream is, OutputStream os, long maxLength, long maxCheckSizeBytes) throws IOException, CompressionOutputSizeException {
 		CBZip2InputStream bz2is = new CBZip2InputStream(is);
 		long written = 0;
