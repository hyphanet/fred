/* This code is part of Freenet. It is distributed under the GNU General
* Public License, version 2 (or at your option any later version). See
* http://www.gnu.org/ for further details of the GPL. */
package freenet.support.compress;

import java.io.BufferedInputStream;
import java.io.BufferedOutputStream;
import java.io.ByteArrayInputStream;
import java.io.ByteArrayOutputStream;
import java.io.IOException;
import java.io.InputStream;
import java.io.OutputStream;

import org.apache.commons.compress.compressors.bzip2.BZip2CompressorInputStream;
import org.apache.commons.compress.compressors.bzip2.BZip2CompressorOutputStream;

import freenet.support.Logger;
import freenet.support.api.Bucket;
import freenet.support.api.BucketFactory;
import freenet.support.io.CountedOutputStream;
import freenet.support.io.NoCloseProxyOutputStream;
import freenet.support.io.HeaderStreams;

/**
** {@link Compressor} for BZip2 streams.
**
** Due to historical reasons (we used to use the ant-tools bz2 libraries,
** rather than commons-compress) the compressed streams **DO NOT** have the
** standard "BZ" header.
*/
// WARNING: THIS CLASS IS STORED IN DB4O -- THINK TWICE BEFORE ADD/REMOVE/RENAME FIELDS
public class Bzip2Compressor implements Compressor {

<<<<<<< HEAD
	@Override
=======
	final public static byte[] BZ_HEADER = "BZ".getBytes();

>>>>>>> 97256d58
	public Bucket compress(Bucket data, BucketFactory bf, long maxReadLength, long maxWriteLength) throws IOException, CompressionOutputSizeException {
		Bucket output = bf.makeBucket(maxWriteLength);
		InputStream is = null;
		OutputStream os = null;
		try {
			is = data.getInputStream();
			os = output.getOutputStream();
			compress(is, os, maxReadLength, maxWriteLength);
			is.close();
			is = null;
			os.close();
			os = null;
		} finally {
			if(is != null) is.close();
			if(os != null) os.close();
		}
		return output;
	}
<<<<<<< HEAD
	
	@Override
=======

>>>>>>> 97256d58
	public long compress(InputStream is, OutputStream os, long maxReadLength, long maxWriteLength) throws IOException, CompressionOutputSizeException {
		if(maxReadLength <= 0)
			throw new IllegalArgumentException();
		BufferedInputStream bis = new BufferedInputStream(is, 32768);
		BZip2CompressorOutputStream bz2os = null;
		try {
			CountedOutputStream cos = new CountedOutputStream(os);
			bz2os = new BZip2CompressorOutputStream(HeaderStreams.dimOutput(BZ_HEADER, new BufferedOutputStream(cos, 32768)));
			long read = 0;
			// Bigger input buffer, so can compress all at once.
			// Won't hurt on I/O either, although most OSs will only return a page at a time.
			byte[] buffer = new byte[32768];
			while(true) {
				int l = (int) Math.min(buffer.length, maxReadLength - read);
				int x = l == 0 ? -1 : bis.read(buffer, 0, buffer.length);
				if(x <= -1) break;
				if(x == 0) throw new IOException("Returned zero from read()");
				bz2os.write(buffer, 0, x);
				read += x;
				if(cos.written() > maxWriteLength)
					throw new CompressionOutputSizeException();
			}
			bz2os.flush();
			cos.flush();
			bz2os.close();
			bz2os = null;
			if(cos.written() > maxWriteLength)
				throw new CompressionOutputSizeException();
			return cos.written();
		} finally {
			if(bz2os != null) {
				bz2os.flush();
				bz2os.close();
			}

		}
	}
<<<<<<< HEAD
	
	@Override
=======

>>>>>>> 97256d58
	public long decompress(InputStream is, OutputStream os, long maxLength, long maxCheckSizeBytes) throws IOException, CompressionOutputSizeException {
		BZip2CompressorInputStream bz2is = new BZip2CompressorInputStream(HeaderStreams.augInput(BZ_HEADER, new BufferedInputStream(is)));
		long written = 0;
		int bufSize = 32768;
		if(maxLength > 0 && maxLength < bufSize)
			bufSize = (int)maxLength;
		byte[] buffer = new byte[bufSize];
		while(true) {
			int expectedBytesRead = (int) Math.min(buffer.length, maxLength - written);
			// We can over-read to determine whether we have over-read.
			// We enforce maximum size this way.
			// FIXME there is probably a better way to do this!
			int bytesRead = bz2is.read(buffer, 0, buffer.length);
			if(expectedBytesRead < bytesRead) {
				Logger.normal(this, "expectedBytesRead="+expectedBytesRead+", bytesRead="+bytesRead+", written="+written+", maxLength="+maxLength+" throwing a CompressionOutputSizeException");
				if(maxCheckSizeBytes > 0) {
					written += bytesRead;
					while(true) {
						expectedBytesRead = (int) Math.min(buffer.length, maxLength + maxCheckSizeBytes - written);
						bytesRead = bz2is.read(buffer, 0, expectedBytesRead);
						if(bytesRead <= -1) throw new CompressionOutputSizeException(written);
						if(bytesRead == 0) throw new IOException("Returned zero from read()");
						written += bytesRead;
					}
				}
				throw new CompressionOutputSizeException();
			}
			if(bytesRead <= -1) return written;
			if(bytesRead == 0) throw new IOException("Returned zero from read()");
			os.write(buffer, 0, bytesRead);
			written += bytesRead;
		}
	}

	@Override
	public int decompress(byte[] dbuf, int i, int j, byte[] output) throws CompressionOutputSizeException {
		// Didn't work with Inflater.
		// FIXME fix sometimes to use Inflater - format issue?
		ByteArrayInputStream bais = new ByteArrayInputStream(dbuf, i, j);
		ByteArrayOutputStream baos = new ByteArrayOutputStream(output.length);
		int bytes = 0;
		try {
			decompress(bais, baos, output.length, -1);
			bytes = baos.size();
		} catch (IOException e) {
			// Impossible
			throw new Error("Got IOException: " + e.getMessage(), e);
		}
		byte[] buf = baos.toByteArray();
		System.arraycopy(buf, 0, output, 0, bytes);
		return bytes;
	}
}<|MERGE_RESOLUTION|>--- conflicted
+++ resolved
@@ -31,12 +31,9 @@
 // WARNING: THIS CLASS IS STORED IN DB4O -- THINK TWICE BEFORE ADD/REMOVE/RENAME FIELDS
 public class Bzip2Compressor implements Compressor {
 
-<<<<<<< HEAD
-	@Override
-=======
 	final public static byte[] BZ_HEADER = "BZ".getBytes();
 
->>>>>>> 97256d58
+	@Override
 	public Bucket compress(Bucket data, BucketFactory bf, long maxReadLength, long maxWriteLength) throws IOException, CompressionOutputSizeException {
 		Bucket output = bf.makeBucket(maxWriteLength);
 		InputStream is = null;
@@ -55,12 +52,8 @@
 		}
 		return output;
 	}
-<<<<<<< HEAD
 	
 	@Override
-=======
-
->>>>>>> 97256d58
 	public long compress(InputStream is, OutputStream os, long maxReadLength, long maxWriteLength) throws IOException, CompressionOutputSizeException {
 		if(maxReadLength <= 0)
 			throw new IllegalArgumentException();
@@ -95,15 +88,11 @@
 				bz2os.flush();
 				bz2os.close();
 			}
-
+			
 		}
 	}
-<<<<<<< HEAD
 	
 	@Override
-=======
-
->>>>>>> 97256d58
 	public long decompress(InputStream is, OutputStream os, long maxLength, long maxCheckSizeBytes) throws IOException, CompressionOutputSizeException {
 		BZip2CompressorInputStream bz2is = new BZip2CompressorInputStream(HeaderStreams.augInput(BZ_HEADER, new BufferedInputStream(is)));
 		long written = 0;
