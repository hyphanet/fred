--- conflicted
+++ resolved
@@ -95,12 +95,7 @@
 	@Override
 	public void setThreshold(LogLevel thresh) {
 		super.setThreshold(thresh);
-<<<<<<< HEAD
-		for (LoggerHook h: getHooks())
-			h.setThreshold(thresh);
-=======
 //		for (LoggerHook h: getHooks())
 //			h.setThreshold(thresh);
->>>>>>> 6aaf8bc2
 	}
 }
