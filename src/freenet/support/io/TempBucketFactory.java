--- conflicted
+++ resolved
@@ -12,15 +12,13 @@
 import java.io.InputStream;
 import java.io.OutputStream;
 import java.lang.ref.WeakReference;
-<<<<<<< HEAD
-=======
 import java.security.GeneralSecurityException;
->>>>>>> 042ccff4
 import java.util.ArrayList;
 import java.util.LinkedList;
 import java.util.ListIterator;
 import java.util.Queue;
 import java.util.Random;
+import java.util.concurrent.LinkedBlockingQueue;
 
 import freenet.client.async.ClientContext;
 import freenet.crypt.EncryptedRandomAccessBucket;
@@ -37,12 +35,9 @@
 import freenet.support.TimeUtil;
 import freenet.support.api.Bucket;
 import freenet.support.api.BucketFactory;
-<<<<<<< HEAD
-=======
 import freenet.support.api.LockableRandomAccessBuffer;
 import freenet.support.api.LockableRandomAccessBufferFactory;
 import freenet.support.api.RandomAccessBucket;
->>>>>>> 042ccff4
 
 /**
  * Temporary Bucket Factory
@@ -102,6 +97,9 @@
 	private interface Migratable {
 
         long creationTime();
+        
+        /** Time last accesed. */
+        long updateTime();
 
         boolean migrateToDisk() throws IOException;
 	    
@@ -231,32 +229,20 @@
 		}
 
 		@Override
-<<<<<<< HEAD
-		public OutputStream getOutputStream() throws IOException {
-			OutputStream tos;
-			synchronized(this) {
-				if(osIndex > 0)
-					throw new IOException("Only one OutputStream per bucket on "+this+" !");
-				// Hence we don't need to reset currentSize / _hasTaken() if a bucket is reused.
-				// FIXME we should migrate to disk rather than throwing.
-				hasWritten = true;
-				tos = new TempBucketOutputStream(++osIndex);
-				if(logMINOR)
-					Logger.minor(this, "Got "+tos+" for "+this, new Exception());
-			}
-			promote();
-=======
 		public synchronized OutputStream getOutputStreamUnbuffered() throws IOException {
-			if(os != null)
-				throw new IOException("Only one OutputStream per bucket on "+this+" !");
-			if(hasBeenFreed) throw new IOException("Already freed");
-			// Hence we don't need to reset currentSize / _hasTaken() if a bucket is reused.
-			// FIXME we should migrate to disk rather than throwing.
-			hasWritten = true;
-			OutputStream tos = new TempBucketOutputStream(++osIndex);
-			if(logMINOR)
-				Logger.minor(this, "Got "+tos+" for "+this, new Exception());
->>>>>>> 042ccff4
+            OutputStream tos;
+            synchronized(this) {
+                if(os != null)
+                    throw new IOException("Only one OutputStream per bucket on "+this+" !");
+                if(hasBeenFreed) throw new IOException("Already freed");
+                // Hence we don't need to reset currentSize / _hasTaken() if a bucket is reused.
+                // FIXME we should migrate to disk rather than throwing.
+                hasWritten = true;
+                tos = new TempBucketOutputStream(++osIndex);
+                if(logMINOR)
+                    Logger.minor(this, "Got "+tos+" for "+this, new Exception());
+            }
+            promote();
 			return tos;
 		}
 
@@ -359,28 +345,18 @@
 		}
 
 		@Override
-<<<<<<< HEAD
-		public InputStream getInputStream() throws IOException {
-			TempBucketInputStream is;
-			synchronized(this) {
-				if(!hasWritten)
-					throw new IOException("No OutputStream has been openned! Why would you want an InputStream then?");
-				is = new TempBucketInputStream(osIndex);
-				tbis.add(is);
-				if(logMINOR)
-					Logger.minor(this, "Got "+is+" for "+this, new Exception());
-			}
-			promote();
-=======
 		public synchronized InputStream getInputStreamUnbuffered() throws IOException {
-			if(!hasWritten)
-				throw new IOException("No OutputStream has been openned! Why would you want an InputStream then?");
-			if(hasBeenFreed) throw new IOException("Already freed");
-			TempBucketInputStream is = new TempBucketInputStream(osIndex);
-			tbis.add(is);
-			if(logMINOR)
-				Logger.minor(this, "Got "+is+" for "+this, new Exception());
->>>>>>> 042ccff4
+            TempBucketInputStream is;
+            synchronized(this) {
+                if(!hasWritten)
+                    throw new IOException("No OutputStream has been openned! Why would you want an InputStream then?");
+                if(hasBeenFreed) throw new IOException("Already freed");
+                is = new TempBucketInputStream(osIndex);
+                tbis.add(is);
+                if(logMINOR)
+                    Logger.minor(this, "Got "+is+" for "+this, new Exception());
+            }
+            promote();
 			return is;
 		}
 		
@@ -591,27 +567,20 @@
 	}
 	
 	// Storage accounting disabled by default.
-<<<<<<< HEAD
-	public TempBucketFactory(Executor executor, Ticker ticker, FilenameGenerator filenameGenerator, long maxBucketSizeKeptInRam, long maxRamUsed, RandomSource strongPRNG, Random weakPRNG, boolean reallyEncrypt, boolean migrateWhenNotFull) {
-=======
-	public TempBucketFactory(Executor executor, FilenameGenerator filenameGenerator, long maxBucketSizeKeptInRam, long maxRamUsed, Random weakPRNG, boolean reallyEncrypt, long minDiskSpace, MasterSecret masterSecret) {
->>>>>>> 042ccff4
+	public TempBucketFactory(Executor executor, Ticker ticker, FilenameGenerator filenameGenerator, long maxBucketSizeKeptInRam, long maxRamUsed, Random weakPRNG, boolean reallyEncrypt, long minDiskSpace, MasterSecret masterSecret, boolean migrateWhenNotFull) {
 		this.filenameGenerator = filenameGenerator;
 		this.maxRamUsed = maxRamUsed;
 		this.maxRAMBucketSize = maxBucketSizeKeptInRam;
 		this.reallyEncrypt = reallyEncrypt;
 		this.executor = executor;
-<<<<<<< HEAD
 		this.ticker = ticker;
 		this.migrateWhenNotFull = migrateWhenNotFull;
-=======
 		this.underlyingDiskRAFFactory = new PooledFileRandomAccessBufferFactory(filenameGenerator, weakPRNG);
 		underlyingDiskRAFFactory.enableCrypto(reallyEncrypt);
 		this.minDiskSpace = minDiskSpace;
 		this.diskRAFFactory = new DiskSpaceCheckingRandomAccessBufferFactory(underlyingDiskRAFFactory, 
 		        filenameGenerator.getDir(), minDiskSpace - maxRamUsed);
 		this.secret = masterSecret;
->>>>>>> 042ccff4
 	}
 	
 	@Override
@@ -813,15 +782,11 @@
 					}
 
 					// Don't access the buckets inside the lock, will deadlock.
-<<<<<<< HEAD
-					if (tmpBucket.updateTime + RAMBUCKET_MAX_AGE > now && !force)
-=======
-					if (tmpBucket.creationTime() + RAMBUCKET_MAX_AGE > now && !force)
->>>>>>> 042ccff4
+					if (tmpBucket.updateTime() + RAMBUCKET_MAX_AGE > now && !force)
 						shouldContinue = false;
 					else {
 						if (logMINOR)
-							Logger.minor(this, "The bucket "+tmpBucket+" is " + TimeUtil.formatTime(now - tmpBucket.creationTime())
+							Logger.minor(this, "The bucket "+tmpBucket+" is " + TimeUtil.formatTime(now - tmpBucket.updateTime())
 							        + " old: we will force-migrate it to disk.");
 						ramBucketQueue.remove(tmpBucketRef);
 						if(toMigrate == null) toMigrate = new LinkedList<Migratable>();
@@ -850,7 +815,6 @@
 		return false;
 	}
 	
-<<<<<<< HEAD
 	private synchronized void scheduleCleaner() {
 		if(!migrateWhenNotFull) return;
 		if(!(runningCleaner || scheduledCleaner)) {
@@ -859,11 +823,7 @@
 		}
 	}
 
-	/** LRU queue of buckets still in RAM. LOCKING: Always take this last. */
-	private final LRUQueue<WeakReference<TempBucket>> ramBucketQueue = new LRUQueue<WeakReference<TempBucket>>();
-=======
 	private final Queue<WeakReference<Migratable>> ramBucketQueue = new LinkedBlockingQueue<WeakReference<Migratable>>();
->>>>>>> 042ccff4
 	
 	private RandomAccessBucket _makeFileBucket() throws IOException {
 		RandomAccessBucket ret = new TempFileBucket(filenameGenerator.makeRandomFilename(), filenameGenerator, true);
@@ -882,6 +842,7 @@
 	    /** If false, there is in-memory storage that needs to be freed. */
 	    private boolean hasFreedRAM = false;
 	    private final long creationTime;
+	    private volatile long updateTime;
 	    /** Kept in RAM so that finalizer is called on the TempBucket when *both* the 
 	     * TempRandomAccessBuffer *and* the TempBucket are no longer reachable, in which case we
 	     * will free from the TempBucket. If this is null, then the TempRAB can free in finalizer. 
@@ -893,7 +854,7 @@
 	    
 	    TempRandomAccessBuffer(int size, long time) throws IOException {
 	        super(new ByteArrayRandomAccessBuffer(size), size);
-	        creationTime = time;
+	        updateTime = creationTime = time;
 	        hasMigrated = false;
 	        original = null;
             if (TRACE_BUCKET_LEAKS)
@@ -963,6 +924,11 @@
         @Override
         public long creationTime() {
             return creationTime;
+        }
+        
+        @Override
+        public long updateTime() {
+            return updateTime;
         }
 
         @Override
