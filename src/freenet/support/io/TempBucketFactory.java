/* This code is part of Freenet. It is distributed under the GNU General
 * Public License, version 2 (or at your option any later version). See
 * http://www.gnu.org/ for further details of the GPL. */
package freenet.support.io;

import freenet.crypt.RandomSource;
import freenet.support.Executor;
import freenet.support.Logger;
import freenet.support.SizeUtil;
import freenet.support.TimeUtil;
import java.io.IOException;

import freenet.support.api.Bucket;
import freenet.support.api.BucketFactory;

import java.io.IOException;
import java.io.InputStream;
import java.io.OutputStream;
import java.util.LinkedList;
import java.util.Queue;
import java.util.Random;
import java.util.Vector;
import java.util.concurrent.LinkedBlockingQueue;

import com.db4o.ObjectContainer;

/**
 * Temporary Bucket Factory
 * 
 * Buckets created by this factory can be either:
 *	- ArrayBuckets
 * OR
 *	- FileBuckets
 * 
 * ArrayBuckets are used if and only if:
 *	1) there is enough room remaining on the pool (@see maxRamUsed and @see bytesInUse)
 *	2) the initial size is smaller than (@maxRAMBucketSize)
 * 
 * Depending on how they are used they might switch from one type to another transparently.
 * 
 * Currently they are two factors considered for a migration:
 *	- if they are long-lived or not (@see RAMBUCKET_MAX_AGE)
 *	- if their size is over RAMBUCKET_CONVERSION_FACTOR*maxRAMBucketSize
 */
public class TempBucketFactory implements BucketFactory {
	public final static long defaultIncrement = 4096;
	public final static float DEFAULT_FACTOR = 1.25F;
	
	private final FilenameGenerator filenameGenerator;
	private long bytesInUse = 0;
	private final RandomSource strongPRNG;
	private final Random weakPRNG;
	private final Executor executor;
	private volatile boolean logMINOR;
	private volatile boolean reallyEncrypt;
	
	/** How big can the defaultSize be for us to consider using RAMBuckets? */
	private long maxRAMBucketSize;
	/** How much memory do we dedicate to the RAMBucketPool? (in bytes) */
	private long maxRamUsed;
	
	/** How old is a long-lived RAMBucket? */
	private final int RAMBUCKET_MAX_AGE = 5*60*1000; // 5mins
	/** How many times the maxRAMBucketSize can a RAMBucket be before it gets migrated? */
	private final int RAMBUCKET_CONVERSION_FACTOR = 4;
	
	public class TempBucket implements Bucket {
		/** The underlying bucket itself */
		private Bucket currentBucket;
		/** We have to account the size of the underlying bucket ourself in order to be able to access it fast */
		private long currentSize;
		/** A link to the "real" underlying outputStream, even if we migrated */
		private OutputStream os = null;
		/** All the open-streams to reset or close on migration or free() */
		private final Vector<TempBucketInputStream> tbis;
		/** An identifier used to know when to deprecate the InputStreams */
		private short osIndex;
		/** A timestamp used to evaluate the age of the bucket and maybe consider it for a migration */
		public final long creationTime;
		private boolean hasBeenFreed = false;
		
		public TempBucket(long now, Bucket cur) {
			if(cur == null)
				throw new NullPointerException();
			this.currentBucket = cur;
			this.creationTime = now;
			this.osIndex = 0;
			this.tbis = new Vector<TempBucketInputStream>();
		}
		
		private void closeInputStreams(boolean forFree) {
			for(TempBucketInputStream is : tbis) {
				try {
					if(forFree)
						is.close();
					else
						is._maybeResetInputStream();
				} catch(IOException e) {
					Closer.close(is);
					tbis.remove(is);
				}
			}
		}
		
		/** A blocking method to force-migrate from a RAMBucket to a FileBucket */
		private final void migrateToFileBucket() throws IOException {
			Bucket toMigrate = null;
			synchronized(this) {
				if(!isRAMBucket() || hasBeenFreed)
					// Nothing to migrate! We don't want to switch back to ram, do we?					
					return;
				toMigrate = currentBucket;
				Bucket tempFB = _makeFileBucket();
				if(os != null) {
					os.flush();
					Closer.close(os);
					// DO NOT INCREMENT THE osIndex HERE!
					os = tempFB.getOutputStream();
					if(currentSize > 0)
						BucketTools.copyTo(toMigrate, os, currentSize);
				}
				if(toMigrate.isReadOnly())
					tempFB.setReadOnly();
				
				closeInputStreams(false);
				
				currentBucket = tempFB;
				// We need streams to be reset to point to the new bucket
			}
			if(logMINOR)
				Logger.minor(this, "We have migrated "+toMigrate.hashCode());
			
			// We can free it on-thread as it's a rambucket
			toMigrate.free();
			// Might have changed already so we can't rely on currentSize!
			_hasFreed(toMigrate.size());
		}
		
		public synchronized final boolean isRAMBucket() {
			return (currentBucket instanceof ArrayBucket);
		}

		public synchronized OutputStream getOutputStream() throws IOException {
			if(osIndex > 0)
				throw new IOException("Only one OutputStream per bucket!");
			return new TempBucketOutputStream(++osIndex);
		}

		private class TempBucketOutputStream extends OutputStream {
			private final short idx;
			
			TempBucketOutputStream(short idx) throws IOException {
				this.idx = idx;
				if(os == null)
					os = currentBucket.getOutputStream();
			}
			
			private void _maybeMigrateRamBucket(long futureSize) throws IOException {
				if(isRAMBucket()) {
					boolean shouldMigrate = false;
					boolean isOversized = false;
					
					if(futureSize >= Math.min(Integer.MAX_VALUE, maxRAMBucketSize * RAMBUCKET_CONVERSION_FACTOR)) {
						isOversized = true;
						shouldMigrate = true;
					} else if ((futureSize - currentSize) + bytesInUse >= maxRamUsed)
						shouldMigrate = true;
					
					if(shouldMigrate) {
						if(logMINOR) {
							if(isOversized)
								Logger.minor(this, "The bucket is over "+SizeUtil.formatSize(maxRAMBucketSize*RAMBUCKET_CONVERSION_FACTOR)+": we will force-migrate it to disk.");
							else
								Logger.minor(this, "The bucketpool is full: force-migrate before we go over the limit");
						}
						migrateToFileBucket();
					}
				}
			}
			
			@Override
			public final void write(int b) throws IOException {
				synchronized(TempBucket.this) {
					long futureSize = currentSize + 1;
					_maybeMigrateRamBucket(futureSize);
					os.write(b);
					currentSize = futureSize;
					if(isRAMBucket()) // We need to re-check because it might have changed!
						_hasTaken(1);
				}
			}
			
			@Override
			public final void write(byte b[], int off, int len) throws IOException {
				synchronized(TempBucket.this) {
					long futureSize = currentSize + len;
					_maybeMigrateRamBucket(futureSize);
					os.write(b, off, len);
					currentSize = futureSize;
					if(isRAMBucket()) // We need to re-check because it might have changed!
						_hasTaken(len);
				}
			}
			
			@Override
			public final void flush() throws IOException {
				synchronized(TempBucket.this) {
					_maybeMigrateRamBucket(currentSize);
					os.flush();
				}
			}
			
			@Override
			public final void close() throws IOException {
				synchronized(TempBucket.this) {
					_maybeMigrateRamBucket(currentSize);
					os.flush();
					os.close();
					// DO NOT NULL os OUT HERE!
				}
			}
		}

		public synchronized InputStream getInputStream() throws IOException {
			if(os == null)
				throw new IOException("No OutputStream has been openned! Why would you want an InputStream then?");
			TempBucketInputStream is = new TempBucketInputStream(osIndex);
			tbis.add(is);
			
			return is;
		}
		
		private class TempBucketInputStream extends InputStream {
			/** The current InputStream we use from the underlying bucket */
			private InputStream currentIS;
			/** Keep a counter to know where we are on the stream (useful when we have to reset and skip) */
			private long index = 0;
			/** Will change if a new OutputStream is openned: used to detect deprecation */
			private final short idx;
			
			TempBucketInputStream(short idx) throws IOException {
				this.idx = idx;
				this.currentIS = currentBucket.getInputStream();
			}
			
			public void _maybeResetInputStream() throws IOException {
				if(idx != osIndex)
					close();
			}
			
			@Override
			public final int read() throws IOException {
				synchronized(TempBucket.this) {
					int toReturn = currentIS.read();
					if(toReturn != -1)
						index++;
					return toReturn;
				}
			}
			
			@Override
			public int read(byte b[]) throws IOException {
				synchronized(TempBucket.this) {
					return read(b, 0, b.length);
				}
			}
			
			@Override
			public int read(byte b[], int off, int len) throws IOException {
				synchronized(TempBucket.this) {
					int toReturn = currentIS.read(b, off, len);
					if(toReturn > 0)
						index += toReturn;
					return toReturn;
				}
			}
			
			@Override
			public long skip(long n) throws IOException {
				synchronized(TempBucket.this) {
					long skipped = currentIS.skip(n);
					index += skipped;
					return skipped;
				}
			}
			
			@Override
			public int available() throws IOException {
				synchronized(TempBucket.this) {
					return currentIS.available();
				}
			}
			
			@Override
			public boolean markSupported() {
				return false;
			}
			
			@Override
			public final void close() throws IOException {
				synchronized(TempBucket.this) {
					Closer.close(currentIS);
					tbis.remove(this);
				}
			}
		}

		public synchronized String getName() {
			return currentBucket.getName();
		}

		public synchronized long size() {
			return currentSize;
		}

		public synchronized boolean isReadOnly() {
			return currentBucket.isReadOnly();
		}

		public synchronized void setReadOnly() {
			currentBucket.setReadOnly();
		}

		public synchronized void free() {
			if(hasBeenFreed) return;
			hasBeenFreed = true;
			
			Closer.close(os);
			closeInputStreams(true);
			currentBucket.free();
<<<<<<< HEAD
		}

		public Bucket createShadow() throws IOException {
			return currentBucket.createShadow();
		}

		public void removeFrom(ObjectContainer container) {
			currentBucket.removeFrom(container);
			container.delete(this);
		}

		public void storeTo(ObjectContainer container) {
			currentBucket.storeTo(container);
			container.set(this);
		}
	}

	private class RAMBucket extends ArrayBucket {
		public RAMBucket(long size) {
			super("RAMBucket", size);
			_hasTaken(size);
		}
		
		@Override
		public void free() {
			super.free();
			_hasFreed(size());
=======
			if(isRAMBucket()) {
				_hasFreed(currentSize);
				synchronized(ramBucketQueue) {
					ramBucketQueue.remove(this);
				}
			}
>>>>>>> b5dfda8e
		}
	}
	
	// Storage accounting disabled by default.
	public TempBucketFactory(Executor executor, FilenameGenerator filenameGenerator, long maxBucketSizeKeptInRam, long maxRamUsed, RandomSource strongPRNG, Random weakPRNG, boolean reallyEncrypt) {
		this.filenameGenerator = filenameGenerator;
		this.maxRamUsed = maxRamUsed;
		this.maxRAMBucketSize = maxBucketSizeKeptInRam;
		this.strongPRNG = strongPRNG;
		this.weakPRNG = weakPRNG;
		this.reallyEncrypt = reallyEncrypt;
		this.executor = executor;
		this.logMINOR = Logger.shouldLog(Logger.MINOR, this);
	}

	public Bucket makeBucket(long size) throws IOException {
		return makeBucket(size, DEFAULT_FACTOR, defaultIncrement);
	}

	public Bucket makeBucket(long size, float factor) throws IOException {
		return makeBucket(size, factor, defaultIncrement);
	}
	
	private synchronized void _hasTaken(long size) {
		bytesInUse += size;
	}
	
	private synchronized void _hasFreed(long size) {
		bytesInUse -= size;
	}
	
	public synchronized long getRamUsed() {
		return bytesInUse;
	}
	
	public synchronized void setMaxRamUsed(long size) {
		logMINOR = Logger.shouldLog(Logger.MINOR, this);
		maxRamUsed = size;
	}
	
	public synchronized long getMaxRamUsed() {
		logMINOR = Logger.shouldLog(Logger.MINOR, this);
		return maxRamUsed;
	}
	
	public synchronized void setMaxRAMBucketSize(long size) {
		logMINOR = Logger.shouldLog(Logger.MINOR, this);
		maxRAMBucketSize = size;
	}
	
	public synchronized long getMaxRAMBucketSize() {
		logMINOR = Logger.shouldLog(Logger.MINOR, this);
		return maxRAMBucketSize;
	}
	
	public void setEncryption(boolean value) {
		logMINOR = Logger.shouldLog(Logger.MINOR, this);
		reallyEncrypt = value;
	}
	
	public boolean isEncrypting() {
		return reallyEncrypt;
	}

	/**
	 * Create a temp bucket
	 * 
	 * @param size
	 *            Default size
	 * @param factor
	 *            Factor to increase size by when need more space
	 * @return A temporary Bucket
	 * @exception IOException
	 *                If it is not possible to create a temp bucket due to an
	 *                I/O error
	 */
	public TempBucket makeBucket(long size, float factor, long increment) throws IOException {
		Bucket realBucket = null;
		boolean useRAMBucket = false;
		long now = System.currentTimeMillis();
		
		// We need to clean the queue in order to have "space" to host new buckets
		cleanBucketQueue(now);
		synchronized(this) {
			if((size > 0) && (size <= maxRAMBucketSize) && (bytesInUse <= maxRamUsed)) {
				useRAMBucket = true;
			}
		}
		
		// Do we want a RAMBucket or a FileBucket?
		realBucket = (useRAMBucket ? new ArrayBucket() : _makeFileBucket());
		
		TempBucket toReturn = new TempBucket(now, realBucket);
		if(useRAMBucket) { // No need to consider them for migration if they can't be migrated
			synchronized(ramBucketQueue) {
				ramBucketQueue.add(toReturn);
			}
		}
		return toReturn;
}
	
	/** Migrate all long-lived buckets from the queue */
	private void cleanBucketQueue(long now) {
		boolean shouldContinue = true;
		// create a new list to avoid race-conditions
		final Queue<TempBucket> toMigrate = new LinkedList<TempBucket>();
		do {
			synchronized(ramBucketQueue) {
				final TempBucket tmpBucket = ramBucketQueue.peek();
				if((tmpBucket == null) || (tmpBucket.creationTime + RAMBUCKET_MAX_AGE > now))
					shouldContinue = false;
				else {
					if(logMINOR)
						Logger.minor(this, "The bucket is "+TimeUtil.formatTime(now - tmpBucket.creationTime)+" old: we will force-migrate it to disk.");
					ramBucketQueue.remove(tmpBucket);
					toMigrate.add(tmpBucket);
				}
			}
		} while(shouldContinue);

		if(toMigrate.size() > 0) {
			executor.execute(new Runnable() {

				public void run() {
					if(logMINOR)
						Logger.minor(this, "We are going to migrate " + toMigrate.size() + " RAMBuckets");
					for(TempBucket tmpBucket : toMigrate) {
						try {
							tmpBucket.migrateToFileBucket();
						} catch(IOException e) {
							Logger.error(tmpBucket, "An IOE occured while migrating long-lived buckets:" + e.getMessage(), e);
						}
					}
				}
			}, "RAMBucket migrator ("+now+')');
		}
	}
	
	private final Queue<TempBucket> ramBucketQueue = new LinkedBlockingQueue<TempBucket>();
	
	private Bucket _makeFileBucket() {
		Bucket fileBucket = new TempFileBucket(filenameGenerator.makeRandomFilename(), filenameGenerator);
		// Do we want it to be encrypted?
		return (reallyEncrypt ? new PaddedEphemerallyEncryptedBucket(fileBucket, 1024, strongPRNG, weakPRNG) : fileBucket);
	}
}<|MERGE_RESOLUTION|>--- conflicted
+++ resolved
@@ -328,42 +328,26 @@
 			Closer.close(os);
 			closeInputStreams(true);
 			currentBucket.free();
-<<<<<<< HEAD
-		}
-
-		public Bucket createShadow() throws IOException {
-			return currentBucket.createShadow();
-		}
-
-		public void removeFrom(ObjectContainer container) {
-			currentBucket.removeFrom(container);
-			container.delete(this);
-		}
-
-		public void storeTo(ObjectContainer container) {
-			currentBucket.storeTo(container);
-			container.set(this);
-		}
-	}
-
-	private class RAMBucket extends ArrayBucket {
-		public RAMBucket(long size) {
-			super("RAMBucket", size);
-			_hasTaken(size);
-		}
-		
-		@Override
-		public void free() {
-			super.free();
-			_hasFreed(size());
-=======
 			if(isRAMBucket()) {
 				_hasFreed(currentSize);
 				synchronized(ramBucketQueue) {
 					ramBucketQueue.remove(this);
 				}
 			}
->>>>>>> b5dfda8e
+		}
+
+		public Bucket createShadow() throws IOException {
+			return currentBucket.createShadow();
+		}
+
+		public void removeFrom(ObjectContainer container) {
+			currentBucket.removeFrom(container);
+			container.delete(this);
+		}
+
+		public void storeTo(ObjectContainer container) {
+			currentBucket.storeTo(container);
+			container.set(this);
 		}
 	}
 	
