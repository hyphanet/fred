--- conflicted
+++ resolved
@@ -359,7 +359,6 @@
 				}
 			}
 		}
-<<<<<<< HEAD
 
 		public Bucket createShadow() throws IOException {
 			return currentBucket.createShadow();
@@ -373,7 +372,7 @@
 		public void storeTo(ObjectContainer container) {
 			currentBucket.storeTo(container);
 			container.store(this);
-=======
+		}
 		
 		private WeakReference<TempBucket> weakRef = new WeakReference<TempBucket>(this);
 
@@ -386,7 +385,6 @@
 				Logger.error(this, "TempBucket not freed, size=" + size() + ", isRAMBucket=" + isRAMBucket()+" : "+this);
 				free();
 			}
->>>>>>> aa12cab6
 		}
 	}
 	
