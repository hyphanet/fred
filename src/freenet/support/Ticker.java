--- conflicted
+++ resolved
@@ -28,8 +28,6 @@
 	
 	/** Remove a queued job. */
 	public abstract void removeQueuedJob(Runnable job);
-<<<<<<< HEAD
-=======
 	
 	/** Run a job at a specified absolute time.
      * @param job The Runnable to execute.
@@ -40,7 +38,6 @@
      * the Ticker runs at a high priority, and for some tests.
      * @param noDupes If true, ignore the job if it is already queued. Implies runOnTickerAnyway.
 	 */
->>>>>>> 96e65a63
     public abstract void queueTimedJobAbsolute(Runnable runner, String name, long time, 
             boolean runOnTickerAnyway, boolean noDupes);
 
