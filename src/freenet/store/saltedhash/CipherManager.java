/* This code is part of Freenet. It is distributed under the GNU General
 * Public License, version 2 (or at your option any later version). See
 * http://www.gnu.org/ for further details of the GPL. */
package freenet.store.saltedhash;

import java.util.Arrays;
import java.util.LinkedHashMap;
import java.util.Map;
import java.util.Random;

import freenet.crypt.BlockCipher;
import freenet.crypt.PCFBMode;
import freenet.crypt.SHA256;
import freenet.crypt.UnsupportedCipherException;
import freenet.crypt.ciphers.Rijndael;
import freenet.node.MasterKeys;
import freenet.support.ByteArrayWrapper;
import freenet.support.Logger;

/**
 * Cipher Manager
 *
 * Manage all kind of digestion and encryption in store
 *
 * @author sdiz
 */
public class CipherManager {
<<<<<<< HEAD
    /**
     * The actual salt. 16 bytes.
     */
    private byte[] salt;

    /**
     * The original on-disk salt, may be encrypted. 16 bytes.
     */
    private byte[] diskSalt;

    CipherManager(byte[] salt, byte[] diskSalt) {
        assert salt.length == 0x10;
        this.salt = salt;
        this.diskSalt = diskSalt;
    }

    /**
     * Get salt
     *
     * @return salt
     */
    byte[] getDiskSalt() {
        return diskSalt;
    }

    /**
     * Cache for digested keys
     */
    @SuppressWarnings("serial")
    private Map<ByteArrayWrapper, byte[]> digestRoutingKeyCache = new LinkedHashMap<ByteArrayWrapper, byte[]>() {
        @Override
        protected boolean removeEldestEntry(Map.Entry<ByteArrayWrapper, byte[]> eldest) {
            return size() > 128;
        }
    };

    /**
     * Get digested routing key
     *
     * @param plainKey
     * @return
     */
    byte[] getDigestedKey(byte[] plainKey) {
        ByteArrayWrapper key = new ByteArrayWrapper(plainKey);
        synchronized (digestRoutingKeyCache) {
            byte[] dk = digestRoutingKeyCache.get(key);
            if (dk != null)
                return dk;
        }

        MessageDigest digest = SHA256.getMessageDigest();
        try {
            digest.update(plainKey);
            digest.update(salt);

            byte[] hashedRoutingKey = digest.digest();
            assert hashedRoutingKey.length == 0x20;

            synchronized (digestRoutingKeyCache) {
                digestRoutingKeyCache.put(key, hashedRoutingKey);
            }

            return hashedRoutingKey;
        } finally {
            SHA256.returnMessageDigest(digest);
        }
    }

    /**
     * Encrypt this entry
     */
    void encrypt(SaltedHashFreenetStore<?>.Entry entry, Random random) {
        if (entry.isEncrypted)
            return;

        entry.dataEncryptIV = new byte[16];
        random.nextBytes(entry.dataEncryptIV);

        PCFBMode cipher = makeCipher(entry.dataEncryptIV, entry.plainRoutingKey);
        cipher.blockEncipher(entry.header, 0, entry.header.length);
        cipher.blockEncipher(entry.data, 0, entry.data.length);

        entry.getDigestedRoutingKey();
        entry.isEncrypted = true;
    }

    /**
     * Verify and decrypt this entry
     *
     * @param routingKey
     * @return <code>true</code> if the <code>routeKey</code> match and the entry is decrypted.
     */
    boolean decrypt(SaltedHashFreenetStore<?>.Entry entry, byte[] routingKey) {
        assert entry.header != null;
        assert entry.data != null;

        if (!entry.isEncrypted) {
            // Already decrypted
            if (Arrays.equals(entry.plainRoutingKey, routingKey))
                return true;
            else
                return false;
        }

        if (entry.plainRoutingKey != null) {
            // we knew the key
            if (!Arrays.equals(entry.plainRoutingKey, routingKey)) {
                return false;
            }
        } else {
            // we do not know the plain key, let's check the digest
            if (!Arrays.equals(entry.digestedRoutingKey, getDigestedKey(routingKey)))
                return false;
        }

        entry.plainRoutingKey = routingKey;

        PCFBMode cipher = makeCipher(entry.dataEncryptIV, entry.plainRoutingKey);
        cipher.blockDecipher(entry.header, 0, entry.header.length);
        cipher.blockDecipher(entry.data, 0, entry.data.length);

        entry.isEncrypted = false;

        return true;
    }

    /**
     * Create PCFBMode object for this key
     */
    PCFBMode makeCipher(byte[] iv, byte[] key) {
        byte[] iv2 = new byte[0x20]; // 256 bits

        System.arraycopy(salt, 0, iv2, 0, 0x10);
        System.arraycopy(iv, 0, iv2, 0x10, 0x10);

        try {
            BlockCipher aes = new Rijndael(256, 256);
            aes.initialize(key);

            return PCFBMode.create(aes, iv2);
        } catch (UnsupportedCipherException e) {
            Logger.error(this, "Rijndael not supported!", e);
            throw new Error("Rijndael not supported!", e);
        }
    }

    public void shutdown() {
        MasterKeys.clear(salt);
        MasterKeys.clear(diskSalt);
    }
=======
	/**
	 * The actual salt. 16 bytes.
	 */
	private byte[] salt;

	/**
	 * The original on-disk salt, may be encrypted. 16 bytes.
	 */
	private byte[] diskSalt;

	CipherManager(byte[] salt, byte[] diskSalt) {
		assert salt.length == 0x10;
		this.salt = salt;
		this.diskSalt = diskSalt;
	}

	/**
	 * Get salt
	 * 
	 * @return salt
	 */
	byte[] getDiskSalt() {
		return diskSalt;
	}

	/**
	 * Cache for digested keys
	 */
	private final Map<ByteArrayWrapper, byte[]> digestRoutingKeyCache = new LinkedHashMap<ByteArrayWrapper, byte[]>() {
		@Override
		protected boolean removeEldestEntry(Map.Entry<ByteArrayWrapper, byte[]> eldest) {
			return size() > 128;
		}
	};

	/**
	 * Get digested routing key
	 * 
	 * @param plainKey
	 * @return
	 */
	byte[] getDigestedKey(byte[] plainKey) {
		ByteArrayWrapper key = new ByteArrayWrapper(plainKey);
		synchronized (digestRoutingKeyCache) {
			byte[] dk = digestRoutingKeyCache.get(key);
			if (dk != null)
				return dk;
		}

		byte[] hashedRoutingKey = SHA256.digest(md -> {
			md.update(plainKey);
			md.update(salt);
		});
		assert hashedRoutingKey.length == 0x20;

		synchronized (digestRoutingKeyCache) {
			digestRoutingKeyCache.put(key, hashedRoutingKey);
		}

		return hashedRoutingKey;
	}

	/**
	 * Encrypt this entry
	 */
	void encrypt(SaltedHashFreenetStore<?>.Entry entry, Random random) {
		if (entry.isEncrypted)
			return;

		entry.dataEncryptIV = new byte[16];
		random.nextBytes(entry.dataEncryptIV);

		PCFBMode cipher = makeCipher(entry.dataEncryptIV, entry.plainRoutingKey);
		cipher.blockEncipher(entry.header, 0, entry.header.length);
		cipher.blockEncipher(entry.data, 0, entry.data.length);

		entry.getDigestedRoutingKey();
		entry.isEncrypted = true;
	}

	/**
	 * Verify and decrypt this entry
	 * 
	 * @param routingKey
	 * @return <code>true</code> if the <code>routeKey</code> match and the entry is decrypted.
	 */
	boolean decrypt(SaltedHashFreenetStore<?>.Entry entry, byte[] routingKey) {
		assert entry.header != null;
		assert entry.data != null;

		if (!entry.isEncrypted) {
			// Already decrypted
			if (Arrays.equals(entry.plainRoutingKey, routingKey))
				return true;
			else
				return false;
		}

		if (entry.plainRoutingKey != null) {
			// we knew the key
			if (!Arrays.equals(entry.plainRoutingKey, routingKey)) {
				return false;
			}
		} else {
			// we do not know the plain key, let's check the digest
			if (!Arrays.equals(entry.digestedRoutingKey, getDigestedKey(routingKey)))
				return false;
		}

		entry.plainRoutingKey = routingKey;

		PCFBMode cipher = makeCipher(entry.dataEncryptIV, entry.plainRoutingKey);
		cipher.blockDecipher(entry.header, 0, entry.header.length);
		cipher.blockDecipher(entry.data, 0, entry.data.length);

		entry.isEncrypted = false;

		return true;
	}

	/**
	 * Create PCFBMode object for this key
	 */
	PCFBMode makeCipher(byte[] iv, byte[] key) {
		byte[] iv2 = new byte[0x20]; // 256 bits

		System.arraycopy(salt, 0, iv2, 0, 0x10);
		System.arraycopy(iv, 0, iv2, 0x10, 0x10);

		try {
			BlockCipher aes = new Rijndael(256, 256);
			aes.initialize(key);

			return PCFBMode.create(aes, iv2);
		} catch (UnsupportedCipherException e) {
			Logger.error(this, "Rijndael not supported!", e);
			throw new Error("Rijndael not supported!", e);
		}
	}

	public void shutdown() {
		MasterKeys.clear(salt);
		MasterKeys.clear(diskSalt);
	}
>>>>>>> 10991b32
}<|MERGE_RESOLUTION|>--- conflicted
+++ resolved
@@ -19,164 +19,12 @@
 
 /**
  * Cipher Manager
- *
+ * 
  * Manage all kind of digestion and encryption in store
- *
+ * 
  * @author sdiz
  */
 public class CipherManager {
-<<<<<<< HEAD
-    /**
-     * The actual salt. 16 bytes.
-     */
-    private byte[] salt;
-
-    /**
-     * The original on-disk salt, may be encrypted. 16 bytes.
-     */
-    private byte[] diskSalt;
-
-    CipherManager(byte[] salt, byte[] diskSalt) {
-        assert salt.length == 0x10;
-        this.salt = salt;
-        this.diskSalt = diskSalt;
-    }
-
-    /**
-     * Get salt
-     *
-     * @return salt
-     */
-    byte[] getDiskSalt() {
-        return diskSalt;
-    }
-
-    /**
-     * Cache for digested keys
-     */
-    @SuppressWarnings("serial")
-    private Map<ByteArrayWrapper, byte[]> digestRoutingKeyCache = new LinkedHashMap<ByteArrayWrapper, byte[]>() {
-        @Override
-        protected boolean removeEldestEntry(Map.Entry<ByteArrayWrapper, byte[]> eldest) {
-            return size() > 128;
-        }
-    };
-
-    /**
-     * Get digested routing key
-     *
-     * @param plainKey
-     * @return
-     */
-    byte[] getDigestedKey(byte[] plainKey) {
-        ByteArrayWrapper key = new ByteArrayWrapper(plainKey);
-        synchronized (digestRoutingKeyCache) {
-            byte[] dk = digestRoutingKeyCache.get(key);
-            if (dk != null)
-                return dk;
-        }
-
-        MessageDigest digest = SHA256.getMessageDigest();
-        try {
-            digest.update(plainKey);
-            digest.update(salt);
-
-            byte[] hashedRoutingKey = digest.digest();
-            assert hashedRoutingKey.length == 0x20;
-
-            synchronized (digestRoutingKeyCache) {
-                digestRoutingKeyCache.put(key, hashedRoutingKey);
-            }
-
-            return hashedRoutingKey;
-        } finally {
-            SHA256.returnMessageDigest(digest);
-        }
-    }
-
-    /**
-     * Encrypt this entry
-     */
-    void encrypt(SaltedHashFreenetStore<?>.Entry entry, Random random) {
-        if (entry.isEncrypted)
-            return;
-
-        entry.dataEncryptIV = new byte[16];
-        random.nextBytes(entry.dataEncryptIV);
-
-        PCFBMode cipher = makeCipher(entry.dataEncryptIV, entry.plainRoutingKey);
-        cipher.blockEncipher(entry.header, 0, entry.header.length);
-        cipher.blockEncipher(entry.data, 0, entry.data.length);
-
-        entry.getDigestedRoutingKey();
-        entry.isEncrypted = true;
-    }
-
-    /**
-     * Verify and decrypt this entry
-     *
-     * @param routingKey
-     * @return <code>true</code> if the <code>routeKey</code> match and the entry is decrypted.
-     */
-    boolean decrypt(SaltedHashFreenetStore<?>.Entry entry, byte[] routingKey) {
-        assert entry.header != null;
-        assert entry.data != null;
-
-        if (!entry.isEncrypted) {
-            // Already decrypted
-            if (Arrays.equals(entry.plainRoutingKey, routingKey))
-                return true;
-            else
-                return false;
-        }
-
-        if (entry.plainRoutingKey != null) {
-            // we knew the key
-            if (!Arrays.equals(entry.plainRoutingKey, routingKey)) {
-                return false;
-            }
-        } else {
-            // we do not know the plain key, let's check the digest
-            if (!Arrays.equals(entry.digestedRoutingKey, getDigestedKey(routingKey)))
-                return false;
-        }
-
-        entry.plainRoutingKey = routingKey;
-
-        PCFBMode cipher = makeCipher(entry.dataEncryptIV, entry.plainRoutingKey);
-        cipher.blockDecipher(entry.header, 0, entry.header.length);
-        cipher.blockDecipher(entry.data, 0, entry.data.length);
-
-        entry.isEncrypted = false;
-
-        return true;
-    }
-
-    /**
-     * Create PCFBMode object for this key
-     */
-    PCFBMode makeCipher(byte[] iv, byte[] key) {
-        byte[] iv2 = new byte[0x20]; // 256 bits
-
-        System.arraycopy(salt, 0, iv2, 0, 0x10);
-        System.arraycopy(iv, 0, iv2, 0x10, 0x10);
-
-        try {
-            BlockCipher aes = new Rijndael(256, 256);
-            aes.initialize(key);
-
-            return PCFBMode.create(aes, iv2);
-        } catch (UnsupportedCipherException e) {
-            Logger.error(this, "Rijndael not supported!", e);
-            throw new Error("Rijndael not supported!", e);
-        }
-    }
-
-    public void shutdown() {
-        MasterKeys.clear(salt);
-        MasterKeys.clear(diskSalt);
-    }
-=======
 	/**
 	 * The actual salt. 16 bytes.
 	 */
@@ -321,5 +169,4 @@
 		MasterKeys.clear(salt);
 		MasterKeys.clear(diskSalt);
 	}
->>>>>>> 10991b32
 }