--- conflicted
+++ resolved
@@ -174,11 +174,7 @@
 			*/
 		}
 
-<<<<<<< HEAD
-		System.err.println(" checkBloom=" + checkBloom + ", flags=" + flags+" bloom size = "+bloomFilterSize+" size = "+maxKeys);
-=======
 		System.err.println(" checkBloom=" + checkBloom + ", flags=" + flags+" bloom size = "+bloomFilterSize+" keys = "+maxKeys);
->>>>>>> a5fe92cf
 		
 		cleanerThread.start();
 	}
