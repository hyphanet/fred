--- conflicted
+++ resolved
@@ -35,11 +35,8 @@
 		handler.outputHandler.queue(reply);
 	}
 
-<<<<<<< HEAD
     @Override
     public void sendSynchronous(SimpleFieldSet params, Bucket bucket) throws FCPCallFailedException {
         throw new UnsupportedOperationException("FIXME: Implement!");
     }
-=======
->>>>>>> 4d648bde
 }