--- conflicted
+++ resolved
@@ -30,12 +30,7 @@
 		// like in linux everthing is a file, in Plugintalker everything is a plugin. So it throws PluginNotFoundException
 		// instead fcp connection errors 
 		if (handler.isClosed()) throw new PluginNotFoundException("FCP connection closed");
-<<<<<<< HEAD
-        FCPPluginServerMessage reply = new FCPPluginServerMessage(pluginname, identifier, params, bucket);
-=======
-		FCPPluginReply reply = new FCPPluginReply(pluginname, clientSideIdentifier, params, bucket);
->>>>>>> 4106e607
+        FCPPluginServerMessage reply = new FCPPluginServerMessage(pluginname, clientSideIdentifier, params, bucket);
 		handler.outputHandler.queue(reply);
 	}
-
 }