--- conflicted
+++ resolved
@@ -903,12 +903,13 @@
 		return null;
 	}
 
-<<<<<<< HEAD
     /**
      * @param pluginClassName
-     *            The name of the main class of the plugin - that is the class which implements
-     *            {@link FredPlugin}.
-     * @return The plugin with the given class, or null if no matching plugin was found.
+     *     The name of the main class of the plugin - that is the class which implements
+     *     {@link FredPlugin}.
+     * @return
+     *     The {@link PluginInfoWrapper} for the plugin with the given class name, or null if no
+     *     matching plugin was found.
      */
     public PluginInfoWrapper getPluginInfoByClassName(String pluginClassName) {
         synchronized(pluginWrappers) {
@@ -923,8 +924,10 @@
 
     /**
      * @param pluginFileName
-     *            The filename of the JAR from which the plugin was loaded.
-     * @return Null if no matching plugin was found.
+     *     The filename of the JAR from which the plugin was loaded.
+     * @return
+     *     The {@link PluginInfoWrapper} for the plugin with the given file name, or null if no
+     *     matching plugin was found.
      */
     public PluginInfoWrapper getPluginInfoByFileName(String pluginFileName) {
         synchronized(pluginWrappers) {
@@ -936,39 +939,6 @@
         }
         return null;
     }
-=======
-	/**
-	 * @param pluginClassName The name of the main class of the plugin - that is the class which implements {@link FredPlugin}.
-	 * @return
-	 *     The {@link PluginInfoWrapper} for the plugin with the given class name, or null if no
-	 *     matching plugin was found.
-	 */
-	public PluginInfoWrapper getPluginInfoByClassName(String pluginClassName) {
-		synchronized(pluginWrappers) {
-			for(PluginInfoWrapper piw : pluginWrappers) {
-				if(piw.getPluginClassName().equals(pluginClassName))
-					return piw;
-			}
-		}
-		return null;
-	}
-
-	/**
-	 * @param pluginFileName The filename of the JAR from which the plugin was loaded.
-	 * @return
-	 *     The {@link PluginInfoWrapper} for the plugin with the given file name, or null if no
-	 *     matching plugin was found.
-	 */
-	public PluginInfoWrapper getPluginInfoByFileName(String pluginFileName) {
-		synchronized(pluginWrappers) {
-			for(PluginInfoWrapper piw : pluginWrappers) {
-				if(piw.getFilename().equals(pluginFileName))
-					return piw;
-			}
-		}
-		return null;
-	}
->>>>>>> 50f98d32
 
 	/**
 	 * look for a FCPPlugin with given classname
