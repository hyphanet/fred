--- conflicted
+++ resolved
@@ -1182,14 +1182,10 @@
 	 *
 	 * @param name
 	 *            The specification of the plugin
-<<<<<<< HEAD
-	 * @param ignoreOld 
-=======
 	 * @param ignoreOld If true, ignore any old cached copies of the plugin,
 	 * and download a new version anyway. This is especially important on Windows,
 	 * where we will not usually be able to delete the file after determining
 	 * that it is too old. 
->>>>>>> 7b20c464
 	 * @return An instanciated object of the plugin
 	 * @throws PluginNotFoundException
 	 *             If anything goes wrong.
