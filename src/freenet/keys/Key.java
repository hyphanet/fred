/* This code is part of Freenet. It is distributed under the GNU General
 * Public License, version 2 (or at your option any later version). See
 * http://www.gnu.org/ for further details of the GPL. */
package freenet.keys;

import java.io.DataInput;
import java.io.DataOutput;
import java.io.IOException;
import java.io.InputStream;
import java.io.OutputStream;
import java.util.Arrays;

import freenet.crypt.CryptFormatException;
import freenet.crypt.DSAPublicKey;
import freenet.crypt.SHA256;
import freenet.crypt.Util;
import freenet.io.WritableToDataOutputStream;
import freenet.support.Fields;
import freenet.support.LogThresholdCallback;
import freenet.support.Logger;
import freenet.support.Logger.LogLevel;
import freenet.support.SimpleReadOnlyArrayBucket;
import freenet.support.api.Bucket;
import freenet.support.api.BucketFactory;
import freenet.support.compress.CompressionOutputSizeException;
import freenet.support.compress.Compressor.COMPRESSOR_TYPE;
import freenet.support.compress.InvalidCompressionCodecException;
import freenet.support.io.ArrayBucket;
import freenet.support.io.ArrayBucketFactory;
import freenet.support.io.BucketTools;

/**
 * @author amphibian
 *
 * Base class for node keys.
 *
 * WARNING: Changing non-transient members on classes that are Serializable can result in
 * restarting downloads or losing uploads.
 */
public abstract class Key implements WritableToDataOutputStream, Comparable<Key> {

    final int hash;
    double cachedNormalizedDouble;
    /** Whatever its type, it will need a routingKey ! */
    final byte[] routingKey;

    /** Code for 256-bit AES with PCFB and SHA-256 */
    public static final byte ALGO_AES_PCFB_256_SHA256 = 2;
    public static final byte ALGO_AES_CTR_256_SHA256 = 3;

    private static volatile boolean logMINOR;
    static {
        Logger.registerLogThresholdCallback(new LogThresholdCallback() {

            @Override
            public void shouldUpdate() {
                logMINOR = Logger.shouldLog(LogLevel.MINOR, this);
            }
        });
    }

    protected Key(byte[] routingKey) {
        this.routingKey = routingKey;
        hash = Fields.hashCode(routingKey);
        cachedNormalizedDouble = -1;
    }

    protected Key(Key key) {
        this.hash = key.hash;
        this.cachedNormalizedDouble = key.cachedNormalizedDouble;
        this.routingKey = new byte[key.routingKey.length];
        System.arraycopy(key.routingKey, 0, routingKey, 0, routingKey.length);
    }

    public abstract Key cloneKey();

    /**
     * Write to disk.
     * Take up exactly 22 bytes.
     * @param _index
     */
    public abstract void write(DataOutput _index) throws IOException;

    /**
     * Read a Key from a RandomAccessFile
     * @param raf The file to read from.
     * @return a Key, or throw an exception, or return null if the key is not parsable.
     */
    public static Key read(DataInput raf) throws IOException {
        byte type = raf.readByte();
        byte subtype = raf.readByte();
        if(type == NodeCHK.BASE_TYPE) {
            return NodeCHK.readCHK(raf, subtype);
        } else if(type == NodeSSK.BASE_TYPE)
            return NodeSSK.readSSK(raf, subtype);

        throw new IOException("Unrecognized format: "+type);
    }

    public static KeyBlock createBlock(short keyType, byte[] keyBytes, byte[] headersBytes, byte[] dataBytes, byte[] pubkeyBytes) throws KeyVerifyException {
        byte type = (byte)(keyType >> 8);
        byte subtype = (byte)(keyType & 0xFF);
        if(type == NodeCHK.BASE_TYPE) {
            // For CHKs, the subtype is the crypto algorithm.
            return CHKBlock.construct(dataBytes, headersBytes, subtype);
        } else if(type == NodeSSK.BASE_TYPE) {
            DSAPublicKey pubKey;
            try {
                pubKey = new DSAPublicKey(pubkeyBytes);
            } catch (IOException e) {
                throw new KeyVerifyException("Failed to construct pubkey: "+e, e);
            } catch (CryptFormatException e) {
                throw new KeyVerifyException("Failed to construct pubkey: "+e, e);
            }
            NodeSSK key = new NodeSSK(pubKey.asBytesHash(), keyBytes, pubKey, subtype);
            return new SSKBlock(dataBytes, headersBytes, key, false);
        } else {
            throw new KeyVerifyException("No such key type "+Integer.toHexString(type));
        }
    }

    /**
     * Convert the key to a double between 0.0 and 1.0.
     * Normally we will hash the key first, in order to
     * make chosen-key attacks harder.
     */
    public synchronized double toNormalizedDouble() {
<<<<<<< HEAD
        if(cachedNormalizedDouble > 0) return cachedNormalizedDouble;
        MessageDigest md = SHA256.getMessageDigest();
        if(routingKey == null) throw new NullPointerException();
        md.update(routingKey);
        int TYPE = getType();
        md.update((byte)(TYPE >> 8));
        md.update((byte)TYPE);
        byte[] digest = md.digest();
        SHA256.returnMessageDigest(md); md = null;
            cachedNormalizedDouble = Util.keyDigestAsNormalizedDouble(digest);
            return cachedNormalizedDouble;
=======
        if (cachedNormalizedDouble > 0) {
			return cachedNormalizedDouble;
		}
		if (routingKey == null) {
			throw new NullPointerException();
		}

		byte[] digest = SHA256.digest(md -> {
			md.update(routingKey);
			int TYPE = getType();
			md.update((byte) (TYPE >> 8));
			md.update((byte) TYPE);
		});

		cachedNormalizedDouble = Util.keyDigestAsNormalizedDouble(digest);
		return cachedNormalizedDouble;
>>>>>>> 10991b32
    }

    /**
     * Get key type
     * <ul>
     * <li>
     * High 8 bit (<tt>(type >> 8) & 0xFF</tt>) is the base type ({@link NodeCHK#BASE_TYPE} or
     * {@link NodeSSK#BASE_TYPE}).
     * <li>Low 8 bit (<tt>type & 0xFF</tt>) is the crypto algorithm. (Currently only
     * {@link #ALGO_AES_PCFB_256_SHA256} is supported).
     * </ul>
     */
    public abstract short getType();

    @Override
    public int hashCode() {
        return hash;
    }

    @Override
    public boolean equals(Object o){
        if(o == null || !(o instanceof Key)) return false;
        return Arrays.equals(routingKey, ((Key)o).routingKey);
    }

    static Bucket decompress(boolean isCompressed, byte[] input, int inputLength, BucketFactory bf, long maxLength, short compressionAlgorithm, boolean shortLength) throws CHKDecodeException, IOException {
        if(maxLength < 0)
            throw new IllegalArgumentException("maxlength="+maxLength);
        if(input.length < inputLength)
            throw new IndexOutOfBoundsException(""+input.length+"<"+inputLength);
        if(isCompressed) {
            if(logMINOR)
                Logger.minor(Key.class, "Decompressing "+inputLength+" bytes in decode with codec "+compressionAlgorithm);
            final int inputOffset = (shortLength ? 2 : 4);
            if(inputLength < inputOffset + 1) throw new CHKDecodeException("No bytes to decompress");
            // Decompress
            // First get the length
            int len;
            if(shortLength)
                len = ((input[0] & 0xff) << 8) + (input[1] & 0xff);
            else
                len = ((((((input[0] & 0xff) << 8) + (input[1] & 0xff)) << 8) + (input[2] & 0xff)) << 8) +
                    (input[3] & 0xff);
            if(len > maxLength)
                throw new TooBigException("Invalid precompressed size: "+len + " maxlength="+maxLength);
            COMPRESSOR_TYPE decompressor = COMPRESSOR_TYPE.getCompressorByMetadataID(compressionAlgorithm);
            if (decompressor==null)
                throw new CHKDecodeException("Unknown compression algorithm: "+compressionAlgorithm);
            InputStream inputStream = null;
            OutputStream outputStream = null;
            Bucket inputBucket = new SimpleReadOnlyArrayBucket(input, inputOffset, inputLength-inputOffset);
            Bucket outputBucket = bf.makeBucket(maxLength);
            outputStream = outputBucket.getOutputStream();
            inputStream = inputBucket.getInputStream();
            try {
                decompressor.decompress(inputStream, outputStream, maxLength, -1);
            }  catch (CompressionOutputSizeException e) {
                throw new TooBigException("Too big");
            } finally {
            inputStream.close();
            outputStream.close();
            inputBucket.free();
            }
            return outputBucket;
        } else {
            return BucketTools.makeImmutableBucket(bf, input, inputLength);
        }
    }

    static class Compressed {
        public Compressed(byte[] finalData, short compressionAlgorithm2) {
            this.compressedData = finalData;
            this.compressionAlgorithm = compressionAlgorithm2;
        }
        byte[] compressedData;
        short compressionAlgorithm;
    }

    /**
     * Compress data.
     * @param sourceData
     * @param dontCompress
     * @param alreadyCompressedCodec
     * @param sourceLength
     * @param MAX_LENGTH_BEFORE_COMPRESSION
     * @param MAX_COMPRESSED_DATA_LENGTH
     * @param shortLength
     * @param compressordescriptor
     * @return
     * @throws KeyEncodeException
     * @throws IOException
     * @throws InvalidCompressionCodecException
     */
    public static Compressed compress(
                Bucket sourceData,
                boolean dontCompress,
                short alreadyCompressedCodec,
                long sourceLength,
                long MAX_LENGTH_BEFORE_COMPRESSION,
                int MAX_COMPRESSED_DATA_LENGTH,
                boolean shortLength,
                String compressordescriptor) throws KeyEncodeException, IOException, InvalidCompressionCodecException {
        byte[] finalData = null;
        short compressionAlgorithm = -1;
        int maxCompressedDataLength = MAX_COMPRESSED_DATA_LENGTH;
        if(shortLength)
            maxCompressedDataLength -= 2;
        else
            maxCompressedDataLength -= 4;
        if(sourceData.size() > MAX_LENGTH_BEFORE_COMPRESSION)
            throw new KeyEncodeException("Too big");
        if((!dontCompress) || (alreadyCompressedCodec >= 0)) {
            byte[] cbuf = null;
            if(alreadyCompressedCodec >= 0) {
                if(sourceData.size() > maxCompressedDataLength) {
                throw new TooBigException("Too big (precompressed)");
              }
                compressionAlgorithm = alreadyCompressedCodec;
                cbuf = BucketTools.toByteArray(sourceData);
                if(sourceLength > MAX_LENGTH_BEFORE_COMPRESSION)
                    throw new TooBigException("Too big");
            } else {
                if (sourceData.size() > maxCompressedDataLength) {
                    // Determine the best algorithm
                    COMPRESSOR_TYPE[] comps = COMPRESSOR_TYPE.getCompressorsArray(compressordescriptor);
                    for (COMPRESSOR_TYPE comp : comps) {
                        ArrayBucket compressedData;
                        try {
                            compressedData = (ArrayBucket) comp.compress(
                                    sourceData, new ArrayBucketFactory(), Long.MAX_VALUE, maxCompressedDataLength);
                        } catch (CompressionOutputSizeException e) {
                            continue;
                        }
                        if (compressedData.size() <= maxCompressedDataLength) {
                            compressionAlgorithm = comp.metadataID;
                            sourceLength = sourceData.size();
                            try {
                                cbuf = BucketTools.toByteArray(compressedData);
                                // FIXME provide a method in ArrayBucket
                            } catch (IOException e) {
                                throw new Error(e);
                            }
                            break;
                        }
                    }
                }

            }
            if(cbuf != null) {
                // Use it
                int compressedLength = cbuf.length;
                finalData = new byte[compressedLength+(shortLength?2:4)];
                System.arraycopy(cbuf, 0, finalData, shortLength?2:4, compressedLength);
                if(!shortLength) {
                    finalData[0] = (byte) ((sourceLength >> 24) & 0xff);
                    finalData[1] = (byte) ((sourceLength >> 16) & 0xff);
                    finalData[2] = (byte) ((sourceLength >> 8) & 0xff);
                    finalData[3] = (byte) ((sourceLength) & 0xff);
                } else {
                    finalData[0] = (byte) ((sourceLength >> 8) & 0xff);
                    finalData[1] = (byte) ((sourceLength) & 0xff);
                }
            }
        }
        if(finalData == null) {
            // Not compressed or not compressible; no size bytes to be added.
            if(sourceData.size() > MAX_COMPRESSED_DATA_LENGTH) {
                throw new CHKEncodeException("Too big: "+sourceData.size()+" should be "+MAX_COMPRESSED_DATA_LENGTH);
            }
            finalData = BucketTools.toByteArray(sourceData);
        }

        return new Compressed(finalData, compressionAlgorithm);
    }

    public byte[] getRoutingKey() {
        return routingKey;
    }

    // Not just the routing key, enough data to reconstruct the key (excluding any pubkey needed)
    public byte[] getKeyBytes() {
        return routingKey;
    }

    public static ClientKeyBlock createKeyBlock(ClientKey key, KeyBlock block) throws KeyVerifyException {
        if(key instanceof ClientSSK)
            return ClientSSKBlock.construct((SSKBlock)block, (ClientSSK)key);
        else //if(key instanceof ClientCHK
            return new ClientCHKBlock((CHKBlock)block, (ClientCHK)key);
    }

    /** Get the full key, including any crypto type bytes, everything needed to construct a Key object */
    public abstract byte[] getFullKey();

    /** Get a copy of the key with any unnecessary information stripped, for long-term
     * in-memory storage. E.g. for SSKs, strips the DSAPublicKey. Copies it whether or
     * not we need to copy it because the original might pick up a pubkey after this
     * call. And the returned key will not accidentally pick up extra data. */
    public abstract Key archivalCopy();

    public static boolean isValidCryptoAlgorithm(byte cryptoAlgorithm) {
        return cryptoAlgorithm == ALGO_AES_PCFB_256_SHA256 ||
            cryptoAlgorithm == ALGO_AES_CTR_256_SHA256;
    }
}<|MERGE_RESOLUTION|>--- conflicted
+++ resolved
@@ -60,16 +60,16 @@
     }
 
     protected Key(byte[] routingKey) {
-        this.routingKey = routingKey;
-        hash = Fields.hashCode(routingKey);
+    	this.routingKey = routingKey;
+    	hash = Fields.hashCode(routingKey);
         cachedNormalizedDouble = -1;
     }
 
     protected Key(Key key) {
-        this.hash = key.hash;
-        this.cachedNormalizedDouble = key.cachedNormalizedDouble;
-        this.routingKey = new byte[key.routingKey.length];
-        System.arraycopy(key.routingKey, 0, routingKey, 0, routingKey.length);
+    	this.hash = key.hash;
+    	this.cachedNormalizedDouble = key.cachedNormalizedDouble;
+    	this.routingKey = new byte[key.routingKey.length];
+    	System.arraycopy(key.routingKey, 0, routingKey, 0, routingKey.length);
     }
 
     public abstract Key cloneKey();
@@ -87,37 +87,37 @@
      * @return a Key, or throw an exception, or return null if the key is not parsable.
      */
     public static Key read(DataInput raf) throws IOException {
-        byte type = raf.readByte();
-        byte subtype = raf.readByte();
+    	byte type = raf.readByte();
+    	byte subtype = raf.readByte();
         if(type == NodeCHK.BASE_TYPE) {
             return NodeCHK.readCHK(raf, subtype);
         } else if(type == NodeSSK.BASE_TYPE)
-            return NodeSSK.readSSK(raf, subtype);
+        	return NodeSSK.readSSK(raf, subtype);
 
         throw new IOException("Unrecognized format: "+type);
     }
 
-    public static KeyBlock createBlock(short keyType, byte[] keyBytes, byte[] headersBytes, byte[] dataBytes, byte[] pubkeyBytes) throws KeyVerifyException {
-        byte type = (byte)(keyType >> 8);
-        byte subtype = (byte)(keyType & 0xFF);
-        if(type == NodeCHK.BASE_TYPE) {
-            // For CHKs, the subtype is the crypto algorithm.
-            return CHKBlock.construct(dataBytes, headersBytes, subtype);
-        } else if(type == NodeSSK.BASE_TYPE) {
-            DSAPublicKey pubKey;
-            try {
-                pubKey = new DSAPublicKey(pubkeyBytes);
-            } catch (IOException e) {
-                throw new KeyVerifyException("Failed to construct pubkey: "+e, e);
-            } catch (CryptFormatException e) {
-                throw new KeyVerifyException("Failed to construct pubkey: "+e, e);
-            }
-            NodeSSK key = new NodeSSK(pubKey.asBytesHash(), keyBytes, pubKey, subtype);
-            return new SSKBlock(dataBytes, headersBytes, key, false);
-        } else {
-            throw new KeyVerifyException("No such key type "+Integer.toHexString(type));
-        }
-    }
+	public static KeyBlock createBlock(short keyType, byte[] keyBytes, byte[] headersBytes, byte[] dataBytes, byte[] pubkeyBytes) throws KeyVerifyException {
+		byte type = (byte)(keyType >> 8);
+		byte subtype = (byte)(keyType & 0xFF);
+		if(type == NodeCHK.BASE_TYPE) {
+			// For CHKs, the subtype is the crypto algorithm.
+			return CHKBlock.construct(dataBytes, headersBytes, subtype);
+		} else if(type == NodeSSK.BASE_TYPE) {
+			DSAPublicKey pubKey;
+			try {
+				pubKey = new DSAPublicKey(pubkeyBytes);
+			} catch (IOException e) {
+				throw new KeyVerifyException("Failed to construct pubkey: "+e, e);
+			} catch (CryptFormatException e) {
+				throw new KeyVerifyException("Failed to construct pubkey: "+e, e);
+			}
+			NodeSSK key = new NodeSSK(pubKey.asBytesHash(), keyBytes, pubKey, subtype);
+			return new SSKBlock(dataBytes, headersBytes, key, false);
+		} else {
+			throw new KeyVerifyException("No such key type "+Integer.toHexString(type));
+		}
+	}
 
     /**
      * Convert the key to a double between 0.0 and 1.0.
@@ -125,19 +125,6 @@
      * make chosen-key attacks harder.
      */
     public synchronized double toNormalizedDouble() {
-<<<<<<< HEAD
-        if(cachedNormalizedDouble > 0) return cachedNormalizedDouble;
-        MessageDigest md = SHA256.getMessageDigest();
-        if(routingKey == null) throw new NullPointerException();
-        md.update(routingKey);
-        int TYPE = getType();
-        md.update((byte)(TYPE >> 8));
-        md.update((byte)TYPE);
-        byte[] digest = md.digest();
-        SHA256.returnMessageDigest(md); md = null;
-            cachedNormalizedDouble = Util.keyDigestAsNormalizedDouble(digest);
-            return cachedNormalizedDouble;
-=======
         if (cachedNormalizedDouble > 0) {
 			return cachedNormalizedDouble;
 		}
@@ -154,55 +141,54 @@
 
 		cachedNormalizedDouble = Util.keyDigestAsNormalizedDouble(digest);
 		return cachedNormalizedDouble;
->>>>>>> 10991b32
-    }
-
-    /**
-     * Get key type
-     * <ul>
-     * <li>
-     * High 8 bit (<tt>(type >> 8) & 0xFF</tt>) is the base type ({@link NodeCHK#BASE_TYPE} or
-     * {@link NodeSSK#BASE_TYPE}).
-     * <li>Low 8 bit (<tt>type & 0xFF</tt>) is the crypto algorithm. (Currently only
-     * {@link #ALGO_AES_PCFB_256_SHA256} is supported).
-     * </ul>
-     */
-    public abstract short getType();
-
-    @Override
+    }
+
+	/**
+	 * Get key type
+	 * <ul>
+	 * <li>
+	 * High 8 bit (<tt>(type >> 8) & 0xFF</tt>) is the base type ({@link NodeCHK#BASE_TYPE} or
+	 * {@link NodeSSK#BASE_TYPE}).
+	 * <li>Low 8 bit (<tt>type & 0xFF</tt>) is the crypto algorithm. (Currently only
+	 * {@link #ALGO_AES_PCFB_256_SHA256} is supported).
+	 * </ul>
+	 */
+	public abstract short getType();
+
+	@Override
     public int hashCode() {
         return hash;
     }
 
-    @Override
+	@Override
     public boolean equals(Object o){
-        if(o == null || !(o instanceof Key)) return false;
-        return Arrays.equals(routingKey, ((Key)o).routingKey);
+    	if(o == null || !(o instanceof Key)) return false;
+    	return Arrays.equals(routingKey, ((Key)o).routingKey);
     }
 
     static Bucket decompress(boolean isCompressed, byte[] input, int inputLength, BucketFactory bf, long maxLength, short compressionAlgorithm, boolean shortLength) throws CHKDecodeException, IOException {
-        if(maxLength < 0)
-            throw new IllegalArgumentException("maxlength="+maxLength);
-        if(input.length < inputLength)
-            throw new IndexOutOfBoundsException(""+input.length+"<"+inputLength);
+	    if(maxLength < 0)
+		    throw new IllegalArgumentException("maxlength="+maxLength);
+		if(input.length < inputLength)
+			throw new IndexOutOfBoundsException(""+input.length+"<"+inputLength);
         if(isCompressed) {
-            if(logMINOR)
-                Logger.minor(Key.class, "Decompressing "+inputLength+" bytes in decode with codec "+compressionAlgorithm);
-            final int inputOffset = (shortLength ? 2 : 4);
+        	if(logMINOR)
+        		Logger.minor(Key.class, "Decompressing "+inputLength+" bytes in decode with codec "+compressionAlgorithm);
+			final int inputOffset = (shortLength ? 2 : 4);
             if(inputLength < inputOffset + 1) throw new CHKDecodeException("No bytes to decompress");
             // Decompress
             // First get the length
             int len;
             if(shortLength)
-                len = ((input[0] & 0xff) << 8) + (input[1] & 0xff);
+            	len = ((input[0] & 0xff) << 8) + (input[1] & 0xff);
             else
-                len = ((((((input[0] & 0xff) << 8) + (input[1] & 0xff)) << 8) + (input[2] & 0xff)) << 8) +
-                    (input[3] & 0xff);
+            	len = ((((((input[0] & 0xff) << 8) + (input[1] & 0xff)) << 8) + (input[2] & 0xff)) << 8) +
+            		(input[3] & 0xff);
             if(len > maxLength)
                 throw new TooBigException("Invalid precompressed size: "+len + " maxlength="+maxLength);
             COMPRESSOR_TYPE decompressor = COMPRESSOR_TYPE.getCompressorByMetadataID(compressionAlgorithm);
             if (decompressor==null)
-                throw new CHKDecodeException("Unknown compression algorithm: "+compressionAlgorithm);
+            	throw new CHKDecodeException("Unknown compression algorithm: "+compressionAlgorithm);
             InputStream inputStream = null;
             OutputStream outputStream = null;
             Bucket inputBucket = new SimpleReadOnlyArrayBucket(input, inputOffset, inputLength-inputOffset);
@@ -210,27 +196,27 @@
             outputStream = outputBucket.getOutputStream();
             inputStream = inputBucket.getInputStream();
             try {
-                decompressor.decompress(inputStream, outputStream, maxLength, -1);
-            }  catch (CompressionOutputSizeException e) {
-                throw new TooBigException("Too big");
-            } finally {
+            	decompressor.decompress(inputStream, outputStream, maxLength, -1);
+			}  catch (CompressionOutputSizeException e) {
+				throw new TooBigException("Too big");
+			} finally {
             inputStream.close();
             outputStream.close();
             inputBucket.free();
-            }
+			}
             return outputBucket;
         } else {
-            return BucketTools.makeImmutableBucket(bf, input, inputLength);
+        	return BucketTools.makeImmutableBucket(bf, input, inputLength);
         }
-    }
+	}
 
     static class Compressed {
-        public Compressed(byte[] finalData, short compressionAlgorithm2) {
-            this.compressedData = finalData;
-            this.compressionAlgorithm = compressionAlgorithm2;
-        }
-        byte[] compressedData;
-        short compressionAlgorithm;
+    	public Compressed(byte[] finalData, short compressionAlgorithm2) {
+    		this.compressedData = finalData;
+    		this.compressionAlgorithm = compressionAlgorithm2;
+		}
+		byte[] compressedData;
+    	short compressionAlgorithm;
     }
 
     /**
@@ -249,111 +235,111 @@
      * @throws InvalidCompressionCodecException
      */
     public static Compressed compress(
-                Bucket sourceData,
-                boolean dontCompress,
-                short alreadyCompressedCodec,
-                long sourceLength,
-                long MAX_LENGTH_BEFORE_COMPRESSION,
-                int MAX_COMPRESSED_DATA_LENGTH,
-                boolean shortLength,
-                String compressordescriptor) throws KeyEncodeException, IOException, InvalidCompressionCodecException {
-        byte[] finalData = null;
+				Bucket sourceData,
+				boolean dontCompress,
+				short alreadyCompressedCodec,
+				long sourceLength,
+				long MAX_LENGTH_BEFORE_COMPRESSION,
+				int MAX_COMPRESSED_DATA_LENGTH,
+				boolean shortLength,
+				String compressordescriptor) throws KeyEncodeException, IOException, InvalidCompressionCodecException {
+    	byte[] finalData = null;
         short compressionAlgorithm = -1;
         int maxCompressedDataLength = MAX_COMPRESSED_DATA_LENGTH;
         if(shortLength)
-            maxCompressedDataLength -= 2;
+        	maxCompressedDataLength -= 2;
         else
-            maxCompressedDataLength -= 4;
+        	maxCompressedDataLength -= 4;
         if(sourceData.size() > MAX_LENGTH_BEFORE_COMPRESSION)
             throw new KeyEncodeException("Too big");
         if((!dontCompress) || (alreadyCompressedCodec >= 0)) {
-            byte[] cbuf = null;
-            if(alreadyCompressedCodec >= 0) {
-                if(sourceData.size() > maxCompressedDataLength) {
+        	byte[] cbuf = null;
+        	if(alreadyCompressedCodec >= 0) {
+           		if(sourceData.size() > maxCompressedDataLength) {
                 throw new TooBigException("Too big (precompressed)");
               }
-                compressionAlgorithm = alreadyCompressedCodec;
-                cbuf = BucketTools.toByteArray(sourceData);
-                if(sourceLength > MAX_LENGTH_BEFORE_COMPRESSION)
-                    throw new TooBigException("Too big");
-            } else {
-                if (sourceData.size() > maxCompressedDataLength) {
-                    // Determine the best algorithm
-                    COMPRESSOR_TYPE[] comps = COMPRESSOR_TYPE.getCompressorsArray(compressordescriptor);
-                    for (COMPRESSOR_TYPE comp : comps) {
-                        ArrayBucket compressedData;
-                        try {
-                            compressedData = (ArrayBucket) comp.compress(
-                                    sourceData, new ArrayBucketFactory(), Long.MAX_VALUE, maxCompressedDataLength);
-                        } catch (CompressionOutputSizeException e) {
-                            continue;
-                        }
-                        if (compressedData.size() <= maxCompressedDataLength) {
-                            compressionAlgorithm = comp.metadataID;
-                            sourceLength = sourceData.size();
-                            try {
-                                cbuf = BucketTools.toByteArray(compressedData);
-                                // FIXME provide a method in ArrayBucket
-                            } catch (IOException e) {
-                                throw new Error(e);
-                            }
-                            break;
-                        }
-                    }
-                }
-
-            }
-            if(cbuf != null) {
-                // Use it
-                int compressedLength = cbuf.length;
+        		compressionAlgorithm = alreadyCompressedCodec;
+        		cbuf = BucketTools.toByteArray(sourceData);
+        		if(sourceLength > MAX_LENGTH_BEFORE_COMPRESSION)
+        			throw new TooBigException("Too big");
+        	} else {
+        		if (sourceData.size() > maxCompressedDataLength) {
+					// Determine the best algorithm
+        			COMPRESSOR_TYPE[] comps = COMPRESSOR_TYPE.getCompressorsArray(compressordescriptor);
+					for (COMPRESSOR_TYPE comp : comps) {
+						ArrayBucket compressedData;
+						try {
+							compressedData = (ArrayBucket) comp.compress(
+									sourceData, new ArrayBucketFactory(), Long.MAX_VALUE, maxCompressedDataLength);
+						} catch (CompressionOutputSizeException e) {
+							continue;
+						}
+						if (compressedData.size() <= maxCompressedDataLength) {
+							compressionAlgorithm = comp.metadataID;
+							sourceLength = sourceData.size();
+							try {
+								cbuf = BucketTools.toByteArray(compressedData);
+								// FIXME provide a method in ArrayBucket
+							} catch (IOException e) {
+								throw new Error(e);
+							}
+							break;
+						}
+					}
+				}
+
+        	}
+        	if(cbuf != null) {
+    			// Use it
+    			int compressedLength = cbuf.length;
                 finalData = new byte[compressedLength+(shortLength?2:4)];
                 System.arraycopy(cbuf, 0, finalData, shortLength?2:4, compressedLength);
                 if(!shortLength) {
-                    finalData[0] = (byte) ((sourceLength >> 24) & 0xff);
-                    finalData[1] = (byte) ((sourceLength >> 16) & 0xff);
-                    finalData[2] = (byte) ((sourceLength >> 8) & 0xff);
-                    finalData[3] = (byte) ((sourceLength) & 0xff);
+                	finalData[0] = (byte) ((sourceLength >> 24) & 0xff);
+                	finalData[1] = (byte) ((sourceLength >> 16) & 0xff);
+                	finalData[2] = (byte) ((sourceLength >> 8) & 0xff);
+                	finalData[3] = (byte) ((sourceLength) & 0xff);
                 } else {
-                    finalData[0] = (byte) ((sourceLength >> 8) & 0xff);
-                    finalData[1] = (byte) ((sourceLength) & 0xff);
+                	finalData[0] = (byte) ((sourceLength >> 8) & 0xff);
+                	finalData[1] = (byte) ((sourceLength) & 0xff);
                 }
-            }
+        	}
         }
         if(finalData == null) {
-            // Not compressed or not compressible; no size bytes to be added.
+        	// Not compressed or not compressible; no size bytes to be added.
             if(sourceData.size() > MAX_COMPRESSED_DATA_LENGTH) {
                 throw new CHKEncodeException("Too big: "+sourceData.size()+" should be "+MAX_COMPRESSED_DATA_LENGTH);
             }
-            finalData = BucketTools.toByteArray(sourceData);
+        	finalData = BucketTools.toByteArray(sourceData);
         }
 
         return new Compressed(finalData, compressionAlgorithm);
     }
 
     public byte[] getRoutingKey() {
-        return routingKey;
+    	return routingKey;
     }
 
     // Not just the routing key, enough data to reconstruct the key (excluding any pubkey needed)
     public byte[] getKeyBytes() {
-        return routingKey;
-    }
-
-    public static ClientKeyBlock createKeyBlock(ClientKey key, KeyBlock block) throws KeyVerifyException {
-        if(key instanceof ClientSSK)
-            return ClientSSKBlock.construct((SSKBlock)block, (ClientSSK)key);
-        else //if(key instanceof ClientCHK
-            return new ClientCHKBlock((CHKBlock)block, (ClientCHK)key);
-    }
-
-    /** Get the full key, including any crypto type bytes, everything needed to construct a Key object */
-    public abstract byte[] getFullKey();
-
-    /** Get a copy of the key with any unnecessary information stripped, for long-term
-     * in-memory storage. E.g. for SSKs, strips the DSAPublicKey. Copies it whether or
-     * not we need to copy it because the original might pick up a pubkey after this
-     * call. And the returned key will not accidentally pick up extra data. */
-    public abstract Key archivalCopy();
+    	return routingKey;
+    }
+
+	public static ClientKeyBlock createKeyBlock(ClientKey key, KeyBlock block) throws KeyVerifyException {
+		if(key instanceof ClientSSK)
+			return ClientSSKBlock.construct((SSKBlock)block, (ClientSSK)key);
+		else //if(key instanceof ClientCHK
+			return new ClientCHKBlock((CHKBlock)block, (ClientCHK)key);
+	}
+
+	/** Get the full key, including any crypto type bytes, everything needed to construct a Key object */
+	public abstract byte[] getFullKey();
+
+	/** Get a copy of the key with any unnecessary information stripped, for long-term
+	 * in-memory storage. E.g. for SSKs, strips the DSAPublicKey. Copies it whether or
+	 * not we need to copy it because the original might pick up a pubkey after this
+	 * call. And the returned key will not accidentally pick up extra data. */
+	public abstract Key archivalCopy();
 
     public static boolean isValidCryptoAlgorithm(byte cryptoAlgorithm) {
         return cryptoAlgorithm == ALGO_AES_PCFB_256_SHA256 ||
