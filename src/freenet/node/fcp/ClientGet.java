--- conflicted
+++ resolved
@@ -215,115 +215,6 @@
 	}
 
 	/**
-<<<<<<< HEAD
-	 * Create a ClientGet from a request serialized to a SimpleFieldSet.
-	 * Can throw, and does minimal verification, as is dealing with data
-	 * supposedly serialized out by the node.
-	 * @throws IOException
-	 * @throws FetchException
-	 */
-	public ClientGet(SimpleFieldSet fs, FCPClient client2, FCPServer server) throws IOException, FetchException {
-		super(fs, client2);
-
-		returnType = ClientGetMessage.parseValidReturnType(fs.get("ReturnType"));
-		String f = fs.get("Filename");
-		if(f != null)
-			targetFile = new File(f);
-		else
-			targetFile = null;
-		f = fs.get("TempFilename");
-		if(f != null)
-			tempFile = new File(f);
-		else
-			tempFile = null;
-		boolean ignoreDS = Fields.stringToBool(fs.get("IgnoreDS"), false);
-		boolean dsOnly = Fields.stringToBool(fs.get("DSOnly"), false);
-		int maxRetries = Integer.parseInt(fs.get("MaxRetries"));
-		boolean filterData = Fields.stringToBool(fs.get("FilterData"),false);
-		fctx = new FetchContext(server.defaultFetchContext, FetchContext.IDENTICAL_MASK, false, null);
-		fctx.eventProducer.addEventListener(this);
-		// ignoreDS
-		fctx.localRequestOnly = dsOnly;
-		fctx.ignoreStore = ignoreDS;
-		fctx.maxNonSplitfileRetries = maxRetries;
-		fctx.maxSplitfileBlockRetries = maxRetries;
-		fctx.realTimeFlag = false;
-		fctx.filterData = filterData;
-		binaryBlob = Fields.stringToBool(fs.get("BinaryBlob"), false);
-		succeeded = Fields.stringToBool(fs.get("Succeeded"), false);
-		if(finished) {
-			if(succeeded) {
-				foundDataLength = Long.parseLong(fs.get("FoundDataLength"));
-				foundDataMimeType = fs.get("FoundDataMimeType");
-				SimpleFieldSet fs1 = fs.subset("PostFetchProtocolError");
-				if(fs1 != null)
-					postFetchProtocolErrorMessage = new ProtocolErrorMessage(fs1);
-			} else {
-				getFailedMessage = new GetFailedMessage(fs.subset("GetFailed"), false);
-			}
-		}
-		Bucket ret = null;
-		if(returnType == ClientGetMessage.RETURN_TYPE_DISK) {
-			if (succeeded) {
-				ret = new FileBucket(targetFile, false, true, false, false, false);
-			} else {
-				ret = new FileBucket(tempFile, false, true, false, false, false);
-			}
-		} else if(returnType == ClientGetMessage.RETURN_TYPE_NONE) {
-			ret = new NullBucket();
-		} else if(returnType == ClientGetMessage.RETURN_TYPE_DIRECT) {
-			try {
-				ret = SerializableToFieldSetBucketUtil.create(fs.subset("ReturnBucket"), server.core.random, server.core.persistentTempBucketFactory);
-				if(ret == null) throw new CannotCreateFromFieldSetException("ret == null");
-			} catch (CannotCreateFromFieldSetException e) {
-				Logger.error(this, "Cannot read: "+this+" : "+e, e);
-				try {
-					// Create a new temp bucket
-					if(persistenceType == PERSIST_FOREVER)
-						ret = server.core.persistentTempBucketFactory.makeBucket(fctx.maxOutputLength);
-					else
-						ret = server.core.tempBucketFactory.makeBucket(fctx.maxOutputLength);
-				} catch (IOException e1) {
-					Logger.error(this, "Cannot create bucket for temp storage: "+e, e);
-					getter = null;
-					returnBucket = null;
-					throw new FetchException(FetchException.BUCKET_ERROR, e);
-				}
-			}
-		} else {
-			throw new IllegalArgumentException();
-		}
-		if(succeeded) {
-			if(foundDataLength < ret.size()) {
-				Logger.error(this, "Failing "+identifier+" because lost data");
-				succeeded = false;
-			}
-		}
-		if(ret == null)
-			Logger.error(this, "Impossible: ret = null in SFS constructor for "+this, new Exception("debug"));
-		returnBucket = ret;
-
-		String[] allowed = fs.getAll("AllowedMIMETypes");
-		if(allowed != null) {
-			fctx.allowedMIMETypes = new HashSet<String>();
-			for (String a : allowed)
-				fctx.allowedMIMETypes.add(a);
-		}
-
-		getter = new ClientGetter(this,
-				uri,
-				fctx, priorityClass,
-				lowLevelClient,
-				binaryBlob ? new NullBucket() : returnBucket,
-						binaryBlob ? returnBucket : null);
-
-		if(finished && succeeded)
-			allDataPending = new AllDataMessage(returnBucket, identifier, global, startupTime, completionTime, this.foundDataMimeType);
-	}
-
-	/**
-=======
->>>>>>> b687a0e4
 	 * Must be called just after construction, but within a transaction.
 	 * @throws IdentifierCollisionException If the identifier is already in use.
 	 */
