/* This code is part of Freenet. It is distributed under the GNU General
 * Public License, version 2 (or at your option any later version). See
 * http://www.gnu.org/ for further details of the GPL. */
package freenet.node.fcp;

import com.db4o.ObjectContainer;
import com.db4o.ObjectSet;
import com.db4o.query.Constraint;
import com.db4o.query.Predicate;
import com.db4o.query.Query;

import freenet.node.NodeClientCore;
import freenet.node.fcp.whiteboard.Whiteboard;
import freenet.support.Logger;

/**
 * Persistent root object for FCP.
 * @author toad
 */
// WARNING: THIS CLASS IS STORED IN DB4O -- THINK TWICE BEFORE ADD/REMOVE/RENAME FIELDS
public class FCPPersistentRoot {

	final long nodeDBHandle;
	final FCPClient globalForeverClient;
	
	public FCPPersistentRoot(long nodeDBHandle, Whiteboard whiteboard, ObjectContainer container) {
		this.nodeDBHandle = nodeDBHandle;
		globalForeverClient = new FCPClient("Global Queue", null, true, null, ClientRequest.PERSIST_FOREVER, this, whiteboard, container);
	}

	public static FCPPersistentRoot create(final long nodeDBHandle, Whiteboard whiteboard, ObjectContainer container) {
		ObjectSet<FCPPersistentRoot> set = container.query(new Predicate<FCPPersistentRoot>() {
			@Override
			public boolean match(FCPPersistentRoot root) {
				return root.nodeDBHandle == nodeDBHandle;
			}
		});
		System.err.println("Count of roots: "+set.size());
		if(set.hasNext()) {
			System.err.println("Loaded FCP persistent root.");
			FCPPersistentRoot root = set.next();
			container.activate(root, 2);
<<<<<<< HEAD
			root.globalForeverClient.init(container);
			root.globalForeverClient.setWhiteboard(whiteboard);
			return root;
=======
			if(root.globalForeverClient == null) {
				System.err.println("AAAAAAAAAAAAARGH!!!!!!");
				System.err.println("FCPPersistentRoot exists but no globalForeverClient!");
				container.delete(root);
			} else {
				root.globalForeverClient.init(container);
				return root;
			}
>>>>>>> 1842cf72
		}
		FCPPersistentRoot root = new FCPPersistentRoot(nodeDBHandle, whiteboard, container);
		container.store(root);
		System.err.println("Created FCP persistent root.");
		return root;
	}

	public FCPClient registerForeverClient(final String name, NodeClientCore core, FCPConnectionHandler handler, FCPServer server, ObjectContainer container) {
		if(Logger.shouldLog(Logger.MINOR, this)) Logger.minor(this, "Registering forever-client for "+name);
		/**
		 * FIXME DB4O:
		 * Native queries involving strings seem to do wierd things. I was getting
		 * the global queue returned here even though I compared with the passed-in 
		 * name! :<
		 * FIXME reproduce and file a bug for db4o.
		 */
		Query query = container.query();
		query.constrain(FCPClient.class);
		// Don't constrain by root because that set is huge.
		// I think that was the cause of the OOMs here...
		Constraint con = query.descend("name").constrain(name);
		con.and(query.descend("root").constrain(this).identity());
		ObjectSet set = query.execute();
		while(set.hasNext()) {
			FCPClient client = (FCPClient) set.next();
			container.activate(client, 1);
			if(client.root != this) {
				container.deactivate(client, 1);
				continue;
			}
			client.setConnection(handler);
			if(!(name.equals(client.name)))
				Logger.error(this, "Returning "+client+" for "+name);
			if(Logger.shouldLog(Logger.MINOR, this)) Logger.minor(this, "Returning "+client+" for "+name);
			client.init(container);
			return client;
		}
		FCPClient client = new FCPClient(name, handler, false, null, ClientRequest.PERSIST_FOREVER, this,server.getWhiteboard(), container);
		container.store(client);
		return client;
	}

	public void maybeUnregisterClient(FCPClient client, ObjectContainer container) {
		if(!client.hasPersistentRequests(container)) {
			client.removeFromDatabase(container);
		}
	}

}<|MERGE_RESOLUTION|>--- conflicted
+++ resolved
@@ -40,20 +40,15 @@
 			System.err.println("Loaded FCP persistent root.");
 			FCPPersistentRoot root = set.next();
 			container.activate(root, 2);
-<<<<<<< HEAD
-			root.globalForeverClient.init(container);
-			root.globalForeverClient.setWhiteboard(whiteboard);
-			return root;
-=======
 			if(root.globalForeverClient == null) {
 				System.err.println("AAAAAAAAAAAAARGH!!!!!!");
 				System.err.println("FCPPersistentRoot exists but no globalForeverClient!");
 				container.delete(root);
 			} else {
 				root.globalForeverClient.init(container);
+				root.globalForeverClient.setWhiteboard(whiteboard);
 				return root;
 			}
->>>>>>> 1842cf72
 		}
 		FCPPersistentRoot root = new FCPPersistentRoot(nodeDBHandle, whiteboard, container);
 		container.store(root);
