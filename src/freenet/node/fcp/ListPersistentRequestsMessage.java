/* This code is part of Freenet. It is distributed under the GNU General
 * Public License, version 2 (or at your option any later version). See
 * http://www.gnu.org/ for further details of the GPL. */
package freenet.node.fcp;

import com.db4o.ObjectContainer;

import freenet.client.async.ClientContext;
import freenet.client.async.DBJob;
import freenet.node.Node;
import freenet.support.SimpleFieldSet;
import freenet.support.io.NativeThread;

public class ListPersistentRequestsMessage extends FCPMessage {

	static final String NAME = "ListPersistentRequests";
	
	public ListPersistentRequestsMessage(SimpleFieldSet fs) {
		// Do nothing
	}
	
	@Override
	public SimpleFieldSet getFieldSet() {
		return new SimpleFieldSet(true);
	}
	
	@Override
	public String getName() {
		return NAME;
	}
	
<<<<<<< HEAD
	public void run(final FCPConnectionHandler handler, Node node)
=======
	@Override
	public void run(FCPConnectionHandler handler, Node node)
>>>>>>> aaeaa978
			throws MessageInvalidException {
		
		FCPClient rebootClient = handler.getRebootClient();
		
		rebootClient.queuePendingMessagesOnConnectionRestart(handler.outputHandler, null);
		rebootClient.queuePendingMessagesFromRunningRequests(handler.outputHandler, null);
		if(handler.getRebootClient().watchGlobal) {
			FCPClient globalRebootClient = handler.server.globalRebootClient;
			globalRebootClient.queuePendingMessagesOnConnectionRestart(handler.outputHandler, null);
			globalRebootClient.queuePendingMessagesFromRunningRequests(handler.outputHandler, null);
		}
		
		node.clientCore.clientContext.jobRunner.queue(new DBJob() {

			public void run(ObjectContainer container, ClientContext context) {
				FCPClient foreverClient = handler.getForeverClient(container);
				container.activate(foreverClient, 1);
				foreverClient.queuePendingMessagesOnConnectionRestart(handler.outputHandler, container);
				foreverClient.queuePendingMessagesFromRunningRequests(handler.outputHandler, container);
				if(handler.getRebootClient().watchGlobal) {
					FCPClient globalForeverClient = handler.server.globalForeverClient;
					globalForeverClient.queuePendingMessagesOnConnectionRestart(handler.outputHandler, container);
					globalForeverClient.queuePendingMessagesFromRunningRequests(handler.outputHandler, container);
				}
				handler.outputHandler.queue(new EndListPersistentRequestsMessage());
				container.deactivate(foreverClient, 1);
			}
			
		}, NativeThread.HIGH_PRIORITY-1, false);
	}

	public void removeFrom(ObjectContainer container) {
		container.delete(this);
	}
	
}<|MERGE_RESOLUTION|>--- conflicted
+++ resolved
@@ -29,12 +29,8 @@
 		return NAME;
 	}
 	
-<<<<<<< HEAD
+	@Override
 	public void run(final FCPConnectionHandler handler, Node node)
-=======
-	@Override
-	public void run(FCPConnectionHandler handler, Node node)
->>>>>>> aaeaa978
 			throws MessageInvalidException {
 		
 		FCPClient rebootClient = handler.getRebootClient();
