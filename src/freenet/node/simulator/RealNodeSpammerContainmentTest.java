--- conflicted
+++ resolved
@@ -265,29 +265,16 @@
 
         @Override
         public void run() {
-<<<<<<< HEAD
             // FIXME realClientPut isn't asynchronous, although asyncGet is. :(
-            while(true) {
-                try {
-                    insertNode.clientCore.realPut(block, true, FORK_ON_CACHEABLE, false, 
-                            false, false);
-                    insertWrapper.succeeded(block.getKey());
-                    return;
-                } catch (LowLevelPutException e) {
-                    Logger.normal(this, "Insert failed for "+insertWrapper.req+" : "+e);
-                    e.printStackTrace();
-                }
-=======
             Logger.error(this, "Starting insert for "+insertWrapper.req);
             try {
-                spammer1.clientCore.realPut(block, true, FORK_ON_CACHEABLE, false, 
+                insertNode.clientCore.realPut(block, true, FORK_ON_CACHEABLE, false, 
                         false, false);
                 Logger.error(this, "Succeeded insert for "+insertWrapper.req);
                 insertWrapper.succeeded(block.getKey());
             } catch (LowLevelPutException e) {
                 Logger.error(this, "Failed insert for "+insertWrapper.req+" : "+e);
                 insertWrapper.failed(e.toString());
->>>>>>> 99a9366c
             }
             Logger.error(this, "Finished insert for "+insertWrapper.req);
         }
