/* This code is part of Freenet. It is distributed under the GNU General
 * Public License, version 2 (or at your option any later version). See
 * http://www.gnu.org/ for further details of the GPL. */
package freenet.node;

import java.io.BufferedReader;
import java.io.EOFException;
import java.io.File;
import java.io.FileInputStream;
import java.io.FileNotFoundException;
import java.io.FileOutputStream;
import java.io.IOException;
import java.io.InputStreamReader;
import java.io.OutputStreamWriter;
import java.io.UnsupportedEncodingException;
import java.util.ArrayList;
import java.util.Arrays;
import java.util.HashSet;
import java.util.List;
import java.util.Set;
import java.util.concurrent.CopyOnWriteArrayList;

import freenet.io.comm.AsyncMessageCallback;
import freenet.io.comm.ByteCounter;
import freenet.io.comm.DMT;
import freenet.io.comm.FreenetInetAddress;
import freenet.io.comm.Message;
import freenet.io.comm.NotConnectedException;
import freenet.io.comm.Peer;
import freenet.io.comm.PeerParseException;
import freenet.io.comm.ReferenceSignatureVerificationException;
import freenet.keys.Key;
import freenet.node.DarknetPeerNode.FRIEND_TRUST;
import freenet.node.DarknetPeerNode.FRIEND_VISIBILITY;
import freenet.node.useralerts.PeerManagerUserAlert;
import freenet.support.ByteArrayWrapper;
import freenet.support.Logger;
import freenet.support.ShortBuffer;
import freenet.support.SimpleFieldSet;
import freenet.support.TimeUtil;
import freenet.support.io.Closer;
import freenet.support.io.FileUtil;
import freenet.support.io.NativeThread;

/**
 * @author amphibian
 * 
 * Maintains:
 * - A list of peers we want to connect to.
 * - A list of peers we are actually connected to.
 * - Each peer's Location.
 */
public class PeerManager {

        private static volatile boolean logMINOR;
        static {
            Logger.registerClass(PeerManager.class);
        }
	/** Our Node */
	final Node node;
	/** All the peers we want to connect to */
	private PeerNode[] myPeers;
	/** All the peers we are actually connected to */
	private PeerNode[] connectedPeers;
	private String darkFilename;
        private String openFilename;
        private String oldOpennetPeersFilename;
        // FIXME MEMORY use a hash. Not hashCode() though.
        // FIXME Strip metadata, except for peer locations.
        private String darknetPeersStringCache = null;
        private String opennetPeersStringCache = null;
        private String oldOpennetPeersStringCache = null;
        private PeerManagerUserAlert ua;	// Peers stuff
	/** age of oldest never connected peer (milliseconds) */
	private long oldestNeverConnectedDarknetPeerAge;
	/** Next time to update oldestNeverConnectedPeerAge */
	private long nextOldestNeverConnectedDarknetPeerAgeUpdateTime = -1;
	/** oldestNeverConnectedPeerAge update interval (milliseconds) */
	private static final long oldestNeverConnectedPeerAgeUpdateInterval = 5000;
	/** Next time to log the PeerNode status summary */
	private long nextPeerNodeStatusLogTime = -1;
	/** PeerNode status summary log interval (milliseconds) */
	private static final long peerNodeStatusLogInterval = 5000;
	/** Statuses for all PeerNode's */
	private final PeerStatusTracker<Integer> allPeersStatuses;
	/** Statuses for darknet PeerNode's */
	private final PeerStatusTracker<Integer> darknetPeersStatuses;
	/** PeerNode routing backoff reasons, by reason (realtime) */
	private final PeerStatusTracker<String> peerNodeRoutingBackoffReasonsRT;
	/** PeerNode routing backoff reasons, by reason (bulk) */
	private final PeerStatusTracker<String> peerNodeRoutingBackoffReasonsBulk;
	/** Next time to update routableConnectionStats */
	private long nextRoutableConnectionStatsUpdateTime = -1;
	/** routableConnectionStats update interval (milliseconds) */
	private static final long routableConnectionStatsUpdateInterval = 7 * 1000;  // 7 seconds
	
	/** Should update the peer-file ? */
	private volatile boolean shouldWritePeersDarknet = false;
	private volatile boolean shouldWritePeersOpennet = false;
	private static final int MIN_WRITEPEERS_DELAY = 5*60*1000; // 5 minutes. Urgent stuff calls write*PeersUrgent.
	private final Runnable writePeersRunnable = new Runnable() {

		@Override
		public void run() {
			try {
				writePeersNow(false);
			} finally {
				node.getTicker().queueTimedJob(writePeersRunnable, MIN_WRITEPEERS_DELAY);
			}
		}
	};
	
	protected void writePeersNow(boolean rotateBackups) {
		writePeersDarknetNow(rotateBackups);
		writePeersOpennetNow(rotateBackups);
	}

	private void writePeersDarknetNow(boolean rotateBackups) {
		if(shouldWritePeersDarknet) {
			shouldWritePeersDarknet = false;
			writePeersInnerDarknet(rotateBackups);
		}
	}

	private void writePeersOpennetNow(boolean rotateBackups) {
		if(shouldWritePeersOpennet) {
			shouldWritePeersOpennet = false;
			writePeersInnerOpennet(rotateBackups);
		}
	}

	public static final int PEER_NODE_STATUS_CONNECTED = 1;
	public static final int PEER_NODE_STATUS_ROUTING_BACKED_OFF = 2;
	public static final int PEER_NODE_STATUS_TOO_NEW = 3;
	public static final int PEER_NODE_STATUS_TOO_OLD = 4;
	public static final int PEER_NODE_STATUS_DISCONNECTED = 5;
	public static final int PEER_NODE_STATUS_NEVER_CONNECTED = 6;
	public static final int PEER_NODE_STATUS_DISABLED = 7;
	public static final int PEER_NODE_STATUS_BURSTING = 8;
	public static final int PEER_NODE_STATUS_LISTENING = 9;
	public static final int PEER_NODE_STATUS_LISTEN_ONLY = 10;
	public static final int PEER_NODE_STATUS_CLOCK_PROBLEM = 11;
	public static final int PEER_NODE_STATUS_CONN_ERROR = 12;
	public static final int PEER_NODE_STATUS_DISCONNECTING = 13;
	public static final int PEER_NODE_STATUS_ROUTING_DISABLED = 14;
	public static final int PEER_NODE_STATUS_NO_LOAD_STATS = 15;
	
	/** The list of listeners that needs to be notified when peers' statuses changed.
	 * FIXME use this for PeerManagerUserAlert.
	 * FIXME don't register with each PeerNode separately, just provide an
	 * interface for listening for all of them. (Possibly excluding 
	 * status changes on seed servers and seed clients). 
	 * */
	private List<PeerStatusChangeListener> listeners=new CopyOnWriteArrayList<PeerStatusChangeListener>();

	/**
	 * Create a PeerManager by reading a list of peers from
	 * a file.
	 * @param node
	 * @param filename
	 */
	public PeerManager(Node node, SemiOrderedShutdownHook shutdownHook) {
		Logger.normal(this, "Creating PeerManager");
		peerNodeRoutingBackoffReasonsRT = new PeerStatusTracker<String>();
		peerNodeRoutingBackoffReasonsBulk = new PeerStatusTracker<String>();
		allPeersStatuses = new PeerStatusTracker<Integer>();
		darknetPeersStatuses = new PeerStatusTracker<Integer>();
		System.out.println("Creating PeerManager");
		myPeers = new PeerNode[0];
		connectedPeers = new PeerNode[0];
		this.node = node;
		shutdownHook.addEarlyJob(new Thread() {
			public void run() {
				writePeersNow(false);
			}
		});
	}

	/**
	 * Attempt to read a file full of noderefs. Try the file as named first, then the .bak if it is empty or
	 * otherwise doesn't work.
	 * @param filename The filename to read from. If this doesn't work, we try the .bak file.
	 * @param crypto The cryptographic identity which these nodes are connected to.
	 * @param opennet The opennet manager for the nodes. Only needed (for constructing the nodes) if isOpennet.
	 * @param isOpennet Whether the file contains opennet peers.
	 * @param oldOpennetPeers If true, don't add the nodes to the routing table, pass them to the opennet
	 * manager as "old peers" i.e. inactive nodes which may try to reconnect.
	 */
	void tryReadPeers(String filename, NodeCrypto crypto, OpennetManager opennet, boolean isOpennet, boolean oldOpennetPeers) {
		synchronized(writePeersSync) {
			if(!oldOpennetPeers)
				if(isOpennet)
					openFilename = filename;
				else
					darkFilename = filename;
		}
		OutgoingPacketMangler mangler = crypto.packetMangler;
		int maxBackups = isOpennet ? BACKUPS_OPENNET : BACKUPS_DARKNET;
		for(int i=0;i<=maxBackups;i++) {
			File peersFile = this.getBackupFilename(filename, i);
			// Try to read the node list from disk
			if(peersFile.exists())
				if(readPeers(peersFile, mangler, crypto, opennet, oldOpennetPeers)) {
					String msg;
					if(oldOpennetPeers)
						msg = "Read " + opennet.countOldOpennetPeers() + " old-opennet-peers from " + peersFile;
					else if(isOpennet)
						msg = "Read " + getOpennetPeers().length + " opennet peers from " + peersFile;
					else
						msg = "Read " + getDarknetPeers().length + " darknet peers from " + peersFile;
					Logger.normal(this, msg);
					System.out.println(msg);
					return;
				}
		}
		if(!isOpennet)
			System.out.println("No darknet peers file found.");
		// The other cases are less important.
	}

	private boolean readPeers(File peersFile, OutgoingPacketMangler mangler, NodeCrypto crypto, OpennetManager opennet, boolean oldOpennetPeers) {
		boolean someBroken = false;
		boolean gotSome = false;
		FileInputStream fis;
		try {
			fis = new FileInputStream(peersFile);
		} catch(FileNotFoundException e4) {
			Logger.normal(this, "Peers file not found: " + peersFile);
			return false;
		}
		InputStreamReader ris;
		try {
			ris = new InputStreamReader(fis, "UTF-8");
		} catch(UnsupportedEncodingException e4) {
			throw new Error("Impossible: JVM doesn't support UTF-8: " + e4, e4);
		}
		BufferedReader br = new BufferedReader(ris);
		try { // FIXME: no better way?
			while(true) {
				// Read a single NodePeer
				SimpleFieldSet fs;
				fs = new SimpleFieldSet(br, false, true);
				PeerNode pn;
				try {
					pn = PeerNode.create(fs, node, crypto, opennet, this, mangler);
				} catch(FSParseException e2) {
					Logger.error(this, "Could not parse peer: " + e2 + '\n' + fs.toString(), e2);
					System.err.println("Cannot parse a friend from the peers file: "+e2);
					someBroken = true;
					continue;
				} catch(PeerParseException e2) {
					Logger.error(this, "Could not parse peer: " + e2 + '\n' + fs.toString(), e2);
					System.err.println("Cannot parse a friend from the peers file: "+e2);
					someBroken = true;
					continue;
				} catch(ReferenceSignatureVerificationException e2) {
					Logger.error(this, "Could not parse peer: " + e2 + '\n' + fs.toString(), e2);
					System.err.println("Cannot parse a friend from the peers file: "+e2);
					someBroken = true;
					continue;
				} catch (RuntimeException e2) {
					Logger.error(this, "Could not parse peer: " + e2 + '\n' + fs.toString(), e2);
					System.err.println("Cannot parse a friend from the peers file: "+e2);
					someBroken = true;
					continue;
					// FIXME tell the user???
				}
				if(oldOpennetPeers)
					opennet.addOldOpennetNode(pn);
				else
					addPeer(pn, true, false);
				gotSome = true;
			}
		} catch(EOFException e) {
			// End of file, fine
		} catch(IOException e1) {
			Logger.error(this, "Could not read peers file: " + e1, e1);
		}
		try {
			br.close();
		} catch(IOException e3) {
			Logger.error(this, "Ignoring " + e3 + " caught reading " + peersFile, e3);
		}
		if(someBroken) {
			File broken = new File(peersFile.getPath()+".broken");
			try {
				broken.delete();
				FileOutputStream fos = new FileOutputStream(broken);
				fis = new FileInputStream(peersFile);
				FileUtil.copy(fis, fos, -1);
				fos.close();
				fis.close();
				System.err.println("Broken peers file copied to "+broken);
			} catch (IOException e) {
				System.err.println("Unable to copy broken peers file.");
			}
		}
		return gotSome;
	}

	public boolean addPeer(PeerNode pn) {
		return addPeer(pn, false, false);
	}

	/**
	 * Add a peer.
	 * @param pn The node to add to the routing table.
	 * @param ignoreOpennet If true, don't check for opennet peers. If false, check for opennet peers and if so,
	 * if opennet is enabled auto-add them to the opennet LRU, otherwise fail.
	 * @param reactivate If true, re-enable the peer if it is in state DISCONNECTING before re-adding it.
	 * @return True if the node was successfully added. False if it was already present, or if we tried to add
	 * an opennet peer when opennet was disabled.
	 */
	boolean addPeer(PeerNode pn, boolean ignoreOpennet, boolean reactivate) {
		assert (pn != null);
		if(reactivate)
			pn.forceCancelDisconnecting();
		synchronized(this) {
			for(PeerNode myPeer: myPeers) {
				if(myPeer.equals(pn)) {
					if(logMINOR)
						Logger.minor(this, "Can't add peer " + pn + " because already have " + myPeer, new Exception("debug"));
					return false;
				}
			}
			myPeers = Arrays.copyOf(myPeers, myPeers.length + 1);
			myPeers[myPeers.length - 1] = pn;
			Logger.normal(this, "Added " + pn);
		}
		if(pn.recordStatus())
			addPeerNodeStatus(pn.getPeerNodeStatus(), pn, false);
		pn.setPeerNodeStatus(System.currentTimeMillis());
		if((!ignoreOpennet) && pn instanceof OpennetPeerNode) {
			OpennetManager opennet = node.getOpennet();
			if(opennet != null)
				opennet.forceAddPeer(pn, true);
			else {
				Logger.error(this, "Adding opennet peer when no opennet enabled!!!: " + pn + " - removing...");
				removePeer(pn);
				return false;
			}
		}
		notifyPeerStatusChangeListeners();
		if(!pn.isSeed()) {
			// LOCKING: addPeer() can be called inside PM lock, so must do this on a separate thread.
			node.executor.execute(new Runnable() {
				
				@Override
				public void run() {
					updatePMUserAlert();
				}
				
			});
		}
		return true;
	}

	synchronized boolean havePeer(PeerNode pn) {
		for(PeerNode myPeer: myPeers) {
			if(myPeer == pn)
				return true;
		}
		return false;
	}

	/** Remove a PeerNode. LOCKING: Caller should not hold locks on any PeerNode. */
	private boolean removePeer(PeerNode pn) {
		if(logMINOR)
			Logger.minor(this, "Removing " + pn);
		boolean isInPeers = false;
		synchronized(this) {
			for(PeerNode myPeer: myPeers) {
				if(myPeer == pn)
					isInPeers = true;
			}
			if(pn instanceof DarknetPeerNode)
				((DarknetPeerNode) pn).removeExtraPeerDataDir();
			if(isInPeers) {
				int peerNodeStatus = pn.getPeerNodeStatus();
				if(pn.recordStatus())
					removePeerNodeStatus(peerNodeStatus, pn, !isInPeers);
				String peerNodePreviousRoutingBackoffReason = pn.getPreviousBackoffReason(true);
				if(peerNodePreviousRoutingBackoffReason != null)
					removePeerNodeRoutingBackoffReason(peerNodePreviousRoutingBackoffReason, pn, true);
				peerNodePreviousRoutingBackoffReason = pn.getPreviousBackoffReason(false);
				if(peerNodePreviousRoutingBackoffReason != null)
					removePeerNodeRoutingBackoffReason(peerNodePreviousRoutingBackoffReason, pn, false);

				// removing from connectedPeers
				ArrayList<PeerNode> a = new ArrayList<PeerNode>();
				for(PeerNode mp : myPeers) {
					if((mp != pn) && mp.isConnected() && mp.isRealConnection())
						a.add(mp);
				}

				PeerNode[] newConnectedPeers = new PeerNode[a.size()];
				newConnectedPeers = a.toArray(newConnectedPeers);
				connectedPeers = newConnectedPeers;

				// removing from myPeers
				PeerNode[] newMyPeers = new PeerNode[myPeers.length - 1];
				int positionInNewArray = 0;
				for(PeerNode mp : myPeers) {
					if(mp != pn) {
						newMyPeers[positionInNewArray] = mp;
						positionInNewArray++;
					}
				}
				myPeers = newMyPeers;

				Logger.normal(this, "Removed " + pn);
			}
		}
		pn.onRemove();
		if(isInPeers && !pn.isSeed())
			updatePMUserAlert();
		notifyPeerStatusChangeListeners();
		updatePMUserAlert();
		return true;
	}

	public boolean removeAllPeers() {
		Logger.normal(this, "removeAllPeers!");
		PeerNode[] oldPeers;
		synchronized(this) {
			oldPeers = myPeers;
			myPeers = new PeerNode[0];
			connectedPeers = new PeerNode[0];
		}
		for(PeerNode oldPeer: oldPeers)
			oldPeer.onRemove();
		notifyPeerStatusChangeListeners();
		return true;
	}

	public boolean disconnected(PeerNode pn) {
		synchronized(this) {
			boolean isInPeers = false;
			for(PeerNode connectedPeer: connectedPeers) {
				if(connectedPeer == pn)
					isInPeers = true;
			}
			if(!isInPeers)
				return false;
			// removing from connectedPeers
			ArrayList<PeerNode> a = new ArrayList<PeerNode>();
			for(PeerNode mp : myPeers) {
				if((mp != pn) && mp.isRoutable())
					a.add(mp);
			}
			PeerNode[] newConnectedPeers = new PeerNode[a.size()];
			newConnectedPeers = a.toArray(newConnectedPeers);
			connectedPeers = newConnectedPeers;
		}
                if(!pn.isSeed())
                    updatePMUserAlert();
		node.lm.announceLocChange();
		return true;
	}
	long timeFirstAnyConnections = 0;

	public long getTimeFirstAnyConnections() {
		return timeFirstAnyConnections;
	}

	public void addConnectedPeer(PeerNode pn) {
		if(!pn.isRealConnection()) {
			if(logMINOR)
				Logger.minor(this, "Not a real connection: " + pn);
			return;
		}
		if(!pn.isConnected()) {
			if(logMINOR)
				Logger.minor(this, "Not connected: " + pn);
			return;
		}
		long now = System.currentTimeMillis();
		synchronized(this) {
			if(timeFirstAnyConnections == 0)
				timeFirstAnyConnections = now;
			for(PeerNode connectedPeer: connectedPeers) {
				if(connectedPeer == pn) {
					if(logMINOR)
						Logger.minor(this, "Already connected: " + pn);
					return;
				}
			}
			boolean inMyPeers = false;
			for(PeerNode mp: myPeers) {
				if(mp == pn) {
					inMyPeers = true;
					break;
				}
			}
			if(!inMyPeers) {
				Logger.error(this, "Connecting to " + pn + " but not in peers!");
				// FIXME LOCKING calling inside PM lock - safe???
				addPeer(pn);
			}
			if(logMINOR)
				Logger.minor(this, "Connecting: " + pn);
			connectedPeers = Arrays.copyOf(connectedPeers, connectedPeers.length + 1);
			connectedPeers[connectedPeers.length - 1] = pn;
			if(logMINOR)
				Logger.minor(this, "Connected peers: " + connectedPeers.length);
		}
		if(!pn.isSeed())
                    updatePMUserAlert();
		node.lm.announceLocChange();
	}
//    NodePeer route(double targetLocation, RoutingContext ctx) {
//        double minDist = 1.1;
//        NodePeer best = null;
//        for(NodePeer p: connectedPeers) {
//            if(ctx.alreadyRoutedTo(p)) continue;
//            double loc = p.getLocation().getValue();
//            double dist = Math.abs(loc - targetLocation);
//            if(dist < minDist) {
//                minDist = dist;
//                best = p;
//            }
//        }
//        return best;
//    }
//    
//    NodePeer route(Location target, RoutingContext ctx) {
//        return route(target.getValue(), ctx);
//    }
//
	/**
	 * Find the node with the given Peer address. Used by FNPPacketMangler to try to 
	 * quickly identify a peer by the address of the packet. Includes 
	 * non-isRealConnection()'s since they can also be connected.
	 */
	public PeerNode getByPeer(Peer peer) {
		PeerNode[] peerList = myPeers();
		for(PeerNode pn : peerList) {
			if(pn.isDisabled()) continue;
			if(pn.matchesPeerAndPort(peer))
				return pn;
		}
		// Try a match by IP address if we can't match exactly by IP:port.
		FreenetInetAddress addr = peer.getFreenetAddress();
		for(PeerNode pn : peerList) {
			if(pn.isDisabled()) continue;
			if(pn.matchesIP(addr, false))
				return pn;
		}
		return null;
	}
	
	/**
	 * Find the node with the given Peer address, or IP address. Checks the outgoing
	 * packet mangler as well.
	 * @param peer
	 * @param mangler
	 * @return
	 */
	public PeerNode getByPeer(Peer peer, FNPPacketMangler mangler) {
		PeerNode[] peerList = myPeers();
		for(PeerNode pn : peerList) {
			if(pn.isDisabled()) continue;
			if(pn.matchesPeerAndPort(peer) && pn.getOutgoingMangler() == mangler)
				return pn;
		}
		// Try a match by IP address if we can't match exactly by IP:port.
		FreenetInetAddress addr = peer.getFreenetAddress();
		for(PeerNode pn : peerList) {
			if(pn.isDisabled()) continue;
			if(pn.matchesIP(addr, false) && pn.getOutgoingMangler() == mangler)
				return pn;
		}
		return null;
	}

	/**
	 * Find nodes with a given IP address.
	 */
	public ArrayList<PeerNode> getAllConnectedByAddress(FreenetInetAddress a, boolean strict) {
		ArrayList<PeerNode> found = null;
		
		PeerNode[] peerList = myPeers();
		// Try a match by IP address if we can't match exactly by IP:port.
		for(PeerNode pn : peerList) {
			if(!pn.isConnected()) continue;
			if(!pn.isRoutable()) continue;
			if(pn.matchesIP(a, strict)) {
				if(found == null) found = new ArrayList<PeerNode>();
				found.add(pn);
			}
		}
		return found;
	}

	/**
	 * Connect to a node provided the fieldset representing it.
	 */
	public void connect(SimpleFieldSet noderef, OutgoingPacketMangler mangler, FRIEND_TRUST trust, FRIEND_VISIBILITY visibility) throws FSParseException, PeerParseException, ReferenceSignatureVerificationException {
		PeerNode pn = node.createNewDarknetNode(noderef, trust, visibility);
		PeerNode[] peerList = myPeers();
		for(PeerNode mp: peerList) {
			if(Arrays.equals(mp.pubKeyHash, pn.pubKeyHash))
				return;
		}
		addPeer(pn);
	}
	
	public void disconnectAndRemove(final PeerNode pn, boolean sendDisconnectMessage, final boolean waitForAck, boolean purge) {
		disconnect(pn, sendDisconnectMessage, waitForAck, purge, false, true, Node.MAX_PEER_INACTIVITY);
	}

	/**
	 * Disconnect from a specified node
	 * @param sendDisconnectMessage If false, don't send the FNPDisconnected message.
	 * @param waitForAck If false, don't wait for the ack for the FNPDisconnected message.
	 * @param purge If true, set the purge flag on the disconnect, causing the other peer
	 * to purge this node from e.g. its old opennet peers list.
	 * @param dumpMessagesNow If true, dump queued messages immediately, before the 
	 * disconnect completes.
	 * @param remove If true, remove the node from the routing table and tell the peer to do so.
	 */
	public void disconnect(final PeerNode pn, boolean sendDisconnectMessage, final boolean waitForAck, boolean purge, boolean dumpMessagesNow, final boolean remove, int timeout) {
		if(logMINOR)
			Logger.minor(this, "Disconnecting " + pn.shortToString(), new Exception("debug"));
		synchronized(this) {
			if(!havePeer(pn))
				return;
		}
		if(pn.notifyDisconnecting(dumpMessagesNow)) {
			if(logMINOR)
				Logger.minor(this, "Already disconnecting "+pn.shortToString());
			return;
		}
		if(sendDisconnectMessage) {
			Message msg = DMT.createFNPDisconnect(remove, purge, -1, new ShortBuffer(new byte[0]));
			try {
				pn.sendAsync(msg, new AsyncMessageCallback() {

					boolean done = false;

					@Override
					public void acknowledged() {
						done();
					}

					@Override
					public void disconnected() {
						done();
					}

					@Override
					public void fatalError() {
						done();
					}

					@Override
					public void sent() {
						if(!waitForAck)
							done();
					}

					void done() {
						synchronized(this) {
							if(done)
								return;
							done = true;
						}
						if(remove) {
							if(removePeer(pn) && !pn.isSeed())
								writePeersUrgent(pn.isOpennet());
						}
					}
				}, ctrDisconn);
			} catch(NotConnectedException e) {
				if(remove) {
					if(pn.isDisconnecting() && removePeer(pn) && !pn.isSeed())
						writePeersUrgent(pn.isOpennet());
				}
				return;
			}
			if(!pn.isSeed()) {
				node.getTicker().queueTimedJob(new Runnable() {
					
					@Override
					public void run() {
						if(pn.isDisconnecting()) {
							if(remove) {
								if(removePeer(pn)) {
									if(!pn.isSeed()) {
										writePeersUrgent(pn.isOpennet());
									}
								}
							}
							pn.disconnected(true, true);
						}
					}
				}, timeout);
			}
		} else {
			if(remove) {
				if(removePeer(pn) && !pn.isSeed())
					writePeersUrgent(pn.isOpennet());
			}
		}
	}
	final ByteCounter ctrDisconn = new ByteCounter() {

		@Override
		public void receivedBytes(int x) {
			node.nodeStats.disconnBytesReceived(x);
		}

		@Override
		public void sentBytes(int x) {
			node.nodeStats.disconnBytesSent(x);
		}

		@Override
		public void sentPayload(int x) {
			// Ignore
		}
	};

	protected static class LocationUIDPair implements Comparable<LocationUIDPair> {
		double location;
		long uid;

		LocationUIDPair(PeerNode pn) {
			location = pn.getLocation();
			uid = pn.swapIdentifier;
		}

		@Override
		public int compareTo(LocationUIDPair p) {
			// Compare purely on location, so result is the same as getPeerLocationDoubles()
			if(p.location > location)
				return 1;
			if(p.location < location)
				return -1;
			return 0;
		}
	}

	/**
	 * @return An array of the current locations (as doubles) of all
	 * our connected peers or double[0] if Node.shallWePublishOurPeersLocation() is false
	 */
	public double[] getPeerLocationDoubles(boolean pruneBackedOffPeers) {
		double[] locs;
		if(!node.shallWePublishOurPeersLocation())
			return new double[0];
		PeerNode[] conns = connectedPeers();
		locs = new double[conns.length];
		int x = 0;
		for(PeerNode conn: conns) {
			if(conn.isRoutable()) {
				if(!pruneBackedOffPeers || !conn.shouldBeExcludedFromPeerList()) {
					locs[x++] = conn.getLocation();
				}
			}
		}
		// Wipe out any information contained in the order
		java.util.Arrays.sort(locs, 0, x);
		if(x != locs.length)
			return Arrays.copyOf(locs, x);
		else
			return locs;
	}

	/** Just like getPeerLocationDoubles, except it also
	 * returns the UID for each node. */
	public LocationUIDPair[] getPeerLocationsAndUIDs() {
		PeerNode[] conns;
		LocationUIDPair[] locPairs;
		synchronized(this) {
			conns = myPeers;
		}
		locPairs = new LocationUIDPair[conns.length];
		int x = 0;
		for(PeerNode conn: conns) {
			if(conn.isRoutable())
				locPairs[x++] = new LocationUIDPair(conn);
		}
		// Sort it
		Arrays.sort(locPairs, 0, x);
		if(x != locPairs.length)
			return Arrays.copyOf(locPairs, x);
		else
			return locPairs;
	}

	/**
	 * @return A random routable connected peer.
	 * FIXME: should this take performance into account?
	 * DO NOT remove the "synchronized". See below for why.
	 */
	public synchronized PeerNode getRandomPeer(PeerNode exclude) {
		if(connectedPeers.length == 0)
			return null;
		for(int i = 0; i < 5; i++) {
			PeerNode pn = connectedPeers[node.random.nextInt(connectedPeers.length)];
			if(pn == exclude)
				continue;
			if(pn.isRoutable())
				return pn;
		}
		// None of them worked
		// Move the un-connected ones out
		// This is safe as they will add themselves when they
		// reconnect, and they can't do it yet as we are synchronized.
		ArrayList<PeerNode> v = new ArrayList<PeerNode>(connectedPeers.length);
		for(PeerNode pn : myPeers) {
			if(pn == exclude)
				continue;
			if(pn.isRoutable())
				v.add(pn);
			else
				if(logMINOR)
					Logger.minor(this, "Excluding " + pn + " because is disconnected");
		}
		int lengthWithoutExcluded = v.size();
		if((exclude != null) && exclude.isRoutable())
			v.add(exclude);
		PeerNode[] newConnectedPeers = new PeerNode[v.size()];
		newConnectedPeers = v.toArray(newConnectedPeers);
		if(logMINOR)
			Logger.minor(this, "Connected peers (in getRandomPeer): " + newConnectedPeers.length + " was " + connectedPeers.length);
		connectedPeers = newConnectedPeers;
		if(lengthWithoutExcluded == 0)
			return null;
		return connectedPeers[node.random.nextInt(lengthWithoutExcluded)];
	}

	/**
	 * Asynchronously send this message to every connected peer.
	 */
	public void localBroadcast(Message msg, boolean ignoreRoutability, boolean onlyRealConnections, ByteCounter ctr) {
		// myPeers not connectedPeers as connectedPeers only contains
		// ROUTABLE peers, and we may want to send to non-routable peers
		PeerNode[] peers = myPeers();
		for(PeerNode peer: peers) {
			if(ignoreRoutability) {
				if(!peer.isConnected())
					continue;
			} else
				if(!peer.isRoutable())
					continue;
			if(onlyRealConnections && !peer.isRealConnection())
				continue;
			try {
				peer.sendAsync(msg, null, ctr);
			} catch(NotConnectedException e) {
				// Ignore
			}
		}
	}

	/**
	 * Asynchronously send a differential node reference to every isConnected() peer.
	 */
	public void locallyBroadcastDiffNodeRef(SimpleFieldSet fs, boolean toDarknetOnly, boolean toOpennetOnly) {
		// myPeers not connectedPeers as connectedPeers only contains
		// ROUTABLE peers and we want to also send to non-routable peers
		PeerNode[] peers = myPeers();
		for(PeerNode peer: peers) {
			if(!peer.isConnected())
				continue;
			if(toDarknetOnly && !peer.isDarknet())
				continue;
			if(toOpennetOnly && !peer.isOpennet())
				continue;
			peer.sendNodeToNodeMessage(fs, Node.N2N_MESSAGE_TYPE_DIFFNODEREF, false, 0, false);
		}
	}

	public PeerNode getRandomPeer() {
		return getRandomPeer(null);
	}

	public PeerNode closerPeer(PeerNode pn, Set<PeerNode> routedTo, double loc, boolean ignoreSelf, boolean calculateMisrouting,
	        int minVersion, List<Double> addUnpickedLocsTo, Key key, short outgoingHTL, int ignoreBackoffUnder, boolean isLocal, boolean realTime, boolean excludeMandatoryBackoff) {
		return closerPeer(pn, routedTo, loc, ignoreSelf, calculateMisrouting, minVersion, addUnpickedLocsTo, 2.0, key, outgoingHTL, ignoreBackoffUnder, isLocal, realTime, null, false, System.currentTimeMillis(), excludeMandatoryBackoff);
	}

	/**
	 * Find the peer, if any, which is closer to the target location than we are, and is not included in the provided set.
	 * If ignoreSelf==false, and we are closer to the target than any peers, this function returns null.
	 * This function returns two values, the closest such peer which is backed off, and the same which is not backed off.
	 * It is possible for either to be null independent of the other, 'closest' is the closer of the two in either case, and
	 * will not be null if any of the other two return values is not null. LOCKING: This will briefly take
	 * various locks, try to avoid calling it with lots of locks held.
	 * @param addUnpickedLocsTo Add all locations we didn't choose which we could have routed to to 
	 * this array. Remove the location of the peer we pick from it.
	 * @param maxDistance If a node is further away from the target than this distance, ignore it.
	 * @param key The original key, if we have it, and if we want to consult with the FailureTable
	 * to avoid routing to nodes which have recently failed for the same key.
	 * @param isLocal We don't just check pn == null because in some cases pn can be null here: If an insert is forked, for
	 * a remote requests, we can route back to the originator, so we set pn to null. Whereas for stats we want to know 
	 * accurately whether this was originated remotely.
	 * @param recentlyFailed If non-null, we should check for recently failed: If we have routed to, and got
	 * a failed response from, and are still connected to and within the timeout for, our top two routing choices,
	 * *and* the same is true of at least 3 nodes, we fill in this object and return null. This will cause a
	 * RecentlyFailed message to be returned to the originator, allowing them to retry in a little while. Note that the
	 * scheduler is not clever enough to retry immediately when that timeout elapses, and even if it was, it probably
	 * wouldn't be a good idea due to introducing a round-trip-to-request-originator; FIXME consider this.
	 */
	public PeerNode closerPeer(PeerNode pn, Set<PeerNode> routedTo, double target, boolean ignoreSelf,
	        boolean calculateMisrouting, int minVersion, List<Double> addUnpickedLocsTo, double maxDistance, Key key, short outgoingHTL, int ignoreBackoffUnder, boolean isLocal, boolean realTime,
	        RecentlyFailedReturn recentlyFailed, boolean ignoreTimeout, long now, boolean newLoadManagement) {
		
		int countWaiting = 0;
		long soonestTimeoutWakeup = Long.MAX_VALUE;
		
		PeerNode[] peers = connectedPeers();
		if(!node.enablePerNodeFailureTables)
			key = null;
		if(logMINOR)
			Logger.minor(this, "Choosing closest peer: connectedPeers=" + peers.length+" key "+key);
		
		double myLoc = node.getLocation();
		
		double maxDiff = Double.MAX_VALUE;
		if(!ignoreSelf)
			maxDiff = Location.distance(myLoc, target);
		
		double prevLoc = -1.0;
		if(pn != null) prevLoc = pn.getLocation();

		/**
		 * Routing order:
		 * - Non-timed-out non-backed-off peers, in order of closeness to the target.
		 * - Timed-out, non-backed-off peers, least recently timed out first.
		 * - Non-timed-out backed-off peers, in order of closeness to the target.
		 * - Timed out, backed-off peers, least recently timed out first.
		 * - 
		 */
		double closestDistance = Double.MAX_VALUE;
		// If closestDistance is FOAF, this is the real distance.
		// Reset every time closestDistance is.
		double closestRealDistance = Double.MAX_VALUE;

		PeerNode closestBackedOff = null;
		double closestBackedOffDistance = Double.MAX_VALUE;
		double closestRealBackedOffDistance = Double.MAX_VALUE;

		PeerNode closestNotBackedOff = null;
		double closestNotBackedOffDistance = Double.MAX_VALUE;
		double closestRealNotBackedOffDistance = Double.MAX_VALUE;

		PeerNode leastRecentlyTimedOut = null;
		long timeLeastRecentlyTimedOut = Long.MAX_VALUE;
		double leastRecentlyTimedOutDistance = Double.MAX_VALUE;

		PeerNode leastRecentlyTimedOutBackedOff = null;
		long timeLeastRecentlyTimedOutBackedOff = Long.MAX_VALUE;
		double leastRecentlyTimedOutBackedOffDistance = Double.MAX_VALUE;
		
		TimedOutNodesList entry = null;

		if(key != null)
			entry = node.failureTable.getTimedOutNodesList(key);
		
		double[] selectionRates = new double[peers.length];
		double totalSelectionRate = 0.0;
		for(int i=0;i<peers.length;i++) {
			selectionRates[i] = peers[i].selectionRate();
			totalSelectionRate += selectionRates[i];
		}
		boolean enableFOAFMitigationHack = (peers.length >= PeerNode.SELECTION_MIN_PEERS) && (totalSelectionRate > 0.0);
		for(int i = 0; i < peers.length; i++) {
			PeerNode p = peers[i];
			if(routedTo.contains(p)) {
				if(logMINOR)
					Logger.minor(this, "Skipping (already routed to): " + p.getPeer());
				continue;
			}
			if(p == pn) {
				if(logMINOR)
					Logger.minor(this, "Skipping (req came from): " + p.getPeer());
				continue;
			}
			if(!p.isRoutable()) {
				if(logMINOR)
					Logger.minor(this, "Skipping (not connected): " + p.getPeer());
				continue;
			}
			if(p.isDisconnecting()) {
				if(logMINOR)
					Logger.minor(this, "Skipping (disconnecting): "+p.getPeer());
				continue;
			}
			if(newLoadManagement && p.outputLoadTracker(realTime).getLastIncomingLoadStats() == null) {
				if(logMINOR)
					Logger.minor(this, "Skipping (no load stats): "+p.getPeer());
				continue;
			}
			if(minVersion > 0 && Version.getArbitraryBuildNumber(p.getVersion(), -1) < minVersion) {
				if(logMINOR)
					Logger.minor(this, "Skipping old version: " + p.getPeer());
				continue;
			}
			if(enableFOAFMitigationHack) {
				double selectionRate = selectionRates[i];
				double selectionSamplesPercentage = selectionRate / totalSelectionRate;
				if(PeerNode.SELECTION_PERCENTAGE_WARNING < selectionSamplesPercentage) {
					if(logMINOR)
						Logger.minor(this, "Skipping over-selectionned peer(" + selectionSamplesPercentage + "%): " + p.getPeer());
					continue;
				}
			}
			if(newLoadManagement && p.isInMandatoryBackoff(now, realTime)) {
				if(logMINOR) Logger.minor(this, "Skipping (mandatory backoff): "+p.getPeer());
				continue;
			}
			
			/** For RecentlyFailed i.e. request quenching */
			long timeoutRF = -1;
			/** For per-node failure tables i.e. routing */
			long timeoutFT = -1;
			if(entry != null && !ignoreTimeout) {
				timeoutFT = entry.getTimeoutTime(p, outgoingHTL, now, true);
				timeoutRF = entry.getTimeoutTime(p, outgoingHTL, now, false);
				if(timeoutRF > now) {
					soonestTimeoutWakeup = Math.min(soonestTimeoutWakeup, timeoutRF);
					countWaiting++;
				}
			}
			boolean timedOut = timeoutFT > now;
			//To help avoid odd race conditions, get the location only once and use it for all calculations.
			double loc = p.getLocation();
			boolean direct = true;
			double realDiff = Location.distance(loc, target);
			double diff = realDiff;
			
			double[] peersLocation = p.getPeersLocation();
			if((peersLocation != null) && (p.shallWeRouteAccordingToOurPeersLocation())) {
				for(double l : peersLocation) {
					boolean ignoreLoc = false; // Because we've already been there
					if(Math.abs(l - myLoc) < Double.MIN_VALUE * 2 ||
							Math.abs(l - prevLoc) < Double.MIN_VALUE * 2)
						ignoreLoc = true;
					else {
						for(PeerNode cmpPN : routedTo)
							if(Math.abs(l - cmpPN.getLocation()) < Double.MIN_VALUE * 2) {
								ignoreLoc = true;
								break;
							}
					}
					if(ignoreLoc) continue;
					double newDiff = Location.distance(l, target);
					if(newDiff < diff) {
						loc = l;
						diff = newDiff;
						direct = false;
					}
				}
				if(logMINOR)
					Logger.minor(this, "The peer "+p+" has published his peer's locations and the closest we have found to the target is "+diff+" away.");
			}
			
			if(diff > maxDistance)
				continue;
			if((!ignoreSelf) && (diff > maxDiff)) {
				if(logMINOR)
					Logger.minor(this, "Ignoring, further than self >maxDiff=" + maxDiff);
				continue;
			}
			if(logMINOR)
				Logger.minor(this, "p.loc=" + loc + ", target=" + target + ", d=" + Location.distance(loc, target) + " usedD=" + diff + " timedOut=" + timedOut + " for " + p.getPeer());
			boolean chosen = false;
			if(diff < closestDistance || (Math.abs(diff - closestDistance) < Double.MIN_VALUE*2 && (direct || realDiff < closestRealDistance))) {
				closestDistance = diff;
				chosen = true;
				closestRealDistance = realDiff;
				if(logMINOR)
					Logger.minor(this, "New best: " + diff + " (" + loc + " for " + p.getPeer());
			}
			boolean backedOff = p.isRoutingBackedOff(ignoreBackoffUnder, realTime);
			if(backedOff && (diff < closestBackedOffDistance || (Math.abs(diff - closestBackedOffDistance) < Double.MIN_VALUE*2 && (direct || realDiff < closestRealBackedOffDistance))) && !timedOut) {
				closestBackedOffDistance = diff;
				closestBackedOff = p;
				chosen = true;
				closestRealBackedOffDistance = realDiff;
				if(logMINOR)
					Logger.minor(this, "New best-backed-off: " + diff + " (" + loc + " for " + p.getPeer());
			}
			if(!backedOff && (diff < closestNotBackedOffDistance || (Math.abs(diff - closestNotBackedOffDistance) < Double.MIN_VALUE*2 && (direct || realDiff < closestRealNotBackedOffDistance))) && !timedOut) {
				closestNotBackedOffDistance = diff;
				closestNotBackedOff = p;
				chosen = true;
				closestRealNotBackedOffDistance = realDiff;
				if(logMINOR)
					Logger.minor(this, "New best-not-backed-off: " + diff + " (" + loc + " for " + p.getPeer());
			}
			if(timedOut)
				if(!backedOff) {
					if(timeoutFT < timeLeastRecentlyTimedOut) {
						timeLeastRecentlyTimedOut = timeoutFT;
						leastRecentlyTimedOut = p;
						leastRecentlyTimedOutDistance = diff;
					}
				} else
					if(timeoutFT < timeLeastRecentlyTimedOutBackedOff) {
						timeLeastRecentlyTimedOutBackedOff = timeoutFT;
						leastRecentlyTimedOutBackedOff = p;
						leastRecentlyTimedOutBackedOffDistance = diff;
					}
			if(addUnpickedLocsTo != null && !chosen) {
				Double d = new Double(loc);
				// Here we can directly compare double's because they aren't processed in any way, and are finite and (probably) nonzero.
				if(!addUnpickedLocsTo.contains(d))
					addUnpickedLocsTo.add(d);
			}
		}

		PeerNode best = closestNotBackedOff;
		double bestDistance = closestNotBackedOffDistance;
		
		/**
		 * Various things are "advisory" i.e. they are taken into account but do not cause a request not to be routed at all:
		 * - Backoff: A node is backed off for a period after it rejects a request; 
		 * this is randomised and increases exponentially if no requests are accepted; 
		 * a longer period is imposed for timeouts after a request has been accepted 
		 * and transfer failures.
		 * - Recent failures: After various kinds of failures we impose a timeout, 
		 * until when we will try to avoid sending the same key to that node. This is 
		 * part of per-node failure tables.
		 * Combining these:
		 * - If there are nodes which are both not backed off and not timed out, we 
		 * route to whichever of those nodes is closest to the target location. If we 
		 * are still here, all nodes are either backed off or timed out.
		 * - If there are nodes which are timed out but not backed off, choose the node
		 * whose timeout expires soonest. Hence if a single key is requested 
		 * continually, we round-robin between nodes. If we still don't have a winner,
		 * we know all nodes are backed off.
		 * - If there are nodes which are backed off but not timed out, choose the node
		 * which is closest to the target but is not backed off. If we still don't have
		 * a winner, all nodes are backed off AND timed out.
		 * - Choose the backed off node whose timeout expires soonest.
		 */
		if(best == null) {
			if(leastRecentlyTimedOut != null) {
				// FIXME downgrade to DEBUG
				best = leastRecentlyTimedOut;
				bestDistance = leastRecentlyTimedOutDistance;
				if(logMINOR)
					Logger.minor(this, "Using least recently failed in-timeout-period peer for key: " + best.shortToString() + " for " + key);
			} else if(closestBackedOff != null) {
				best = closestBackedOff;
				bestDistance = closestBackedOffDistance;
				if(logMINOR)
					Logger.minor(this, "Using best backed-off peer for key: " + best.shortToString());
			} else if(leastRecentlyTimedOutBackedOff != null) {
				best = leastRecentlyTimedOutBackedOff;
				bestDistance = leastRecentlyTimedOutBackedOffDistance;
				if(logMINOR)
					Logger.minor(this, "Using least recently failed in-timeout-period backed-off peer for key: " + best.shortToString() + " for " + key);
			}
		}
		
		if(recentlyFailed != null && logMINOR)
			Logger.minor(this, "Count waiting: "+countWaiting);
		if(recentlyFailed != null && countWaiting >= 3 && 
				node.enableULPRDataPropagation /* dangerous to do RecentlyFailed if we won't track/propagate offers */) {
			// Recently failed is possible.
			// Route twice, each time ignoring timeout.
			// If both return a node which is in timeout, we should do RecentlyFailed.
			PeerNode first = closerPeer(pn, routedTo, target, ignoreSelf, false, minVersion, null, maxDistance, key, outgoingHTL, ignoreBackoffUnder, isLocal, realTime, null, true, now, newLoadManagement);
			if(first != null) {
				long firstTime;
				long secondTime;
				if((firstTime = entry.getTimeoutTime(first, outgoingHTL, now, false)) > now) {
					if(logMINOR) Logger.minor(this, "First choice is past now");
					HashSet<PeerNode> newRoutedTo = new HashSet<PeerNode>(routedTo);
					newRoutedTo.add(first);
					PeerNode second = closerPeer(pn, newRoutedTo, target, ignoreSelf, false, minVersion, null, maxDistance, key, outgoingHTL, ignoreBackoffUnder, isLocal, realTime, null, true, now, newLoadManagement);
					if(second != null) {
						if((secondTime = entry.getTimeoutTime(first, outgoingHTL, now, false)) > now) {
							if(logMINOR) Logger.minor(this, "Second choice is past now");
							// Recently failed!
							// Return the time at which this will change.
							// This is the sooner of the two top nodes' timeouts.
							// We also take into account the sooner of any timed out node, IF there are exactly 3 nodes waiting.
							long until = Math.min(secondTime, firstTime);
							if(countWaiting == 3) {
								// Count the others as well if there are only 3.
								// If there are more than that they won't matter.
								until = Math.min(until, soonestTimeoutWakeup);
								if(logMINOR) Logger.minor(this, "Recently failed: "+(int)Math.min(Integer.MAX_VALUE, (soonestTimeoutWakeup - now))+"ms");
							}
							
							long check;
							if(best == closestNotBackedOff)
								// We are routing to the perfect node, so no node coming out of backoff/FailureTable will make any difference; don't check.
								check = Long.MAX_VALUE;
							else
								// A node waking up from backoff or FailureTable might well change the decision, which limits the length of a RecentlyFailed.
								check = checkBackoffsForRecentlyFailed(peers, best, target, bestDistance, myLoc, prevLoc, now, entry, outgoingHTL);
							if(check < until) {
								if(logMINOR) Logger.minor(this, "Reducing RecentlyFailed from "+(until-now)+"ms to "+(check-now)+"ms because of check for peers to wakeup");
								until = check;
							}
							if(until > now + MIN_DELTA) {
								if(until > now + FailureTable.RECENTLY_FAILED_TIME) {
									Logger.error(this, "Wakeup time is too long: "+TimeUtil.formatTime(until-now));
									until = now + FailureTable.RECENTLY_FAILED_TIME;
								}
								if(!node.failureTable.hadAnyOffers(key)) {
									recentlyFailed.fail(countWaiting, until);
									return null;
								} else {
									if(logMINOR) Logger.minor(this, "Have an offer for the key so not sending RecentlyFailed");
								}
							} else {
								// Waking up too soon. Don't RecentlyFailed.
								if(logMINOR) Logger.minor(this, "Not sending RecentlyFailed because will wake up in "+(check-now)+"ms");
							}
						}
					} else {
						if(logMINOR) Logger.minor(this, "Second choice is not in timeout (for recentlyfailed): "+second);
					}
				} else {
					if(logMINOR) Logger.minor(this, "First choice is not in timeout (for recentlyfailed): "+first);
				}
			}
		}

		// DO NOT PUT A ELSE HERE: we need to re-check the value!
		if(best != null) {
			//racy... getLocation() could have changed
			if(calculateMisrouting) {
				int numberOfConnected = getPeerNodeStatusSize(PEER_NODE_STATUS_CONNECTED, false);
				int numberOfRoutingBackedOff = getPeerNodeStatusSize(PEER_NODE_STATUS_ROUTING_BACKED_OFF, false);
				if(numberOfRoutingBackedOff + numberOfConnected > 0)
					node.nodeStats.backedOffPercent.report((double) numberOfRoutingBackedOff / (double) (numberOfRoutingBackedOff + numberOfConnected));
			}
			//racy... getLocation() could have changed
			if(addUnpickedLocsTo != null)
				//Add the location which we did not pick, if it exists.
				if(closestNotBackedOff != null && closestBackedOff != null)
					addUnpickedLocsTo.add(new Double(closestBackedOff.getLocation()));
					
		}
		
		return best;
	}

	static final int MIN_DELTA = 2000;
	
	/** Check whether the routing situation will change soon because of a node coming out of backoff or of
	 * a FailureTable timeout.
	 * 
	 * If we have routed to a backed off node, or a node due to a failure-table timeout, there is a good
	 * chance that the ideal node will change shortly.
	 * 
	 * @return The time at which there will be a different best location to route to for this key, or
	 * Long.MAX_VALUE if we cannot predict a better peer after any amount of time.
	 */
	private long checkBackoffsForRecentlyFailed(PeerNode[] peers, PeerNode best, double target, double bestDistance, double myLoc, double prevLoc, long now, TimedOutNodesList entry, short outgoingHTL) {
		long overallWakeup = Long.MAX_VALUE;
		for(PeerNode p : peers) {
			if(p == best) continue;
			if(!p.isRoutable()) continue;
			
			// Is it further from the target than what we've chosen?
			// It probably is, but if there is backoff or failure tables involved it might not be.
			
			double loc = p.getLocation();
			double realDiff = Location.distance(loc, target);
			double diff = realDiff;
			
			double[] peersLocation = p.getPeersLocation();
			if((peersLocation != null) && (p.shallWeRouteAccordingToOurPeersLocation())) {
				for(double l : peersLocation) {
					boolean ignoreLoc = false; // Because we've already been there
					if(Math.abs(l - myLoc) < Double.MIN_VALUE * 2 ||
							Math.abs(l - prevLoc) < Double.MIN_VALUE * 2)
						continue;
					// For purposes of recently failed, we haven't routed anywhere else.
					// However we do need to check for our location, and the source's location.
					if(ignoreLoc) continue;
					double newDiff = Location.distance(l, target);
					if(newDiff < diff) {
						loc = l;
						diff = newDiff;
					}
				}
				if(logMINOR)
					Logger.minor(this, "The peer "+p+" has published his peer's locations and the closest we have found to the target is "+diff+" away.");
			}
			
			if(diff >= bestDistance) continue;
			
			// The peer is of interest.
			// It will be relevant to routing at max(wakeup from backoff, failure table timeout, recentlyfailed timeout).
			
			long wakeup = 0;
			
			long timeoutFT = entry.getTimeoutTime(p, outgoingHTL, now, true);
			long timeoutRF = entry.getTimeoutTime(p, outgoingHTL, now, false);
			
			if(timeoutFT > now)
				wakeup = Math.max(wakeup, timeoutFT);
			if(timeoutRF > now)
				wakeup = Math.max(wakeup, timeoutRF);
			
			long bulkBackoff = p.getRoutingBackedOffUntilBulk();
			long rtBackoff = p.getRoutingBackedOffUntilRT();
			
			// Whichever backoff is sooner, but ignore if not backed off.
			
			if(bulkBackoff > now && rtBackoff <= now)
				wakeup = Math.max(wakeup, bulkBackoff);
			else if(bulkBackoff <= now && rtBackoff > now)
				wakeup = Math.max(wakeup, rtBackoff);
			else if(bulkBackoff > now && rtBackoff > now)
				wakeup = Math.max(wakeup, Math.min(bulkBackoff, rtBackoff));
			if(wakeup > now) {
				if(logMINOR) Logger.minor(this, "Peer "+p+" will wake up from backoff, failure table and recentlyfailed in "+(wakeup-now)+"ms");
				overallWakeup = Math.min(overallWakeup, wakeup);
			} else {
				// Race condition??? Just come out of backoff and we used the other one?
				// Don't take it into account.
				if(logMINOR) Logger.minor(this, "Better node in check backoffs for RecentlyFailed??? "+p);
			}
		}
		return overallWakeup;
	}

	/**
	 * @return Some status information
	 */
	public String getStatus() {
		PeerNodeStatusContext context = new PeerNodeStatusContext(this, node);
		StringBuilder sb = new StringBuilder();
		PeerNode[] peers = myPeers();
		String[] status = new String[peers.length];
		for(int i = 0; i < peers.length; i++) {
			PeerNode pn = peers[i];
			status[i] = pn.getStatus(true, context).toString();
		}
		Arrays.sort(status);
		for(String s: status) {
			sb.append(s);
			sb.append('\n');
		}
		return sb.toString();
	}

	/**
	 * @return TMCI peer list
	 */
	public String getTMCIPeerList() {
		StringBuilder sb = new StringBuilder();
		PeerNode[] peers = myPeers();
		String[] peerList = new String[peers.length];
		for(int i = 0; i < peers.length; i++) {
			PeerNode pn = peers[i];
			peerList[i] = pn.getTMCIPeerInfo();
		}
		Arrays.sort(peerList);
		for(String p: peerList) {
			sb.append(p);
			sb.append('\n');
		}
		return sb.toString();
	}

<<<<<<< HEAD
	public String getFreevizOutput() {
		PeerNodeStatusContext context = new PeerNodeStatusContext(this, node);
		StringBuilder sb = new StringBuilder();
		PeerNode[] peers = myPeers();
		String[] identity = new String[peers.length];
		for(int i = 0; i < peers.length; i++) {
			PeerNode pn = peers[i];
			identity[i] = pn.getFreevizOutput(context);
		}
		Arrays.sort(identity);
		for(String i: identity) {
			sb.append(i);
			sb.append('\n');
		}
		return sb.toString();
	}
=======
>>>>>>> 70814796
	private final Object writePeersSync = new Object();
	private final Object writePeerFileSync = new Object();
	
	void writePeers(boolean opennet) {
		if(opennet)
			writePeersOpennet();
		else
			writePeersDarknet();
	}

	void writePeersUrgent(boolean opennet) {
		if(opennet)
			writePeersOpennetUrgent();
		else
			writePeersDarknetUrgent();
	}
	
	void writePeersOpennetUrgent() {
		node.executor.execute(new PrioRunnable() {

			@Override
			public void run() {
				writePeersOpennetNow(true);
			}

			@Override
			public int getPriority() {
				return NativeThread.HIGH_PRIORITY;
			}
			
		});
	}

	void writePeersDarknetUrgent() {
		node.executor.execute(new PrioRunnable() {

			@Override
			public void run() {
				writePeersDarknetNow(true);
			}

			@Override
			public int getPriority() {
				return NativeThread.HIGH_PRIORITY;
			}
			
		});
	}

	void writePeersDarknet() {
		shouldWritePeersDarknet = true;
	}
	
	void writePeersOpennet() {
		shouldWritePeersOpennet = true;
	}
	
	protected String getDarknetPeersString() {
		StringBuilder sb = new StringBuilder();
		PeerNode[] peers = myPeers();
		for(PeerNode pn : peers) {
			if(pn instanceof DarknetPeerNode)
				sb.append(pn.exportDiskFieldSet().toOrderedString());
		}
		
		return sb.toString();
	}
	
	protected String getOpennetPeersString() {
		StringBuilder sb = new StringBuilder();
		PeerNode[] peers = myPeers();
		for(PeerNode pn : peers) {
			if(pn instanceof OpennetPeerNode)
				sb.append(pn.exportDiskFieldSet().toOrderedString());
		}
		
		return sb.toString();
	}
	
	protected String getOldOpennetPeersString(OpennetManager om) {
		StringBuilder sb = new StringBuilder();
		for(PeerNode pn : om.getOldPeers()) {
			if(pn instanceof OpennetPeerNode)
				sb.append(pn.exportDiskFieldSet().toOrderedString());
		}
		
		return sb.toString();
	}
	
	private static final int BACKUPS_OPENNET = 1;
	private static final int BACKUPS_DARKNET = 10;
	
	private void writePeersInnerDarknet(boolean rotateBackups) {
        String newDarknetPeersString = null;
		synchronized(writePeersSync) {
			if(darkFilename != null)
				newDarknetPeersString = getDarknetPeersString();
		}
		synchronized(writePeerFileSync) {
			if(newDarknetPeersString != null && !newDarknetPeersString.equals(darknetPeersStringCache))
				writePeersInner(darkFilename, darknetPeersStringCache = newDarknetPeersString, BACKUPS_DARKNET, rotateBackups);
		}
	}

	private void writePeersInnerOpennet(boolean rotateBackups) {
        String newOpennetPeersString = null;
        String newOldOpennetPeersString = null;
		synchronized(writePeersSync) {
			OpennetManager om = node.getOpennet();
			if(om != null) {
				if(openFilename != null)
					newOpennetPeersString = getOpennetPeersString();
				oldOpennetPeersFilename = om.getOldPeersFilename();
				newOldOpennetPeersString = getOldOpennetPeersString(om);
			}
		}
		synchronized(writePeerFileSync) {
			if(newOpennetPeersString != null && !newOpennetPeersString.equals(opennetPeersStringCache)) {
				writePeersInner(openFilename, opennetPeersStringCache = newOpennetPeersString, BACKUPS_OPENNET, rotateBackups);
			}
			if(newOldOpennetPeersString != null && !newOldOpennetPeersString.equals(oldOpennetPeersStringCache)) {
				writePeersInner(oldOpennetPeersFilename, oldOpennetPeersStringCache = newOldOpennetPeersString, BACKUPS_OPENNET, rotateBackups);
			}
		}
	}
	
	/**
	 * Write the peers file to disk
	 * @param rotateBackups If true, rotate backups. If false, just clobber the latest file.
	 */
	private void writePeersInner(String filename, String sb, int maxBackups, boolean rotateBackups) {
		assert(maxBackups >= 1);
		synchronized(writePeerFileSync) {
			FileOutputStream fos = null;
			File f;
			File full = new File(filename).getAbsoluteFile();
			try {
				f = File.createTempFile(full.getName()+".", ".tmp", full.getParentFile());
			} catch (IOException e2) {
				Logger.error(this, "Cannot write peers to disk: Cannot create temp file - " + e2, e2);
				Closer.close(fos);
				return;
			}
			try {
				fos = new FileOutputStream(f);
			} catch(FileNotFoundException e2) {
				Logger.error(this, "Cannot write peers to disk: Cannot create " + f + " - " + e2, e2);
				Closer.close(fos);
				f.delete();
				return;
			}
			OutputStreamWriter w = null;
			try {
				w = new OutputStreamWriter(fos, "UTF-8");
			} catch(UnsupportedEncodingException e2) {
				Closer.close(w);
				f.delete();
				throw new Error("Impossible: JVM doesn't support UTF-8: " + e2, e2);
			}
			try {
				w.write(sb);
				w.flush();
				fos.getFD().sync();
				w.close();
				w = null;
				
				if(rotateBackups) {
					File prevFile = null;
					for(int i=maxBackups;i>=0;i--) {
						File thisFile = getBackupFilename(filename, i);
						if(prevFile == null) {
							thisFile.delete();
						} else {
							if(thisFile.exists()) {
								FileUtil.renameTo(thisFile, prevFile);
							}
						}
						prevFile = thisFile;
					}
					FileUtil.renameTo(f, prevFile);
				} else {
					FileUtil.renameTo(f, getBackupFilename(filename, 0));
				}
			} catch(IOException e) {
				try {
					fos.close();
				} catch(IOException e1) {
					Logger.error(this, "Cannot close peers file: " + e, e);
				}
				Logger.error(this, "Cannot write file: " + e, e);
				f.delete();
				return; // don't overwrite old file!
			} finally {
				Closer.close(w);
				Closer.close(fos);
				f.delete();
			}
		}
	}

	private File getBackupFilename(String filename, int i) {
		if(i == 0) return new File(filename);
		if(i == 1) return new File(filename+".bak");
		return new File(filename+".bak."+i);
	}

	/**
	 * Update the numbers needed by our PeerManagerUserAlert on the UAM.
	 * Also run the node's onConnectedPeers() method if applicable.
	 * LOCKING: Do not call inside PeerNode lock.
	 */
	public void updatePMUserAlert() {
		if(ua == null)
			return;
		int peers, darknetPeers, opennetPeers;
		synchronized(this) {
			darknetPeers = this.getDarknetPeers().length;
			opennetPeers = this.getOpennetPeers().length;
			peers = darknetPeers + opennetPeers; // Seednodes don't count.
		}
		OpennetManager om = node.getOpennet();

		boolean opennetDefinitelyPortForwarded;
		boolean opennetEnabled;
		boolean opennetAssumeNAT;
		if(om != null) {
			opennetEnabled = true;
			opennetDefinitelyPortForwarded = om.crypto.definitelyPortForwarded();
			opennetAssumeNAT = om.crypto.config.alwaysHandshakeAggressively();
		} else {
			opennetEnabled = false;
			opennetDefinitelyPortForwarded = false;
			opennetAssumeNAT = false;
		}
		boolean darknetDefinitelyPortForwarded = node.darknetDefinitelyPortForwarded();
		boolean darknetAssumeNAT = node.darknetCrypto.config.alwaysHandshakeAggressively();
		synchronized(ua) {
			ua.opennetDefinitelyPortForwarded = opennetDefinitelyPortForwarded;
			ua.darknetDefinitelyPortForwarded = darknetDefinitelyPortForwarded;
			ua.opennetAssumeNAT = opennetAssumeNAT;
			ua.darknetAssumeNAT = darknetAssumeNAT;
			ua.darknetConns = getPeerNodeStatusSize(PEER_NODE_STATUS_CONNECTED, true) +
				getPeerNodeStatusSize(PEER_NODE_STATUS_ROUTING_BACKED_OFF, true);
			ua.conns = getPeerNodeStatusSize(PEER_NODE_STATUS_CONNECTED, false) +
				getPeerNodeStatusSize(PEER_NODE_STATUS_ROUTING_BACKED_OFF, false);
			ua.darknetPeers = darknetPeers;
			ua.disconnDarknetPeers = darknetPeers - ua.darknetConns;
			ua.peers = peers;
			ua.neverConn = getPeerNodeStatusSize(PEER_NODE_STATUS_NEVER_CONNECTED, true);
			ua.clockProblem = getPeerNodeStatusSize(PEER_NODE_STATUS_CLOCK_PROBLEM, false);
			ua.connError = getPeerNodeStatusSize(PEER_NODE_STATUS_CONN_ERROR, true);
			ua.isOpennetEnabled = opennetEnabled;
			ua.tooNewPeersDarknet = getPeerNodeStatusSize(PEER_NODE_STATUS_TOO_NEW, true);
			ua.tooNewPeersTotal = getPeerNodeStatusSize(PEER_NODE_STATUS_TOO_NEW, false);
		}
		if(anyConnectedPeers())
			node.onConnectedPeer();
	}

	public boolean anyConnectedPeers() {
		PeerNode[] conns = connectedPeers();
		for(PeerNode conn: conns) {
			if(conn.isRoutable())
				return true;
		}
		return false;
	}
	
	public boolean anyDarknetPeers() {
		PeerNode[] conns = connectedPeers();
		for(PeerNode p : conns)
			if(p.isDarknet())
				return true;
		return false;
	}

	/**
	 * Ask each PeerNode to read in it's extra peer data
	 */
	public void readExtraPeerData() {
		DarknetPeerNode[] peers = getDarknetPeers();
		for(DarknetPeerNode peer: peers) {
			try {
				peer.readExtraPeerData();
			} catch(Exception e) {
				Logger.error(this, "Got exception while reading extra peer data", e);
			}
		}
		String msg = "Extra peer data reading and processing completed";
		Logger.normal(this, msg);
		System.out.println(msg);
	}

	public void start() {
		ua = new PeerManagerUserAlert(node.nodeStats, node.nodeUpdater);
		updatePMUserAlert();
		node.clientCore.alerts.register(ua);
		node.getTicker().queueTimedJob(writePeersRunnable, 0);
	}

	public int countNonBackedOffPeers(boolean realTime) {
		PeerNode[] peers = connectedPeers();
		// even if myPeers peers are connected they won't be routed to
		int countNoBackoff = 0;
		for(PeerNode peer: peers) {
			if(peer.isRoutable())
				if(!peer.isRoutingBackedOff(realTime))
					countNoBackoff++;
		}
		return countNoBackoff;
	}
	// Stats stuff
	/**
	 * Update oldestNeverConnectedPeerAge if the timer has expired
	 */
	public void maybeUpdateOldestNeverConnectedDarknetPeerAge(long now) {
		PeerNode[] peerList;
		synchronized(this) {
			if(now <= nextOldestNeverConnectedDarknetPeerAgeUpdateTime)
				return;
			nextOldestNeverConnectedDarknetPeerAgeUpdateTime = now + oldestNeverConnectedPeerAgeUpdateInterval;
			peerList = myPeers;
		}
		oldestNeverConnectedDarknetPeerAge = 0;
		for(PeerNode pn: peerList) {
			if(!pn.isDarknet()) continue;
			if(pn.getPeerNodeStatus() == PEER_NODE_STATUS_NEVER_CONNECTED)
				if((now - pn.getPeerAddedTime()) > oldestNeverConnectedDarknetPeerAge)
					oldestNeverConnectedDarknetPeerAge = now - pn.getPeerAddedTime();
		}
		if(oldestNeverConnectedDarknetPeerAge > 0 && logMINOR)
			Logger.minor(this, "Oldest never connected peer is " + oldestNeverConnectedDarknetPeerAge + "ms old");
		nextOldestNeverConnectedDarknetPeerAgeUpdateTime = now + oldestNeverConnectedPeerAgeUpdateInterval;
	}

	public long getOldestNeverConnectedDarknetPeerAge() {
		return oldestNeverConnectedDarknetPeerAge;
	}

	/**
	 * Log the current PeerNode status summary if the timer has expired
	 */
	public void maybeLogPeerNodeStatusSummary(long now) {
		if(now > nextPeerNodeStatusLogTime) {
			if((now - nextPeerNodeStatusLogTime) > (10 * 1000) && nextPeerNodeStatusLogTime > 0)
				Logger.error(this, "maybeLogPeerNodeStatusSummary() not called for more than 10 seconds (" + (now - nextPeerNodeStatusLogTime) + ").  PacketSender getting bogged down or something?");

			int numberOfConnected = 0;
			int numberOfRoutingBackedOff = 0;
			int numberOfTooNew = 0;
			int numberOfTooOld = 0;
			int numberOfDisconnected = 0;
			int numberOfNeverConnected = 0;
			int numberOfDisabled = 0;
			int numberOfListenOnly = 0;
			int numberOfListening = 0;
			int numberOfBursting = 0;
			int numberOfClockProblem = 0;
			int numberOfConnError = 0;
			int numberOfDisconnecting = 0;
			int numberOfRoutingDisabled = 0;
			int numberOfNoLoadStats = 0;

			PeerNode[] peers = this.myPeers();
			
			for(PeerNode peer: peers) {
				if(peer == null) {
					Logger.error(this, "getPeerNodeStatuses(true) == null!");
					continue;
				}
				int status = peer.getPeerNodeStatus();
				switch(status) {
					case PEER_NODE_STATUS_CONNECTED:
						numberOfConnected++;
						break;
					case PEER_NODE_STATUS_ROUTING_BACKED_OFF:
						numberOfRoutingBackedOff++;
						break;
					case PEER_NODE_STATUS_TOO_NEW:
						numberOfTooNew++;
						break;
					case PEER_NODE_STATUS_TOO_OLD:
						numberOfTooOld++;
						break;
					case PEER_NODE_STATUS_DISCONNECTED:
						numberOfDisconnected++;
						break;
					case PEER_NODE_STATUS_NEVER_CONNECTED:
						numberOfNeverConnected++;
						break;
					case PEER_NODE_STATUS_DISABLED:
						numberOfDisabled++;
						break;
					case PEER_NODE_STATUS_LISTEN_ONLY:
						numberOfListenOnly++;
						break;
					case PEER_NODE_STATUS_LISTENING:
						numberOfListening++;
						break;
					case PEER_NODE_STATUS_BURSTING:
						numberOfBursting++;
						break;
					case PEER_NODE_STATUS_CLOCK_PROBLEM:
						numberOfClockProblem++;
						break;
					case PEER_NODE_STATUS_CONN_ERROR:
						numberOfConnError++;
						break;
					case PEER_NODE_STATUS_DISCONNECTING:
						numberOfDisconnecting++;
						break;
					case PEER_NODE_STATUS_ROUTING_DISABLED:
						numberOfRoutingDisabled++;
						break;
					case PEER_NODE_STATUS_NO_LOAD_STATS:
						numberOfNoLoadStats++;
						break;
					default:
						Logger.error(this, "Unknown peer status value : " + status);
						break;
				}
			}
			Logger.normal(this, "Connected: " + numberOfConnected + "  Routing Backed Off: " + numberOfRoutingBackedOff + "  Too New: " + numberOfTooNew + "  Too Old: " + numberOfTooOld + "  Disconnected: " + numberOfDisconnected + "  Never Connected: " + numberOfNeverConnected + "  Disabled: " + numberOfDisabled + "  Bursting: " + numberOfBursting + "  Listening: " + numberOfListening + "  Listen Only: " + numberOfListenOnly + "  Clock Problem: " + numberOfClockProblem + "  Connection Problem: " + numberOfConnError + "  Disconnecting: " + numberOfDisconnecting+" No load stats: "+numberOfNoLoadStats);
			nextPeerNodeStatusLogTime = now + peerNodeStatusLogInterval;
		}
	}
	
	public void changePeerNodeStatus(PeerNode peerNode, int oldPeerNodeStatus,
			int peerNodeStatus, boolean noLog) {
		Integer newStatus = Integer.valueOf(peerNodeStatus);
		Integer oldStatus = Integer.valueOf(oldPeerNodeStatus);
		this.allPeersStatuses.changePeerNodeStatus(peerNode, oldStatus, newStatus, noLog);
		if(!peerNode.isOpennet())
			this.darknetPeersStatuses.changePeerNodeStatus(peerNode, oldStatus, newStatus, noLog);
		node.executor.execute(new Runnable() {

			@Override
			public void run() {
				updatePMUserAlert();
			}
			
		});
	}

	/**
	 * Add a PeerNode status to the map. Used internally when a peer is added.
	 */
	private void addPeerNodeStatus(int pnStatus, PeerNode peerNode, boolean noLog) {
		Integer peerNodeStatus = Integer.valueOf(pnStatus);
		this.allPeersStatuses.addStatus(peerNodeStatus, peerNode, noLog);
		if(!peerNode.isOpennet())
			this.darknetPeersStatuses.addStatus(peerNodeStatus, peerNode, noLog);
	}

	/**
	 * How many PeerNodes have a particular status?
	 * @param darknet If true, only count darknet nodes, if false, count all nodes.
	 */
	public int getPeerNodeStatusSize(int pnStatus, boolean darknet) {
		if(darknet)
			return darknetPeersStatuses.statusSize(pnStatus);
		else
			return allPeersStatuses.statusSize(pnStatus);
	}

	/**
	 * Remove a PeerNode status from the map. Used internally when a peer is removed.
	 * @param isInPeers If true, complain if the node is not in the peers list; if false, complain if it is.
	 */
	private void removePeerNodeStatus(int pnStatus, PeerNode peerNode, boolean noLog) {
		Integer peerNodeStatus = Integer.valueOf(pnStatus);
		this.allPeersStatuses.removeStatus(peerNodeStatus, peerNode, noLog);
		if(!peerNode.isOpennet())
			this.darknetPeersStatuses.removeStatus(peerNodeStatus, peerNode, noLog);
	}

	/**
	 * Add a PeerNode routing backoff reason to the map
	 */
	public void addPeerNodeRoutingBackoffReason(String peerNodeRoutingBackoffReason, PeerNode peerNode, boolean realTime) {
		if(peerNodeRoutingBackoffReason == null) {
			Logger.error(this, "Impossible backoff reason null on "+peerNode+" realtime="+realTime, new Exception("error"));
			return;
		}
		PeerStatusTracker<String> peerNodeRoutingBackoffReasons =
			realTime ? peerNodeRoutingBackoffReasonsRT : peerNodeRoutingBackoffReasonsBulk;
		peerNodeRoutingBackoffReasons.addStatus(peerNodeRoutingBackoffReason, peerNode, false);
	}

	/**
	 * What are the currently tracked PeerNode routing backoff reasons?
	 */
	public String[] getPeerNodeRoutingBackoffReasons(boolean realTime) {
		ArrayList<String> list = new ArrayList<String>();
		PeerStatusTracker<String> peerNodeRoutingBackoffReasons =
			realTime ? peerNodeRoutingBackoffReasonsRT : peerNodeRoutingBackoffReasonsBulk;
		peerNodeRoutingBackoffReasons.addStatusList(list);
		return list.toArray(new String[list.size()]);
	}

	/**
	 * How many PeerNodes have a particular routing backoff reason?
	 */
	public int getPeerNodeRoutingBackoffReasonSize(String peerNodeRoutingBackoffReason, boolean realTime) {
		PeerStatusTracker<String> peerNodeRoutingBackoffReasons =
			realTime ? peerNodeRoutingBackoffReasonsRT : peerNodeRoutingBackoffReasonsBulk;
		return peerNodeRoutingBackoffReasons.statusSize(peerNodeRoutingBackoffReason);
	}

	/**
	 * Remove a PeerNode routing backoff reason from the map
	 */
	public void removePeerNodeRoutingBackoffReason(String peerNodeRoutingBackoffReason, PeerNode peerNode, boolean realTime) {
		PeerStatusTracker<String> peerNodeRoutingBackoffReasons =
			realTime ? peerNodeRoutingBackoffReasonsRT : peerNodeRoutingBackoffReasonsBulk;
		peerNodeRoutingBackoffReasons.removeStatus(peerNodeRoutingBackoffReason, peerNode, false);
	}

	public PeerNodeStatus[] getPeerNodeStatuses(boolean noHeavy) {
		PeerNodeStatusContext context = new PeerNodeStatusContext(this, node);
		PeerNode[] peers = myPeers();
		PeerNodeStatus[] _peerNodeStatuses = new PeerNodeStatus[peers.length];
		for(int peerIndex = 0, peerCount = peers.length; peerIndex < peerCount; peerIndex++) {
			_peerNodeStatuses[peerIndex] = peers[peerIndex].getStatus(noHeavy, context);
		}
		return _peerNodeStatuses;
	}

	public DarknetPeerNodeStatus[] getDarknetPeerNodeStatuses(boolean noHeavy) {
		PeerNodeStatusContext context = new PeerNodeStatusContext(this, node);
		DarknetPeerNode[] peers = getDarknetPeers();
		DarknetPeerNodeStatus[] _peerNodeStatuses = new DarknetPeerNodeStatus[peers.length];
		for(int peerIndex = 0, peerCount = peers.length; peerIndex < peerCount; peerIndex++) {
			_peerNodeStatuses[peerIndex] = (DarknetPeerNodeStatus) peers[peerIndex].getStatus(noHeavy, context);
		}
		return _peerNodeStatuses;
	}

	public OpennetPeerNodeStatus[] getOpennetPeerNodeStatuses(boolean noHeavy) {
		PeerNodeStatusContext context = new PeerNodeStatusContext(this, node);
		OpennetPeerNode[] peers = getOpennetPeers();
		OpennetPeerNodeStatus[] _peerNodeStatuses = new OpennetPeerNodeStatus[peers.length];
		for(int peerIndex = 0, peerCount = peers.length; peerIndex < peerCount; peerIndex++) {
			_peerNodeStatuses[peerIndex] = (OpennetPeerNodeStatus) peers[peerIndex].getStatus(noHeavy, context);
		}
		return _peerNodeStatuses;
	}

	/**
	 * Update hadRoutableConnectionCount/routableConnectionCheckCount on peers if the timer has expired
	 */
	public void maybeUpdatePeerNodeRoutableConnectionStats(long now) {
		PeerNode[] peerList;
		synchronized(this) {
			if(now <= nextRoutableConnectionStatsUpdateTime)
				return;
			nextRoutableConnectionStatsUpdateTime = now + routableConnectionStatsUpdateInterval;
			peerList = myPeers;
		}
		if(-1 != nextRoutableConnectionStatsUpdateTime) {
			for(PeerNode pn: peerList) {
				pn.checkRoutableConnectionStatus();
			}
		}
	}

	/**
	 * Get the darknet peers list.
	 * FIXME: optimise
	 */
	public DarknetPeerNode[] getDarknetPeers() {
		PeerNode[] peers = myPeers();
		// FIXME optimise! Maybe maintain as a separate list?
		ArrayList<PeerNode> v = new ArrayList<PeerNode>(peers.length);
		for(PeerNode peer: peers) {
			if(peer instanceof DarknetPeerNode)
				v.add(peer);
		}
		return v.toArray(new DarknetPeerNode[v.size()]);
	}

	public List<SeedServerPeerNode> getConnectedSeedServerPeersVector(HashSet<ByteArrayWrapper> exclude) {
		PeerNode[] peers = myPeers();
		// FIXME optimise! Maybe maintain as a separate list?
		ArrayList<SeedServerPeerNode> v = new ArrayList<SeedServerPeerNode>(peers.length);
		for(PeerNode p : peers) {
			if(p instanceof SeedServerPeerNode) {
				SeedServerPeerNode sspn = (SeedServerPeerNode) p;
				if(exclude != null && exclude.contains(new ByteArrayWrapper(sspn.getIdentity()))) {
					if(logMINOR)
						Logger.minor(this, "Not including in getConnectedSeedServerPeersVector() as in exclude set: " + sspn.userToString());
					continue;
				}
				if(!sspn.isConnected()) {
					if(logMINOR)
						Logger.minor(this, "Not including in getConnectedSeedServerPeersVector() as disconnected: " + sspn.userToString());
					continue;
				}
				v.add(sspn);
			}
		}
		return v;
	}

	public List<SeedServerPeerNode> getSeedServerPeersVector() {
		PeerNode[] peers = myPeers();
		// FIXME optimise! Maybe maintain as a separate list?
		List<SeedServerPeerNode> v = new ArrayList<SeedServerPeerNode>(peers.length);
		for(PeerNode peer : peers) {
			if(peer instanceof SeedServerPeerNode)
				v.add((SeedServerPeerNode)peer);
		}
		return v;
	}

	/**
	 * Get the opennet peers list.
	 */
	public OpennetPeerNode[] getOpennetPeers() {
		PeerNode[] peers = myPeers();
		// FIXME optimise! Maybe maintain as a separate list?
		ArrayList<PeerNode> v = new ArrayList<PeerNode>(peers.length);
		for(PeerNode peer: peers) {
			if(peer instanceof OpennetPeerNode)
				v.add(peer);
		}
		return v.toArray(new OpennetPeerNode[v.size()]);
	}
	
	public PeerNode[] getOpennetAndSeedServerPeers() {
		PeerNode[] peers = myPeers();
		// FIXME optimise! Maybe maintain as a separate list?
		ArrayList<PeerNode> v = new ArrayList<PeerNode>(peers.length);
		for(PeerNode peer: peers) {
			if(peer instanceof OpennetPeerNode)
				v.add(peer);
			else if(peer instanceof SeedServerPeerNode)
				v.add(peer);
		}
		return v.toArray(new PeerNode[v.size()]);
	}

	public boolean anyConnectedPeerHasAddress(FreenetInetAddress addr, PeerNode pn) {
		PeerNode[] peers = myPeers();
		for(PeerNode p : peers) {
			if(p == pn)
				continue;
			if(!p.isConnected())
				continue;
			if(!p.isRealConnection())
				continue; // Ignore non-searchable peers i.e. bootstrapping peers
			// If getPeer() is null then presumably !isConnected().
			if(p.isDarknet() && !pn.isDarknet()) {
				// Darknet is only affected by other darknet peers.
				// Opennet peers with the same IP will NOT cause darknet peers to be dropped, even if one connection per IP is set for darknet, and even if it isn't set for opennet.
				// (Which would be a perverse configuration anyway!)
				// FIXME likewise, FOAFs should not boot darknet connections.
				continue;
			}
			if(p.getPeer().getFreenetAddress().equals(addr))
				return true;
		}
		return false;
	}

	public void removeOpennetPeers() {
		synchronized(this) {
			ArrayList<PeerNode> keep = new ArrayList<PeerNode>();
			ArrayList<PeerNode> conn = new ArrayList<PeerNode>();
			for(PeerNode pn : myPeers) {
				if(pn instanceof OpennetPeerNode)
					continue;
				keep.add(pn);
				if(pn.isConnected())
					conn.add(pn);
			}
			myPeers = keep.toArray(new PeerNode[keep.size()]);
			connectedPeers = keep.toArray(new PeerNode[conn.size()]);
		}
		updatePMUserAlert();
		notifyPeerStatusChangeListeners();
	}

	public PeerNode containsPeer(PeerNode pn) {
		PeerNode[] peers = pn.isOpennet() ? getOpennetAndSeedServerPeers() : getDarknetPeers();

		for(PeerNode peer: peers)
			if(Arrays.equals(pn.getIdentity(), peer.getIdentity()))
				return peer;

		return null;
	}

	public int countConnectedDarknetPeers() {
		int count = 0;
		PeerNode[] peers = myPeers();
		for(PeerNode peer: peers) {
			if(peer == null)
				continue;
			if(!(peer instanceof DarknetPeerNode))
				continue;
			if(peer.isOpennet())
				continue;
			if(!peer.isRoutable())
				continue;
			count++;
		}
		if(logMINOR) Logger.minor(this, "countConnectedDarknetPeers() returning "+count);
		return count;
	}

	public int countConnectedPeers() {
		int count = 0;
		PeerNode[] peers = myPeers();
		for(PeerNode peer: peers) {
			if(peer == null)
				continue;
			if(!peer.isRoutable())
				continue;
			count++;
		}
		return count;
	}

	public int countAlmostConnectedDarknetPeers() {
		int count = 0;
		PeerNode[] peers = myPeers();
		for(PeerNode peer: peers) {
			if(peer == null)
				continue;
			if(!(peer instanceof DarknetPeerNode))
				continue;
			if(peer.isOpennet())
				continue;
			if(!peer.isConnected())
				continue;
			count++;
		}
		return count;
	}

	public int countCompatibleDarknetPeers() {
		int count = 0;
		PeerNode[] peers = myPeers();
		for(PeerNode peer: peers) {
			if(peer == null)
				continue;
			if(!(peer instanceof DarknetPeerNode))
				continue;
			if(peer.isOpennet())
				continue;
			if(!peer.isConnected())
				continue;
			if(!peer.isRoutingCompatible())
				continue;
			count++;
		}
		return count;
	}

	public int countCompatibleRealPeers() {
		int count = 0;
		PeerNode[] peers = myPeers();
		for(PeerNode peer: peers) {
			if(peer == null)
				continue;
			if(!peer.isRealConnection())
				continue;
			if(!peer.isConnected())
				continue;
			if(!peer.isRoutingCompatible())
				continue;
			count++;
		}
		return count;
	}

	public int countConnectedOpennetPeers() {
		int count = 0;
		PeerNode[] peers = connectedPeers();
		for(PeerNode peer: peers) {
			if(peer == null)
				continue;
			if(!(peer instanceof OpennetPeerNode))
				continue;
			if(!peer.isRoutable())
				continue;
			count++;
		}
		return count;
	}

	/**
	 * How many peers do we have that actually may connect? Don't include seednodes, disabled nodes, etc.
	 */
	public int countValidPeers() {
		PeerNode[] peers = myPeers();
		int count = 0;
		for(PeerNode peer: peers) {
			if(!peer.isRealConnection())
				continue;
			if(peer.isDisabled())
				continue;
			count++;
		}
		return count;
	}
	
	/**
	 * How many peers do we have that actually may connect? Don't include seednodes, disabled nodes, etc.
	 */
	public int countConnectiblePeers() {
		PeerNode[] peers = myPeers();
		int count = 0;
		for(PeerNode peer: peers) {
			if(peer.isDisabled())
				continue;
			if(peer instanceof DarknetPeerNode) {
				if(((DarknetPeerNode)peer).isListenOnly())
					continue;
			}
			count++;
		}
		return count;
	}
	
	public int countSeednodes() {
		int count = 0;
		for(PeerNode peer : myPeers()) {
			if(peer instanceof SeedServerPeerNode || 
					peer instanceof SeedClientPeerNode)
				count++;
		}
		return count;
	}
	
	public int countBackedOffPeers(boolean realTime) {
		PeerNode[] peers = myPeers();
		int count = 0;
		for(PeerNode peer : peers) {
			if(!peer.isRealConnection())
				continue;
			if(peer.isDisabled())
				continue;
			if(peer.isRoutingBackedOff(realTime))
				count++;
		}
		return count;
	}

	public PeerNode getByPubKeyHash(byte[] pkHash) {
		PeerNode[] peers = myPeers();
		for(PeerNode peer : peers) {
			if(Arrays.equals(peer.getPubKeyHash(), pkHash))
				return peer;
		}
		return null;
	}
	
	void incrementSelectionSamples(long now, PeerNode pn) {
		// TODO: reimplement with a bit field to spare memory
		pn.incrementNumberOfSelections(now);
	}
	
	/** Notifies the listeners about status change*/
	private void notifyPeerStatusChangeListeners(){
		for(PeerStatusChangeListener l:listeners){
			l.onPeerStatusChange();
			for(PeerNode pn:myPeers()){
				pn.registerPeerNodeStatusChangeListener(l);
			}
		}
	}
	
	/** Registers a listener to be notified when peers' statuses changes
	 * @param listener - the listener to be registered*/
	public void addPeerStatusChangeListener(PeerStatusChangeListener listener){
		listeners.add(listener);
		for(PeerNode pn:myPeers()){
			pn.registerPeerNodeStatusChangeListener(listener);
		}
	}
	
	/** Removes a listener
	 * @param listener - The listener to be removed*/
	public void removePeerStatusChangeListener(PeerStatusChangeListener listener){
		listeners.remove(listener);
	}
	
	/** A listener interface that can be used to be notified about peer status change events*/
	public static interface PeerStatusChangeListener{
		/** Peers status have changed*/
		public void onPeerStatusChange();
	}
	
	/** Get a non-copied snapshot of the peers list. NOTE: LOW LEVEL:
	 * Should be up to date (but not guaranteed when exit lock), DO NOT
	 * MODIFY THE RETURNED DATA! Package-local - stuff outside node/ 
	 * should use the copying getters (which are a little more expensive). */
	synchronized PeerNode[] myPeers() {
		return myPeers;
	}
	
	/** Get the last snapshot of the connected peers list. NOTE: This is
	 * not as reliable as using the copying getters (or even using myPeers()
	 * and then checking each peer). But it is fast.
	 * 
	 * FIXME: Check all callers. Should they use myPeers and check for 
	 * connectedness, and/or should they use a copying method? I'm not sure
	 * how reliable updating of connectedPeers is ...
	 */
	synchronized PeerNode[] connectedPeers() {
		return connectedPeers;
	}

	/** Count the number of PeerNode's with a given status (right now, not 
	 * based on a snapshot). Note you should not call this if holding lots 
	 * of locks! */
	public int countByStatus(int status) {
		int count = 0;
		PeerNode[] peers = myPeers();
		for(PeerNode peer : peers) {
			if(peer.getPeerNodeStatus() == status)
				count++;
		}
		return count;
	}

	// We can't trust our strangers, so need a consensus.
	public static final int OUTDATED_MIN_TOO_NEW_TOTAL = 5;
	// We can trust our friends, so only 1 is needed.
	public static final int OUTDATED_MIN_TOO_NEW_DARKNET = 1;
	public static final int OUTDATED_MAX_CONNS = 5;
	
	public boolean isOutdated() {
		
		int tooNewDarknet = getPeerNodeStatusSize(PEER_NODE_STATUS_TOO_NEW, true);
		
		if(tooNewDarknet >= OUTDATED_MIN_TOO_NEW_DARKNET)
			return true;
		
		int tooNewOpennet = getPeerNodeStatusSize(PEER_NODE_STATUS_TOO_NEW, false);
		
		// FIXME arbitrary constants.
		// We cannot count on the version announcements.
		// Until we actually get a validated update jar it's all potentially bogus.
		
		int connections = getPeerNodeStatusSize(PEER_NODE_STATUS_CONNECTED, false) +
			getPeerNodeStatusSize(PEER_NODE_STATUS_ROUTING_BACKED_OFF, false);
		
		if(tooNewOpennet >= OUTDATED_MIN_TOO_NEW_TOTAL) {
			return connections < OUTDATED_MAX_CONNS;
		} else return false;
	}

}<|MERGE_RESOLUTION|>--- conflicted
+++ resolved
@@ -1366,25 +1366,6 @@
 		return sb.toString();
 	}
 
-<<<<<<< HEAD
-	public String getFreevizOutput() {
-		PeerNodeStatusContext context = new PeerNodeStatusContext(this, node);
-		StringBuilder sb = new StringBuilder();
-		PeerNode[] peers = myPeers();
-		String[] identity = new String[peers.length];
-		for(int i = 0; i < peers.length; i++) {
-			PeerNode pn = peers[i];
-			identity[i] = pn.getFreevizOutput(context);
-		}
-		Arrays.sort(identity);
-		for(String i: identity) {
-			sb.append(i);
-			sb.append('\n');
-		}
-		return sb.toString();
-	}
-=======
->>>>>>> 70814796
 	private final Object writePeersSync = new Object();
 	private final Object writePeerFileSync = new Object();
 	
