/* This code is part of Freenet. It is distributed under the GNU General
 * Public License, version 2 (or at your option any later version). See
 * http://www.gnu.org/ for further details of the GPL. */
package freenet.node;

import java.io.BufferedReader;
import java.io.EOFException;
import java.io.File;
import java.io.FileInputStream;
import java.io.FileNotFoundException;
import java.io.FileOutputStream;
import java.io.IOException;
import java.io.InputStreamReader;
import java.io.OutputStreamWriter;
import java.io.UnsupportedEncodingException;
import java.util.ArrayList;
import java.util.Arrays;
import java.util.Date;
import java.util.HashSet;
import java.util.List;
import java.util.Set;
import java.util.concurrent.CopyOnWriteArrayList;

import freenet.io.comm.AsyncMessageCallback;
import freenet.io.comm.ByteCounter;
import freenet.io.comm.DMT;
import freenet.io.comm.FreenetInetAddress;
import freenet.io.comm.Message;
import freenet.io.comm.NotConnectedException;
import freenet.io.comm.Peer;
import freenet.io.comm.PeerParseException;
import freenet.io.comm.ReferenceSignatureVerificationException;
import freenet.keys.Key;
import freenet.l10n.NodeL10n;
import freenet.node.DarknetPeerNode.FRIEND_TRUST;
import freenet.node.DarknetPeerNode.FRIEND_VISIBILITY;
import freenet.node.useralerts.AbstractUserAlert;
import freenet.node.useralerts.DroppedOldPeersUserAlert;
import freenet.node.useralerts.PeerManagerUserAlert;
import freenet.node.useralerts.SimpleUserAlert;
import freenet.node.useralerts.UserAlert;
import freenet.support.ByteArrayWrapper;
import freenet.support.HTMLNode;
import freenet.support.Logger;
import freenet.support.ShortBuffer;
import freenet.support.SimpleFieldSet;
import freenet.support.TimeUtil;
import freenet.support.io.Closer;
import freenet.support.io.FileUtil;
import freenet.support.io.NativeThread;

import static java.util.concurrent.TimeUnit.MINUTES;
import static java.util.concurrent.TimeUnit.SECONDS;

/**
 * @author amphibian
 * 
 * Maintains:
 * - A list of peers we want to connect to.
 * - A list of peers we are actually connected to.
 * - Each peer's Location.
 */
public class PeerManager {

        private static volatile boolean logMINOR;
        static {
            Logger.registerClass(PeerManager.class);
        }
	/** Our Node */
	final Node node;
	/** All the peers we want to connect to */
	private PeerNode[] myPeers;
	/** All the peers we are actually connected to */
	private PeerNode[] connectedPeers;
	private String darkFilename;
        private String openFilename;
        private String oldOpennetPeersFilename;
        // FIXME MEMORY use a hash. Not hashCode() though.
        // FIXME Strip metadata, except for peer locations.
        private String darknetPeersStringCache = null;
        private String opennetPeersStringCache = null;
        private String oldOpennetPeersStringCache = null;
        private PeerManagerUserAlert ua;	// Peers stuff
	/** age of oldest never connected peer (milliseconds) */
	private long oldestNeverConnectedDarknetPeerAge;
	/** Next time to update oldestNeverConnectedPeerAge */
	private long nextOldestNeverConnectedDarknetPeerAgeUpdateTime = -1;
	/** oldestNeverConnectedPeerAge update interval (milliseconds) */
	private static final long oldestNeverConnectedPeerAgeUpdateInterval = 5000;
	/** Next time to log the PeerNode status summary */
	private long nextPeerNodeStatusLogTime = -1;
	/** PeerNode status summary log interval (milliseconds) */
	private static final long peerNodeStatusLogInterval = 5000;
	/** Statuses for all PeerNode's */
	private final PeerStatusTracker<Integer> allPeersStatuses;
	/** Statuses for darknet PeerNode's */
	private final PeerStatusTracker<Integer> darknetPeersStatuses;
	/** PeerNode routing backoff reasons, by reason (realtime) */
	private final PeerStatusTracker<String> peerNodeRoutingBackoffReasonsRT;
	/** PeerNode routing backoff reasons, by reason (bulk) */
	private final PeerStatusTracker<String> peerNodeRoutingBackoffReasonsBulk;
	/** Next time to update routableConnectionStats */
	private long nextRoutableConnectionStatsUpdateTime = -1;
	/** routableConnectionStats update interval (milliseconds) */
	private static final long routableConnectionStatsUpdateInterval = SECONDS.toMillis(7);

	/** Should update the peer-file ? */
	private volatile boolean shouldWritePeersDarknet = false;
	private volatile boolean shouldWritePeersOpennet = false;
	private static final long MIN_WRITEPEERS_DELAY = MINUTES.toMillis(5); // Urgent stuff calls write*PeersUrgent.
	private final Runnable writePeersRunnable = new Runnable() {

		@Override
		public void run() {
			try {
				writePeersNow(false);
			} finally {
				node.getTicker().queueTimedJob(writePeersRunnable, MIN_WRITEPEERS_DELAY);
			}
		}
	};
	
	protected void writePeersNow(boolean rotateBackups) {
		writePeersDarknetNow(rotateBackups);
		writePeersOpennetNow(rotateBackups);
	}

	private void writePeersDarknetNow(boolean rotateBackups) {
		if(shouldWritePeersDarknet) {
			shouldWritePeersDarknet = false;
			writePeersInnerDarknet(rotateBackups);
		}
	}

	private void writePeersOpennetNow(boolean rotateBackups) {
		if(shouldWritePeersOpennet) {
			shouldWritePeersOpennet = false;
			writePeersInnerOpennet(rotateBackups);
		}
	}

	public static final int PEER_NODE_STATUS_CONNECTED = 1;
	public static final int PEER_NODE_STATUS_ROUTING_BACKED_OFF = 2;
	public static final int PEER_NODE_STATUS_TOO_NEW = 3;
	public static final int PEER_NODE_STATUS_TOO_OLD = 4;
	public static final int PEER_NODE_STATUS_DISCONNECTED = 5;
	public static final int PEER_NODE_STATUS_NEVER_CONNECTED = 6;
	public static final int PEER_NODE_STATUS_DISABLED = 7;
	public static final int PEER_NODE_STATUS_BURSTING = 8;
	public static final int PEER_NODE_STATUS_LISTENING = 9;
	public static final int PEER_NODE_STATUS_LISTEN_ONLY = 10;
	public static final int PEER_NODE_STATUS_CLOCK_PROBLEM = 11;
	public static final int PEER_NODE_STATUS_CONN_ERROR = 12;
	public static final int PEER_NODE_STATUS_DISCONNECTING = 13;
	public static final int PEER_NODE_STATUS_ROUTING_DISABLED = 14;
	public static final int PEER_NODE_STATUS_NO_LOAD_STATS = 15;
	
	/** The list of listeners that needs to be notified when peers' statuses changed.
	 * FIXME use this for PeerManagerUserAlert.
	 * FIXME don't register with each PeerNode separately, just provide an
	 * interface for listening for all of them. (Possibly excluding 
	 * status changes on seed servers and seed clients). 
	 * */
	private List<PeerStatusChangeListener> listeners=new CopyOnWriteArrayList<PeerStatusChangeListener>();

	/**
	 * Create a PeerManager by reading a list of peers from
	 * a file.
	 * @param node
	 * @param shutdownHook
	 */
	public PeerManager(Node node, SemiOrderedShutdownHook shutdownHook) {
		Logger.normal(this, "Creating PeerManager");
		peerNodeRoutingBackoffReasonsRT = new PeerStatusTracker<String>();
		peerNodeRoutingBackoffReasonsBulk = new PeerStatusTracker<String>();
		allPeersStatuses = new PeerStatusTracker<Integer>();
		darknetPeersStatuses = new PeerStatusTracker<Integer>();
		System.out.println("Creating PeerManager");
		myPeers = new PeerNode[0];
		connectedPeers = new PeerNode[0];
		this.node = node;
		shutdownHook.addEarlyJob(new Thread() {
			public void run() {
				writePeersNow(false);
			}
		});
	}

	/**
	 * Attempt to read a file full of noderefs. Try the file as named first, then the .bak if it is empty or
	 * otherwise doesn't work. WARNING: Only call this AFTER the Node constructor has completed! Methods may 
	 * be called on Node!
	 * @param filename The filename to read from. If this doesn't work, we try the .bak file.
	 * @param crypto The cryptographic identity which these nodes are connected to.
	 * @param opennet The opennet manager for the nodes. Only needed (for constructing the nodes) if isOpennet.
	 * @param isOpennet Whether the file contains opennet peers.
	 * @param oldOpennetPeers If true, don't add the nodes to the routing table, pass them to the opennet
	 * manager as "old peers" i.e. inactive nodes which may try to reconnect.
	 */
	void tryReadPeers(String filename, NodeCrypto crypto, OpennetManager opennet, boolean isOpennet, boolean oldOpennetPeers) {
		synchronized(writePeersSync) {
			if(!oldOpennetPeers)
				if(isOpennet)
					openFilename = filename;
				else
					darkFilename = filename;
		}
		int maxBackups = isOpennet ? BACKUPS_OPENNET : BACKUPS_DARKNET;
		for(int i=0;i<=maxBackups;i++) {
			File peersFile = this.getBackupFilename(filename, i);
			// Try to read the node list from disk
			if(peersFile.exists())
				if(readPeers(peersFile, crypto, opennet, oldOpennetPeers)) {
					String msg;
					if(oldOpennetPeers)
						msg = "Read " + opennet.countOldOpennetPeers() + " old-opennet-peers from " + peersFile;
					else if(isOpennet)
						msg = "Read " + getOpennetPeers().length + " opennet peers from " + peersFile;
					else
						msg = "Read " + getDarknetPeers().length + " darknet peers from " + peersFile;
					Logger.normal(this, msg);
					System.out.println(msg);
					return;
				}
		}
		if(!isOpennet)
			System.out.println("No darknet peers file found.");
		// The other cases are less important.
	}

	private boolean readPeers(File peersFile, NodeCrypto crypto, OpennetManager opennet, boolean oldOpennetPeers) {
		boolean someBroken = false;
		boolean gotSome = false;
		FileInputStream fis;
		try {
			fis = new FileInputStream(peersFile);
		} catch(FileNotFoundException e4) {
			Logger.normal(this, "Peers file not found: " + peersFile);
			return false;
		}
		InputStreamReader ris;
		try {
			ris = new InputStreamReader(fis, "UTF-8");
		} catch(UnsupportedEncodingException e4) {
			throw new Error("Impossible: JVM doesn't support UTF-8: " + e4, e4);
		}
		BufferedReader br = new BufferedReader(ris);
		File brokenPeersFile = new File(peersFile.getPath() + ".broken");
		DroppedOldPeersUserAlert droppedOldPeers = new DroppedOldPeersUserAlert(brokenPeersFile);
		try { // FIXME: no better way?
			while(true) {
				// Read a single NodePeer
				SimpleFieldSet fs;
				fs = new SimpleFieldSet(br, false, true);
				boolean broken = true;
				try {
					PeerNode pn = PeerNode.create(fs, node, crypto, opennet, this);
					if(oldOpennetPeers) {
					    if(!(pn instanceof OpennetPeerNode))
					        Logger.error(this, "Darknet node in old opennet peers?!: "+pn);
					    else
					        opennet.addOldOpennetNode((OpennetPeerNode)pn);
					} else
						addPeer(pn, true, false);
				} catch(FSParseException e2) {
					Logger.error(this, "Could not parse peer: " + e2 + '\n' + fs.toString(), e2);
					System.err.println("Cannot parse a friend from the peers file: "+e2);
				} catch(PeerParseException e2) {
					Logger.error(this, "Could not parse peer: " + e2 + '\n' + fs.toString(), e2);
					System.err.println("Cannot parse a friend from the peers file: "+e2);
				} catch(ReferenceSignatureVerificationException e2) {
					Logger.error(this, "Could not parse peer: " + e2 + '\n' + fs.toString(), e2);
					System.err.println("Cannot parse a friend from the peers file: "+e2);
				} catch (RuntimeException e2) {
					Logger.error(this, "Could not parse peer: " + e2 + '\n' + fs.toString(), e2);
					System.err.println("Cannot parse a friend from the peers file: "+e2);
					// FIXME tell the user???
<<<<<<< HEAD
				}
				if(broken) someBroken = true;
				else gotSome = true;
=======
				} catch (PeerTooOldException e) {
				    if(crypto.isOpennet) {
				        // Ignore.
				        Logger.error(this, "Dropping too-old opennet peer");
				    } else {
				        // A lot more noisy!
				        droppedOldPeers.add(e, fs.get("myName"));
				    }
                    someBroken = true;
                    continue;
                }
>>>>>>> eb399504
			}
		} catch(EOFException e) {
			// End of file, fine
		} catch(IOException e1) {
			Logger.error(this, "Could not read peers file: " + e1, e1);
		}
		try {
			br.close();
		} catch(IOException e3) {
			Logger.error(this, "Ignoring " + e3 + " caught reading " + peersFile, e3);
		}
		if(someBroken) {
			try {
				brokenPeersFile.delete();
				FileOutputStream fos = new FileOutputStream(brokenPeersFile);
				fis = new FileInputStream(peersFile);
				FileUtil.copy(fis, fos, -1);
				fos.close();
				fis.close();
				System.err.println("Broken peers file copied to " + brokenPeersFile);
			} catch (IOException e) {
				System.err.println("Unable to copy broken peers file.");
			}
		}
		if(!droppedOldPeers.isEmpty()) {
		    try {
		        node.clientCore.alerts.register(droppedOldPeers);
		        Logger.error(this, droppedOldPeers.getText());
		    } catch (Throwable t) {
		        // Startup MUST complete, don't let client layer problems kill it.
		        Logger.error(this, "Caught error telling user about dropped peers", t);
		    }
		}
		return !someBroken;
	}

    public boolean addPeer(PeerNode pn) {
		return addPeer(pn, false, false);
	}

	/**
	 * Add a peer.
	 * @param pn The node to add to the routing table.
	 * @param ignoreOpennet If true, don't check for opennet peers. If false, check for opennet peers and if so,
	 * if opennet is enabled auto-add them to the opennet LRU, otherwise fail.
	 * @param reactivate If true, re-enable the peer if it is in state DISCONNECTING before re-adding it.
	 * @return True if the node was successfully added. False if it was already present, or if we tried to add
	 * an opennet peer when opennet was disabled.
	 */
	boolean addPeer(PeerNode pn, boolean ignoreOpennet, boolean reactivate) {
		assert (pn != null);
		if(reactivate)
			pn.forceCancelDisconnecting();
		synchronized(this) {
			for(PeerNode myPeer: myPeers) {
				if(myPeer.equals(pn)) {
					if(logMINOR)
						Logger.minor(this, "Can't add peer " + pn + " because already have " + myPeer, new Exception("debug"));
					return false;
				}
			}
			myPeers = Arrays.copyOf(myPeers, myPeers.length + 1);
			myPeers[myPeers.length - 1] = pn;
			Logger.normal(this, "Added " + pn);
		}
		if(pn.recordStatus())
			addPeerNodeStatus(pn.getPeerNodeStatus(), pn, false);
		pn.setPeerNodeStatus(System.currentTimeMillis());
		if((!ignoreOpennet) && pn instanceof OpennetPeerNode) {
			OpennetManager opennet = node.getOpennet();
			if(opennet != null)
				opennet.forceAddPeer((OpennetPeerNode)pn, true);
			else {
				Logger.error(this, "Adding opennet peer when no opennet enabled!!!: " + pn + " - removing...");
				removePeer(pn);
				return false;
			}
		}
		notifyPeerStatusChangeListeners();
		if(!pn.isSeed()) {
			// LOCKING: addPeer() can be called inside PM lock, so must do this on a separate thread.
			node.executor.execute(new Runnable() {
				
				@Override
				public void run() {
					updatePMUserAlert();
				}
				
			});
		}
		return true;
	}

	synchronized boolean havePeer(PeerNode pn) {
		for(PeerNode myPeer: myPeers) {
			if(myPeer == pn)
				return true;
		}
		return false;
	}

	/** Remove a PeerNode. LOCKING: Caller should not hold locks on any PeerNode. */
	private boolean removePeer(PeerNode pn) {
		if(logMINOR)
			Logger.minor(this, "Removing " + pn);
		boolean isInPeers = false;
		synchronized(this) {
			for(PeerNode myPeer: myPeers) {
				if(myPeer == pn)
					isInPeers = true;
			}
			if(pn instanceof DarknetPeerNode)
				((DarknetPeerNode) pn).removeExtraPeerDataDir();
			if(isInPeers) {
				int peerNodeStatus = pn.getPeerNodeStatus();
				if(pn.recordStatus())
					removePeerNodeStatus(peerNodeStatus, pn, !isInPeers);
				String peerNodePreviousRoutingBackoffReason = pn.getPreviousBackoffReason(true);
				if(peerNodePreviousRoutingBackoffReason != null)
					removePeerNodeRoutingBackoffReason(peerNodePreviousRoutingBackoffReason, pn, true);
				peerNodePreviousRoutingBackoffReason = pn.getPreviousBackoffReason(false);
				if(peerNodePreviousRoutingBackoffReason != null)
					removePeerNodeRoutingBackoffReason(peerNodePreviousRoutingBackoffReason, pn, false);

				// removing from connectedPeers
				ArrayList<PeerNode> a = new ArrayList<PeerNode>();
				for(PeerNode mp : myPeers) {
					if((mp != pn) && mp.isConnected() && mp.isRealConnection())
						a.add(mp);
				}

				PeerNode[] newConnectedPeers = new PeerNode[a.size()];
				newConnectedPeers = a.toArray(newConnectedPeers);
				connectedPeers = newConnectedPeers;

				// removing from myPeers
				PeerNode[] newMyPeers = new PeerNode[myPeers.length - 1];
				int positionInNewArray = 0;
				for(PeerNode mp : myPeers) {
					if(mp != pn) {
						newMyPeers[positionInNewArray] = mp;
						positionInNewArray++;
					}
				}
				myPeers = newMyPeers;

				Logger.normal(this, "Removed " + pn);
			}
		}
		pn.onRemove();
		if(isInPeers && !pn.isSeed())
			updatePMUserAlert();
		notifyPeerStatusChangeListeners();
		updatePMUserAlert();
		return true;
	}

	public boolean removeAllPeers() {
		Logger.normal(this, "removeAllPeers!");
		PeerNode[] oldPeers;
		synchronized(this) {
			oldPeers = myPeers;
			myPeers = new PeerNode[0];
			connectedPeers = new PeerNode[0];
		}
		for(PeerNode oldPeer: oldPeers)
			oldPeer.onRemove();
		notifyPeerStatusChangeListeners();
		return true;
	}

	public boolean disconnected(PeerNode pn) {
		synchronized(this) {
			boolean isInPeers = false;
			for(PeerNode connectedPeer: connectedPeers) {
				if(connectedPeer == pn)
					isInPeers = true;
			}
			if(!isInPeers)
				return false;
			// removing from connectedPeers
			ArrayList<PeerNode> a = new ArrayList<PeerNode>();
			for(PeerNode mp : myPeers) {
				if((mp != pn) && mp.isRoutable())
					a.add(mp);
			}
			PeerNode[] newConnectedPeers = new PeerNode[a.size()];
			newConnectedPeers = a.toArray(newConnectedPeers);
			connectedPeers = newConnectedPeers;
		}
                if(!pn.isSeed())
                    updatePMUserAlert();
		node.lm.announceLocChange();
		return true;
	}
	long timeFirstAnyConnections = 0;

	public long getTimeFirstAnyConnections() {
		return timeFirstAnyConnections;
	}

	public void addConnectedPeer(PeerNode pn) {
		if(!pn.isRealConnection()) {
			if(logMINOR)
				Logger.minor(this, "Not a real connection: " + pn);
			return;
		}
		if(!pn.isConnected()) {
			if(logMINOR)
				Logger.minor(this, "Not connected: " + pn);
			return;
		}
		long now = System.currentTimeMillis();
		synchronized(this) {
			if(timeFirstAnyConnections == 0)
				timeFirstAnyConnections = now;
			for(PeerNode connectedPeer: connectedPeers) {
				if(connectedPeer == pn) {
					if(logMINOR)
						Logger.minor(this, "Already connected: " + pn);
					return;
				}
			}
			boolean inMyPeers = false;
			for(PeerNode mp: myPeers) {
				if(mp == pn) {
					inMyPeers = true;
					break;
				}
			}
			if(!inMyPeers) {
				Logger.error(this, "Connecting to " + pn + " but not in peers!");
				// FIXME LOCKING calling inside PM lock - safe???
				addPeer(pn);
			}
			if(logMINOR)
				Logger.minor(this, "Connecting: " + pn);
			connectedPeers = Arrays.copyOf(connectedPeers, connectedPeers.length + 1);
			connectedPeers[connectedPeers.length - 1] = pn;
			if(logMINOR)
				Logger.minor(this, "Connected peers: " + connectedPeers.length);
		}
		if(!pn.isSeed())
                    updatePMUserAlert();
		node.lm.announceLocChange();
	}
//    NodePeer route(double targetLocation, RoutingContext ctx) {
//        double minDist = 1.1;
//        NodePeer best = null;
//        for(NodePeer p: connectedPeers) {
//            if(ctx.alreadyRoutedTo(p)) continue;
//            double loc = p.getLocation().getValue();
//            double dist = Math.abs(loc - targetLocation);
//            if(dist < minDist) {
//                minDist = dist;
//                best = p;
//            }
//        }
//        return best;
//    }
//    
//    NodePeer route(Location target, RoutingContext ctx) {
//        return route(target.getValue(), ctx);
//    }
//
	/**
	 * Find the node with the given Peer address. Used by FNPPacketMangler to try to 
	 * quickly identify a peer by the address of the packet. Includes 
	 * non-isRealConnection()'s since they can also be connected.
	 */
	public PeerNode getByPeer(Peer peer) {
		PeerNode[] peerList = myPeers();
		for(PeerNode pn : peerList) {
			if(pn.isDisabled()) continue;
			if(pn.matchesPeerAndPort(peer))
				return pn;
		}
		// Try a match by IP address if we can't match exactly by IP:port.
		FreenetInetAddress addr = peer.getFreenetAddress();
		for(PeerNode pn : peerList) {
			if(pn.isDisabled()) continue;
			if(pn.matchesIP(addr, false))
				return pn;
		}
		return null;
	}
	
	/**
	 * Find the node with the given Peer address, or IP address. Checks the outgoing
	 * packet mangler as well.
	 * @param peer
	 * @param mangler
	 * @return
	 */
	public PeerNode getByPeer(Peer peer, FNPPacketMangler mangler) {
		PeerNode[] peerList = myPeers();
		for(PeerNode pn : peerList) {
			if(pn.isDisabled()) continue;
			if(pn.matchesPeerAndPort(peer) && pn.getOutgoingMangler() == mangler)
				return pn;
		}
		// Try a match by IP address if we can't match exactly by IP:port.
		FreenetInetAddress addr = peer.getFreenetAddress();
		for(PeerNode pn : peerList) {
			if(pn.isDisabled()) continue;
			if(pn.matchesIP(addr, false) && pn.getOutgoingMangler() == mangler)
				return pn;
		}
		return null;
	}

	/**
	 * Find nodes with a given IP address.
	 */
	public ArrayList<PeerNode> getAllConnectedByAddress(FreenetInetAddress a, boolean strict) {
		ArrayList<PeerNode> found = null;
		
		PeerNode[] peerList = myPeers();
		// Try a match by IP address if we can't match exactly by IP:port.
		for(PeerNode pn : peerList) {
			if(!pn.isConnected()) continue;
			if(!pn.isRoutable()) continue;
			if(pn.matchesIP(a, strict)) {
				if(found == null) found = new ArrayList<PeerNode>();
				found.add(pn);
			}
		}
		return found;
	}

	/**
	 * Connect to a node provided the fieldset representing it.
	 * @throws PeerTooOldException 
	 */
	public void connect(SimpleFieldSet noderef, OutgoingPacketMangler mangler, FRIEND_TRUST trust, FRIEND_VISIBILITY visibility) throws FSParseException, PeerParseException, ReferenceSignatureVerificationException, PeerTooOldException {
		PeerNode pn = node.createNewDarknetNode(noderef, trust, visibility);
		PeerNode[] peerList = myPeers();
		for(PeerNode mp: peerList) {
			if(Arrays.equals(mp.peerECDSAPubKeyHash, pn.peerECDSAPubKeyHash))
				return;
		}
		addPeer(pn);
	}
	
	public void disconnectAndRemove(final PeerNode pn, boolean sendDisconnectMessage, final boolean waitForAck, boolean purge) {
		disconnect(pn, sendDisconnectMessage, waitForAck, purge, false, true, Node.MAX_PEER_INACTIVITY);
	}

	/**
	 * Disconnect from a specified node
	 * @param sendDisconnectMessage If false, don't send the FNPDisconnected message.
	 * @param waitForAck If false, don't wait for the ack for the FNPDisconnected message.
	 * @param purge If true, set the purge flag on the disconnect, causing the other peer
	 * to purge this node from e.g. its old opennet peers list.
	 * @param dumpMessagesNow If true, dump queued messages immediately, before the 
	 * disconnect completes.
	 * @param remove If true, remove the node from the routing table and tell the peer to do so.
	 */
	public void disconnect(final PeerNode pn, boolean sendDisconnectMessage, final boolean waitForAck, boolean purge, boolean dumpMessagesNow, final boolean remove, long timeout) {
		if(logMINOR)
			Logger.minor(this, "Disconnecting " + pn.shortToString(), new Exception("debug"));
		synchronized(this) {
			if(!havePeer(pn))
				return;
		}
		if(pn.notifyDisconnecting(dumpMessagesNow)) {
			if(logMINOR)
				Logger.minor(this, "Already disconnecting "+pn.shortToString());
			return;
		}
		if(sendDisconnectMessage) {
			Message msg = DMT.createFNPDisconnect(remove, purge, -1, new ShortBuffer(new byte[0]));
			try {
				pn.sendAsync(msg, new AsyncMessageCallback() {

					boolean done = false;

					@Override
					public void acknowledged() {
						done();
					}

					@Override
					public void disconnected() {
						done();
					}

					@Override
					public void fatalError() {
						done();
					}

					@Override
					public void sent() {
						if(!waitForAck)
							done();
					}

					void done() {
						synchronized(this) {
							if(done)
								return;
							done = true;
						}
						if(remove) {
							if(removePeer(pn) && !pn.isSeed())
								writePeersUrgent(pn.isOpennet());
						}
					}
				}, ctrDisconn);
			} catch(NotConnectedException e) {
				if(remove) {
					if(pn.isDisconnecting() && removePeer(pn) && !pn.isSeed())
						writePeersUrgent(pn.isOpennet());
				}
				return;
			}
			if(!pn.isSeed()) {
				node.getTicker().queueTimedJob(new Runnable() {
					
					@Override
					public void run() {
						if(pn.isDisconnecting()) {
							if(remove) {
								if(removePeer(pn)) {
									if(!pn.isSeed()) {
										writePeersUrgent(pn.isOpennet());
									}
								}
							}
							pn.disconnected(true, true);
						}
					}
				}, timeout);
			}
		} else {
			if(remove) {
				if(removePeer(pn) && !pn.isSeed())
					writePeersUrgent(pn.isOpennet());
			}
		}
	}
	final ByteCounter ctrDisconn = new ByteCounter() {

		@Override
		public void receivedBytes(int x) {
			node.nodeStats.disconnBytesReceived(x);
		}

		@Override
		public void sentBytes(int x) {
			node.nodeStats.disconnBytesSent(x);
		}

		@Override
		public void sentPayload(int x) {
			// Ignore
		}
	};

	/**
	 * @return An array of the current locations (as doubles) of all
	 * our connected peers or double[0] if Node.shallWePublishOurPeersLocation() is false
	 */
	public double[] getPeerLocationDoubles(boolean pruneBackedOffPeers) {
		double[] locs;
		if(!node.shallWePublishOurPeersLocation())
			return new double[0];
		PeerNode[] conns = connectedPeers();
		locs = new double[conns.length];
		int x = 0;
		for(PeerNode conn: conns) {
			if(conn.isRoutable()) {
				if(!pruneBackedOffPeers || !conn.shouldBeExcludedFromPeerList()) {
					locs[x++] = conn.getLocation();
				}
			}
		}
		// Wipe out any information contained in the order
		java.util.Arrays.sort(locs, 0, x);
		if(x != locs.length)
			return Arrays.copyOf(locs, x);
		else
			return locs;
	}

	/**
	 * @return A random routable connected peer.
	 * FIXME: should this take performance into account?
	 * DO NOT remove the "synchronized". See below for why.
	 */
	public synchronized PeerNode getRandomPeer(PeerNode exclude) {
		if(connectedPeers.length == 0)
			return null;
		for(int i = 0; i < 5; i++) {
			PeerNode pn = connectedPeers[node.random.nextInt(connectedPeers.length)];
			if(pn == exclude)
				continue;
			if(pn.isRoutable())
				return pn;
		}
		// None of them worked
		// Move the un-connected ones out
		// This is safe as they will add themselves when they
		// reconnect, and they can't do it yet as we are synchronized.
		ArrayList<PeerNode> v = new ArrayList<PeerNode>(connectedPeers.length);
		for(PeerNode pn : myPeers) {
			if(pn == exclude)
				continue;
			if(pn.isRoutable())
				v.add(pn);
			else
				if(logMINOR)
					Logger.minor(this, "Excluding " + pn + " because is disconnected");
		}
		int lengthWithoutExcluded = v.size();
		if((exclude != null) && exclude.isRoutable())
			v.add(exclude);
		PeerNode[] newConnectedPeers = new PeerNode[v.size()];
		newConnectedPeers = v.toArray(newConnectedPeers);
		if(logMINOR)
			Logger.minor(this, "Connected peers (in getRandomPeer): " + newConnectedPeers.length + " was " + connectedPeers.length);
		connectedPeers = newConnectedPeers;
		if(lengthWithoutExcluded == 0)
			return null;
		return connectedPeers[node.random.nextInt(lengthWithoutExcluded)];
	}

	/**
	 * Asynchronously send this message to every connected peer.
	 */
	public void localBroadcast(Message msg, boolean ignoreRoutability, boolean onlyRealConnections, ByteCounter ctr) {
		// myPeers not connectedPeers as connectedPeers only contains
		// ROUTABLE peers, and we may want to send to non-routable peers
		PeerNode[] peers = myPeers();
		for(PeerNode peer: peers) {
			if(ignoreRoutability) {
				if(!peer.isConnected())
					continue;
			} else
				if(!peer.isRoutable())
					continue;
			if(onlyRealConnections && !peer.isRealConnection())
				continue;
			try {
				peer.sendAsync(msg, null, ctr);
			} catch(NotConnectedException e) {
				// Ignore
			}
		}
	}

	/**
	 * Asynchronously send a differential node reference to every isConnected() peer.
	 */
	public void locallyBroadcastDiffNodeRef(SimpleFieldSet fs, boolean toDarknetOnly, boolean toOpennetOnly) {
		// myPeers not connectedPeers as connectedPeers only contains
		// ROUTABLE peers and we want to also send to non-routable peers
		PeerNode[] peers = myPeers();
		for(PeerNode peer: peers) {
			if(!peer.isConnected())
				continue;
			if(toDarknetOnly && !peer.isDarknet())
				continue;
			if(toOpennetOnly && !peer.isOpennet())
				continue;
			peer.sendNodeToNodeMessage(fs, Node.N2N_MESSAGE_TYPE_DIFFNODEREF, false, 0, false);
		}
	}

	public PeerNode getRandomPeer() {
		return getRandomPeer(null);
	}

	public PeerNode closerPeer(PeerNode pn, Set<PeerNode> routedTo, double loc, boolean ignoreSelf, boolean calculateMisrouting,
	        int minVersion, List<Double> addUnpickedLocsTo, Key key, short outgoingHTL, long ignoreBackoffUnder, boolean isLocal, boolean realTime, boolean excludeMandatoryBackoff) {
		return closerPeer(pn, routedTo, loc, ignoreSelf, calculateMisrouting, minVersion, addUnpickedLocsTo, 2.0, key, outgoingHTL, ignoreBackoffUnder, isLocal, realTime, null, false, System.currentTimeMillis(), excludeMandatoryBackoff);
	}

	/**
	 * Find the peer, if any, which is closer to the target location than we are, and is not included in the provided set.
	 * If ignoreSelf==false, and we are closer to the target than any peers, this function returns null.
	 * This function returns two values, the closest such peer which is backed off, and the same which is not backed off.
	 * It is possible for either to be null independent of the other, 'closest' is the closer of the two in either case, and
	 * will not be null if any of the other two return values is not null. LOCKING: This will briefly take
	 * various locks, try to avoid calling it with lots of locks held.
	 * @param addUnpickedLocsTo Add all locations we didn't choose which we could have routed to to 
	 * this array. Remove the location of the peer we pick from it.
	 * @param maxDistance If a node is further away from the target than this distance, ignore it.
	 * @param key The original key, if we have it, and if we want to consult with the FailureTable
	 * to avoid routing to nodes which have recently failed for the same key.
	 * @param isLocal We don't just check pn == null because in some cases pn can be null here: If an insert is forked, for
	 * a remote requests, we can route back to the originator, so we set pn to null. Whereas for stats we want to know 
	 * accurately whether this was originated remotely.
	 * @param recentlyFailed If non-null, we should check for recently failed: If we have routed to, and got
	 * a failed response from, and are still connected to and within the timeout for, our top two routing choices,
	 * *and* the same is true of at least 3 nodes, we fill in this object and return null. This will cause a
	 * RecentlyFailed message to be returned to the originator, allowing them to retry in a little while. Note that the
	 * scheduler is not clever enough to retry immediately when that timeout elapses, and even if it was, it probably
	 * wouldn't be a good idea due to introducing a round-trip-to-request-originator; FIXME consider this.
	 */
	public PeerNode closerPeer(PeerNode pn, Set<PeerNode> routedTo, double target, boolean ignoreSelf,
	        boolean calculateMisrouting, int minVersion, List<Double> addUnpickedLocsTo, double maxDistance, Key key, short outgoingHTL, long ignoreBackoffUnder, boolean isLocal, boolean realTime,
	        RecentlyFailedReturn recentlyFailed, boolean ignoreTimeout, long now, boolean newLoadManagement) {
		
		int countWaiting = 0;
		long soonestTimeoutWakeup = Long.MAX_VALUE;
		
		PeerNode[] peers = connectedPeers();
		if(!node.enablePerNodeFailureTables)
			key = null;
		if(logMINOR)
			Logger.minor(this, "Choosing closest peer: connectedPeers=" + peers.length+" key "+key);
		
		double myLoc = node.getLocation();
		
		double maxDiff = Double.MAX_VALUE;
		if(!ignoreSelf)
			maxDiff = Location.distance(myLoc, target);
		
		double prevLoc = -1.0;
		if(pn != null) prevLoc = pn.getLocation();

		/**
		 * Routing order:
		 * - Non-timed-out non-backed-off peers, in order of closeness to the target.
		 * - Timed-out, non-backed-off peers, least recently timed out first.
		 * - Non-timed-out backed-off peers, in order of closeness to the target.
		 * - Timed out, backed-off peers, least recently timed out first.
		 * - 
		 */
		double closestDistance = Double.MAX_VALUE;
		// If closestDistance is FOAF, this is the real distance.
		// Reset every time closestDistance is.
		double closestRealDistance = Double.MAX_VALUE;

		PeerNode closestBackedOff = null;
		double closestBackedOffDistance = Double.MAX_VALUE;
		double closestRealBackedOffDistance = Double.MAX_VALUE;

		PeerNode closestNotBackedOff = null;
		double closestNotBackedOffDistance = Double.MAX_VALUE;
		double closestRealNotBackedOffDistance = Double.MAX_VALUE;

		PeerNode leastRecentlyTimedOut = null;
		long timeLeastRecentlyTimedOut = Long.MAX_VALUE;
		double leastRecentlyTimedOutDistance = Double.MAX_VALUE;

		PeerNode leastRecentlyTimedOutBackedOff = null;
		long timeLeastRecentlyTimedOutBackedOff = Long.MAX_VALUE;
		double leastRecentlyTimedOutBackedOffDistance = Double.MAX_VALUE;
		
		TimedOutNodesList entry = null;

		if(key != null)
			entry = node.failureTable.getTimedOutNodesList(key);
		
		double[] selectionRates = new double[peers.length];
		double totalSelectionRate = 0.0;
		for(int i=0;i<peers.length;i++) {
			selectionRates[i] = peers[i].selectionRate();
			totalSelectionRate += selectionRates[i];
		}
		boolean enableFOAFMitigationHack = (peers.length >= PeerNode.SELECTION_MIN_PEERS) && (totalSelectionRate > 0.0);
		for(int i = 0; i < peers.length; i++) {
			PeerNode p = peers[i];
			if(routedTo.contains(p)) {
				if(logMINOR)
					Logger.minor(this, "Skipping (already routed to): " + p.getPeer());
				continue;
			}
			if(p == pn) {
				if(logMINOR)
					Logger.minor(this, "Skipping (req came from): " + p.getPeer());
				continue;
			}
			if(!p.isRoutable()) {
				if(logMINOR)
					Logger.minor(this, "Skipping (not connected): " + p.getPeer());
				continue;
			}
			if(p.isDisconnecting()) {
				if(logMINOR)
					Logger.minor(this, "Skipping (disconnecting): "+p.getPeer());
				continue;
			}
			if(newLoadManagement && p.outputLoadTracker(realTime).getLastIncomingLoadStats() == null) {
				if(logMINOR)
					Logger.minor(this, "Skipping (no load stats): "+p.getPeer());
				continue;
			}
			if(minVersion > 0 && Version.getArbitraryBuildNumber(p.getVersion(), -1) < minVersion) {
				if(logMINOR)
					Logger.minor(this, "Skipping old version: " + p.getPeer());
				continue;
			}
			if(enableFOAFMitigationHack) {
				double selectionRate = selectionRates[i];
				double selectionSamplesPercentage = selectionRate / totalSelectionRate;
				if(PeerNode.SELECTION_PERCENTAGE_WARNING < selectionSamplesPercentage) {
					if(logMINOR)
						Logger.minor(this, "Skipping over-selectionned peer(" + selectionSamplesPercentage + "%): " + p.getPeer());
					continue;
				}
			}
			if(newLoadManagement && p.isInMandatoryBackoff(now, realTime)) {
				if(logMINOR) Logger.minor(this, "Skipping (mandatory backoff): "+p.getPeer());
				continue;
			}
			
			/** For RecentlyFailed i.e. request quenching */
			long timeoutRF = -1;
			/** For per-node failure tables i.e. routing */
			long timeoutFT = -1;
			if(entry != null && !ignoreTimeout) {
				timeoutFT = entry.getTimeoutTime(p, outgoingHTL, now, true);
				timeoutRF = entry.getTimeoutTime(p, outgoingHTL, now, false);
				if(timeoutRF > now) {
					soonestTimeoutWakeup = Math.min(soonestTimeoutWakeup, timeoutRF);
					countWaiting++;
				}
			}
			boolean timedOut = timeoutFT > now;
			//To help avoid odd race conditions, get the location only once and use it for all calculations.
			double loc = p.getLocation();
			boolean direct = true;
			double realDiff = Location.distance(loc, target);
			double diff = realDiff;
			
			double[] peersLocation = p.getPeersLocation();
			if((peersLocation != null) && (p.shallWeRouteAccordingToOurPeersLocation())) {
				for(double l : peersLocation) {
					boolean ignoreLoc = false; // Because we've already been there
					if(Math.abs(l - myLoc) < Double.MIN_VALUE * 2 ||
							Math.abs(l - prevLoc) < Double.MIN_VALUE * 2)
						ignoreLoc = true;
					else {
						for(PeerNode cmpPN : routedTo)
							if(Math.abs(l - cmpPN.getLocation()) < Double.MIN_VALUE * 2) {
								ignoreLoc = true;
								break;
							}
					}
					if(ignoreLoc) continue;
					double newDiff = Location.distance(l, target);
					if(newDiff < diff) {
						loc = l;
						diff = newDiff;
						direct = false;
					}
				}
				if(logMINOR)
					Logger.minor(this, "The peer "+p+" has published his peer's locations and the closest we have found to the target is "+diff+" away.");
			}
			
			if(diff > maxDistance)
				continue;
			if((!ignoreSelf) && (diff > maxDiff)) {
				if(logMINOR)
					Logger.minor(this, "Ignoring, further than self >maxDiff=" + maxDiff);
				continue;
			}
			if(logMINOR)
				Logger.minor(this, "p.loc=" + loc + ", target=" + target + ", d=" + Location.distance(loc, target) + " usedD=" + diff + " timedOut=" + timedOut + " for " + p.getPeer());
			boolean chosen = false;
			if(diff < closestDistance || (Math.abs(diff - closestDistance) < Double.MIN_VALUE*2 && (direct || realDiff < closestRealDistance))) {
				closestDistance = diff;
				chosen = true;
				closestRealDistance = realDiff;
				if(logMINOR)
					Logger.minor(this, "New best: " + diff + " (" + loc + " for " + p.getPeer());
			}
			boolean backedOff = p.isRoutingBackedOff(ignoreBackoffUnder, realTime);
			if(backedOff && (diff < closestBackedOffDistance || (Math.abs(diff - closestBackedOffDistance) < Double.MIN_VALUE*2 && (direct || realDiff < closestRealBackedOffDistance))) && !timedOut) {
				closestBackedOffDistance = diff;
				closestBackedOff = p;
				chosen = true;
				closestRealBackedOffDistance = realDiff;
				if(logMINOR)
					Logger.minor(this, "New best-backed-off: " + diff + " (" + loc + " for " + p.getPeer());
			}
			if(!backedOff && (diff < closestNotBackedOffDistance || (Math.abs(diff - closestNotBackedOffDistance) < Double.MIN_VALUE*2 && (direct || realDiff < closestRealNotBackedOffDistance))) && !timedOut) {
				closestNotBackedOffDistance = diff;
				closestNotBackedOff = p;
				chosen = true;
				closestRealNotBackedOffDistance = realDiff;
				if(logMINOR)
					Logger.minor(this, "New best-not-backed-off: " + diff + " (" + loc + " for " + p.getPeer());
			}
			if(timedOut)
				if(!backedOff) {
					if(timeoutFT < timeLeastRecentlyTimedOut) {
						timeLeastRecentlyTimedOut = timeoutFT;
						leastRecentlyTimedOut = p;
						leastRecentlyTimedOutDistance = diff;
					}
				} else
					if(timeoutFT < timeLeastRecentlyTimedOutBackedOff) {
						timeLeastRecentlyTimedOutBackedOff = timeoutFT;
						leastRecentlyTimedOutBackedOff = p;
						leastRecentlyTimedOutBackedOffDistance = diff;
					}
			if(addUnpickedLocsTo != null && !chosen) {
				Double d = new Double(loc);
				// Here we can directly compare double's because they aren't processed in any way, and are finite and (probably) nonzero.
				if(!addUnpickedLocsTo.contains(d))
					addUnpickedLocsTo.add(d);
			}
		}

		PeerNode best = closestNotBackedOff;
		double bestDistance = closestNotBackedOffDistance;
		
		/**
		 * Various things are "advisory" i.e. they are taken into account but do not cause a request not to be routed at all:
		 * - Backoff: A node is backed off for a period after it rejects a request; 
		 * this is randomised and increases exponentially if no requests are accepted; 
		 * a longer period is imposed for timeouts after a request has been accepted 
		 * and transfer failures.
		 * - Recent failures: After various kinds of failures we impose a timeout, 
		 * until when we will try to avoid sending the same key to that node. This is 
		 * part of per-node failure tables.
		 * Combining these:
		 * - If there are nodes which are both not backed off and not timed out, we 
		 * route to whichever of those nodes is closest to the target location. If we 
		 * are still here, all nodes are either backed off or timed out.
		 * - If there are nodes which are timed out but not backed off, choose the node
		 * whose timeout expires soonest. Hence if a single key is requested 
		 * continually, we round-robin between nodes. If we still don't have a winner,
		 * we know all nodes are backed off.
		 * - If there are nodes which are backed off but not timed out, choose the node
		 * which is closest to the target but is not backed off. If we still don't have
		 * a winner, all nodes are backed off AND timed out.
		 * - Choose the backed off node whose timeout expires soonest.
		 */
		if(best == null) {
			if(leastRecentlyTimedOut != null) {
				// FIXME downgrade to DEBUG
				best = leastRecentlyTimedOut;
				bestDistance = leastRecentlyTimedOutDistance;
				if(logMINOR)
					Logger.minor(this, "Using least recently failed in-timeout-period peer for key: " + best.shortToString() + " for " + key);
			} else if(closestBackedOff != null) {
				best = closestBackedOff;
				bestDistance = closestBackedOffDistance;
				if(logMINOR)
					Logger.minor(this, "Using best backed-off peer for key: " + best.shortToString());
			} else if(leastRecentlyTimedOutBackedOff != null) {
				best = leastRecentlyTimedOutBackedOff;
				bestDistance = leastRecentlyTimedOutBackedOffDistance;
				if(logMINOR)
					Logger.minor(this, "Using least recently failed in-timeout-period backed-off peer for key: " + best.shortToString() + " for " + key);
			}
		}
		
		if(recentlyFailed != null && logMINOR)
			Logger.minor(this, "Count waiting: "+countWaiting);
		if(recentlyFailed != null && countWaiting >= 3 && 
				node.enableULPRDataPropagation /* dangerous to do RecentlyFailed if we won't track/propagate offers */) {
			// Recently failed is possible.
			// Route twice, each time ignoring timeout.
			// If both return a node which is in timeout, we should do RecentlyFailed.
			PeerNode first = closerPeer(pn, routedTo, target, ignoreSelf, false, minVersion, null, maxDistance, key, outgoingHTL, ignoreBackoffUnder, isLocal, realTime, null, true, now, newLoadManagement);
			if(first != null) {
				long firstTime;
				long secondTime;
				if((firstTime = entry.getTimeoutTime(first, outgoingHTL, now, false)) > now) {
					if(logMINOR) Logger.minor(this, "First choice is past now");
					HashSet<PeerNode> newRoutedTo = new HashSet<PeerNode>(routedTo);
					newRoutedTo.add(first);
					PeerNode second = closerPeer(pn, newRoutedTo, target, ignoreSelf, false, minVersion, null, maxDistance, key, outgoingHTL, ignoreBackoffUnder, isLocal, realTime, null, true, now, newLoadManagement);
					if(second != null) {
						if((secondTime = entry.getTimeoutTime(first, outgoingHTL, now, false)) > now) {
							if(logMINOR) Logger.minor(this, "Second choice is past now");
							// Recently failed!
							// Return the time at which this will change.
							// This is the sooner of the two top nodes' timeouts.
							// We also take into account the sooner of any timed out node, IF there are exactly 3 nodes waiting.
							long until = Math.min(secondTime, firstTime);
							if(countWaiting == 3) {
								// Count the others as well if there are only 3.
								// If there are more than that they won't matter.
								until = Math.min(until, soonestTimeoutWakeup);
								if(logMINOR) Logger.minor(this, "Recently failed: "+(int)Math.min(Integer.MAX_VALUE, (soonestTimeoutWakeup - now))+"ms");
							}
							
							long check;
							if(best == closestNotBackedOff)
								// We are routing to the perfect node, so no node coming out of backoff/FailureTable will make any difference; don't check.
								check = Long.MAX_VALUE;
							else
								// A node waking up from backoff or FailureTable might well change the decision, which limits the length of a RecentlyFailed.
								check = checkBackoffsForRecentlyFailed(peers, best, target, bestDistance, myLoc, prevLoc, now, entry, outgoingHTL);
							if(check < until) {
								if(logMINOR) Logger.minor(this, "Reducing RecentlyFailed from "+(until-now)+"ms to "+(check-now)+"ms because of check for peers to wakeup");
								until = check;
							}
							if(until > now + MIN_DELTA) {
								if(until > now + FailureTable.RECENTLY_FAILED_TIME) {
									Logger.error(this, "Wakeup time is too long: "+TimeUtil.formatTime(until-now));
									until = now + FailureTable.RECENTLY_FAILED_TIME;
								}
								if(!node.failureTable.hadAnyOffers(key)) {
									recentlyFailed.fail(countWaiting, until);
									return null;
								} else {
									if(logMINOR) Logger.minor(this, "Have an offer for the key so not sending RecentlyFailed");
								}
							} else {
								// Waking up too soon. Don't RecentlyFailed.
								if(logMINOR) Logger.minor(this, "Not sending RecentlyFailed because will wake up in "+(check-now)+"ms");
							}
						}
					} else {
						if(logMINOR) Logger.minor(this, "Second choice is not in timeout (for recentlyfailed): "+second);
					}
				} else {
					if(logMINOR) Logger.minor(this, "First choice is not in timeout (for recentlyfailed): "+first);
				}
			}
		}

		// DO NOT PUT A ELSE HERE: we need to re-check the value!
		if(best != null) {
			//racy... getLocation() could have changed
			if(calculateMisrouting) {
				int numberOfConnected = getPeerNodeStatusSize(PEER_NODE_STATUS_CONNECTED, false);
				int numberOfRoutingBackedOff = getPeerNodeStatusSize(PEER_NODE_STATUS_ROUTING_BACKED_OFF, false);
				if(numberOfRoutingBackedOff + numberOfConnected > 0)
					node.nodeStats.backedOffPercent.report((double) numberOfRoutingBackedOff / (double) (numberOfRoutingBackedOff + numberOfConnected));
			}
			//racy... getLocation() could have changed
			if(addUnpickedLocsTo != null)
				//Add the location which we did not pick, if it exists.
				if(closestNotBackedOff != null && closestBackedOff != null)
					addUnpickedLocsTo.add(new Double(closestBackedOff.getLocation()));
					
		}
		
		return best;
	}

	static final int MIN_DELTA = 2000;
	
	/** Check whether the routing situation will change soon because of a node coming out of backoff or of
	 * a FailureTable timeout.
	 * 
	 * If we have routed to a backed off node, or a node due to a failure-table timeout, there is a good
	 * chance that the ideal node will change shortly.
	 * 
	 * @return The time at which there will be a different best location to route to for this key, or
	 * Long.MAX_VALUE if we cannot predict a better peer after any amount of time.
	 */
	private long checkBackoffsForRecentlyFailed(PeerNode[] peers, PeerNode best, double target, double bestDistance, double myLoc, double prevLoc, long now, TimedOutNodesList entry, short outgoingHTL) {
		long overallWakeup = Long.MAX_VALUE;
		for(PeerNode p : peers) {
			if(p == best) continue;
			if(!p.isRoutable()) continue;
			
			// Is it further from the target than what we've chosen?
			// It probably is, but if there is backoff or failure tables involved it might not be.
			
			double loc = p.getLocation();
			double realDiff = Location.distance(loc, target);
			double diff = realDiff;
			
			double[] peersLocation = p.getPeersLocation();
			if((peersLocation != null) && (p.shallWeRouteAccordingToOurPeersLocation())) {
				for(double l : peersLocation) {
					boolean ignoreLoc = false; // Because we've already been there
					if(Math.abs(l - myLoc) < Double.MIN_VALUE * 2 ||
							Math.abs(l - prevLoc) < Double.MIN_VALUE * 2)
						continue;
					// For purposes of recently failed, we haven't routed anywhere else.
					// However we do need to check for our location, and the source's location.
					if(ignoreLoc) continue;
					double newDiff = Location.distance(l, target);
					if(newDiff < diff) {
						loc = l;
						diff = newDiff;
					}
				}
				if(logMINOR)
					Logger.minor(this, "The peer "+p+" has published his peer's locations and the closest we have found to the target is "+diff+" away.");
			}
			
			if(diff >= bestDistance) continue;
			
			// The peer is of interest.
			// It will be relevant to routing at max(wakeup from backoff, failure table timeout, recentlyfailed timeout).
			
			long wakeup = 0;
			
			long timeoutFT = entry.getTimeoutTime(p, outgoingHTL, now, true);
			long timeoutRF = entry.getTimeoutTime(p, outgoingHTL, now, false);
			
			if(timeoutFT > now)
				wakeup = Math.max(wakeup, timeoutFT);
			if(timeoutRF > now)
				wakeup = Math.max(wakeup, timeoutRF);
			
			long bulkBackoff = p.getRoutingBackedOffUntilBulk();
			long rtBackoff = p.getRoutingBackedOffUntilRT();
			
			// Whichever backoff is sooner, but ignore if not backed off.
			
			if(bulkBackoff > now && rtBackoff <= now)
				wakeup = Math.max(wakeup, bulkBackoff);
			else if(bulkBackoff <= now && rtBackoff > now)
				wakeup = Math.max(wakeup, rtBackoff);
			else if(bulkBackoff > now && rtBackoff > now)
				wakeup = Math.max(wakeup, Math.min(bulkBackoff, rtBackoff));
			if(wakeup > now) {
				if(logMINOR) Logger.minor(this, "Peer "+p+" will wake up from backoff, failure table and recentlyfailed in "+(wakeup-now)+"ms");
				overallWakeup = Math.min(overallWakeup, wakeup);
			} else {
				// Race condition??? Just come out of backoff and we used the other one?
				// Don't take it into account.
				if(logMINOR) Logger.minor(this, "Better node in check backoffs for RecentlyFailed??? "+p);
			}
		}
		return overallWakeup;
	}

	/**
	 * @return Some status information
	 */
	public String getStatus() {
		StringBuilder sb = new StringBuilder();
		PeerNode[] peers = myPeers();
		String[] status = new String[peers.length];
		for(int i = 0; i < peers.length; i++) {
			PeerNode pn = peers[i];
			status[i] = pn.getStatus(true).toString();
		}
		Arrays.sort(status);
		for(String s: status) {
			sb.append(s);
			sb.append('\n');
		}
		return sb.toString();
	}

	/**
	 * @return TMCI peer list
	 */
	public String getTMCIPeerList() {
		StringBuilder sb = new StringBuilder();
		PeerNode[] peers = myPeers();
		String[] peerList = new String[peers.length];
		for(int i = 0; i < peers.length; i++) {
			PeerNode pn = peers[i];
			peerList[i] = pn.getTMCIPeerInfo();
		}
		Arrays.sort(peerList);
		for(String p: peerList) {
			sb.append(p);
			sb.append('\n');
		}
		return sb.toString();
	}

	private final Object writePeersSync = new Object();
	private final Object writePeerFileSync = new Object();
	
	void writePeers(boolean opennet) {
		if(opennet)
			writePeersOpennet();
		else
			writePeersDarknet();
	}

	void writePeersUrgent(boolean opennet) {
		if(opennet)
			writePeersOpennetUrgent();
		else
			writePeersDarknetUrgent();
	}
	
	void writePeersOpennetUrgent() {
		node.executor.execute(new PrioRunnable() {

			@Override
			public void run() {
				writePeersOpennetNow(true);
			}

			@Override
			public int getPriority() {
				return NativeThread.HIGH_PRIORITY;
			}
			
		});
	}

	void writePeersDarknetUrgent() {
		node.executor.execute(new PrioRunnable() {

			@Override
			public void run() {
				writePeersDarknetNow(true);
			}

			@Override
			public int getPriority() {
				return NativeThread.HIGH_PRIORITY;
			}
			
		});
	}

	void writePeersDarknet() {
		shouldWritePeersDarknet = true;
	}
	
	void writePeersOpennet() {
		shouldWritePeersOpennet = true;
	}
	
	protected String getDarknetPeersString() {
		StringBuilder sb = new StringBuilder();
		PeerNode[] peers = myPeers();
		for(PeerNode pn : peers) {
			if(pn instanceof DarknetPeerNode)
				sb.append(pn.exportDiskFieldSet().toOrderedString());
		}
		
		return sb.toString();
	}
	
	protected String getOpennetPeersString() {
		StringBuilder sb = new StringBuilder();
		PeerNode[] peers = myPeers();
		for(PeerNode pn : peers) {
			if(pn instanceof OpennetPeerNode)
				sb.append(pn.exportDiskFieldSet().toOrderedString());
		}
		
		return sb.toString();
	}
	
	protected String getOldOpennetPeersString(OpennetManager om) {
		StringBuilder sb = new StringBuilder();
		for(PeerNode pn : om.getOldPeers()) {
			if(pn instanceof OpennetPeerNode)
				sb.append(pn.exportDiskFieldSet().toOrderedString());
		}
		
		return sb.toString();
	}
	
	private static final int BACKUPS_OPENNET = 1;
	private static final int BACKUPS_DARKNET = 10;
	
	private void writePeersInnerDarknet(boolean rotateBackups) {
        String newDarknetPeersString = null;
		synchronized(writePeersSync) {
			if(darkFilename != null)
				newDarknetPeersString = getDarknetPeersString();
		}
		synchronized(writePeerFileSync) {
			if(newDarknetPeersString != null && !newDarknetPeersString.equals(darknetPeersStringCache))
				writePeersInner(darkFilename, darknetPeersStringCache = newDarknetPeersString, BACKUPS_DARKNET, rotateBackups);
		}
	}

	private void writePeersInnerOpennet(boolean rotateBackups) {
        String newOpennetPeersString = null;
        String newOldOpennetPeersString = null;
		synchronized(writePeersSync) {
			OpennetManager om = node.getOpennet();
			if(om != null) {
				if(openFilename != null)
					newOpennetPeersString = getOpennetPeersString();
				oldOpennetPeersFilename = om.getOldPeersFilename();
				newOldOpennetPeersString = getOldOpennetPeersString(om);
			}
		}
		synchronized(writePeerFileSync) {
			if(newOpennetPeersString != null && !newOpennetPeersString.equals(opennetPeersStringCache)) {
				writePeersInner(openFilename, opennetPeersStringCache = newOpennetPeersString, BACKUPS_OPENNET, rotateBackups);
			}
			if(newOldOpennetPeersString != null && !newOldOpennetPeersString.equals(oldOpennetPeersStringCache)) {
				writePeersInner(oldOpennetPeersFilename, oldOpennetPeersStringCache = newOldOpennetPeersString, BACKUPS_OPENNET, rotateBackups);
			}
		}
	}
	
	/**
	 * Write the peers file to disk
	 * @param rotateBackups If true, rotate backups. If false, just clobber the latest file.
	 */
	private void writePeersInner(String filename, String sb, int maxBackups, boolean rotateBackups) {
		assert(maxBackups >= 1);
		synchronized(writePeerFileSync) {
			FileOutputStream fos = null;
			File f;
			File full = new File(filename).getAbsoluteFile();
			try {
				f = File.createTempFile(full.getName()+".", ".tmp", full.getParentFile());
			} catch (IOException e2) {
				Logger.error(this, "Cannot write peers to disk: Cannot create temp file - " + e2, e2);
				Closer.close(fos);
				return;
			}
			try {
				fos = new FileOutputStream(f);
			} catch(FileNotFoundException e2) {
				Logger.error(this, "Cannot write peers to disk: Cannot create " + f + " - " + e2, e2);
				Closer.close(fos);
				f.delete();
				return;
			}
			OutputStreamWriter w = null;
			try {
				w = new OutputStreamWriter(fos, "UTF-8");
			} catch(UnsupportedEncodingException e2) {
				Closer.close(w);
				f.delete();
				throw new Error("Impossible: JVM doesn't support UTF-8: " + e2, e2);
			}
			try {
				w.write(sb);
				w.flush();
				fos.getFD().sync();
				w.close();
				w = null;
				
				if(rotateBackups) {
					File prevFile = null;
					for(int i=maxBackups;i>=0;i--) {
						File thisFile = getBackupFilename(filename, i);
						if(prevFile == null) {
							thisFile.delete();
						} else {
							if(thisFile.exists()) {
								FileUtil.renameTo(thisFile, prevFile);
							}
						}
						prevFile = thisFile;
					}
					FileUtil.renameTo(f, prevFile);
				} else {
					FileUtil.renameTo(f, getBackupFilename(filename, 0));
				}
			} catch(IOException e) {
				try {
					fos.close();
				} catch(IOException e1) {
					Logger.error(this, "Cannot close peers file: " + e, e);
				}
				Logger.error(this, "Cannot write file: " + e, e);
				f.delete();
				return; // don't overwrite old file!
			} finally {
				Closer.close(w);
				Closer.close(fos);
				f.delete();
			}
		}
	}

	private File getBackupFilename(String filename, int i) {
		if(i == 0) return new File(filename);
		if(i == 1) return new File(filename+".bak");
		return new File(filename+".bak."+i);
	}

	/**
	 * Update the numbers needed by our PeerManagerUserAlert on the UAM.
	 * Also run the node's onConnectedPeers() method if applicable.
	 * LOCKING: Do not call inside PeerNode lock.
	 */
	public void updatePMUserAlert() {
		if(ua == null)
			return;
		int peers, darknetPeers, opennetPeers;
		synchronized(this) {
			darknetPeers = this.getDarknetPeers().length;
			opennetPeers = this.getOpennetPeers().length;
			peers = darknetPeers + opennetPeers; // Seednodes don't count.
		}
		OpennetManager om = node.getOpennet();

		boolean opennetDefinitelyPortForwarded;
		boolean opennetEnabled;
		boolean opennetAssumeNAT;
		if(om != null) {
			opennetEnabled = true;
			opennetDefinitelyPortForwarded = om.crypto.definitelyPortForwarded();
			opennetAssumeNAT = om.crypto.config.alwaysHandshakeAggressively();
		} else {
			opennetEnabled = false;
			opennetDefinitelyPortForwarded = false;
			opennetAssumeNAT = false;
		}
		boolean darknetDefinitelyPortForwarded = node.darknetDefinitelyPortForwarded();
		boolean darknetAssumeNAT = node.darknetCrypto.config.alwaysHandshakeAggressively();
		synchronized(ua) {
			ua.opennetDefinitelyPortForwarded = opennetDefinitelyPortForwarded;
			ua.darknetDefinitelyPortForwarded = darknetDefinitelyPortForwarded;
			ua.opennetAssumeNAT = opennetAssumeNAT;
			ua.darknetAssumeNAT = darknetAssumeNAT;
			ua.darknetConns = getPeerNodeStatusSize(PEER_NODE_STATUS_CONNECTED, true) +
				getPeerNodeStatusSize(PEER_NODE_STATUS_ROUTING_BACKED_OFF, true);
			ua.conns = getPeerNodeStatusSize(PEER_NODE_STATUS_CONNECTED, false) +
				getPeerNodeStatusSize(PEER_NODE_STATUS_ROUTING_BACKED_OFF, false);
			ua.darknetPeers = darknetPeers;
			ua.disconnDarknetPeers = darknetPeers - ua.darknetConns;
			ua.peers = peers;
			ua.neverConn = getPeerNodeStatusSize(PEER_NODE_STATUS_NEVER_CONNECTED, true);
			ua.clockProblem = getPeerNodeStatusSize(PEER_NODE_STATUS_CLOCK_PROBLEM, false);
			ua.connError = getPeerNodeStatusSize(PEER_NODE_STATUS_CONN_ERROR, true);
			ua.isOpennetEnabled = opennetEnabled;
			ua.tooNewPeersDarknet = getPeerNodeStatusSize(PEER_NODE_STATUS_TOO_NEW, true);
			ua.tooNewPeersTotal = getPeerNodeStatusSize(PEER_NODE_STATUS_TOO_NEW, false);
		}
		if(anyConnectedPeers())
			node.onConnectedPeer();
	}

	public boolean anyConnectedPeers() {
		PeerNode[] conns = connectedPeers();
		for(PeerNode conn: conns) {
			if(conn.isRoutable())
				return true;
		}
		return false;
	}
	
	public boolean anyDarknetPeers() {
		PeerNode[] conns = connectedPeers();
		for(PeerNode p : conns)
			if(p.isDarknet())
				return true;
		return false;
	}

	/**
	 * Ask each PeerNode to read in it's extra peer data
	 */
	public void readExtraPeerData() {
		DarknetPeerNode[] peers = getDarknetPeers();
		for(DarknetPeerNode peer: peers) {
			try {
				peer.readExtraPeerData();
			} catch(Exception e) {
				Logger.error(this, "Got exception while reading extra peer data", e);
			}
		}
		String msg = "Extra peer data reading and processing completed";
		Logger.normal(this, msg);
		System.out.println(msg);
	}

	public void start() {
		ua = new PeerManagerUserAlert(node.nodeStats, node.nodeUpdater);
		updatePMUserAlert();
		node.clientCore.alerts.register(ua);
		node.getTicker().queueTimedJob(writePeersRunnable, 0);
	}

	public int countNonBackedOffPeers(boolean realTime) {
		PeerNode[] peers = connectedPeers();
		// even if myPeers peers are connected they won't be routed to
		int countNoBackoff = 0;
		for(PeerNode peer: peers) {
			if(peer.isRoutable())
				if(!peer.isRoutingBackedOff(realTime))
					countNoBackoff++;
		}
		return countNoBackoff;
	}
	// Stats stuff
	/**
	 * Update oldestNeverConnectedPeerAge if the timer has expired
	 */
	public void maybeUpdateOldestNeverConnectedDarknetPeerAge(long now) {
		PeerNode[] peerList;
		synchronized(this) {
			if(now <= nextOldestNeverConnectedDarknetPeerAgeUpdateTime)
				return;
			nextOldestNeverConnectedDarknetPeerAgeUpdateTime = now + oldestNeverConnectedPeerAgeUpdateInterval;
			peerList = myPeers;
		}
		oldestNeverConnectedDarknetPeerAge = 0;
		for(PeerNode pn: peerList) {
			if(!pn.isDarknet()) continue;
			if(pn.getPeerNodeStatus() == PEER_NODE_STATUS_NEVER_CONNECTED)
				if((now - pn.getPeerAddedTime()) > oldestNeverConnectedDarknetPeerAge)
					oldestNeverConnectedDarknetPeerAge = now - pn.getPeerAddedTime();
		}
		if(oldestNeverConnectedDarknetPeerAge > 0 && logMINOR)
			Logger.minor(this, "Oldest never connected peer is " + oldestNeverConnectedDarknetPeerAge + "ms old");
		nextOldestNeverConnectedDarknetPeerAgeUpdateTime = now + oldestNeverConnectedPeerAgeUpdateInterval;
	}

	public long getOldestNeverConnectedDarknetPeerAge() {
		return oldestNeverConnectedDarknetPeerAge;
	}

	/**
	 * Log the current PeerNode status summary if the timer has expired
	 */
	public void maybeLogPeerNodeStatusSummary(long now) {
		if(now > nextPeerNodeStatusLogTime) {
			if((now - nextPeerNodeStatusLogTime) > SECONDS.toMillis(10) && nextPeerNodeStatusLogTime > 0)
				Logger.error(this, "maybeLogPeerNodeStatusSummary() not called for more than 10 seconds (" + (now - nextPeerNodeStatusLogTime) + ").  PacketSender getting bogged down or something?");

			int numberOfConnected = 0;
			int numberOfRoutingBackedOff = 0;
			int numberOfTooNew = 0;
			int numberOfTooOld = 0;
			int numberOfDisconnected = 0;
			int numberOfNeverConnected = 0;
			int numberOfDisabled = 0;
			int numberOfListenOnly = 0;
			int numberOfListening = 0;
			int numberOfBursting = 0;
			int numberOfClockProblem = 0;
			int numberOfConnError = 0;
			int numberOfDisconnecting = 0;
			int numberOfRoutingDisabled = 0;
			int numberOfNoLoadStats = 0;

			PeerNode[] peers = this.myPeers();
			
			for(PeerNode peer: peers) {
				if(peer == null) {
					Logger.error(this, "getPeerNodeStatuses(true) == null!");
					continue;
				}
				int status = peer.getPeerNodeStatus();
				switch(status) {
					case PEER_NODE_STATUS_CONNECTED:
						numberOfConnected++;
						break;
					case PEER_NODE_STATUS_ROUTING_BACKED_OFF:
						numberOfRoutingBackedOff++;
						break;
					case PEER_NODE_STATUS_TOO_NEW:
						numberOfTooNew++;
						break;
					case PEER_NODE_STATUS_TOO_OLD:
						numberOfTooOld++;
						break;
					case PEER_NODE_STATUS_DISCONNECTED:
						numberOfDisconnected++;
						break;
					case PEER_NODE_STATUS_NEVER_CONNECTED:
						numberOfNeverConnected++;
						break;
					case PEER_NODE_STATUS_DISABLED:
						numberOfDisabled++;
						break;
					case PEER_NODE_STATUS_LISTEN_ONLY:
						numberOfListenOnly++;
						break;
					case PEER_NODE_STATUS_LISTENING:
						numberOfListening++;
						break;
					case PEER_NODE_STATUS_BURSTING:
						numberOfBursting++;
						break;
					case PEER_NODE_STATUS_CLOCK_PROBLEM:
						numberOfClockProblem++;
						break;
					case PEER_NODE_STATUS_CONN_ERROR:
						numberOfConnError++;
						break;
					case PEER_NODE_STATUS_DISCONNECTING:
						numberOfDisconnecting++;
						break;
					case PEER_NODE_STATUS_ROUTING_DISABLED:
						numberOfRoutingDisabled++;
						break;
					case PEER_NODE_STATUS_NO_LOAD_STATS:
						numberOfNoLoadStats++;
						break;
					default:
						Logger.error(this, "Unknown peer status value : " + status);
						break;
				}
			}
			Logger.normal(this, "Connected: " + numberOfConnected + "  Routing Backed Off: " + numberOfRoutingBackedOff + "  Too New: " + numberOfTooNew + "  Too Old: " + numberOfTooOld + "  Disconnected: " + numberOfDisconnected + "  Never Connected: " + numberOfNeverConnected + "  Disabled: " + numberOfDisabled + "  Bursting: " + numberOfBursting + "  Listening: " + numberOfListening + "  Listen Only: " + numberOfListenOnly + "  Clock Problem: " + numberOfClockProblem + "  Connection Problem: " + numberOfConnError + "  Disconnecting: " + numberOfDisconnecting+" No load stats: "+numberOfNoLoadStats);
			nextPeerNodeStatusLogTime = now + peerNodeStatusLogInterval;
		}
	}
	
	public void changePeerNodeStatus(PeerNode peerNode, int oldPeerNodeStatus,
			int peerNodeStatus, boolean noLog) {
		Integer newStatus = Integer.valueOf(peerNodeStatus);
		Integer oldStatus = Integer.valueOf(oldPeerNodeStatus);
		this.allPeersStatuses.changePeerNodeStatus(peerNode, oldStatus, newStatus, noLog);
		if(!peerNode.isOpennet())
			this.darknetPeersStatuses.changePeerNodeStatus(peerNode, oldStatus, newStatus, noLog);
		node.executor.execute(new Runnable() {

			@Override
			public void run() {
				updatePMUserAlert();
			}
			
		});
	}

	/**
	 * Add a PeerNode status to the map. Used internally when a peer is added.
	 */
	private void addPeerNodeStatus(int pnStatus, PeerNode peerNode, boolean noLog) {
		Integer peerNodeStatus = Integer.valueOf(pnStatus);
		this.allPeersStatuses.addStatus(peerNodeStatus, peerNode, noLog);
		if(!peerNode.isOpennet())
			this.darknetPeersStatuses.addStatus(peerNodeStatus, peerNode, noLog);
	}

	/**
	 * How many PeerNodes have a particular status?
	 * @param darknet If true, only count darknet nodes, if false, count all nodes.
	 */
	public int getPeerNodeStatusSize(int pnStatus, boolean darknet) {
		if(darknet)
			return darknetPeersStatuses.statusSize(pnStatus);
		else
			return allPeersStatuses.statusSize(pnStatus);
	}

	/**
	 * Remove a PeerNode status from the map. Used internally when a peer is removed.
	 * @param isInPeers If true, complain if the node is not in the peers list; if false, complain if it is.
	 */
	private void removePeerNodeStatus(int pnStatus, PeerNode peerNode, boolean noLog) {
		Integer peerNodeStatus = Integer.valueOf(pnStatus);
		this.allPeersStatuses.removeStatus(peerNodeStatus, peerNode, noLog);
		if(!peerNode.isOpennet())
			this.darknetPeersStatuses.removeStatus(peerNodeStatus, peerNode, noLog);
	}

	/**
	 * Add a PeerNode routing backoff reason to the map
	 */
	public void addPeerNodeRoutingBackoffReason(String peerNodeRoutingBackoffReason, PeerNode peerNode, boolean realTime) {
		if(peerNodeRoutingBackoffReason == null) {
			Logger.error(this, "Impossible backoff reason null on "+peerNode+" realtime="+realTime, new Exception("error"));
			return;
		}
		PeerStatusTracker<String> peerNodeRoutingBackoffReasons =
			realTime ? peerNodeRoutingBackoffReasonsRT : peerNodeRoutingBackoffReasonsBulk;
		peerNodeRoutingBackoffReasons.addStatus(peerNodeRoutingBackoffReason, peerNode, false);
	}

	/**
	 * What are the currently tracked PeerNode routing backoff reasons?
	 */
	public String[] getPeerNodeRoutingBackoffReasons(boolean realTime) {
		ArrayList<String> list = new ArrayList<String>();
		PeerStatusTracker<String> peerNodeRoutingBackoffReasons =
			realTime ? peerNodeRoutingBackoffReasonsRT : peerNodeRoutingBackoffReasonsBulk;
		peerNodeRoutingBackoffReasons.addStatusList(list);
		return list.toArray(new String[list.size()]);
	}

	/**
	 * How many PeerNodes have a particular routing backoff reason?
	 */
	public int getPeerNodeRoutingBackoffReasonSize(String peerNodeRoutingBackoffReason, boolean realTime) {
		PeerStatusTracker<String> peerNodeRoutingBackoffReasons =
			realTime ? peerNodeRoutingBackoffReasonsRT : peerNodeRoutingBackoffReasonsBulk;
		return peerNodeRoutingBackoffReasons.statusSize(peerNodeRoutingBackoffReason);
	}

	/**
	 * Remove a PeerNode routing backoff reason from the map
	 */
	public void removePeerNodeRoutingBackoffReason(String peerNodeRoutingBackoffReason, PeerNode peerNode, boolean realTime) {
		PeerStatusTracker<String> peerNodeRoutingBackoffReasons =
			realTime ? peerNodeRoutingBackoffReasonsRT : peerNodeRoutingBackoffReasonsBulk;
		peerNodeRoutingBackoffReasons.removeStatus(peerNodeRoutingBackoffReason, peerNode, false);
	}

	public PeerNodeStatus[] getPeerNodeStatuses(boolean noHeavy) {
		PeerNode[] peers = myPeers();
		PeerNodeStatus[] _peerNodeStatuses = new PeerNodeStatus[peers.length];
		for(int peerIndex = 0, peerCount = peers.length; peerIndex < peerCount; peerIndex++) {
			_peerNodeStatuses[peerIndex] = peers[peerIndex].getStatus(noHeavy);
		}
		return _peerNodeStatuses;
	}

	public DarknetPeerNodeStatus[] getDarknetPeerNodeStatuses(boolean noHeavy) {
		DarknetPeerNode[] peers = getDarknetPeers();
		DarknetPeerNodeStatus[] _peerNodeStatuses = new DarknetPeerNodeStatus[peers.length];
		for(int peerIndex = 0, peerCount = peers.length; peerIndex < peerCount; peerIndex++) {
			_peerNodeStatuses[peerIndex] = (DarknetPeerNodeStatus) peers[peerIndex].getStatus(noHeavy);
		}
		return _peerNodeStatuses;
	}

	public OpennetPeerNodeStatus[] getOpennetPeerNodeStatuses(boolean noHeavy) {
		OpennetPeerNode[] peers = getOpennetPeers();
		OpennetPeerNodeStatus[] _peerNodeStatuses = new OpennetPeerNodeStatus[peers.length];
		for(int peerIndex = 0, peerCount = peers.length; peerIndex < peerCount; peerIndex++) {
			_peerNodeStatuses[peerIndex] = (OpennetPeerNodeStatus) peers[peerIndex].getStatus(noHeavy);
		}
		return _peerNodeStatuses;
	}

	/**
	 * Update hadRoutableConnectionCount/routableConnectionCheckCount on peers if the timer has expired
	 */
	public void maybeUpdatePeerNodeRoutableConnectionStats(long now) {
		PeerNode[] peerList;
		synchronized(this) {
			if(now <= nextRoutableConnectionStatsUpdateTime)
				return;
			nextRoutableConnectionStatsUpdateTime = now + routableConnectionStatsUpdateInterval;
			peerList = myPeers;
		}
		if(-1 != nextRoutableConnectionStatsUpdateTime) {
			for(PeerNode pn: peerList) {
				pn.checkRoutableConnectionStatus();
			}
		}
	}

	/**
	 * Get the darknet peers list.
	 * FIXME: optimise
	 */
	public DarknetPeerNode[] getDarknetPeers() {
		PeerNode[] peers = myPeers();
		// FIXME optimise! Maybe maintain as a separate list?
		ArrayList<PeerNode> v = new ArrayList<PeerNode>(peers.length);
		for(PeerNode peer: peers) {
			if(peer instanceof DarknetPeerNode)
				v.add(peer);
		}
		return v.toArray(new DarknetPeerNode[v.size()]);
	}

	/** Get the currently connected seednodes.
	 * @param exclude Set of peer public keys to exclude.
	 */
	public List<SeedServerPeerNode> getConnectedSeedServerPeersVector(HashSet<ByteArrayWrapper> exclude) {
		PeerNode[] peers = myPeers();
		// FIXME optimise! Maybe maintain as a separate list?
		ArrayList<SeedServerPeerNode> v = new ArrayList<SeedServerPeerNode>(peers.length);
		for(PeerNode p : peers) {
			if(p instanceof SeedServerPeerNode) {
				SeedServerPeerNode sspn = (SeedServerPeerNode) p;
				if(exclude != null && exclude.contains(new ByteArrayWrapper(sspn.getPubKeyHash()))) {
					if(logMINOR)
						Logger.minor(this, "Not including in getConnectedSeedServerPeersVector() as in exclude set: " + sspn.userToString());
					continue;
				}
				if(!sspn.isConnected()) {
					if(logMINOR)
						Logger.minor(this, "Not including in getConnectedSeedServerPeersVector() as disconnected: " + sspn.userToString());
					continue;
				}
				v.add(sspn);
			}
		}
		return v;
	}

	public List<SeedServerPeerNode> getSeedServerPeersVector() {
		PeerNode[] peers = myPeers();
		// FIXME optimise! Maybe maintain as a separate list?
		List<SeedServerPeerNode> v = new ArrayList<SeedServerPeerNode>(peers.length);
		for(PeerNode peer : peers) {
			if(peer instanceof SeedServerPeerNode)
				v.add((SeedServerPeerNode)peer);
		}
		return v;
	}

	/**
	 * Get the opennet peers list.
	 */
	public OpennetPeerNode[] getOpennetPeers() {
		PeerNode[] peers = myPeers();
		// FIXME optimise! Maybe maintain as a separate list?
		ArrayList<PeerNode> v = new ArrayList<PeerNode>(peers.length);
		for(PeerNode peer: peers) {
			if(peer instanceof OpennetPeerNode)
				v.add(peer);
		}
		return v.toArray(new OpennetPeerNode[v.size()]);
	}
	
	public PeerNode[] getOpennetAndSeedServerPeers() {
		PeerNode[] peers = myPeers();
		// FIXME optimise! Maybe maintain as a separate list?
		ArrayList<PeerNode> v = new ArrayList<PeerNode>(peers.length);
		for(PeerNode peer: peers) {
			if(peer instanceof OpennetPeerNode)
				v.add(peer);
			else if(peer instanceof SeedServerPeerNode)
				v.add(peer);
		}
		return v.toArray(new PeerNode[v.size()]);
	}

	public boolean anyConnectedPeerHasAddress(FreenetInetAddress addr, PeerNode pn) {
		PeerNode[] peers = myPeers();
		for(PeerNode p : peers) {
			if(p == pn)
				continue;
			if(!p.isConnected())
				continue;
			if(!p.isRealConnection())
				continue; // Ignore non-searchable peers i.e. bootstrapping peers
			// If getPeer() is null then presumably !isConnected().
			if(p.isDarknet() && !pn.isDarknet()) {
				// Darknet is only affected by other darknet peers.
				// Opennet peers with the same IP will NOT cause darknet peers to be dropped, even if one connection per IP is set for darknet, and even if it isn't set for opennet.
				// (Which would be a perverse configuration anyway!)
				// FIXME likewise, FOAFs should not boot darknet connections.
				continue;
			}
			if(p.getPeer().getFreenetAddress().equals(addr))
				return true;
		}
		return false;
	}

	public void removeOpennetPeers() {
		synchronized(this) {
			ArrayList<PeerNode> keep = new ArrayList<PeerNode>();
			ArrayList<PeerNode> conn = new ArrayList<PeerNode>();
			for(PeerNode pn : myPeers) {
				if(pn instanceof OpennetPeerNode)
					continue;
				keep.add(pn);
				if(pn.isConnected())
					conn.add(pn);
			}
			myPeers = keep.toArray(new PeerNode[keep.size()]);
			connectedPeers = keep.toArray(new PeerNode[conn.size()]);
		}
		updatePMUserAlert();
		notifyPeerStatusChangeListeners();
	}

	public PeerNode containsPeer(PeerNode pn) {
		PeerNode[] peers = pn.isOpennet() ? getOpennetAndSeedServerPeers() : getDarknetPeers();

		for(PeerNode peer: peers)
			if(Arrays.equals(pn.getPubKeyHash(), peer.getPubKeyHash()))
				return peer;

		return null;
	}

	public int countConnectedDarknetPeers() {
		int count = 0;
		PeerNode[] peers = myPeers();
		for(PeerNode peer: peers) {
			if(peer == null)
				continue;
			if(!(peer instanceof DarknetPeerNode))
				continue;
			if(peer.isOpennet())
				continue;
			if(!peer.isRoutable())
				continue;
			count++;
		}
		if(logMINOR) Logger.minor(this, "countConnectedDarknetPeers() returning "+count);
		return count;
	}

	public int countConnectedPeers() {
		int count = 0;
		PeerNode[] peers = myPeers();
		for(PeerNode peer: peers) {
			if(peer == null)
				continue;
			if(!peer.isRoutable())
				continue;
			count++;
		}
		return count;
	}

	public int countAlmostConnectedDarknetPeers() {
		int count = 0;
		PeerNode[] peers = myPeers();
		for(PeerNode peer: peers) {
			if(peer == null)
				continue;
			if(!(peer instanceof DarknetPeerNode))
				continue;
			if(peer.isOpennet())
				continue;
			if(!peer.isConnected())
				continue;
			count++;
		}
		return count;
	}

	public int countCompatibleDarknetPeers() {
		int count = 0;
		PeerNode[] peers = myPeers();
		for(PeerNode peer: peers) {
			if(peer == null)
				continue;
			if(!(peer instanceof DarknetPeerNode))
				continue;
			if(peer.isOpennet())
				continue;
			if(!peer.isConnected())
				continue;
			if(!peer.isRoutingCompatible())
				continue;
			count++;
		}
		return count;
	}

	public int countCompatibleRealPeers() {
		int count = 0;
		PeerNode[] peers = myPeers();
		for(PeerNode peer: peers) {
			if(peer == null)
				continue;
			if(!peer.isRealConnection())
				continue;
			if(!peer.isConnected())
				continue;
			if(!peer.isRoutingCompatible())
				continue;
			count++;
		}
		return count;
	}

	public int countConnectedOpennetPeers() {
		int count = 0;
		PeerNode[] peers = connectedPeers();
		for(PeerNode peer: peers) {
			if(peer == null)
				continue;
			if(!(peer instanceof OpennetPeerNode))
				continue;
			if(!peer.isRoutable())
				continue;
			count++;
		}
		return count;
	}

	/**
	 * How many peers do we have that actually may connect? Don't include seednodes, disabled nodes, etc.
	 */
	public int countValidPeers() {
		PeerNode[] peers = myPeers();
		int count = 0;
		for(PeerNode peer: peers) {
			if(!peer.isRealConnection())
				continue;
			if(peer.isDisabled())
				continue;
			count++;
		}
		return count;
	}
	
	/**
	 * How many peers do we have that actually may connect? Don't include seednodes, disabled nodes, etc.
	 */
	public int countConnectiblePeers() {
		PeerNode[] peers = myPeers();
		int count = 0;
		for(PeerNode peer: peers) {
			if(peer.isDisabled())
				continue;
			if(peer instanceof DarknetPeerNode) {
				if(((DarknetPeerNode)peer).isListenOnly())
					continue;
			}
			count++;
		}
		return count;
	}
	
	public int countSeednodes() {
		int count = 0;
		for(PeerNode peer : myPeers()) {
			if(peer instanceof SeedServerPeerNode || 
					peer instanceof SeedClientPeerNode)
				count++;
		}
		return count;
	}
	
	public int countBackedOffPeers(boolean realTime) {
		PeerNode[] peers = myPeers();
		int count = 0;
		for(PeerNode peer : peers) {
			if(!peer.isRealConnection())
				continue;
			if(peer.isDisabled())
				continue;
			if(peer.isRoutingBackedOff(realTime))
				count++;
		}
		return count;
	}

	public PeerNode getByPubKeyHash(byte[] pkHash) {
		PeerNode[] peers = myPeers();
		for(PeerNode peer : peers) {
			if(Arrays.equals(peer.peerECDSAPubKeyHash, pkHash))
				return peer;
		}
		return null;
	}
	
	void incrementSelectionSamples(long now, PeerNode pn) {
		// TODO: reimplement with a bit field to spare memory
		pn.incrementNumberOfSelections(now);
	}
	
	/** Notifies the listeners about status change*/
	private void notifyPeerStatusChangeListeners(){
		for(PeerStatusChangeListener l:listeners){
			l.onPeerStatusChange();
			for(PeerNode pn:myPeers()){
				pn.registerPeerNodeStatusChangeListener(l);
			}
		}
	}
	
	/** Registers a listener to be notified when peers' statuses changes
	 * @param listener - the listener to be registered*/
	public void addPeerStatusChangeListener(PeerStatusChangeListener listener){
		listeners.add(listener);
		for(PeerNode pn:myPeers()){
			pn.registerPeerNodeStatusChangeListener(listener);
		}
	}
	
	/** Removes a listener
	 * @param listener - The listener to be removed*/
	public void removePeerStatusChangeListener(PeerStatusChangeListener listener){
		listeners.remove(listener);
	}
	
	/** A listener interface that can be used to be notified about peer status change events*/
	public static interface PeerStatusChangeListener{
		/** Peers status have changed*/
		public void onPeerStatusChange();
	}
	
	/** Get a non-copied snapshot of the peers list. NOTE: LOW LEVEL:
	 * Should be up to date (but not guaranteed when exit lock), DO NOT
	 * MODIFY THE RETURNED DATA! Package-local - stuff outside node/ 
	 * should use the copying getters (which are a little more expensive). */
	synchronized PeerNode[] myPeers() {
		return myPeers;
	}
	
	/** Get the last snapshot of the connected peers list. NOTE: This is
	 * not as reliable as using the copying getters (or even using myPeers()
	 * and then checking each peer). But it is fast.
	 * 
	 * FIXME: Check all callers. Should they use myPeers and check for 
	 * connectedness, and/or should they use a copying method? I'm not sure
	 * how reliable updating of connectedPeers is ...
	 */
	synchronized PeerNode[] connectedPeers() {
		return connectedPeers;
	}

	/** Count the number of PeerNode's with a given status (right now, not 
	 * based on a snapshot). Note you should not call this if holding lots 
	 * of locks! */
	public int countByStatus(int status) {
		int count = 0;
		PeerNode[] peers = myPeers();
		for(PeerNode peer : peers) {
			if(peer.getPeerNodeStatus() == status)
				count++;
		}
		return count;
	}

	// We can't trust our strangers, so need a consensus.
	public static final int OUTDATED_MIN_TOO_NEW_TOTAL = 5;
	// We can trust our friends, so only 1 is needed.
	public static final int OUTDATED_MIN_TOO_NEW_DARKNET = 1;
	public static final int OUTDATED_MAX_CONNS = 5;
	
	public boolean isOutdated() {
		
		int tooNewDarknet = getPeerNodeStatusSize(PEER_NODE_STATUS_TOO_NEW, true);
		
		if(tooNewDarknet >= OUTDATED_MIN_TOO_NEW_DARKNET)
			return true;
		
		int tooNewOpennet = getPeerNodeStatusSize(PEER_NODE_STATUS_TOO_NEW, false);
		
		// FIXME arbitrary constants.
		// We cannot count on the version announcements.
		// Until we actually get a validated update jar it's all potentially bogus.
		
		int connections = getPeerNodeStatusSize(PEER_NODE_STATUS_CONNECTED, false) +
			getPeerNodeStatusSize(PEER_NODE_STATUS_ROUTING_BACKED_OFF, false);
		
		if(tooNewOpennet >= OUTDATED_MIN_TOO_NEW_TOTAL) {
			return connections < OUTDATED_MAX_CONNS;
		} else return false;
	}
	
}<|MERGE_RESOLUTION|>--- conflicted
+++ resolved
@@ -275,23 +275,17 @@
 					Logger.error(this, "Could not parse peer: " + e2 + '\n' + fs.toString(), e2);
 					System.err.println("Cannot parse a friend from the peers file: "+e2);
 					// FIXME tell the user???
-<<<<<<< HEAD
-				}
+                } catch (PeerTooOldException e) {
+                    if(crypto.isOpennet) {
+                        // Ignore.
+                        Logger.error(this, "Dropping too-old opennet peer");
+                    } else {
+                        // A lot more noisy!
+                        droppedOldPeers.add(e, fs.get("myName"));
+                    }
+                }
 				if(broken) someBroken = true;
 				else gotSome = true;
-=======
-				} catch (PeerTooOldException e) {
-				    if(crypto.isOpennet) {
-				        // Ignore.
-				        Logger.error(this, "Dropping too-old opennet peer");
-				    } else {
-				        // A lot more noisy!
-				        droppedOldPeers.add(e, fs.get("myName"));
-				    }
-                    someBroken = true;
-                    continue;
-                }
->>>>>>> eb399504
 			}
 		} catch(EOFException e) {
 			// End of file, fine
