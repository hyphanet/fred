--- conflicted
+++ resolved
@@ -10,12 +10,9 @@
 import java.net.MalformedURLException;
 import java.security.MessageDigest;
 import java.util.ArrayList;
-<<<<<<< HEAD
 import java.util.HashMap;
 import java.util.List;
-=======
 import java.util.Arrays;
->>>>>>> d1e3b5b1
 import java.util.zip.DeflaterOutputStream;
 
 import net.i2p.util.NativeBigInteger;
@@ -624,13 +621,9 @@
 	public boolean allowConnection(PeerNode pn, FreenetInetAddress addr, TransportPlugin transportPlugin) {
     	if(config.oneConnectionPerAddress()) {
     		// Disallow multiple connections to the same address
-<<<<<<< HEAD
-    		if(node.peers.anyConnectedPeerHasAddress(addr, pn, transportPlugin) && !detector.includes(addr)
-=======
 			// TODO: this is inadequate for IPv6, should be replaced by
 			// check for "same /64 subnet" [configurable] instead of exact match
-    		if(node.peers.anyConnectedPeerHasAddress(addr, pn) && !detector.includes(addr)
->>>>>>> d1e3b5b1
+    		if(node.peers.anyConnectedPeerHasAddress(addr, pn, transportPlugin) && !detector.includes(addr)
     				&& addr.isRealInternetAddress(false, false, false)) {
     			Logger.normal(this, "Not sending handshake packets to "+addr+" for "+pn+" : Same IP address as another node");
     			return false;
@@ -694,15 +687,8 @@
 
 	public PeerNode[] getAnonSetupPeerNodes(TransportPlugin plugin) {
 		ArrayList<PeerNode> v = new ArrayList<PeerNode>();
-<<<<<<< HEAD
-		PeerNode[] peers = node.peers.myPeers();
-		for(int i=0;i<peers.length;i++) {
-			PeerNode pn = peers[i];
+		for(PeerNode pn: node.peers.myPeers()) {
 			if(pn.handshakeUnknownInitiator() && pn.getMode() == transportMode && pn.containsTransport(plugin.transportName))
-=======
-		for(PeerNode pn: node.peers.myPeers()) {
-			if(pn.handshakeUnknownInitiator() && pn.getOutgoingMangler() == packetMangler)
->>>>>>> d1e3b5b1
 				v.add(pn);
 		}
 		return v.toArray(new PeerNode[v.size()]);
