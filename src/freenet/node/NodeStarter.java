/* This code is part of Freenet. It is distributed under the GNU General
 * Public License, version 2 (or at your option any later version). See
 * http://www.gnu.org/ for further details of the GPL. */
package freenet.node;

import static java.util.concurrent.TimeUnit.MINUTES;

import java.io.File;
import java.io.IOException;
import java.security.SecureRandom;
import java.util.HashMap;
import java.util.Map;
import java.util.Properties;
import java.util.UUID;

import org.tanukisoftware.wrapper.WrapperListener;
import org.tanukisoftware.wrapper.WrapperManager;

import freenet.config.FreenetFilePersistentConfig;
import freenet.config.InvalidConfigValueException;
import freenet.config.PersistentConfig;
import freenet.config.SubConfig;
import freenet.crypt.JceLoader;
import freenet.crypt.RandomSource;
import freenet.crypt.SSL;
import freenet.crypt.Yarrow;
import freenet.support.ByteArrayWrapper;
import freenet.support.Executor;
import freenet.support.JVMVersion;
import freenet.support.Logger;
import freenet.support.Logger.LogLevel;
import freenet.support.LoggerHook.InvalidThresholdException;
import freenet.support.PooledExecutor;
import freenet.support.PrioritizedTicker;
import freenet.support.SimpleFieldSet;
import freenet.support.Ticker;
import freenet.support.io.NativeThread;

/**
 *  @author nextgens
 *
 *  A class to tie the wrapper and the node (needed for self-restarting support).
 *  
 *  There will only ever be one instance of NodeStarter.
 */
public class NodeStarter implements WrapperListener {

	private Node node;
	private static LoggingConfigHandler logConfigHandler;
	/*
	(File.separatorChar == '\\') &&
	(System.getProperty("os.arch").toLowerCase().matches("(i?[x0-9]86_64|amd64)")) ? 6 : 2;
	 */
	public static final int extBuildNumber;
	public static final String extRevisionNumber;

	static {
		extBuildNumber = ExtVersion.extBuildNumber();
		extRevisionNumber = ExtVersion.extRevisionNumber();
	}

	private FreenetFilePersistentConfig cfg;

	// experimental osgi support
	private static NodeStarter nodestarter_osgi = null;

	private static boolean isTestingVM;
	private static boolean isStarted;
	public enum TestingVMBypass {
	    /** Do not attempt to bypass the transport layer */
	    NONE,
	    /** Deliver messages immediately to the destination Node */
	    FAST_QUEUE_BYPASS,
	    /** Message bypass simulating a constant bitrate link */
	    CBR_QUEUE_BYPASS
	}
	private static TestingVMBypass testingVMEnableBypassConnections;
	private static final Map<ByteArrayWrapper, Node> testingVMNodesByPubKeyHash = 
	        new HashMap<ByteArrayWrapper, Node>();
    private static final Map<ByteArrayWrapper, TestNodeParameters> testingVMNodeParametersByPubKeyHash = 
            new HashMap<ByteArrayWrapper, TestNodeParameters>();

	/** If false, this is some sort of multi-node testing VM */
	public synchronized static boolean isTestingVM() {
		if(isStarted)
			return isTestingVM;
		else
			throw new IllegalStateException();
	}
	
	/*---------------------------------------------------------------
	 * Constructors
	 *-------------------------------------------------------------*/
	private NodeStarter() {
		// Force it to load right now, and log what exactly is loaded.
		JceLoader.dumpLoaded();
	}

	public NodeStarter get() {
		return this;
	}

	/*---------------------------------------------------------------
	 * WrapperListener Methods
	 *-------------------------------------------------------------*/
	/**
	 * The start method is called when the WrapperManager is signaled by the
	 *	native wrapper code that it can start its application.  This
	 *	method call is expected to return, so a new thread should be launched
	 *	if necessary.
	 *
	 * @param args List of arguments used to initialize the application.
	 *
	 * @return Any error code if the application should exit on completion
	 *         of the start method.  If there were no problems then this
	 *         method should return null.
	 */
	@Override
	public Integer start(String[] args) {
		synchronized(NodeStarter.class) {
			if(isStarted) throw new IllegalStateException();
			isStarted = true;
			isTestingVM = false;
		}
		if(args.length > 1) {
			System.out.println("Usage: $ java freenet.node.Node <configFile>");
			return Integer.valueOf(-1);
		}

		String builtWithMessage = "freenet.jar built with freenet-ext.jar Build #" + ExtVersion.buildNumber + " r" + ExtVersion.cvsRevision+" running with ext build "+extBuildNumber+" r" + extRevisionNumber;
		Logger.normal(this, builtWithMessage);
		System.out.println(builtWithMessage);

		File configFilename;
		if(args.length == 0) {
			System.out.println("Using default config filename freenet.ini");
			configFilename = new File("freenet.ini");
		} else
			configFilename = new File(args[0]);

		// set Java's DNS cache not to cache forever, since many people
		// use dyndns hostnames
		java.security.Security.setProperty("networkaddress.cache.ttl", "0");
		java.security.Security.setProperty("networkaddress.cache.negative.ttl", "0");

		try {
			System.out.println("Creating config from "+configFilename);
			cfg = FreenetFilePersistentConfig.constructFreenetFilePersistentConfig(configFilename);
		} catch(IOException e) {
			System.out.println("Error : " + e);
			e.printStackTrace();
			return Integer.valueOf(-1);
		}

		// First, set up logging. It is global, and may be shared between several nodes.
		SubConfig loggingConfig = new SubConfig("logger", cfg);

		PooledExecutor executor = new PooledExecutor();

		try {
			System.out.println("Creating logger...");
			logConfigHandler = new LoggingConfigHandler(loggingConfig, executor);
		} catch(InvalidConfigValueException e) {
			System.err.println("Error: could not set up logging: " + e.getMessage());
			e.printStackTrace();
			return Integer.valueOf(-2);
		}

		System.out.println("Starting executor...");
		executor.start();

		// Prevent timeouts for a while. The DiffieHellman init for example could take some time on a very slow system.
		WrapperManager.signalStarting(500000);

		// Thread to keep the node up.
		// JVM deadlocks losing a lock when two threads of different types (daemon|app)
		// are contended for the same lock. So make USM daemon, and use useless to keep the JVM
		// up.
		// http://forum.java.sun.com/thread.jspa?threadID=343023&messageID=2942637 - last message
		Runnable useless =
			new Runnable() {

				@Override
				public void run() {
					while(true) {
						try {
							Thread.sleep(MINUTES.toMillis(60));
						} catch(InterruptedException e) {
							// Ignore
						} catch(Throwable t) {
							try {
								Logger.error(this, "Caught " + t, t);
							} catch(Throwable t1) {
								// Ignore
							}
						}
					}
				}
			};
		NativeThread plug = new NativeThread(useless, "Plug", NativeThread.MAX_PRIORITY, false);
		// Not daemon, but doesn't do anything.
		// Keeps the JVM alive.
		// DO NOT do anything in the plug thread, if you do you risk the EvilJVMBug.
		plug.setDaemon(false);
		plug.start();

		// Initialize SSL
		SubConfig sslConfig = new SubConfig("ssl", cfg);
		SSL.init(sslConfig);

		PrioritizedTicker ticker = new PrioritizedTicker(executor);
		try {
			node = new Node(cfg, null, null, logConfigHandler, this, executor, ticker);
			node.start(false);
			System.out.println("Node initialization completed.");
		} catch(NodeInitException e) {
			System.err.println("Failed to load node: " + e.exitCode + " : " + e.getMessage());
			e.printStackTrace();
			System.exit(e.exitCode);
		}

		return null;
	}

	/**
	 * Called when the application is shutting down.  The Wrapper assumes that
	 *  this method will return fairly quickly.  If the shutdown code code
	 *  could potentially take a long time, then WrapperManager.signalStopping()
	 *  should be called to extend the timeout period.  If for some reason,
	 *  the stop method can not return, then it must call
	 *  WrapperManager.stopped() to avoid warning messages from the Wrapper.
	 *
	 * @param exitCode The suggested exit code that will be returned to the OS
	 *                 when the JVM exits.
	 *
	 * @return The exit code to actually return to the OS.  In most cases, this
	 *         should just be the value of exitCode, however the user code has
	 *         the option of changing the exit code if there are any problems
	 *         during shutdown.
	 */
	@Override
	public int stop(int exitCode) {
		System.err.println("Shutting down with exit code " + exitCode);
		node.park();
		// see #354
		WrapperManager.signalStopping(120000);

		return exitCode;
	}

	public void restart() {
		WrapperManager.restart();
	}

	/**
	 * Called whenever the native wrapper code traps a system control signal
	 *  against the Java process.  It is up to the callback to take any actions
	 *  necessary.  Possible values are: WrapperManager.WRAPPER_CTRL_C_EVENT,
	 *    WRAPPER_CTRL_CLOSE_EVENT, WRAPPER_CTRL_LOGOFF_EVENT, or
	 *    WRAPPER_CTRL_SHUTDOWN_EVENT
	 *
	 * @param event The system control signal.
	 */
	@Override
	public void controlEvent(int event) {
		if(WrapperManager.isControlledByNativeWrapper()) {
			// The Wrapper will take care of this event
		} else
			// We are not being controlled by the Wrapper, so
			//  handle the event ourselves.
			if((event == WrapperManager.WRAPPER_CTRL_C_EVENT) ||
				(event == WrapperManager.WRAPPER_CTRL_CLOSE_EVENT) ||
				(event == WrapperManager.WRAPPER_CTRL_SHUTDOWN_EVENT))
				WrapperManager.stop(0);
	}

	/*---------------------------------------------------------------
	 * Main Method
	 *-------------------------------------------------------------*/
	public static void main(String[] args) {
		// Start the application.  If the JVM was launched from the native
		//  Wrapper then the application will wait for the native Wrapper to
		//  call the application's start method.  Otherwise the start method
		//  will be called immediately.
		WrapperManager.start(new NodeStarter(), args);
	}

	static SemiOrderedShutdownHook shutdownHook;

    /**
     * @see #globalTestInit(File, boolean, LogLevel, String, boolean, RandomSource)
     * @deprecated Instead use {@link #globalTestInit(File, boolean, LogLevel, String, boolean,
     *             RandomSource)}.
     */
    public static RandomSource globalTestInit(String testName, boolean enablePlug,
            LogLevel logThreshold, String details, boolean noDNS) throws InvalidThresholdException {

        return globalTestInit(new File(testName), enablePlug, logThreshold, details, noDNS, TestingVMBypass.NONE, null);
    }

	/**
	 * VM-specific init.
	 * Not Node-specific; many nodes may be created later.
     * @param baseDirectory
     *            The directory in which the test data will be placed. Will be created automatically
     *            if it does not exist. You should use the same one in
     *            {@link TestNodeParameters#baseDirectory} afterwards for each individual test node
     *            as long as it has a distinct port. See its JavaDoc.<br>
     *            The function will NOT fail if the directory exists already. You should make sure
     *            on your own to delete this before and after tests to ensure a clean state. Notice
     *            that JUnit provides a mechanism for automatic creation and deletion of test
     *            directories (TemporaryFolder).
     * @param RandomSource
     *            The random number generator of the Node. Null for the default of {@link Yarrow}.
     *            <br>You might want to use a {@link DummyRandomSource} in unit tests:<br>
     *            - Unlike Yarrow, it won't block startup waiting for entropy.<br>
     *            - It allows you to specify a seed which you then can print to stdout so randomized
     *               unit tests are reproducible.<br>
     *            - It should be a lot faster than Yarrow.<br> 
     * @return If you passed a {@link RandomSource}, the same one is returned. Otherwise, a new
     *         {@link Yarrow} is returned.
	 */
    public static RandomSource globalTestInit(File baseDirectory, boolean enablePlug,
            LogLevel logThreshold, String details, boolean noDNS, TestingVMBypass enableBypassConnections,
            RandomSource randomSource)
                throws InvalidThresholdException {

		synchronized(NodeStarter.class) {
			if(isStarted) throw new IllegalStateException();
			isStarted = true;
			isTestingVM = true;
			testingVMEnableBypassConnections = enableBypassConnections;
		}

        if((!baseDirectory.mkdir()) && ((!baseDirectory.exists())
            || (!baseDirectory.isDirectory()))) {

			System.err.println("Cannot create directory for test");
			System.exit(NodeInitException.EXIT_TEST_ERROR);
		}

		Logger.setupStdoutLogging(logThreshold, details);

		// set Java's DNS cache not to cache forever, since many people
		// use dyndns hostnames
		java.security.Security.setProperty("networkaddress.cache.ttl", "0");
		java.security.Security.setProperty("networkaddress.cache.negative.ttl", "0");

		// Setup RNG
        RandomSource random = randomSource != null ? randomSource : new Yarrow();

		if(enablePlug) {

			// Thread to keep the node up.
			// JVM deadlocks losing a lock when two threads of different types (daemon|app)
			// are contended for the same lock. So make USM daemon, and use useless to keep the JVM
			// up.
			// http://forum.java.sun.com/thread.jspa?threadID=343023&messageID=2942637 - last message
			Runnable useless =
				new Runnable() {

					@Override
					public void run() {
						while(true) {
							try {
								Thread.sleep(MINUTES.toMillis(60));
							} catch(InterruptedException e) {
								// Ignore
							} catch(Throwable t) {
								try {
									Logger.error(this, "Caught " + t, t);
								} catch(Throwable t1) {
									// Ignore
								}
							}
						}
					}
				};
			Thread plug = new Thread(useless, "Plug");
			// Not daemon, but doesn't do anything.
			// Keeps the JVM alive.
			// DO NOT do anything in the plug thread, if you do you risk the EvilJVMBug.
			plug.setDaemon(false);
			plug.start();
		}

		DNSRequester.DISABLE = noDNS;

		return random;
	}

    /**
     * @deprecated Use {@link #createTestNode(TestNodeParameters)} instead
     */
    @Deprecated
	public static Node createTestNode(int port, int opennetPort, String testName, boolean disableProbabilisticHTLs,
	                                  short maxHTL, int dropProb, RandomSource random,
	                                  Executor executor, int threadLimit, long storeSize, boolean ramStore,
	                                  boolean enableSwapping, boolean enableARKs, boolean enableULPRs, boolean enablePerNodeFailureTables,
	                                  boolean enableSwapQueueing, boolean enablePacketCoalescing,
	                                  int outputBandwidthLimit, boolean enableFOAF,
	                                  boolean connectToSeednodes, boolean longPingTimes, boolean useSlashdotCache, String ipAddressOverride) throws NodeInitException {
		return createTestNode(port, opennetPort, testName, disableProbabilisticHTLs, maxHTL, dropProb, random, executor,
		    threadLimit, storeSize, ramStore, enableSwapping, enableARKs, enableULPRs, enablePerNodeFailureTables,
		    enableSwapQueueing, enablePacketCoalescing, outputBandwidthLimit, enableFOAF, connectToSeednodes,
		    longPingTimes, useSlashdotCache, ipAddressOverride, false);
	}

    /**
     * TODO FIXME: Someone who understands all the parameters please add sane defaults. 
     */
    public static final class TestNodeParameters {
        /** The UDP port number. Each test node must have a different port number. */
        public int port;
        /** The UDP opennet port number. Each test node must have a different port number,
         * but this can be 0 if we are only using darknet (which is usually true for tests). */
        public int opennetPort;
        /** The directory where the test node will put all its data. <br>
         *  Will be created automatically if it does not exist.<br>
         *  {@link NodeStarter#createTestNode(TestNodeParameters)} will NOT fail if this exists.
         *  You should make sure on your own to delete this before and after tests to ensure
         *  a clean state. Notice that JUnit provides a mechanism for automatic creation
         *  and deletion of test directories (TemporaryFolder).<br>
         *  Notice that a subdirectory with the name being the port number of the node will be
         *  created there, and all data of the node will be put into it. So you can and should use
         *  the same baseDirectory when calling {@link NodeStarter#globalTestInit(File, boolean,
         *  LogLevel, String, boolean, RandomSource)} (which you have to do once for each Java VM):
         *  Each one will start with a fresh empty subdirectory for as long as each of them uses a
         *  unique port number. */
        public File baseDirectory = new File("freenet-test-node-" + UUID.randomUUID().toString());
        public boolean disableProbabilisticHTLs;
        public short maxHTL;
        /** Probability of dropping a packet randomly, or 0. */
        public int dropProb;
        public RandomSource random;
        public Executor executor;
        public PrioritizedTicker ticker;
        public int threadLimit;
        public long storeSize;
        public boolean ramStore;
        public boolean enableSwapping;
        public boolean enableARKs;
        public boolean enableULPRs;
        public boolean enablePerNodeFailureTables;
        public boolean enableSwapQueueing;
        public boolean enablePacketCoalescing;
        public int outputBandwidthLimit;
        public boolean enableFOAF;
        public boolean connectToSeednodes;
        public boolean longPingTimes;
        public boolean useSlashdotCache;
        public String ipAddressOverride = "127.0.0.1";
        public boolean enableFCP;
<<<<<<< HEAD
        /** True to write everything to the datastore. By default, we only cache requests with HTL 
         * at least 3 below the maximum, see Node.canWriteDatastoreInsert(). This is a security
         * setting that makes sense for large networks. For simulations we can either cache 
         * everything (writeLocalToDatastore=true), or set the HTL high enough that the low-HTL
         * part of the insert will coincide with the request path, in which case the "fork on
         * cacheable" request flag is necessary. */
        public boolean writeLocalToDatastore;
        /** Simulated per-link bandwidth limit if doing CBR message queue bypass */
        public int bypassCBRBandwidthLimit = 1000;
        /** Simulate per-link one-way transport latency */
        public int bypassCBRDelay = 100;
=======
        public boolean enablePlugins;
>>>>>>> e57fa2e0
    }

    /**
     * Create a test node.
     * @param port The node port number. Each test node must have a different port
     * number.
     * @param testName The test name.
     * @throws NodeInitException If the node cannot start up for some reason, most
     * likely a config problem.
     * @deprecated Use {@link #createTestNode(TestNodeParameters)} instead
     */
    @Deprecated
    public static Node createTestNode(int port, int opennetPort, String testName,
            boolean disableProbabilisticHTLs, short maxHTL, int dropProb, RandomSource random,
            Executor executor, int threadLimit, long storeSize, boolean ramStore,
            boolean enableSwapping, boolean enableARKs, boolean enableULPRs,
            boolean enablePerNodeFailureTables, boolean enableSwapQueueing,
            boolean enablePacketCoalescing, int outputBandwidthLimit, boolean enableFOAF,
            boolean connectToSeednodes, boolean longPingTimes, boolean useSlashdotCache,
            String ipAddressOverride, boolean enableFCP)
                throws NodeInitException {

        TestNodeParameters params = new TestNodeParameters();
        params.port = port;
        params.opennetPort = opennetPort;
        params.baseDirectory = new File(testName);
        params.disableProbabilisticHTLs = disableProbabilisticHTLs;
        params.maxHTL = maxHTL;
        params.dropProb = dropProb;
        params.random = random;
        params.executor = executor;
        params.ticker = new PrioritizedTicker(executor);
        params.threadLimit = threadLimit;
        params.storeSize = storeSize;
        params.ramStore = ramStore;
        params.enableSwapping = enableSwapping;
        params.enableARKs = enableARKs;
        params.enableULPRs = enableULPRs;
        params.enablePerNodeFailureTables = enablePerNodeFailureTables;
        params.enableSwapQueueing = enableSwapQueueing;
        params.enablePacketCoalescing = enablePacketCoalescing;
        params.outputBandwidthLimit = outputBandwidthLimit;
        params.enableFOAF = enableFOAF;
        params.connectToSeednodes = connectToSeednodes;
        params.longPingTimes = longPingTimes;
        params.useSlashdotCache = useSlashdotCache;
        params.ipAddressOverride = ipAddressOverride;
        params.enableFCP = enableFCP;
            
        return createTestNode(params);
    }

    /**
	 * Create a test node.
	 * @throws NodeInitException If the node cannot start up for some reason, most
	 * likely a config problem.
	 */
    public static Node createTestNode(TestNodeParameters params) throws NodeInitException {
		
		synchronized(NodeStarter.class) {
			if((!isStarted) || (!isTestingVM)) 
				throw new IllegalStateException("Call globalTestInit() first!"); 
		}

        File baseDir = params.baseDirectory;
        File portDir = new File(baseDir, Integer.toString(params.port));
		if((!portDir.mkdir()) && ((!portDir.exists()) || (!portDir.isDirectory()))) {
			System.err.println("Cannot create directory "+portDir+" for test");
			System.exit(NodeInitException.EXIT_TEST_ERROR);
		}

		// Set up config for testing
		SimpleFieldSet configFS = new SimpleFieldSet(false); // only happens once in entire simulation
        if(params.outputBandwidthLimit > 0) {
            configFS.put("node.outputBandwidthLimit", params.outputBandwidthLimit);
			configFS.put("node.throttleLocalTraffic", true);
		} else {
			// Even with throttleLocalTraffic=false, requests still count in NodeStats.
			// So set outputBandwidthLimit to something insanely high.
			configFS.put("node.outputBandwidthLimit", 16 * 1024 * 1024);
			configFS.put("node.throttleLocalTraffic", false);
		}
        configFS.put("node.useSlashdotCache", params.useSlashdotCache);
        configFS.put("node.listenPort", params.port);
        configFS.put("node.disableProbabilisticHTLs", params.disableProbabilisticHTLs);
		configFS.put("fproxy.enabled", false);
        configFS.put("fcp.enabled", params.enableFCP);
		configFS.put("fcp.port", 9481);
		configFS.put("fcp.ssl", false);
		configFS.put("pluginmanager.enabled", params.enablePlugins);
		configFS.put("console.enabled", false);
		configFS.putSingle("pluginmanager.loadplugin", "");
		configFS.put("node.updater.enabled", false);
		configFS.putSingle("node.install.tempDir", new File(portDir, "temp").toString());
		configFS.putSingle("node.install.storeDir", new File(portDir, "store").toString());
		configFS.put("fcp.persistentDownloadsEnabled", false);
		configFS.putSingle("node.throttleFile", new File(portDir, "throttle.dat").toString());
		configFS.putSingle("node.install.nodeDir", portDir.toString());
		configFS.putSingle("node.install.userDir", portDir.toString());
		configFS.putSingle("node.install.runDir", portDir.toString());
		configFS.putSingle("node.install.cfgDir", portDir.toString());
        configFS.put("node.maxHTL", params.maxHTL);
        configFS.put("node.testingDropPacketsEvery", params.dropProb);
		configFS.put("node.alwaysAllowLocalAddresses", true);
		configFS.put("node.includeLocalAddressesInNoderefs", true);
		configFS.put("node.enableARKs", false);
        configFS.put("node.load.threadLimit", params.threadLimit);
        if(params.ramStore)
			configFS.putSingle("node.storeType", "ram");
        configFS.put("node.storeSize", params.storeSize);
		configFS.put("node.disableHangCheckers", true);
        configFS.put("node.enableSwapping", params.enableSwapping);
        configFS.put("node.enableSwapQueueing", params.enableSwapQueueing);
        configFS.put("node.enableARKs", params.enableARKs);
        configFS.put("node.enableULPRDataPropagation", params.enableULPRs);
        configFS.put("node.enablePerNodeFailureTables", params.enablePerNodeFailureTables);
        configFS.put("node.enablePacketCoalescing", params.enablePacketCoalescing);
        configFS.put("node.publishOurPeersLocation", params.enableFOAF);
        configFS.put("node.routeAccordingToOurPeersLocation", params.enableFOAF);
        configFS.put("node.writeLocalToDatastore", params.writeLocalToDatastore);
        configFS.put("node.opennet.enabled", params.opennetPort > 0);
        configFS.put("node.opennet.listenPort", params.opennetPort);
		configFS.put("node.opennet.alwaysAllowLocalAddresses", true);
		configFS.put("node.opennet.oneConnectionPerIP", false);
		configFS.put("node.opennet.assumeNATed", true);
        configFS.put("node.opennet.connectToSeednodes", params.connectToSeednodes);
		configFS.put("node.encryptTempBuckets", false);
		configFS.put("node.encryptPersistentTempBuckets", false);
		configFS.put("node.enableRoutedPing", true);
        if(params.ipAddressOverride != null)
            configFS.putSingle("node.ipAddressOverride", params.ipAddressOverride);
        if(params.longPingTimes) {
			configFS.put("node.maxPingTime", 100000);
			configFS.put("node.subMaxPingTime", 50000);
		}
		configFS.put("node.respondBandwidth", true);
		configFS.put("node.respondBuild", true);
		configFS.put("node.respondIdentifier", true);
		configFS.put("node.respondLinkLengths", true);
		configFS.put("node.respondLocation", true);
		configFS.put("node.respondStoreSize", true);
		configFS.put("node.respondUptime", true);
        configFS.put("node.scheduler.lazyStart", true);

		PersistentConfig config = new PersistentConfig(configFS);

        Node node = new Node(config, params.random, params.random, null, null, params.executor, params.ticker);

		//All testing environments connect the nodes as they want, even if the old setup is restored, it is not desired.
		node.peers.removeAllPeers();
		
		synchronized(NodeStarter.class) {
		    if(testingVMEnableBypassConnections != TestingVMBypass.NONE) {
		        ByteArrayWrapper key = new ByteArrayWrapper(node.darknetCrypto.ecdsaPubKeyHash);
		        testingVMNodesByPubKeyHash.put(key, node);
		        testingVMNodeParametersByPubKeyHash.put(key, params);
		    }
		}

		return node;
	}

	// experimental osgi support
	public static void start_osgi(String[] args) {
		nodestarter_osgi = new NodeStarter();
		nodestarter_osgi.start(args);
	}

	// experimental osgi support
	public static void stop_osgi(int exitCode) {
		nodestarter_osgi.stop(exitCode);
		nodestarter_osgi = null;
	}

	/** Get the memory limit in MB. Return -1 if we don't know, -2 for unlimited. */
	public static long getMemoryLimitMB() {
		long limit = getMemoryLimitBytes();
		if(limit <= 0) return limit;
		if(limit == Long.MAX_VALUE) return -2;
		limit /= (1024 * 1024);
		if(limit > Integer.MAX_VALUE)
			return -1; // Seems unlikely. FIXME 2TB limit!
		return limit;
	}
	
	/** Get the memory limit in bytes. Return -1 if we don't know. Compensate for odd JVMs' 
	 * behaviour. */
	public static long getMemoryLimitBytes() {
		long maxMemory = Runtime.getRuntime().maxMemory();
		if(maxMemory == Long.MAX_VALUE)
			return maxMemory;
		else if(maxMemory <= 0)
			return -1;
		else {
			if(maxMemory < (1024 * 1024)) {
				// Some weird buggy JVMs provide this number in MB IIRC?
				return maxMemory * 1024 * 1024;
			}
			return maxMemory;
		}
	}

	/** check whether the OS, JVM and wrapper are 64bits
	 * On Windows this will be always true (the wrapper we deploy is 32bits)
	 */
	public final static boolean isSomething32bits() {
		Properties wrapperProperties = WrapperManager.getProperties();
		return !JVMVersion.is32Bit() && !wrapperProperties.getProperty("wrapper.java.additional.auto_bits").startsWith("32");
	}
	
	/** Static instance of SecureRandom, as opposed to Node's copy. @see getSecureRandom() */
    private static SecureRandom globalSecureRandom;
	
	public static synchronized SecureRandom getGlobalSecureRandom() {
	    if(globalSecureRandom == null) {
	        globalSecureRandom = new SecureRandom();
	        globalSecureRandom.nextBytes(new byte[16]); // Force it to seed itself so it blocks now not later.
	    }
	    return globalSecureRandom;
	}

	/** If we are running a simulation with multiple nodes in one VM, and if bypass messaging is
	 * enabled, then look up a Node by its pubKeyHash. */
    public static Node maybeGetNode(byte[] pubKeyHash) {
        synchronized(NodeStarter.class) {
            assert(isTestingVM());
            if(testingVMEnableBypassConnections != TestingVMBypass.NONE)
                return testingVMNodesByPubKeyHash.get(new ByteArrayWrapper(pubKeyHash));
            return null;
        }
    }
    
    public static TestNodeParameters maybeGetNodeParameters(byte[] pubKeyHash) {
        synchronized(NodeStarter.class) {
            assert(isTestingVM());
            if(testingVMEnableBypassConnections != TestingVMBypass.NONE)
                return testingVMNodeParametersByPubKeyHash.get(new ByteArrayWrapper(pubKeyHash));
            return null;
        }
    }
    
    public synchronized static boolean isCBRMessageQueueBypass() {
        assert(isTestingVM());
        return testingVMEnableBypassConnections == TestingVMBypass.CBR_QUEUE_BYPASS;
    }
    
    public synchronized static boolean isMessageQueueBypassEnabled() {
        assert(isTestingVM());
        return testingVMEnableBypassConnections == TestingVMBypass.CBR_QUEUE_BYPASS ||
            testingVMEnableBypassConnections == TestingVMBypass.FAST_QUEUE_BYPASS;
        
    }

}<|MERGE_RESOLUTION|>--- conflicted
+++ resolved
@@ -451,7 +451,6 @@
         public boolean useSlashdotCache;
         public String ipAddressOverride = "127.0.0.1";
         public boolean enableFCP;
-<<<<<<< HEAD
         /** True to write everything to the datastore. By default, we only cache requests with HTL 
          * at least 3 below the maximum, see Node.canWriteDatastoreInsert(). This is a security
          * setting that makes sense for large networks. For simulations we can either cache 
@@ -463,9 +462,7 @@
         public int bypassCBRBandwidthLimit = 1000;
         /** Simulate per-link one-way transport latency */
         public int bypassCBRDelay = 100;
-=======
         public boolean enablePlugins;
->>>>>>> e57fa2e0
     }
 
     /**
