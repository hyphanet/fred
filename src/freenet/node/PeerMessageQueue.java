--- conflicted
+++ resolved
@@ -306,11 +306,7 @@
 			return length;
 		}
 		
-<<<<<<< HEAD
-		private int addNonUrgentMessages(int size, int minSize, int maxSize, long now, ArrayList<MessageItem> messages, MutableBoolean addPeerLoadStatsRT, MutableBoolean addPeerLoadStatsBulk) {
-=======
-		private int addNonUrgentMessages(int size, int minSize, int maxSize, long now, ArrayList<MessageItem> messages, int maxMessages) {
->>>>>>> 55ab1bc3
+		private int addNonUrgentMessages(int size, int minSize, int maxSize, long now, ArrayList<MessageItem> messages, MutableBoolean addPeerLoadStatsRT, MutableBoolean addPeerLoadStatsBulk, int maxMessages) {
 			assert(size >= 0);
 			assert(minSize >= 0);
 			assert(maxSize >= minSize);
@@ -407,11 +403,7 @@
 		 * @return the size of <code>messages</code>, multiplied by -1 if there were
 		 * messages that didn't fit
 		 */
-<<<<<<< HEAD
-		private int addUrgentMessages(int size, int minSize, int maxSize, long now, ArrayList<MessageItem> messages, MutableBoolean addPeerLoadStatsRT, MutableBoolean addPeerLoadStatsBulk) {
-=======
-		private int addUrgentMessages(int size, int minSize, int maxSize, long now, ArrayList<MessageItem> messages, int maxMessages) {
->>>>>>> 55ab1bc3
+		private int addUrgentMessages(int size, int minSize, int maxSize, long now, ArrayList<MessageItem> messages, MutableBoolean addPeerLoadStatsRT, MutableBoolean addPeerLoadStatsBulk, int maxMessages) {
 			assert(size >= 0);
 			assert(minSize >= 0);
 			assert(maxSize >= minSize);
@@ -507,12 +499,8 @@
 		 * @param maxMessages 
 		 * @return
 		 */
-<<<<<<< HEAD
-		int addPriorityMessages(int size, int minSize, int maxSize, long now, ArrayList<MessageItem> messages, MutableBoolean addPeerLoadStatsRT, MutableBoolean addPeerLoadStatsBulk, MutableBoolean incomplete) {
-=======
-		int addPriorityMessages(int size, int minSize, int maxSize, long now, ArrayList<MessageItem> messages, MutableBoolean incomplete, int maxMessages) {
+		int addPriorityMessages(int size, int minSize, int maxSize, long now, ArrayList<MessageItem> messages, MutableBoolean addPeerLoadStatsRT, MutableBoolean addPeerLoadStatsBulk, MutableBoolean incomplete, int maxMessages) {
 			if(messages.size() >= maxMessages) return size;
->>>>>>> 55ab1bc3
 			synchronized(PeerMessageQueue.this) {
 				// Urgent messages first.
 				if(logMINOR) {
@@ -526,26 +514,16 @@
 				}
 				moveToUrgent(now);
 				clearOldNonUrgent(now);
-<<<<<<< HEAD
-				size = addUrgentMessages(size, minSize, maxSize, now, messages, addPeerLoadStatsRT, addPeerLoadStatsBulk);
-=======
-				size = addUrgentMessages(size, minSize, maxSize, now, messages, maxMessages);
+				size = addUrgentMessages(size, minSize, maxSize, now, messages, addPeerLoadStatsRT, addPeerLoadStatsBulk, maxMessages);
 				if(size < 0) {
 					size = -size;
 					incomplete.value = true;
 					return size;
-				}
-				if(messages.size() >= maxMessages)
-					return size;
-				// If no more urgent messages, try to add some non-urgent messages too.
-				size = addNonUrgentMessages(size, minSize, maxSize, now, messages, maxMessages);
->>>>>>> 55ab1bc3
-				if(size < 0) {
-					size = -size;
-					incomplete.value = true;
 				} else {
+					if(messages.size() >= maxMessages)
+						return size;
 					// If no more urgent messages, try to add some non-urgent messages too.
-					size = addNonUrgentMessages(size, minSize, maxSize, now, messages, addPeerLoadStatsRT, addPeerLoadStatsBulk);
+					size = addNonUrgentMessages(size, minSize, maxSize, now, messages, addPeerLoadStatsRT, addPeerLoadStatsBulk, maxMessages);
 					if(size < 0) {
 						size = -size;
 						incomplete.value = true;
@@ -821,8 +799,7 @@
 		for(int i=0;i<DMT.PRIORITY_REALTIME_DATA;i++) {
 			if(i < minPriority) continue;
 			if(logMINOR) Logger.minor(this, "Adding from priority "+i);
-<<<<<<< HEAD
-			size = queuesByPriority[i].addPriorityMessages(size, minSize, maxSize, now, messages, addPeerLoadStatsRT, addPeerLoadStatsBulk, incomplete);
+			size = queuesByPriority[i].addPriorityMessages(size, minSize, maxSize, now, messages, addPeerLoadStatsRT, addPeerLoadStatsBulk, incomplete, maxMessages);
 			if(incomplete.value) {
 				if(addPeerLoadStatsRT.value)
 					addLoadStats(now, messages, true);
@@ -836,7 +813,7 @@
 		if(sendBalance >= 0) {
 			// Try realtime first
 			if(logMINOR) Logger.minor(this, "Trying realtime first");
-			int s = queuesByPriority[DMT.PRIORITY_REALTIME_DATA].addPriorityMessages(size, minSize, maxSize, now, messages, addPeerLoadStatsRT, addPeerLoadStatsBulk, incomplete);
+			int s = queuesByPriority[DMT.PRIORITY_REALTIME_DATA].addPriorityMessages(size, minSize, maxSize, now, messages, addPeerLoadStatsRT, addPeerLoadStatsBulk, incomplete, maxMessages);
 			if(s != size) {
 				size = s;
 				sendBalance--;
@@ -850,7 +827,7 @@
 				return -size;
 			}
 			if(logMINOR) Logger.minor(this, "Trying bulk");
-			s = queuesByPriority[DMT.PRIORITY_BULK_DATA].addPriorityMessages(Math.abs(size), minSize, maxSize, now, messages, addPeerLoadStatsRT, addPeerLoadStatsBulk, incomplete);
+			s = queuesByPriority[DMT.PRIORITY_BULK_DATA].addPriorityMessages(Math.abs(size), minSize, maxSize, now, messages, addPeerLoadStatsRT, addPeerLoadStatsBulk, incomplete, maxMessages);
 			if(s != size) {
 				size = s;
 				sendBalance++;
@@ -866,7 +843,7 @@
 		} else {
 			// Try bulk first
 			if(logMINOR) Logger.minor(this, "Trying bulk first");
-			int s = queuesByPriority[DMT.PRIORITY_BULK_DATA].addPriorityMessages(Math.abs(size), minSize, maxSize, now, messages, addPeerLoadStatsRT, addPeerLoadStatsBulk, incomplete);
+			int s = queuesByPriority[DMT.PRIORITY_BULK_DATA].addPriorityMessages(Math.abs(size), minSize, maxSize, now, messages, addPeerLoadStatsRT, addPeerLoadStatsBulk, incomplete, maxMessages);
 			if(s != size) {
 				size = s;
 				sendBalance++;
@@ -880,7 +857,7 @@
 				return -size;
 			}
 			if(logMINOR) Logger.minor(this, "Trying realtime");
-			s = queuesByPriority[DMT.PRIORITY_REALTIME_DATA].addPriorityMessages(size, minSize, maxSize, now, messages, addPeerLoadStatsRT, addPeerLoadStatsBulk, incomplete);
+			s = queuesByPriority[DMT.PRIORITY_REALTIME_DATA].addPriorityMessages(size, minSize, maxSize, now, messages, addPeerLoadStatsRT, addPeerLoadStatsBulk, incomplete, maxMessages);
 			if(s != size) {
 				size = s;
 				sendBalance--;
@@ -893,57 +870,11 @@
 					addLoadStats(now, messages, false);
 				return -size;
 			}
-=======
-			size = queuesByPriority[i].addPriorityMessages(size, minSize, maxSize, now, messages, incomplete, maxMessages);
-			if(incomplete.value) return -size;
-		}
-		
-		if(minPriority <= DMT.PRIORITY_BULK_DATA) {
-			// FIXME token bucket?
-			if(sendBalance >= 0) {
-				// Try realtime first
-				if(logMINOR) Logger.minor(this, "Trying realtime first");
-				int s = queuesByPriority[DMT.PRIORITY_REALTIME_DATA].addPriorityMessages(size, minSize, maxSize, now, messages, incomplete, maxMessages);
-				if(s != size) {
-					size = s;
-					sendBalance--;
-					if(sendBalance < MIN_BALANCE) sendBalance = MIN_BALANCE;
-				}
-				if(incomplete.value) return -size;
-				if(logMINOR) Logger.minor(this, "Trying bulk");
-				s = queuesByPriority[DMT.PRIORITY_BULK_DATA].addPriorityMessages(Math.abs(size), minSize, maxSize, now, messages, incomplete, maxMessages);
-				if(s != size) {
-					size = s;
-					sendBalance++;
-					if(sendBalance > MAX_BALANCE) sendBalance = MAX_BALANCE;
-				}
-				if(incomplete.value) return -size;
-			} else {
-				// Try bulk first
-				if(logMINOR) Logger.minor(this, "Trying bulk first");
-				int s = queuesByPriority[DMT.PRIORITY_BULK_DATA].addPriorityMessages(Math.abs(size), minSize, maxSize, now, messages, incomplete, maxMessages);
-				if(s != size) {
-					size = s;
-					sendBalance++;
-					if(sendBalance > MAX_BALANCE) sendBalance = MAX_BALANCE;
-				}
-				if(incomplete.value) return -size;
-				if(logMINOR) Logger.minor(this, "Trying realtime");
-				s = queuesByPriority[DMT.PRIORITY_REALTIME_DATA].addPriorityMessages(size, minSize, maxSize, now, messages, incomplete, maxMessages);
-				if(s != size) {
-					size = s;
-					sendBalance--;
-					if(sendBalance < MIN_BALANCE) sendBalance = MIN_BALANCE;
-				}
-				if(incomplete.value) return -size;
-			}
->>>>>>> 55ab1bc3
 		}
 		for(int i=DMT.PRIORITY_BULK_DATA+1;i<DMT.NUM_PRIORITIES;i++) {
 			if(i < minPriority) continue;
 			if(logMINOR) Logger.minor(this, "Adding from priority "+i);
-<<<<<<< HEAD
-			size = queuesByPriority[i].addPriorityMessages(size, minSize, maxSize, now, messages, addPeerLoadStatsRT, addPeerLoadStatsBulk, incomplete);
+			size = queuesByPriority[i].addPriorityMessages(size, minSize, maxSize, now, messages, addPeerLoadStatsRT, addPeerLoadStatsBulk, incomplete, maxMessages);
 			if(incomplete.value) {
 				if(addPeerLoadStatsRT.value)
 					addLoadStats(now, messages, true);
@@ -951,10 +882,6 @@
 					addLoadStats(now, messages, false);
 				return -size;
 			}
-=======
-			size = queuesByPriority[i].addPriorityMessages(size, minSize, maxSize, now, messages, incomplete, maxMessages);
-			if(incomplete.value) return -size;
->>>>>>> 55ab1bc3
 		}
 		return size;
 	}
