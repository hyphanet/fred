--- conflicted
+++ resolved
@@ -1729,7 +1729,7 @@
                 ackOpennet(next);
                 return false;
             }
-        	
+
 			if(node.addNewOpennetNode(ref, ConnectionType.PATH_FOLDING) == null) {
 				if(logMINOR) Logger.minor(this, "Don't want noderef on "+this);
 				// If we don't want it let somebody else have it
@@ -1737,25 +1737,8 @@
 					opennetNoderef = noderef;
 				}
 				// RequestHandler will send a noderef back up, eventually, and will unlockHandler() after that point.
-<<<<<<< HEAD
-				// But if this is a local request, we need to send the ack now.
-				// Serious race condition not possible here as we set it.
-                if (source == null) {
-                    long delay = randomDelayFinishOpennetLocal();
-                    if (logMINOR) Logger.minor(this, "Delaying opennet completion for "+TimeUtil.formatTime(delay, 2, true));
-                    node.ticker.queueTimedJob(new Runnable() {
-
-                        @Override
-                        public void run() {
-                            ackOpennet(next);
-                        }
-
-                    }, delay);
-                } else if (origTag.shouldStop()) {
-=======
 				assert(source != null);
 				if(origTag.shouldStop()) {
->>>>>>> b9d0c042
 					// Can't pass it on.
 					origTag.finishedWaitingForOpennet(next);
 				}
