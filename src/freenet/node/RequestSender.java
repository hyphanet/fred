/* This code is part of Freenet. It is distributed under the GNU General
 * Public License, version 2 (or at your option any later version). See
 * http://www.gnu.org/ for further details of the GPL. */
package freenet.node;

import java.util.ArrayList;
import java.util.HashSet;

import freenet.crypt.CryptFormatException;
import freenet.crypt.DSAPublicKey;
import freenet.io.comm.ByteCounter;
import freenet.io.comm.DMT;
import freenet.io.comm.DisconnectedException;
import freenet.io.comm.Message;
import freenet.io.comm.MessageFilter;
import freenet.io.comm.NotConnectedException;
import freenet.io.comm.NullAsyncMessageFilterCallback;
import freenet.io.comm.PeerContext;
import freenet.io.comm.PeerParseException;
import freenet.io.comm.ReferenceSignatureVerificationException;
import freenet.io.comm.RetrievalException;
import freenet.io.comm.SlowAsyncMessageFilterCallback;
import freenet.io.xfer.BlockReceiver;
import freenet.io.xfer.BlockReceiver.BlockReceiverCompletion;
import freenet.io.xfer.BlockReceiver.BlockReceiverTimeoutHandler;
import freenet.io.xfer.PartiallyReceivedBlock;
import freenet.keys.CHKBlock;
import freenet.keys.Key;
import freenet.keys.KeyVerifyException;
import freenet.keys.NodeCHK;
import freenet.keys.NodeSSK;
import freenet.keys.SSKBlock;
import freenet.keys.SSKVerifyException;
import freenet.node.FailureTable.BlockOffer;
import freenet.node.FailureTable.OfferList;
import freenet.node.OpennetManager.ConnectionType;
import freenet.node.OpennetManager.WaitedTooLongForOpennetNoderefException;
import freenet.node.PeerNode.OutputLoadTracker;
import freenet.node.PeerNode.RequestLikelyAcceptedState;
import freenet.node.PeerNode.SlotWaiter;
import freenet.store.KeyCollisionException;
import freenet.support.LogThresholdCallback;
import freenet.support.Logger;
import freenet.support.ShortBuffer;
import freenet.support.SimpleFieldSet;
import freenet.support.TimeUtil;
import freenet.support.Logger.LogLevel;
import freenet.support.io.NativeThread;
import freenet.support.math.MedianMeanRunningAverage;

/**
 * @author amphibian
 * 
 * Sends a request out onto the network, and deals with the 
 * consequences. Other half of the request functionality is provided
 * by RequestHandler.
 * 
 * Must put self onto node's list of senders on creation, and remove
 * self from it on destruction. Must put self onto node's list of
 * transferring senders when starts transferring, and remove from it
 * when finishes transferring.
 */
public final class RequestSender implements PrioRunnable, ByteCounter {

    // Constants
    static final int ACCEPTED_TIMEOUT = 10000;
    static final int GET_OFFER_TIMEOUT = 10000;
    static final int FETCH_TIMEOUT_BULK = 600*1000;
    static final int FETCH_TIMEOUT_REALTIME = 60*1000;
    final int fetchTimeout;
    /** Wait up to this long to get a path folding reply */
    static final int OPENNET_TIMEOUT = 120000;
    /** One in this many successful requests is randomly reinserted.
     * This is probably a good idea anyway but with the split store it's essential. */
    static final int RANDOM_REINSERT_INTERVAL = 200;
    
    // Basics
    final Key key;
    final double target;
    private short htl;
    private final short origHTL;
    final long uid;
    final RequestTag origTag;
    final Node node;
    /** The source of this request if any - purely so we can avoid routing to it */
    final PeerNode source;
    private PartiallyReceivedBlock prb;
    private DSAPublicKey pubKey;
    private byte[] headers;
    private byte[] sskData;
    private SSKBlock block;
    private boolean hasForwarded;
    private PeerNode transferringFrom;
    private boolean turtleMode;
    private boolean reassignedToSelfDueToMultipleTimeouts;
    private boolean sentBackoffTurtle;
    /** Set when we start to think about going to turtle mode - not unset if we get cancelled instead. */
    private boolean tryTurtle;
    private final boolean canWriteClientCache;
    private final boolean canWriteDatastore;
    private final boolean isSSK;
    
    // State of the main loop which is more convenient to keep as private members
    private PeerNode next;
    private long timeSentRequest;
    private int rejectOverloads;
    private int gotMessages;
    private String lastMessage;
    private HashSet<PeerNode> nodesRoutedTo = new HashSet<PeerNode>();
    
    /** If true, only try to fetch the key from nodes which have offered it */
    private boolean tryOffersOnly;
    
	private ArrayList<Listener> listeners=new ArrayList<Listener>();
	
    // Terminal status
    // Always set finished AFTER setting the reason flag

    private int status = -1;
    static final int NOT_FINISHED = -1;
    static final int SUCCESS = 0;
    static final int ROUTE_NOT_FOUND = 1;
    static final int DATA_NOT_FOUND = 3;
    static final int TRANSFER_FAILED = 4;
    static final int VERIFY_FAILURE = 5;
    static final int TIMED_OUT = 6;
    static final int GENERATED_REJECTED_OVERLOAD = 7;
    static final int INTERNAL_ERROR = 8;
    static final int RECENTLY_FAILED = 9;
    static final int GET_OFFER_VERIFY_FAILURE = 10;
    static final int GET_OFFER_TRANSFER_FAILED = 11;
    private PeerNode successFrom;
    private PeerNode lastNode;
    private final long startTime;
    final boolean realTimeFlag;
    
    static String getStatusString(int status) {
    	switch(status) {
    	case NOT_FINISHED:
    		return "NOT FINISHED";
    	case SUCCESS:
    		return "SUCCESS";
    	case ROUTE_NOT_FOUND:
    		return "ROUTE NOT FOUND";
    	case DATA_NOT_FOUND:
    		return "DATA NOT FOUND";
    	case TRANSFER_FAILED:
    		return "TRANSFER FAILED";
    	case GET_OFFER_TRANSFER_FAILED:
    		return "GET OFFER TRANSFER FAILED";
    	case VERIFY_FAILURE:
    		return "VERIFY FAILURE";
    	case GET_OFFER_VERIFY_FAILURE:
    		return "GET OFFER VERIFY FAILURE";
    	case TIMED_OUT:
    		return "TIMED OUT";
    	case GENERATED_REJECTED_OVERLOAD:
    		return "GENERATED REJECTED OVERLOAD";
    	case INTERNAL_ERROR:
    		return "INTERNAL ERROR";
    	case RECENTLY_FAILED:
    		return "RECENTLY FAILED";
    	default:
    		return "UNKNOWN STATUS CODE: "+status;
    	}
    }
    
    String getStatusString() {
    	return getStatusString(getStatus());
    }
    
    private static volatile boolean logMINOR;
    static {
	Logger.registerLogThresholdCallback(new LogThresholdCallback(){
		@Override
		public void shouldUpdate(){
			logMINOR = Logger.shouldLog(LogLevel.MINOR, this);
		}
	});
    }
    
    @Override
	public String toString() {
        return super.toString()+" for "+uid;
    }

    /**
     * RequestSender constructor.
     * @param key The key to request. Its public key should have been looked up
     * already; RequestSender will not look it up.
     * @param realTimeFlag If enabled,  
     */
    public RequestSender(Key key, DSAPublicKey pubKey, short htl, long uid, RequestTag tag, Node n,
            PeerNode source, boolean offersOnly, boolean canWriteClientCache, boolean canWriteDatastore, boolean realTimeFlag) {
    	if(key.getRoutingKey() == null) throw new NullPointerException();
    	startTime = System.currentTimeMillis();
    	this.realTimeFlag = realTimeFlag;
    	if(realTimeFlag)
    		fetchTimeout = FETCH_TIMEOUT_REALTIME;
    	else
    		fetchTimeout = FETCH_TIMEOUT_BULK;
        this.key = key;
        this.pubKey = pubKey;
        this.htl = htl;
        this.origHTL = htl;
        this.uid = uid;
        this.origTag = tag;
        this.node = n;
        this.source = source;
        this.tryOffersOnly = offersOnly;
        this.canWriteClientCache = canWriteClientCache;
        this.canWriteDatastore = canWriteDatastore;
        this.isSSK = key instanceof NodeSSK;
        assert(isSSK || key instanceof NodeCHK);
        target = key.toNormalizedDouble();
    }

    public void start() {
    	node.executor.execute(this, "RequestSender for UID "+uid+" on "+node.getDarknetPortNumber());
    }
    
    public void run() {
    	node.getTicker().queueTimedJob(new Runnable() {
    		
    		public void run() {
    			// Because we can reroute, and we apply the same timeout for each peer,
    			// it is possible for us to exceed the timeout. In which case the downstream
				// node will get impatient. So we need to reassign to self when this happens,
				// so that we don't ourselves get blamed.
				
				synchronized(this) {
					if(status != NOT_FINISHED) return;
					if(transferringFrom != null) return;
					reassignedToSelfDueToMultipleTimeouts = true;
				}
				
				// We are still routing, yet we have exceeded the per-peer timeout, probably due to routing to multiple nodes e.g. RNFs and accepted timeouts.
				Logger.normal(this, "Reassigning to self on timeout: "+RequestSender.this);
				
				reassignToSelfOnTimeout();
			}
    		
    	}, fetchTimeout);
        try {
        	realRun();
        } catch (Throwable t) {
            Logger.error(this, "Caught "+t, t);
            finish(INTERNAL_ERROR, null, false);
        } finally {
        	if(status == NOT_FINISHED && !receivingAsync) {
        		Logger.error(this, "Not finished: "+this);
        		finish(INTERNAL_ERROR, next, false);
        	}
        	if(logMINOR) Logger.minor(this, "Leaving RequestSender.run() for "+uid);
        }
    }

	static final int MAX_HIGH_HTL_FAILURES = 5;
	
    private void realRun() {
	    freenet.support.Logger.OSThread.logPID(this);
        if(isSSK && (pubKey == null)) {
        	pubKey = ((NodeSSK)key).getPubKey();
        }
        
        // First ask any nodes that have offered the data
        
        final OfferList offers = node.failureTable.getOffers(key);
        
        if(offers != null) {
        	if(tryOffers(offers)) return;
        }
        
        if(tryOffersOnly) {
        	if(logMINOR) Logger.minor(this, "Tried all offers, not doing a regular request for key");
        	finish(DATA_NOT_FOUND, null, true); // FIXME need a different error code?
        	return;
        }
        
        next = null;
		routeAttempts=0;
		starting = true;
        // While in no-cache mode, we don't decrement HTL on a RejectedLoop or similar, but we only allow a limited number of such failures before RNFing.
		highHTLFailureCount = 0;
        routeRequests();
    }
    
    private int routeAttempts;
    private boolean starting;
    private int highHTLFailureCount;
    
    private void routeRequests() {
        
        peerLoop:
        while(true) {
            boolean canWriteStorePrev = node.canWriteDatastoreInsert(htl);
            if((!starting) && (!canWriteStorePrev)) {
            	// We always decrement on starting a sender.
            	// However, after that, if our HTL is above the no-cache threshold,
            	// we do not want to decrement the HTL for trivial rejections (e.g. RejectedLoop),
            	// because we would end up caching data too close to the originator.
            	// So allow 5 failures and then RNF.
            	if(highHTLFailureCount++ >= MAX_HIGH_HTL_FAILURES) {
            		if(logMINOR) Logger.minor(this, "Too many failures at non-cacheable HTL");
            		finish(ROUTE_NOT_FOUND, null, false);
            		return;
            	}
            	if(logMINOR) Logger.minor(this, "Allowing failure "+highHTLFailureCount+" htl is still "+htl);
            } else {
            	/*
            	 * If we haven't routed to any node yet, decrement according to the source.
            	 * If we have, decrement according to the node which just failed.
            	 * Because:
            	 * 1) If we always decrement according to source then we can be at max or min HTL
            	 * for a long time while we visit *every* peer node. This is BAD!
            	 * 2) The node which just failed can be seen as the requestor for our purposes.
            	 */
            	// Decrement at this point so we can DNF immediately on reaching HTL 0.
            	htl = node.decrementHTL((hasForwarded ? next : source), htl);
            	if(logMINOR) Logger.minor(this, "Decremented HTL to "+htl);
            }
            starting = false;

            if(logMINOR) Logger.minor(this, "htl="+htl);
            if(htl == 0) {
            	// This used to be RNF, I dunno why
				//???: finish(GENERATED_REJECTED_OVERLOAD, null);
                finish(DATA_NOT_FOUND, null, false);
                node.failureTable.onFinalFailure(key, null, htl, origHTL, FailureTable.REJECT_TIME, source);
                return;
            }
            
            // If we are unable to reply in a reasonable time, and we haven't started a 
            // transfer, we should not route further. There are other cases e.g. we 
            // reassign to self (due to external timeout) while waiting for the data, then
            // get a transfer without timing out on the node. In that case we will get the
            // data, but just for ourselves.
            boolean failed;
            synchronized(this) {
            	failed = reassignedToSelfDueToMultipleTimeouts;
            }
            if(failed) {
            	finish(TIMED_OUT, null, false);
            	return;
            }

			routeAttempts++;
            
            // Route it
            next = node.peers.closerPeer(source, nodesRoutedTo, target, true, node.isAdvancedModeEnabled(), -1, null,
			        key, htl, 0, source == null);
            
            if(next == null) {
				if (logMINOR && rejectOverloads>0)
					Logger.minor(this, "no more peers, but overloads ("+rejectOverloads+"/"+routeAttempts+" overloaded)");
                // Backtrack
                finish(ROUTE_NOT_FOUND, null, false);
                node.failureTable.onFinalFailure(key, null, htl, origHTL, -1, source);
                return;
            }
            
            synchronized(this) {
            	lastNode = next;
            }
			
            if(logMINOR) Logger.minor(this, "Routing request to "+next);
            nodesRoutedTo.add(next);
            
            Message req = createDataRequest();
            
            // Not possible to get an accurate time for sending, guaranteed to be not later than the time of receipt.
            // Why? Because by the time the sent() callback gets called, it may already have been acked, under heavy load.
            // So take it from when we first started to try to send the request.
            // See comments below when handling FNPRecentlyFailed for why we need this.
            synchronized(this) {
            	timeSentRequest = System.currentTimeMillis();
            }
			
            origTag.addRoutedTo(next, false);
            
            try {
            	//This is the first contact to this node, it is more likely to timeout
				/*
				 * using sendSync could:
				 *   make ACCEPTED_TIMEOUT more accurate (as it is measured from the send-time),
				 *   use a lot of our time that we have to fulfill this request (simply waiting on the send queue, or longer if the node just went down),
				 * using sendAsync could:
				 *   make ACCEPTED_TIMEOUT much more likely,
				 *   leave many hanging-requests/unclaimedFIFO items,
				 *   potentially make overloaded peers MORE overloaded (we make a request and promptly forget about them).
				 * 
				 * Don't use sendAsync().
				 */
            	next.sendSync(req, this);
            } catch (NotConnectedException e) {
            	Logger.minor(this, "Not connected");
	        	origTag.removeRoutingTo(next);
            	continue;
            }
            
            synchronized(this) {
            	hasForwarded = true;
            }
            
loadWaiterLoop:
            while(true) {
            	
            	DO action = waitForAccepted();
            	// Here FINISHED means accepted, WAIT means try again (soft reject).
            	if(action == DO.WAIT) {
					//retriedForLoadManagement = true;
            		continue loadWaiterLoop;
            	} else if(action == DO.NEXT_PEER) {
            		continue peerLoop;
            	} else { // FINISHED => accepted
            		break;
            	}
            } // loadWaiterLoop
            
            if(logMINOR) Logger.minor(this, "Got Accepted");
            
            // Otherwise, must be Accepted
            
            gotMessages = 0;
            lastMessage = null;
            
            synchronized(this) {
            	receivingAsync = true;
            }
            MainLoopCallback cb = new MainLoopCallback(lastNode, false);
            cb.schedule();
            return;
        }
	}
    
    private synchronized int timeSinceSent() {
    	return (int) (System.currentTimeMillis() - timeSentRequest);
    }
    
    private class MainLoopCallback implements SlowAsyncMessageFilterCallback {
    	
    	// Needs to be a separate class so it can check whether the main loop has moved on to another peer.
    	// If it has
    	
    	private final PeerNode waitingFor;
    	private final boolean noReroute;
    	private final long deadline;

		public MainLoopCallback(PeerNode source, boolean noReroute) {
			waitingFor = source;
			this.noReroute = noReroute;
			deadline = System.currentTimeMillis() + fetchTimeout;
		}

		public void onMatched(Message msg) {
			
			assert(waitingFor == msg.getSource());
			
        	DO action = handleMessage(msg, noReroute, waitingFor);
        	
        	if(action == DO.FINISHED)
        		return;
        	else if(action == DO.NEXT_PEER) {
        		if(!noReroute) {
        			// Try another peer
        			routeRequests();
        		}
        	} else /*if(action == DO.WAIT)*/ {
        		// Try again.
        		schedule();
        	}
		}
		
		public void schedule() {
        	long now = System.currentTimeMillis();
        	int timeout = (int)(Math.min(Integer.MAX_VALUE, deadline - now));
        	if(timeout >= 0) {
        		MessageFilter mf = createMessageFilter(timeout, waitingFor);
        		try {
        			node.usm.addAsyncFilter(mf, this, RequestSender.this);
        		} catch (DisconnectedException e) {
        			onDisconnect(lastNode);
        		}
        	} else {
        		onTimeout();
        	}
		}

		public boolean shouldTimeout() {
			synchronized(RequestSender.this) {
				if(lastNode != waitingFor) return true;
				if(status != -1) return true;
			}
			return false;
		}

		public void onTimeout() {
			synchronized(RequestSender.this) {
				if(!noReroute) {
					if(lastNode != waitingFor) {
						if(logMINOR) Logger.minor(this, "Timeout but has moved on: waiting for "+waitingFor+" but moved on to "+lastNode+" on "+uid);
						return;
					}
					if(status != -1) {
						if(logMINOR) Logger.minor(this, "Timed out but already set status to "+status);
						return;
					}
				}
			}
			Logger.error(this, "Timed out after waiting "+fetchTimeout+" on "+uid+" from "+waitingFor+" ("+gotMessages+" messages; last="+lastMessage+") for "+uid+" noReroute="+noReroute);
			if(noReroute) {
				waitingFor.localRejectedOverload("FatalTimeoutForked");
			} else {
				// Fatal timeout
				waitingFor.localRejectedOverload("FatalTimeout");
				forwardRejectedOverload();
				finish(TIMED_OUT, waitingFor, false);
				node.failureTable.onFinalFailure(key, waitingFor, htl, origHTL, FailureTable.REJECT_TIME, source);
			}
    		
			// Wait for second timeout.
    		// FIXME make this async.
    		long deadline = System.currentTimeMillis() + fetchTimeout;
			while(true) {
				
				Message msg;
				try {
		        	int timeout = (int)(Math.min(Integer.MAX_VALUE, deadline - System.currentTimeMillis()));
					msg = node.usm.waitFor(createMessageFilter(timeout, waitingFor), RequestSender.this);
				} catch (DisconnectedException e) {
					Logger.normal(this, "Disconnected from " + next
							+ " while waiting for InsertReply on " + this);
					origTag.removeRoutingTo(next);
					return;
				}
				
				if(msg == null) {
					// Second timeout.
					Logger.error(this, "Fatal timeout waiting for reply after Accepted on "+this+" from "+next);
					next.fatalTimeout();
					origTag.removeRoutingTo(next);
					return;
				}
				
				DO action = handleMessage(msg, noReroute, waitingFor);
				
				if(action == DO.FINISHED)
					return;
				else if(action == DO.NEXT_PEER) {
					origTag.removeRoutingTo(next);
					return; // Don't try others
				}
				// else if(action == DO.WAIT) continue;
			}
		}

		public void onDisconnect(PeerContext ctx) {
			Logger.normal(this, "Disconnected from "+next+" while waiting for data on "+uid);
			next.noLongerRoutingTo(origTag, false);
			if(noReroute) return;
			// Try another peer.
			routeRequests();
		}

		public void onRestarted(PeerContext ctx) {
			onDisconnect(ctx);
		}

		public int getPriority() {
			return NativeThread.NORM_PRIORITY;
		}
		
		public String toString() {
			return super.toString()+":"+waitingFor+":"+noReroute+":"+RequestSender.this;
		}
    	
    };
    
	/** @return True if we successfully fetched an offered key or failed fatally. False
     * if we should proceed to a normal fetch. */
    private boolean tryOffers(final OfferList offers) {
    	
        while(true) {
        	// Fetches valid offers, then expired ones. Expired offers don't count towards failures,
        	// but they're still worth trying.
        	BlockOffer offer = offers.getFirstOffer();
        	if(offer == null) {
        		if(logMINOR) Logger.minor(this, "No more offers");
        		break;
        	}
        	PeerNode pn = offer.getPeerNode();
        	if(pn == null) {
        		offers.deleteLastOffer();
        		if(logMINOR) Logger.minor(this, "Null offer");
        		continue;
        	}
        	if(pn.getBootID() != offer.bootID) {
        		offers.deleteLastOffer();
        		if(logMINOR) Logger.minor(this, "Restarted node");
        		continue;
        	}
        	origTag.addRoutedTo(pn, true);
        	Message msg = DMT.createFNPGetOfferedKey(key, offer.authenticator, pubKey == null, uid);
        	msg.addSubMessage(DMT.createFNPRealTimeFlag(realTimeFlag));
        	try {
				pn.sendAsync(msg, null, this);
			} catch (NotConnectedException e2) {
				if(logMINOR)
					Logger.minor(this, "Disconnected: "+pn+" getting offer for "+key);
				offers.deleteLastOffer();
	        	origTag.removeFetchingOfferedKeyFrom(pn);
				continue;
			}
        	MessageFilter mfRO = MessageFilter.create().setSource(pn).setField(DMT.UID, uid).setTimeout(GET_OFFER_TIMEOUT).setType(DMT.FNPRejectedOverload);
        	MessageFilter mfGetInvalid = MessageFilter.create().setSource(pn).setField(DMT.UID, uid).setTimeout(GET_OFFER_TIMEOUT).setType(DMT.FNPGetOfferedKeyInvalid);
        	// Wait for a response.
        	if(!isSSK) {
        		// Headers first, then block transfer.
        		MessageFilter mfDF = MessageFilter.create().setSource(pn).setField(DMT.UID, uid).setTimeout(GET_OFFER_TIMEOUT).setType(DMT.FNPCHKDataFound);
        		Message reply;
				try {
					reply = node.usm.waitFor(mfDF.or(mfRO.or(mfGetInvalid)), this);
				} catch (DisconnectedException e2) {
					if(logMINOR)
						Logger.minor(this, "Disconnected: "+pn+" getting offer for "+key);
					offers.deleteLastOffer();
		        	origTag.removeFetchingOfferedKeyFrom(pn);
					continue;
				}
        		if(reply == null) {
        			// We gave it a chance, don't give it another.
        			offers.deleteLastOffer();
        			Logger.error(this, "Timeout awaiting reply to offer request on "+this+" to "+pn);
        			// FIXME bug #4613 consider two-stage timeout.
        			pn.fatalTimeout();
    	        	origTag.removeFetchingOfferedKeyFrom(pn);
        			continue;
        		} else {
        			if(handleCHKOfferReply(reply, pn, offer, offers)) return true;
        		}
        	} else {
        		// Data, possibly followed by pubkey
        		MessageFilter mfAltDF = MessageFilter.create().setSource(pn).setField(DMT.UID, uid).setTimeout(GET_OFFER_TIMEOUT).setType(DMT.FNPSSKDataFoundHeaders);
        		Message reply;
				try {
					reply = node.usm.waitFor(mfRO.or(mfGetInvalid.or(mfAltDF)), this);
				} catch (DisconnectedException e) {
					if(logMINOR)
						Logger.minor(this, "Disconnected: "+pn+" getting offer for "+key);
					offers.deleteLastOffer();
		        	origTag.removeFetchingOfferedKeyFrom(pn);
					continue;
				}
        		if(reply == null) {
        			// We gave it a chance, don't give it another.
            		offers.deleteLastOffer();
        			Logger.error(this, "Timeout awaiting reply to offer request on "+this+" to "+pn);
        			// FIXME bug #4613 consider two-stage timeout.
        			pn.fatalTimeout();
    	        	origTag.removeFetchingOfferedKeyFrom(pn);
        			continue;
        		} else {
        			if(handleSSKOfferReply(reply, pn, offer, offers)) return true;
        		}
        	}
        	// RejectedOverload is possible - but we need to include it in the statistics.
        	// We don't remove the offer in that case. Otherwise we do, even if it fails.
        	// FNPGetOfferedKeyInvalid is also possible.
        }
        return false;
    }

    private boolean handleSSKOfferReply(Message reply, PeerNode pn,
			BlockOffer offer, OfferList offers) {
    	if(reply.getSpec() == DMT.FNPRejectedOverload) {
			// Non-fatal, keep it.
			if(logMINOR)
				Logger.minor(this, "Node "+pn+" rejected FNPGetOfferedKey for "+key+" (expired="+offer.isExpired());
			offers.keepLastOffer();
        	origTag.removeFetchingOfferedKeyFrom(pn);
			return false;
		} else if(reply.getSpec() == DMT.FNPGetOfferedKeyInvalid) {
			// Fatal, delete it.
			if(logMINOR)
				Logger.minor(this, "Node "+pn+" rejected FNPGetOfferedKey as invalid with reason "+reply.getShort(DMT.REASON));
			offers.deleteLastOffer();
        	origTag.removeFetchingOfferedKeyFrom(pn);
			return false;
		} else if(reply.getSpec() == DMT.FNPSSKDataFoundHeaders) {
			headers = ((ShortBuffer) reply.getObject(DMT.BLOCK_HEADERS)).getData();
			// Wait for the data
			MessageFilter mfData = MessageFilter.create().setSource(pn).setField(DMT.UID, uid).setTimeout(GET_OFFER_TIMEOUT).setType(DMT.FNPSSKDataFoundData);
			Message dataMessage;
			try {
				dataMessage = node.usm.waitFor(mfData, this);
			} catch (DisconnectedException e) {
				if(logMINOR)
					Logger.minor(this, "Disconnected: "+pn+" getting data for offer for "+key);
				offers.deleteLastOffer();
	        	origTag.removeFetchingOfferedKeyFrom(pn);
	        	return false;
			}
			if(dataMessage == null) {
				Logger.error(this, "Got headers but not data from "+pn+" for offer for "+key);
				offers.deleteLastOffer();
	        	origTag.removeFetchingOfferedKeyFrom(pn);
				return false;
			}
			sskData = ((ShortBuffer) dataMessage.getObject(DMT.DATA)).getData();
			if(pubKey == null) {
				MessageFilter mfPK = MessageFilter.create().setSource(pn).setField(DMT.UID, uid).setTimeout(GET_OFFER_TIMEOUT).setType(DMT.FNPSSKPubKey);
				Message pk;
				try {
					pk = node.usm.waitFor(mfPK, this);
				} catch (DisconnectedException e) {
					if(logMINOR)
						Logger.minor(this, "Disconnected: "+pn+" getting pubkey for offer for "+key);
					offers.deleteLastOffer();
		        	origTag.removeFetchingOfferedKeyFrom(pn);
					return false;
				}
				if(pk == null) {
					Logger.error(this, "Got data but not pubkey from "+pn+" for offer for "+key);
					offers.deleteLastOffer();
		        	origTag.removeFetchingOfferedKeyFrom(pn);
					return false;
				}
				try {
					pubKey = DSAPublicKey.create(((ShortBuffer)pk.getObject(DMT.PUBKEY_AS_BYTES)).getData());
				} catch (CryptFormatException e) {
					Logger.error(this, "Bogus pubkey from "+pn+" for offer for "+key+" : "+e, e);
					offers.deleteLastOffer();
		        	origTag.removeFetchingOfferedKeyFrom(pn);
					return false;
				}
				
				try {
					((NodeSSK)key).setPubKey(pubKey);
				} catch (SSKVerifyException e) {
					Logger.error(this, "Bogus SSK data from "+pn+" for offer for "+key+" : "+e, e);
					offers.deleteLastOffer();
		        	origTag.removeFetchingOfferedKeyFrom(pn);
					return false;
				}
			}
			
			if(finishSSKFromGetOffer(pn)) {
				if(logMINOR) Logger.minor(this, "Successfully fetched SSK from offer from "+pn+" for "+key);
				return true;
			} else {
        		offers.deleteLastOffer();
	        	origTag.removeFetchingOfferedKeyFrom(pn);
        		return false;
			}
		} else {
        	origTag.removeFetchingOfferedKeyFrom(pn);
			return false;
		}
	}

	/** @return True if we successfully received the offer or failed fatally. False if we
     * should try the next offer and/or normal fetches. */
	private boolean handleCHKOfferReply(Message reply, PeerNode pn, final BlockOffer offer, final OfferList offers) {
		if(reply.getSpec() == DMT.FNPRejectedOverload) {
			// Non-fatal, keep it.
			if(logMINOR)
				Logger.minor(this, "Node "+pn+" rejected FNPGetOfferedKey for "+key+" (expired="+offer.isExpired());
			offers.keepLastOffer();
        	origTag.removeFetchingOfferedKeyFrom(pn);
        	return false;
		} else if(reply.getSpec() == DMT.FNPGetOfferedKeyInvalid) {
			// Fatal, delete it.
			if(logMINOR)
				Logger.minor(this, "Node "+pn+" rejected FNPGetOfferedKey as invalid with reason "+reply.getShort(DMT.REASON));
			offers.deleteLastOffer();
        	origTag.removeFetchingOfferedKeyFrom(pn);
        	return false;
		} else if(reply.getSpec() == DMT.FNPCHKDataFound) {
			headers = ((ShortBuffer)reply.getObject(DMT.BLOCK_HEADERS)).getData();
			// Receive the data
			
        	// FIXME: Validate headers
        	
        	node.addTransferringSender((NodeCHK)key, this);
        	
        	try {
        		
        		prb = new PartiallyReceivedBlock(Node.PACKETS_IN_BLOCK, Node.PACKET_SIZE);
        		
        		synchronized(this) {
        			notifyAll();
        		}
        		fireCHKTransferBegins();
				
        		BlockReceiver br = new BlockReceiver(node.usm, pn, uid, prb, this, node.getTicker(), true, realTimeFlag, myTimeoutHandler);
        		
       			if(logMINOR) Logger.minor(this, "Receiving data");
       			final PeerNode p = pn;
       			receivingAsync = true;
       			br.receive(new BlockReceiverCompletion() {
       				
					public void blockReceived(byte[] data) {
        				synchronized(RequestSender.this) {
        					transferringFrom = null;
        				}
        				node.removeTransferringSender((NodeCHK)key, RequestSender.this);
                		try {
	                		// Received data
	               			p.transferSuccess();
	                		if(logMINOR) Logger.minor(this, "Received data");
                			verifyAndCommit(data);
	                		finish(SUCCESS, p, true);
	                		node.nodeStats.successfulBlockReceive(realTimeFlag, source == null);
                		} catch (KeyVerifyException e1) {
                			Logger.normal(this, "Got data but verify failed: "+e1, e1);
                			finish(GET_OFFER_VERIFY_FAILURE, p, true);
                       		offers.deleteLastOffer();
                		} catch (Throwable t) {
                			Logger.error(this, "Failed on "+this, t);
                			finish(INTERNAL_ERROR, p, true);
                		}
					}

					public void blockReceiveFailed(
							RetrievalException e) {
        				synchronized(RequestSender.this) {
        					transferringFrom = null;
        				}
        				node.removeTransferringSender((NodeCHK)key, RequestSender.this);
						try {
							if (e.getReason()==RetrievalException.SENDER_DISCONNECTED)
								Logger.normal(this, "Transfer failed (disconnect): "+e, e);
							else
								// A certain number of these are normal, it's better to track them through statistics than call attention to them in the logs.
								Logger.normal(this, "Transfer for offer failed ("+e.getReason()+"/"+RetrievalException.getErrString(e.getReason())+"): "+e+" from "+p, e);
							finish(GET_OFFER_TRANSFER_FAILED, p, true);
							// Backoff here anyway - the node really ought to have it!
							p.transferFailed("RequestSenderGetOfferedTransferFailed");
							offers.deleteLastOffer();
							node.nodeStats.failedBlockReceive(false, false, false, realTimeFlag, source == null);
                		} catch (Throwable t) {
                			Logger.error(this, "Failed on "+this, t);
                			finish(INTERNAL_ERROR, p, true);
                		}
					}
        				
        		});
        		return true;
        	} finally {
        		node.removeTransferringSender((NodeCHK)key, this);
        	}
		} else return false;
	}

	/** Here FINISHED means accepted, WAIT means try again (soft reject). */
    private DO waitForAccepted() {
    	while(true) {
    		
    		Message msg;
    		
    		MessageFilter mf = makeAcceptedRejectedFilter(next, ACCEPTED_TIMEOUT);
    		
    		try {
    			msg = node.usm.waitFor(mf, this);
    			if(logMINOR) Logger.minor(this, "first part got "+msg);
    		} catch (DisconnectedException e) {
    			Logger.normal(this, "Disconnected from "+next+" while waiting for Accepted on "+uid);
    			next.noLongerRoutingTo(origTag, false);
    			return DO.NEXT_PEER;
    		}
    		
    		if(msg == null) {
    			if(logMINOR) Logger.minor(this, "Timeout waiting for Accepted");
    			// Timeout waiting for Accepted
    			next.localRejectedOverload("AcceptedTimeout");
    			forwardRejectedOverload();
    			node.failureTable.onFailed(key, next, htl, timeSinceSent());
    			// Try next node
    			handleAcceptedRejectedTimeout(next, origTag);
    			return DO.NEXT_PEER;
    		}
    		
    		if(msg.getSpec() == DMT.FNPRejectedLoop) {
    			if(logMINOR) Logger.minor(this, "Rejected loop");
    			next.successNotOverload();
    			node.failureTable.onFailed(key, next, htl, timeSinceSent());
    			// Find another node to route to
    			next.noLongerRoutingTo(origTag, false);
    			return DO.NEXT_PEER;
    		}
    		
    		if(msg.getSpec() == DMT.FNPRejectedOverload) {
    			if(logMINOR) Logger.minor(this, "Rejected: overload");
    			// Non-fatal - probably still have time left
    			forwardRejectedOverload();
    			if (msg.getBoolean(DMT.IS_LOCAL)) {
    				
    				if(logMINOR) Logger.minor(this, "Is local");
    				
    				// FIXME new load management introduces soft rejects and waiting.
//    				if(msg.getSubMessage(DMT.FNPRejectIsSoft) != null) {
//    					if(logMINOR) Logger.minor(this, "Soft rejection, waiting to resend");
//    					nodesRoutedTo.remove(next);
//    					origTag.removeRoutingTo(next);
//    					return DO.WAIT;
//    				} else {
    					next.localRejectedOverload("ForwardRejectedOverload");
    					node.failureTable.onFailed(key, next, htl, timeSinceSent());
    					if(logMINOR) Logger.minor(this, "Local RejectedOverload, moving on to next peer");
    					// Give up on this one, try another
    					next.noLongerRoutingTo(origTag, false);
    					return DO.NEXT_PEER;
//    				}
    			}
    			//Could be a previous rejection, the timeout to incur another ACCEPTED_TIMEOUT is minimal...
    			continue;
    		}
    		
    		if(msg.getSpec() != DMT.FNPAccepted) {
    			Logger.error(this, "Unrecognized message: "+msg);
    			return DO.NEXT_PEER;
    		}
    		
    		return DO.FINISHED;
    		
    	}
	}

	private void handleAcceptedRejectedTimeout(final PeerNode next,
			final RequestTag origTag) {
		
		origTag.handlingTimeout(next);
		
		int timeout = fetchTimeout;
		
		MessageFilter mf = makeAcceptedRejectedFilter(next, timeout);
		try {
			node.usm.addAsyncFilter(mf, new SlowAsyncMessageFilterCallback() {

				public void onMatched(Message m) {
					if(m.getSpec() == DMT.FNPRejectedLoop ||
							m.getSpec() == DMT.FNPRejectedOverload) {
						// Ok.
						origTag.removeRoutingTo(next);
					} else {
						// Accepted. May as well wait for the data, if any.
						MainLoopCallback cb = new MainLoopCallback(next, true);
						cb.schedule();
					}
				}
				
				public boolean shouldTimeout() {
					return false;
				}

				public void onTimeout() {
					Logger.error(this, "Fatal timeout waiting for Accepted/Rejected from "+next+" on "+RequestSender.this);
					origTag.removeRoutingTo(next);
					next.fatalTimeout();
				}

				public void onDisconnect(PeerContext ctx) {
					origTag.removeRoutingTo(next);
				}

				public void onRestarted(PeerContext ctx) {
					origTag.removeRoutingTo(next);
				}

				public int getPriority() {
					return NativeThread.NORM_PRIORITY;
				}
				
			}, this);
		} catch (DisconnectedException e) {
			origTag.removeRoutingTo(next);
		}
	}

	private MessageFilter makeAcceptedRejectedFilter(PeerNode next,
			int acceptedTimeout) {
		/**
		 * What are we waiting for?
		 * FNPAccepted - continue
		 * FNPRejectedLoop - go to another node
		 * FNPRejectedOverload - propagate back to source, go to another node if local
		 */
		
		MessageFilter mfAccepted = MessageFilter.create().setSource(next).setField(DMT.UID, uid).setTimeout(acceptedTimeout).setType(DMT.FNPAccepted);
		MessageFilter mfRejectedLoop = MessageFilter.create().setSource(next).setField(DMT.UID, uid).setTimeout(acceptedTimeout).setType(DMT.FNPRejectedLoop);
		MessageFilter mfRejectedOverload = MessageFilter.create().setSource(next).setField(DMT.UID, uid).setTimeout(acceptedTimeout).setType(DMT.FNPRejectedOverload);
		
		// mfRejectedOverload must be the last thing in the or
		// So its or pointer remains null
		// Otherwise we need to recreate it below
		return mfAccepted.or(mfRejectedLoop.or(mfRejectedOverload));
	}

	private MessageFilter createMessageFilter(int timeout, PeerNode next) {
		MessageFilter mfDNF = MessageFilter.create().setSource(next).setField(DMT.UID, uid).setTimeout(timeout).setType(DMT.FNPDataNotFound);
		MessageFilter mfRF = MessageFilter.create().setSource(next).setField(DMT.UID, uid).setTimeout(timeout).setType(DMT.FNPRecentlyFailed);
		MessageFilter mfRouteNotFound = MessageFilter.create().setSource(next).setField(DMT.UID, uid).setTimeout(timeout).setType(DMT.FNPRouteNotFound);
		MessageFilter mfRejectedOverload = MessageFilter.create().setSource(next).setField(DMT.UID, uid).setTimeout(timeout).setType(DMT.FNPRejectedOverload);
		
		MessageFilter mf = mfDNF.or(mfRF.or(mfRouteNotFound.or(mfRejectedOverload)));
		if(!isSSK) {
			MessageFilter mfRealDFCHK = MessageFilter.create().setSource(next).setField(DMT.UID, uid).setTimeout(timeout).setType(DMT.FNPCHKDataFound);
			mf = mfRealDFCHK.or(mf);
		} else {
			MessageFilter mfPubKey = MessageFilter.create().setSource(next).setField(DMT.UID, uid).setTimeout(timeout).setType(DMT.FNPSSKPubKey);
			MessageFilter mfDFSSKHeaders = MessageFilter.create().setSource(next).setField(DMT.UID, uid).setTimeout(timeout).setType(DMT.FNPSSKDataFoundHeaders);
			MessageFilter mfDFSSKData = MessageFilter.create().setSource(next).setField(DMT.UID, uid).setTimeout(timeout).setType(DMT.FNPSSKDataFoundData);
			mf = mfPubKey.or(mfDFSSKHeaders.or(mfDFSSKData.or(mf)));
		}
		return mf;
	}

	private DO handleMessage(Message msg, boolean wasFork, PeerNode source) {
		//For debugging purposes, remember the number of responses AFTER the insert, and the last message type we received.
		gotMessages++;
		lastMessage=msg.getSpec().getName();
    	
    	if(msg.getSpec() == DMT.FNPDataNotFound) {
    		handleDataNotFound(msg, wasFork, source);
    		return DO.FINISHED;
    	}
    	
    	if(msg.getSpec() == DMT.FNPRecentlyFailed) {
    		handleRecentlyFailed(msg, wasFork, source);
    		return DO.FINISHED;
    	}
    	
    	if(msg.getSpec() == DMT.FNPRouteNotFound) {
    		handleRouteNotFound(msg, source);
    		return DO.NEXT_PEER;
    	}
    	
    	if(msg.getSpec() == DMT.FNPRejectedOverload) {
    		if(handleRejectedOverload(msg, source)) return DO.WAIT;
    		else return DO.NEXT_PEER;
    	}

    	if((!isSSK) && msg.getSpec() == DMT.FNPCHKDataFound) {
    		handleCHKDataFound(msg, wasFork, source);
    		return DO.FINISHED;
    	}
    	
    	if(isSSK && msg.getSpec() == DMT.FNPSSKPubKey) {
    		
    		if(!handleSSKPubKey(msg)) return DO.NEXT_PEER;
			if(sskData != null && headers != null) {
				finishSSK(next, wasFork);
				return DO.FINISHED;
			}
			return DO.WAIT;
    	}
    	            	
    	if(isSSK && msg.getSpec() == DMT.FNPSSKDataFoundData) {
    		
    		if(logMINOR) Logger.minor(this, "Got data on "+uid);
    		
        	sskData = ((ShortBuffer)msg.getObject(DMT.DATA)).getData();
        	
        	if(pubKey != null && headers != null) {
        		finishSSK(next, wasFork);
        		return DO.FINISHED;
        	}
        	return DO.WAIT;

    	}
    	
    	if(isSSK && msg.getSpec() == DMT.FNPSSKDataFoundHeaders) {
    		
    		if(logMINOR) Logger.minor(this, "Got headers on "+uid);
    		
        	headers = ((ShortBuffer)msg.getObject(DMT.BLOCK_HEADERS)).getData();
    		
        	if(pubKey != null && sskData != null) {
        		finishSSK(next, wasFork);
        		return DO.FINISHED;
        	}
        	return DO.WAIT;

    	}
    	
   		Logger.error(this, "Unexpected message: "+msg);
   		node.failureTable.onFailed(key, next, htl, timeSinceSent());
		origTag.removeRoutingTo(next);
   		return DO.NEXT_PEER;
    	
	}
    
	protected void makeTurtle() {
		origTag.reassignToSelf();
		synchronized(this) {
			if(tryTurtle) return;
			tryTurtle = true;
		}
		node.makeTurtle(RequestSender.this);
	}

	private static enum DO {
    	FINISHED,
    	WAIT,
    	NEXT_PEER
    }

    /** @return True unless the pubkey is broken and we should try another node */
    private boolean handleSSKPubKey(Message msg) {
		if(logMINOR) Logger.minor(this, "Got pubkey on "+uid);
		byte[] pubkeyAsBytes = ((ShortBuffer)msg.getObject(DMT.PUBKEY_AS_BYTES)).getData();
		try {
			if(pubKey == null)
				pubKey = DSAPublicKey.create(pubkeyAsBytes);
			((NodeSSK)key).setPubKey(pubKey);
			return true;
		} catch (SSKVerifyException e) {
			pubKey = null;
			Logger.error(this, "Invalid pubkey from "+source+" on "+uid+" ("+e.getMessage()+ ')', e);
    		node.failureTable.onFailed(key, next, htl, timeSinceSent());
			origTag.removeRoutingTo(next);
			return false; // try next node
		} catch (CryptFormatException e) {
			Logger.error(this, "Invalid pubkey from "+source+" on "+uid+" ("+e+ ')');
    		node.failureTable.onFailed(key, next, htl, timeSinceSent());
			origTag.removeRoutingTo(next);
			return false; // try next node
		}
	}

	private void handleCHKDataFound(Message msg, final boolean wasFork, PeerNode next) {
    	// Found data
    	
    	// First get headers
    	
    	headers = ((ShortBuffer)msg.getObject(DMT.BLOCK_HEADERS)).getData();
    	
    	// FIXME: Validate headers
    	
    	node.addTransferringSender((NodeCHK)key, this);
    	
    	prb = new PartiallyReceivedBlock(Node.PACKETS_IN_BLOCK, Node.PACKET_SIZE);
    	
    	synchronized(this) {
    		notifyAll();
    	}
    	fireCHKTransferBegins();
    	
    	final long tStart = System.currentTimeMillis();
    	final BlockReceiver br = new BlockReceiver(node.usm, next, uid, prb, this, node.getTicker(), true, realTimeFlag, myTimeoutHandler);
    	
    	if(logMINOR) Logger.minor(this, "Receiving data");
    	final PeerNode from = next;
    	synchronized(this) {
    		transferringFrom = next;
    	}
    	node.getTicker().queueTimedJob(new Runnable() {
    		
    		public void run() {
    			synchronized(RequestSender.this) {
    				if(transferringFrom != from) return;
    			}
    			makeTurtle();
    		}
    		
    	}, 60*1000);
    	final PeerNode sentTo = next;
			receivingAsync = true;
    	br.receive(new BlockReceiverCompletion() {
    		
    		public void blockReceived(byte[] data) {
    			try {
    				long tEnd = System.currentTimeMillis();
    				transferTime = tEnd - tStart;
    				boolean turtle;
    				boolean turtleBackedOff;
    				synchronized(RequestSender.this) {
    					turtle = turtleMode;
    					turtleBackedOff = sentBackoffTurtle;
    					sentBackoffTurtle = true;
    					transferringFrom = null;
    				}
    				node.removeTransferringSender((NodeCHK)key, RequestSender.this);
    				if(!turtle)
    					sentTo.transferSuccess();
    				else {
    					Logger.normal(this, "TURTLE SUCCEEDED: "+key+" for "+this+" in "+TimeUtil.formatTime(transferTime, 2, true));
    					if(!turtleBackedOff)
    						sentTo.transferFailed("TurtledTransfer");
    					node.nodeStats.turtleSucceeded();
    				}
    				sentTo.successNotOverload();
    				if(turtle) {
    					sentTo.unregisterTurtleTransfer(RequestSender.this);
    					node.unregisterTurtleTransfer(RequestSender.this);
    				}
    				node.nodeStats.successfulBlockReceive(realTimeFlag, source == null);
    				if(logMINOR) Logger.minor(this, "Received data");
    				// Received data
    				try {
    					verifyAndCommit(data);
    				} catch (KeyVerifyException e1) {
    					Logger.normal(this, "Got data but verify failed: "+e1, e1);
    					if(!wasFork)
    						finish(VERIFY_FAILURE, sentTo, false);
    					else
    						origTag.removeRoutingTo(sentTo);
    					node.failureTable.onFinalFailure(key, sentTo, htl, origHTL, FailureTable.REJECT_TIME, source);
    					return;
    				}
    				finish(SUCCESS, sentTo, false);
    			} catch (Throwable t) {
        			Logger.error(this, "Failed on "+this, t);
        			if(!wasFork)
        				finish(INTERNAL_ERROR, sentTo, true);
    			}
    		}
    		
    		public void blockReceiveFailed(
    				RetrievalException e) {
    			try {
    				boolean turtle;
    				synchronized(RequestSender.this) {
    					turtle = turtleMode;
    					transferringFrom = null;
    				}
    				node.removeTransferringSender((NodeCHK)key, RequestSender.this);
    				if(turtle) {
    					if(e.getReason() != RetrievalException.GONE_TO_TURTLE_MODE) {
    						Logger.normal(this, "TURTLE FAILED: "+key+" for "+this+" : "+e);
    						node.nodeStats.turtleFailed();
    					} else {
    						if(logMINOR) Logger.minor(this, "Upstream turtled for "+this+" from "+sentTo);
    					}
    					sentTo.unregisterTurtleTransfer(RequestSender.this);
    					node.unregisterTurtleTransfer(RequestSender.this);
    				}
    				if (e.getReason()==RetrievalException.SENDER_DISCONNECTED)
    					Logger.normal(this, "Transfer failed (disconnect): "+e, e);
    				else
    					// A certain number of these are normal, it's better to track them through statistics than call attention to them in the logs.
    					Logger.normal(this, "Transfer failed ("+e.getReason()+"/"+RetrievalException.getErrString(e.getReason())+"): "+e+" from "+sentTo, e);
    				if(RequestSender.this.source == null)
    					Logger.normal(this, "Local transfer failed: "+e.getReason()+" : "+RetrievalException.getErrString(e.getReason())+"): "+e+" from "+sentTo, e);
    				// We do an ordinary backoff in all cases.
    				// This includes the case where we decide not to turtle the request. This is reasonable as if it had completely quickly we wouldn't have needed to make that choice.
    				sentTo.localRejectedOverload("TransferFailedRequest"+e.getReason());
    				if(!wasFork)
    					finish(TRANSFER_FAILED, sentTo, false);
    				node.failureTable.onFinalFailure(key, sentTo, htl, origHTL, FailureTable.REJECT_TIME, source);
    				int reason = e.getReason();
    				boolean timeout = (!br.senderAborted()) &&
    				(reason == RetrievalException.SENDER_DIED || reason == RetrievalException.RECEIVER_DIED || reason == RetrievalException.TIMED_OUT
    						|| reason == RetrievalException.UNABLE_TO_SEND_BLOCK_WITHIN_TIMEOUT);
    				// But we only do a transfer backoff (which is separate, and starts at a higher threshold) if we timed out i.e. not if upstream turtled.
    				if(timeout) {
    					// Looks like a timeout. Backoff, even if it's a turtle.
    					if(logMINOR) Logger.minor(this, "Timeout transferring data : "+e, e);
    					sentTo.transferFailed(e.getErrString());
    				} else {
    					// Quick failure (in that we didn't have to timeout). Don't backoff.
    					// Treat as a DNF.
    					// If it was turtled, and then failed, still treat it as a DNF.
    					node.failureTable.onFinalFailure(key, sentTo, htl, origHTL, FailureTable.REJECT_TIME, source);
    				}
    				node.nodeStats.failedBlockReceive(true, timeout, reason == RetrievalException.GONE_TO_TURTLE_MODE, realTimeFlag, source == null);
    			} catch (Throwable t) {
        			Logger.error(this, "Failed on "+this, t);
        			if(!wasFork)
        				finish(INTERNAL_ERROR, sentTo, true);
    			}
    		}
    		
    	});
	}

	/** @param next 
	 * @return True to continue waiting for this node, false to move on to another. */
	private boolean handleRejectedOverload(Message msg, PeerNode next) {
		
		// Non-fatal - probably still have time left
		forwardRejectedOverload();
		rejectOverloads++;
		if (msg.getBoolean(DMT.IS_LOCAL)) {
			//NB: IS_LOCAL means it's terminal. not(IS_LOCAL) implies that the rejection message was forwarded from a downstream node.
			//"Local" from our peers perspective, this has nothing to do with local requests (source==null)
    		node.failureTable.onFailed(key, next, htl, timeSinceSent());
			next.localRejectedOverload("ForwardRejectedOverload2");
			// Node in trouble suddenly??
			Logger.normal(this, "Local RejectedOverload after Accepted, moving on to next peer");
			// Give up on this one, try another
			origTag.removeRoutingTo(next);
			return false;
		}
		//so long as the node does not send a (IS_LOCAL) message. Interestingly messages can often timeout having only received this message.
		return true;
	}

	private void handleRouteNotFound(Message msg, PeerNode next) {
		// Backtrack within available hops
		short newHtl = msg.getShort(DMT.HTL);
		if(newHtl < htl) htl = newHtl;
		next.successNotOverload();
		node.failureTable.onFailed(key, next, htl, timeSinceSent());
		origTag.removeRoutingTo(next);
	}

	private void handleDataNotFound(Message msg, boolean wasFork, PeerNode next) {
		next.successNotOverload();
		if(!wasFork)
			finish(DATA_NOT_FOUND, next, false);
		else
			this.origTag.removeRoutingTo(next);
		node.failureTable.onFinalFailure(key, next, htl, origHTL, FailureTable.REJECT_TIME, source);
	}

	private void handleRecentlyFailed(Message msg, boolean wasFork, PeerNode next) {
		next.successNotOverload();
		/*
		 * Must set a correct recentlyFailedTimeLeft before calling this finish(), because it will be
		 * passed to the handler.
		 * 
		 * It is *VITAL* that the TIME_LEFT we pass on is not larger than it should be.
		 * It is somewhat less important that it is not too much smaller than it should be.
		 * 
		 * Why? Because:
		 * 1) We have to use FNPRecentlyFailed to create failure table entries. Because otherwise,
		 * the failure table is of little value: A request is routed through a node, which gets a DNF,
		 * and adds a failure table entry. Other requests then go through that node via other paths.
		 * They are rejected with FNPRecentlyFailed - not with DataNotFound. If this does not create
		 * failure table entries, more requests will be pointlessly routed through that chain.
		 * 
		 * 2) If we use a fixed timeout on receiving FNPRecentlyFailed, they can be self-seeding. 
		 * What this means is A sends a request to B, which DNFs. This creates a failure table entry 
		 * which lasts for 10 minutes. 5 minutes later, A sends another request to B, which is killed
		 * with FNPRecentlyFailed because of the failure table entry. B's failure table lasts for 
		 * another 5 minutes, but A's lasts for the full 10 minutes i.e. until 5 minutes after B's. 
		 * After B's failure table entry has expired, but before A's expires, B sends a request to A. 
		 * A replies with FNPRecentlyFailed. Repeat ad infinitum: A reinforces B's blocks, and B 
		 * reinforces A's blocks!
		 * 
		 * 3) This can still happen even if we check where the request is coming from. A loop could 
		 * very easily form: A - B - C - A. A requests from B, DNFs (assume the request comes in from 
		 * outside, there are more nodes. C requests from A, sets up a block. B's block expires, C's 
		 * is still active. A requests from B which requests from C ... and it goes round again.
		 * 
		 * 4) It is exactly the same if we specify a timeout, unless the timeout can be guaranteed to 
		 * not increase the expiry time.
		 */
		
		// First take the original TIME_LEFT. This will start at 10 minutes if we get rejected in
		// the same millisecond as the failure table block was added.
		int timeLeft = msg.getInt(DMT.TIME_LEFT);
		int origTimeLeft = timeLeft;
		
		if(timeLeft <= 0) {
			Logger.error(this, "Impossible: timeLeft="+timeLeft);
			origTimeLeft = 0;
			timeLeft=1000; // arbitrary default...
		}
		
		// This is in theory relative to when the request was received by the node. Lets make it relative
		// to a known event before that: the time when we sent the request.
		
		long timeSinceSent = Math.max(0, timeSinceSent());
		timeLeft -= timeSinceSent;
		
		// Subtract 1% for good measure / to compensate for dodgy clocks
		timeLeft -= origTimeLeft / 100;
		
		//Store the timeleft so that the requestHandler can get at it.
		recentlyFailedTimeLeft = timeLeft;
		
			// Kill the request, regardless of whether there is timeout left.
		// If there is, we will avoid sending requests for the specified period.
		// FIXME we need to create the FT entry.
		if(!wasFork)
			finish(RECENTLY_FAILED, next, false);
		else
			this.origTag.removeRoutingTo(next);
		
			node.failureTable.onFinalFailure(key, next, htl, origHTL, timeLeft, source);
	}

	/**
     * Finish fetching an SSK. We must have received the data, the headers and the pubkey by this point.
     * @param next The node we received the data from.
	 * @param wasFork 
     */
	private void finishSSK(PeerNode next, boolean wasFork) {
    	try {
			block = new SSKBlock(sskData, headers, (NodeSSK)key, false);
			node.storeShallow(block, canWriteClientCache, canWriteDatastore, false);
			if(node.random.nextInt(RANDOM_REINSERT_INTERVAL) == 0)
				node.queueRandomReinsert(block);
			finish(SUCCESS, next, false);
		} catch (SSKVerifyException e) {
			Logger.error(this, "Failed to verify: "+e+" from "+next, e);
			if(!wasFork)
				finish(VERIFY_FAILURE, next, false);
			else
				this.origTag.removeRoutingTo(next);
			return;
		} catch (KeyCollisionException e) {
			Logger.normal(this, "Collision on "+this);
			finish(SUCCESS, next, false);
		}
	}

    /**
     * Finish fetching an SSK. We must have received the data, the headers and the pubkey by this point.
     * @param next The node we received the data from.
     * @return True if the request has completed. False if we need to look elsewhere.
     */
	private boolean finishSSKFromGetOffer(PeerNode next) {
    	try {
			block = new SSKBlock(sskData, headers, (NodeSSK)key, false);
			node.storeShallow(block, canWriteClientCache, canWriteDatastore, tryOffersOnly);
			if(node.random.nextInt(RANDOM_REINSERT_INTERVAL) == 0)
				node.queueRandomReinsert(block);
			finish(SUCCESS, next, true);
			return true;
		} catch (SSKVerifyException e) {
			Logger.error(this, "Failed to verify (from get offer): "+e+" from "+next, e);
			return false;
		} catch (KeyCollisionException e) {
			Logger.normal(this, "Collision (from get offer) on "+this);
			finish(SUCCESS, next, true);
			return false;
		}
	}

	private Message createDataRequest() {
		Message req;
    	if(!isSSK)
    		req = DMT.createFNPCHKDataRequest(uid, htl, (NodeCHK)key);
    	else// if(key instanceof NodeSSK)
    		req = DMT.createFNPSSKDataRequest(uid, htl, (NodeSSK)key, pubKey == null);
    	req.addSubMessage(DMT.createFNPRealTimeFlag(realTimeFlag));
    	return req;
	}

	private void verifyAndCommit(byte[] data) throws KeyVerifyException {
    	if(!isSSK) {
    		CHKBlock block = new CHKBlock(data, headers, (NodeCHK)key);
    		// Cache only in the cache, not the store. The reason for this is that
    		// requests don't go to the full distance, and therefore pollute the 
    		// store; simulations it is best to only include data from requests
    		// which go all the way i.e. inserts.
    		node.storeShallow(block, canWriteClientCache, canWriteDatastore, tryOffersOnly);
			if(node.random.nextInt(RANDOM_REINSERT_INTERVAL) == 0)
				node.queueRandomReinsert(block);
    	} else /*if (key instanceof NodeSSK)*/ {
    		try {
				node.storeShallow(new SSKBlock(data, headers, (NodeSSK)key, false), canWriteClientCache, canWriteDatastore, tryOffersOnly);
			} catch (KeyCollisionException e) {
				Logger.normal(this, "Collision on "+this);
			}
    	}
	}

	private volatile boolean hasForwardedRejectedOverload;
    
    /** Forward RejectedOverload to the request originator */
    private void forwardRejectedOverload() {
		synchronized (this) {
			if(hasForwardedRejectedOverload) return;
			hasForwardedRejectedOverload = true;
			notifyAll();
		}
		fireReceivedRejectOverload();
	}
    
    public PartiallyReceivedBlock getPRB() {
        return prb;
    }

    public boolean transferStarted() {
        return prb != null;
    }

    // these are bit-masks
    static final short WAIT_REJECTED_OVERLOAD = 1;
    static final short WAIT_TRANSFERRING_DATA = 2;
    static final short WAIT_FINISHED = 4;
    
    static final short WAIT_ALL = 
    	WAIT_REJECTED_OVERLOAD | WAIT_TRANSFERRING_DATA | WAIT_FINISHED;
    
    /**
     * Wait until either the transfer has started, we receive a 
     * RejectedOverload, or we get a terminal status code.
     * Must not return until we are finished - cannot timeout, because the caller will unlock
     * the UID!
     * @param mask Bitmask indicating what NOT to wait for i.e. the situation when this function
     * exited last time (see WAIT_ constants above). Bits can also be set true even though they
     * were not valid, to indicate that the caller doesn't care about that bit.
     * If zero, function will throw an IllegalArgumentException.
     * @return Bitmask indicating present situation. Can be fed back to this function,
     * if nonzero.
     */
    public synchronized short waitUntilStatusChange(short mask) {
    	if(mask == WAIT_ALL) throw new IllegalArgumentException("Cannot ignore all!");
    	while(true) {
    	long now = System.currentTimeMillis();
    	long deadline = now + (realTimeFlag ? 300 * 1000 : 1260 * 1000);
        while(true) {
        	short current = mask; // If any bits are set already, we ignore those states.
        	
       		if(hasForwardedRejectedOverload)
       			current |= WAIT_REJECTED_OVERLOAD;
        	
       		if(prb != null)
       			current |= WAIT_TRANSFERRING_DATA;
        	
        	if(status != NOT_FINISHED || sentAbortDownstreamTransfers)
        		current |= WAIT_FINISHED;
        	
        	if(current != mask) return current;
			
            try {
            	if(now >= deadline) {
            		Logger.error(this, "Waited more than 5 minutes for status change on " + this + " current = " + current + " and there was no change.");
            		break;
            	}
            	
            	if(logMINOR) Logger.minor(this, "Waiting for status change on "+this+" current is "+current+" status is "+status);
                wait(deadline - now);
                now = System.currentTimeMillis(); // Is used in the next iteration so needed even without the logging
                
                if(now >= deadline) {
                    Logger.error(this, "Waited more than 5 minutes for status change on " + this + " current = " + current + ", maybe nobody called notify()");
                    // Normally we would break; here, but we give the function a change to succeed
                    // in the next iteration and break in the above if(now >= deadline) if it
                    // did not succeed. This makes the function work if notify() is not called.
                }
            } catch (InterruptedException e) {
                // Ignore
            }
        }
    	}
    }
    
	private static MedianMeanRunningAverage avgTimeTaken = new MedianMeanRunningAverage();
	
	private static MedianMeanRunningAverage avgTimeTakenTurtle = new MedianMeanRunningAverage();
	
	private static MedianMeanRunningAverage avgTimeTakenTransfer = new MedianMeanRunningAverage();
	
	private long transferTime;
	
	/** Complete the request. Note that if the request was forked (which unfortunately is
	 * possible because of timeouts awaiting Accepted/Rejected), it is *possible* that 
	 * there are other forks still running; UIDTag will wait for them. Hence a fork that 
	 * fails should NOT call this method, however a fork that succeeds SHOULD call it. 
	 * @param code The completion code.
	 * @param next The node being routed to.
	 * @param fromOfferedKey Whether this was the result of fetching an offered key.
	 */
    private void finish(int code, PeerNode next, boolean fromOfferedKey) {
    	if(logMINOR) Logger.minor(this, "finish("+code+ ") on "+this+" from "+next);
        
    	boolean turtle;
    	
    	if(next != null) {
    		if(fromOfferedKey)
    			origTag.removeFetchingOfferedKeyFrom(next);
    		else
    			origTag.removeRoutingTo(next);
    	}
		
        synchronized(this) {
        	if(status != NOT_FINISHED) {
        		if(logMINOR) Logger.minor(this, "Status already set to "+status+" - returning on "+this+" would be setting "+code+" from "+next);
        		return;
        	}
            status = code;
            notifyAll();
            turtle = turtleMode;
            if(status == SUCCESS)
            	successFrom = next;
        }
        
        if(status == SUCCESS) {
        	if((!isSSK) && transferTime > 0 && logMINOR) {
        		long timeTaken = System.currentTimeMillis() - startTime;
        		synchronized(avgTimeTaken) {
        			if(turtle)
        				avgTimeTakenTurtle.report(timeTaken);
        			else {
        				avgTimeTaken.report(timeTaken);
            			avgTimeTakenTransfer.report(transferTime);
        			}
        			if(turtle) {
        				if(logMINOR) Logger.minor(this, "Successful CHK turtle request took "+timeTaken+" average "+avgTimeTakenTurtle);
        			} else {
        				if(logMINOR) Logger.minor(this, "Successful CHK request took "+timeTaken+" average "+avgTimeTaken);
            			if(logMINOR) Logger.minor(this, "Successful CHK request transfer "+transferTime+" average "+avgTimeTakenTransfer);
            			if(logMINOR) Logger.minor(this, "Search phase: median "+(avgTimeTaken.currentValue() - avgTimeTakenTransfer.currentValue())+"ms, mean "+(avgTimeTaken.meanValue() - avgTimeTakenTransfer.meanValue())+"ms");
        			}
        		}
        	}
        	if(next != null) {
        		next.onSuccess(false, isSSK);
        	}
        	// FIXME should this be called when fromOfferedKey??
       		node.nodeStats.requestCompleted(true, source != null, isSSK);
        	
       		boolean doOpennet = !(fromOfferedKey || isSSK);
       		
       		if(doOpennet)
       			origTag.waitingForOpennet(next);
       		
       		try {
       			
       			//NOTE: because of the requesthandler implementation, this will block and wait
       			//      for downstream transfers on a CHK. The opennet stuff introduces
       			//      a delay of it's own if we don't get the expected message.
       			fireRequestSenderFinished(code);
       			
       			if(doOpennet) {
       				finishOpennet(next);
       			}
       		} finally {
       			if(doOpennet)
       				origTag.finishedWaitingForOpennet(next);
       		}
        } else {
        	node.nodeStats.requestCompleted(false, source != null, isSSK);
			fireRequestSenderFinished(code);
		}
        
		synchronized(this) {
			opennetFinished = true;
			notifyAll();
		}
		
    }

	/** Acknowledge the opennet path folding attempt without sending a reference. Once
	 * the send completes (asynchronously), unlock everything. */
	private void ackOpennet(PeerNode next) {
		Message msg = DMT.createFNPOpennetCompletedAck(uid);
		// We probably should set opennetFinished after the send completes.
		try {
			next.sendAsync(msg, null, this);
		} catch (NotConnectedException e) {
			// Ignore.
<<<<<<< HEAD
=======
		}
	}

    /** Wait for the opennet completion message and discard it */
    private void finishOpennetNull(PeerNode next) {
    	MessageFilter mf = MessageFilter.create().setSource(next).setField(DMT.UID, uid).setTimeout(OPENNET_TIMEOUT).setType(DMT.FNPOpennetCompletedAck);
    	
    	try {
			node.usm.addAsyncFilter(mf, new NullAsyncMessageFilterCallback(), this);
		} catch (DisconnectedException e) {
			// Fine by me.
>>>>>>> 7a6b5444
		}
	}

	/**
     * Do path folding, maybe.
     * Wait for either a CompletedAck or a ConnectDestination.
     * If the former, exit.
     * If we want a connection, reply with a ConnectReply, otherwise send a ConnectRejected and exit.
     * Add the peer.
     */
    private void finishOpennet(PeerNode next) {
    	
    	OpennetManager om;
    	
    	try {
<<<<<<< HEAD
    		byte[] noderef;
   			noderef = OpennetManager.waitForOpennetNoderef(false, next, uid, this, node);
=======
        	byte[] noderef = OpennetManager.waitForOpennetNoderef(false, next, uid, this, node);
>>>>>>> 7a6b5444
        	
        	if(noderef == null) {
        		ackOpennet(next);
        		return;
        	}
        	
    		om = node.getOpennet();
    		
    		if(om == null) {
        		ackOpennet(next);
        		return;
    		}
    		
        	SimpleFieldSet ref = OpennetManager.validateNoderef(noderef, 0, noderef.length, next, false);
        	
        	if(ref == null) {
        		ackOpennet(next);
        		return;
        	}
        	
			if(node.addNewOpennetNode(ref, ConnectionType.PATH_FOLDING) == null) {
				// If we don't want it let somebody else have it
				synchronized(this) {
					opennetNoderef = noderef;
					// RequestHandler will send a noderef back up, eventually
				}
				return;
			} else {
				// opennetNoderef = null i.e. we want the noderef so we won't pass it further down.
				Logger.normal(this, "Added opennet noderef in "+this+" from "+next);
			}
			
	    	// We want the node: send our reference
    		om.sendOpennetRef(true, uid, next, om.crypto.myCompressedFullRef(), this);

		} catch (FSParseException e) {
			Logger.error(this, "Could not parse opennet noderef for "+this+" from "+next, e);
    		ackOpennet(next);
			return;
		} catch (PeerParseException e) {
			Logger.error(this, "Could not parse opennet noderef for "+this+" from "+next, e);
    		ackOpennet(next);
			return;
		} catch (ReferenceSignatureVerificationException e) {
			Logger.error(this, "Bad signature on opennet noderef for "+this+" from "+next+" : "+e, e);
    		ackOpennet(next);
			return;
		} catch (NotConnectedException e) {
			// Hmmm... let the LRU deal with it
			if(logMINOR)
				Logger.minor(this, "Not connected sending ConnectReply on "+this+" to "+next);
    	} catch (WaitedTooLongForOpennetNoderefException e) {
    		Logger.error(this, "RequestSender timed out waiting for noderef from "+next+" for "+this);
			synchronized(this) {
				opennetTimedOut = true;
				opennetFinished = true;
				notifyAll();
			}
			// We need to wait.
			try {
				OpennetManager.waitForOpennetNoderef(false, next, uid, this, node);
			} catch (WaitedTooLongForOpennetNoderefException e1) {
	    		Logger.error(this, "RequestSender FATAL TIMEOUT out waiting for noderef from "+next+" for "+this);
				// Fatal timeout. Urgh.
				next.fatalTimeout();
			}
    		ackOpennet(next);
		} finally {
    		synchronized(this) {
    			opennetFinished = true;
    			notifyAll();
    		}
    	}
	}

    // Opennet stuff
    
    /** Have we finished all opennet-related activities? */
    private boolean opennetFinished;
    
    /** Did we timeout waiting for opennet noderef? */
    private boolean opennetTimedOut;
    
    /** Opennet noderef from next node */
    private byte[] opennetNoderef;
    
    public byte[] waitForOpennetNoderef() throws WaitedTooLongForOpennetNoderefException {
    	synchronized(this) {
    		while(true) {
    			if(opennetFinished) {
    				if(opennetTimedOut)
    					throw new WaitedTooLongForOpennetNoderefException();
    				// Only one RequestHandler may take the noderef
    				byte[] ref = opennetNoderef;
    				opennetNoderef = null;
    				return ref;
    			}
    			try {
					wait(OPENNET_TIMEOUT);
				} catch (InterruptedException e) {
					// Ignore
					continue;
				}
				return null;
    		}
    	}
    }

    public PeerNode successFrom() {
    	return successFrom;
    }
    
    public synchronized PeerNode routedLast() {
    	return lastNode;
    }
    
	public byte[] getHeaders() {
        return headers;
    }

    public int getStatus() {
        return status;
    }

    public short getHTL() {
        return htl;
    }
    
    final byte[] getSSKData() {
    	return sskData;
    }
    
    public SSKBlock getSSKBlock() {
    	return block;
    }

	private volatile Object totalBytesSync = new Object();
	private int totalBytesSent;
	
	public void sentBytes(int x) {
		synchronized(totalBytesSync) {
			totalBytesSent += x;
		}
		if(logMINOR) Logger.minor(this, "Sent bytes: "+x+" for "+this+" isSSK="+isSSK, new Exception("debug"));
		node.nodeStats.requestSentBytes(isSSK, x);
	}
	
	public int getTotalSentBytes() {
		synchronized(totalBytesSync) {
			return totalBytesSent;
		}
	}
	
	private int totalBytesReceived;
	
	public void receivedBytes(int x) {
		synchronized(totalBytesSync) {
			totalBytesReceived += x;
		}
		node.nodeStats.requestReceivedBytes(isSSK, x);
	}
	
	public int getTotalReceivedBytes() {
		synchronized(totalBytesSync) {
			return totalBytesReceived;
		}
	}
	
	synchronized boolean hasForwarded() {
		return hasForwarded;
	}

	public void sentPayload(int x) {
		node.sentPayload(x);
		node.nodeStats.requestSentBytes(isSSK, -x);
	}
	
	private int recentlyFailedTimeLeft;

	synchronized int getRecentlyFailedTimeLeft() {
		return recentlyFailedTimeLeft;
	}
	
	public boolean isLocalRequestSearch() {
		return (source==null);
	}
	
	/** All these methods should return quickly! */
	interface Listener {
		/** Should return quickly, allocate a thread if it needs to block etc */
		void onReceivedRejectOverload();
		/** Should return quickly, allocate a thread if it needs to block etc */
		void onCHKTransferBegins();
		/** Should return quickly, allocate a thread if it needs to block etc */
		void onRequestSenderFinished(int status);
		/** Abort downstream transfers (not necessarily upstream ones, so not via the PRB).
		 * Should return quickly, allocate a thread if it needs to block etc. */
		void onAbortDownstreamTransfers(int reason, String desc);
	}
	
	public void addListener(Listener l) {
		// Only call here if we've already called for the other listeners.
		// Therefore the callbacks will only be called once.
		boolean reject=false;
		boolean transfer=false;
		boolean sentFinished;
		boolean sentTransferCancel = false;
		int status;
		synchronized (this) {
			synchronized (listeners) {
				sentTransferCancel = sentAbortDownstreamTransfers;
				if(!sentTransferCancel) {
					listeners.add(l);
					if(logMINOR) Logger.minor(this, "Added listener "+l+" to "+this);
				}
				reject = sentReceivedRejectOverload;
				transfer = sentCHKTransferBegins;
				sentFinished = sentRequestSenderFinished;
			}
			reject=reject && hasForwardedRejectedOverload;
			transfer=transfer && transferStarted();
			status=this.status;
		}
		if (reject)
			l.onReceivedRejectOverload();
		if (transfer)
			l.onCHKTransferBegins();
		if(sentTransferCancel)
			l.onAbortDownstreamTransfers(abortDownstreamTransfersReason, abortDownstreamTransfersDesc);
		if (status!=NOT_FINISHED && sentFinished)
			l.onRequestSenderFinished(status);
	}
	
	private boolean sentReceivedRejectOverload;
	
	private void fireReceivedRejectOverload() {
		synchronized (listeners) {
			if(sentReceivedRejectOverload) return;
			sentReceivedRejectOverload = true;
			for (Listener l : listeners) {
				try {
					l.onReceivedRejectOverload();
				} catch (Throwable t) {
					Logger.error(this, "Caught: "+t, t);
				}
			}
		}
	}
	
	private boolean sentCHKTransferBegins;
	
	private void fireCHKTransferBegins() {
		synchronized (listeners) {
			sentCHKTransferBegins = true;
			for (Listener l : listeners) {
				try {
					l.onCHKTransferBegins();
				} catch (Throwable t) {
					Logger.error(this, "Caught: "+t, t);
				}
			}
		}
	}
	
	private boolean sentRequestSenderFinished;
	
	private void fireRequestSenderFinished(int status) {
		origTag.setRequestSenderFinished(status);
		synchronized (listeners) {
			sentRequestSenderFinished = true;
			if(logMINOR) Logger.minor(this, "Notifying "+listeners.size()+" listeners of status "+status);
			for (Listener l : listeners) {
				try {
					l.onRequestSenderFinished(status);
				} catch (Throwable t) {
					Logger.error(this, "Caught: "+t, t);
				}
			}
		}
	}

	private boolean sentAbortDownstreamTransfers;
	private int abortDownstreamTransfersReason;
	private String abortDownstreamTransfersDesc;
	private boolean receivingAsync;
	
	private void reassignToSelfOnTimeout() {
		origTag.reassignToSelf();
		synchronized(listeners) {
			for(Listener l : listeners) {
				l.onRequestSenderFinished(TIMED_OUT);
			}
			listeners.clear();
		}
	}
	
	private void sendAbortDownstreamTransfers(int reason, String desc) {
		synchronized (listeners) {
			abortDownstreamTransfersReason = reason;
			abortDownstreamTransfersDesc = desc;
			sentAbortDownstreamTransfers = true;
			for (Listener l : listeners) {
				try {
					l.onAbortDownstreamTransfers(reason, desc);
					l.onRequestSenderFinished(TRANSFER_FAILED);
				} catch (Throwable t) {
					Logger.error(this, "Caught: "+t, t);
				}
			}
			listeners.clear();
		}
		synchronized(this) {
			notifyAll();
		}
	}
	
	public int getPriority() {
		return NativeThread.HIGH_PRIORITY;
	}

	public void setTurtle() {
		synchronized(this) {
			this.turtleMode = true;
		}
		sendAbortDownstreamTransfers(RetrievalException.GONE_TO_TURTLE_MODE, "Turtling");
		node.getTicker().queueTimedJob(new Runnable() {

			public void run() {
				PeerNode from;
				synchronized(RequestSender.this) {
					if(sentBackoffTurtle) return;
					sentBackoffTurtle = true;
					from = transferringFrom;
					if(from == null) return;
				}
				from.transferFailed("TurtledTransfer");
			}
			
		}, 30*1000);
	}

	public PeerNode transferringFrom() {
		return transferringFrom;
	}

	public void killTurtle(String description) {
		prb.abort(RetrievalException.TURTLE_KILLED, description);
		node.failureTable.onFinalFailure(key, transferringFrom(), htl, origHTL, FailureTable.REJECT_TIME, source);
	}

	public synchronized boolean abortedDownstreamTransfers() {
		return sentAbortDownstreamTransfers;
	}

	public long fetchTimeout() {
		return fetchTimeout;
	}

	BlockReceiverTimeoutHandler myTimeoutHandler = new BlockReceiverTimeoutHandler() {

		/** The data receive has failed. A block timed out. The PRB will be cancelled as
		 * soon as we return, and that will cause the source node to consider the request
		 * finished. Meantime we don't know whether the upstream node has finished or not.
		 * So we reassign the request to ourself, and then wait for the second timeout. */
		public void onFirstTimeout() {
			node.reassignTagToSelf(origTag);
		}

		/** The timeout appears to have been caused by the node we are directly connected
		 * to. So we need to disconnect the node, or take other fairly strong sanctions,
		 * to avoid load management problems. */
		public void onFatalTimeout(PeerContext receivingFrom) {
			Logger.error(this, "Fatal timeout receiving requested block on "+this+" from "+receivingFrom);
			((PeerNode)receivingFrom).fatalTimeout();
		}
		
	};
	
}<|MERGE_RESOLUTION|>--- conflicted
+++ resolved
@@ -1646,20 +1646,6 @@
 			next.sendAsync(msg, null, this);
 		} catch (NotConnectedException e) {
 			// Ignore.
-<<<<<<< HEAD
-=======
-		}
-	}
-
-    /** Wait for the opennet completion message and discard it */
-    private void finishOpennetNull(PeerNode next) {
-    	MessageFilter mf = MessageFilter.create().setSource(next).setField(DMT.UID, uid).setTimeout(OPENNET_TIMEOUT).setType(DMT.FNPOpennetCompletedAck);
-    	
-    	try {
-			node.usm.addAsyncFilter(mf, new NullAsyncMessageFilterCallback(), this);
-		} catch (DisconnectedException e) {
-			// Fine by me.
->>>>>>> 7a6b5444
 		}
 	}
 
@@ -1675,12 +1661,7 @@
     	OpennetManager om;
     	
     	try {
-<<<<<<< HEAD
-    		byte[] noderef;
-   			noderef = OpennetManager.waitForOpennetNoderef(false, next, uid, this, node);
-=======
-        	byte[] noderef = OpennetManager.waitForOpennetNoderef(false, next, uid, this, node);
->>>>>>> 7a6b5444
+   			byte[] noderef = OpennetManager.waitForOpennetNoderef(false, next, uid, this, node);
         	
         	if(noderef == null) {
         		ackOpennet(next);
