--- conflicted
+++ resolved
@@ -1380,11 +1380,7 @@
 	private long transferTime;
 	
     private void finish(int code, PeerNode next, boolean fromOfferedKey) {
-<<<<<<< HEAD
-    	if(logMINOR) Logger.minor(this, "finish("+code+") on "+uid);
-=======
     	if(logMINOR) Logger.minor(this, "finish("+code+ ") on "+this);
->>>>>>> dee08eee
         
     	boolean turtle;
     	
