/* This code is part of Freenet. It is distributed under the GNU General
 * Public License, version 2 (or at your option any later version). See
 * http://www.gnu.org/ for further details of the GPL. */
package freenet.node;

import java.util.ArrayList;
import java.util.HashSet;

import freenet.crypt.CryptFormatException;
import freenet.crypt.DSAPublicKey;
import freenet.io.comm.ByteCounter;
import freenet.io.comm.DMT;
import freenet.io.comm.DisconnectedException;
import freenet.io.comm.Message;
import freenet.io.comm.MessageFilter;
import freenet.io.comm.NotConnectedException;
import freenet.io.comm.NullAsyncMessageFilterCallback;
import freenet.io.comm.PeerContext;
import freenet.io.comm.PeerParseException;
import freenet.io.comm.ReferenceSignatureVerificationException;
import freenet.io.comm.RetrievalException;
import freenet.io.comm.SlowAsyncMessageFilterCallback;
import freenet.io.xfer.BlockReceiver;
import freenet.io.xfer.BlockReceiver.BlockReceiverCompletion;
import freenet.io.xfer.BlockReceiver.BlockReceiverTimeoutHandler;
import freenet.io.xfer.PartiallyReceivedBlock;
import freenet.keys.CHKBlock;
import freenet.keys.Key;
import freenet.keys.KeyVerifyException;
import freenet.keys.NodeCHK;
import freenet.keys.NodeSSK;
import freenet.keys.SSKBlock;
import freenet.keys.SSKVerifyException;
import freenet.node.FailureTable.BlockOffer;
import freenet.node.FailureTable.OfferList;
import freenet.node.OpennetManager.ConnectionType;
import freenet.node.OpennetManager.WaitedTooLongForOpennetNoderefException;
import freenet.node.PeerNode.OutputLoadTracker;
import freenet.node.PeerNode.RequestLikelyAcceptedState;
import freenet.node.PeerNode.SlotWaiter;
import freenet.store.KeyCollisionException;
import freenet.support.LogThresholdCallback;
import freenet.support.Logger;
import freenet.support.ShortBuffer;
import freenet.support.SimpleFieldSet;
import freenet.support.TimeUtil;
import freenet.support.Logger.LogLevel;
import freenet.support.io.NativeThread;
import freenet.support.math.MedianMeanRunningAverage;

/**
 * @author amphibian
 * 
 * Sends a request out onto the network, and deals with the 
 * consequences. Other half of the request functionality is provided
 * by RequestHandler.
 * 
 * Must put self onto node's list of senders on creation, and remove
 * self from it on destruction. Must put self onto node's list of
 * transferring senders when starts transferring, and remove from it
 * when finishes transferring.
 */
public final class RequestSender implements PrioRunnable, ByteCounter {

    // Constants
    static final int ACCEPTED_TIMEOUT = 10000;
    static final int GET_OFFER_TIMEOUT = 10000;
    static final int FETCH_TIMEOUT_BULK = 600*1000;
    static final int FETCH_TIMEOUT_REALTIME = 60*1000;
    final int fetchTimeout;
    /** Wait up to this long to get a path folding reply */
    static final int OPENNET_TIMEOUT = 120000;
    /** One in this many successful requests is randomly reinserted.
     * This is probably a good idea anyway but with the split store it's essential. */
    static final int RANDOM_REINSERT_INTERVAL = 200;
    
    // Basics
    final Key key;
    final double target;
    private short htl;
    private final short origHTL;
    final long uid;
    final RequestTag origTag;
    final Node node;
    /** The source of this request if any - purely so we can avoid routing to it */
    final PeerNode source;
    private PartiallyReceivedBlock prb;
    private DSAPublicKey pubKey;
    private byte[] headers;
    private byte[] sskData;
    private SSKBlock block;
    private boolean hasForwarded;
    private PeerNode transferringFrom;
    private boolean turtleMode;
    private boolean reassignedToSelfDueToMultipleTimeouts;
    private boolean sentBackoffTurtle;
    /** Set when we start to think about going to turtle mode - not unset if we get cancelled instead. */
    private boolean tryTurtle;
    private final boolean canWriteClientCache;
    private final boolean canWriteDatastore;
    private final boolean isSSK;
    
    private long timeSentRequest;
    private int rejectOverloads;
    private int gotMessages;
    private String lastMessage;
    private HashSet<PeerNode> nodesRoutedTo = new HashSet<PeerNode>();
    
    /** If true, only try to fetch the key from nodes which have offered it */
    private boolean tryOffersOnly;
    
	private ArrayList<Listener> listeners=new ArrayList<Listener>();
	
    // Terminal status
    // Always set finished AFTER setting the reason flag

    private int status = -1;
    static final int NOT_FINISHED = -1;
    static final int SUCCESS = 0;
    static final int ROUTE_NOT_FOUND = 1;
    static final int DATA_NOT_FOUND = 3;
    static final int TRANSFER_FAILED = 4;
    static final int VERIFY_FAILURE = 5;
    static final int TIMED_OUT = 6;
    static final int GENERATED_REJECTED_OVERLOAD = 7;
    static final int INTERNAL_ERROR = 8;
    static final int RECENTLY_FAILED = 9;
    static final int GET_OFFER_VERIFY_FAILURE = 10;
    static final int GET_OFFER_TRANSFER_FAILED = 11;
    private PeerNode successFrom;
    private PeerNode lastNode;
    private final long startTime;
    final boolean realTimeFlag;
    
    static String getStatusString(int status) {
    	switch(status) {
    	case NOT_FINISHED:
    		return "NOT FINISHED";
    	case SUCCESS:
    		return "SUCCESS";
    	case ROUTE_NOT_FOUND:
    		return "ROUTE NOT FOUND";
    	case DATA_NOT_FOUND:
    		return "DATA NOT FOUND";
    	case TRANSFER_FAILED:
    		return "TRANSFER FAILED";
    	case GET_OFFER_TRANSFER_FAILED:
    		return "GET OFFER TRANSFER FAILED";
    	case VERIFY_FAILURE:
    		return "VERIFY FAILURE";
    	case GET_OFFER_VERIFY_FAILURE:
    		return "GET OFFER VERIFY FAILURE";
    	case TIMED_OUT:
    		return "TIMED OUT";
    	case GENERATED_REJECTED_OVERLOAD:
    		return "GENERATED REJECTED OVERLOAD";
    	case INTERNAL_ERROR:
    		return "INTERNAL ERROR";
    	case RECENTLY_FAILED:
    		return "RECENTLY FAILED";
    	default:
    		return "UNKNOWN STATUS CODE: "+status;
    	}
    }
    
    String getStatusString() {
    	return getStatusString(getStatus());
    }
    
    private static volatile boolean logMINOR;
    static {
	Logger.registerLogThresholdCallback(new LogThresholdCallback(){
		@Override
		public void shouldUpdate(){
			logMINOR = Logger.shouldLog(LogLevel.MINOR, this);
		}
	});
    }
    
    @Override
	public String toString() {
        return super.toString()+" for "+uid;
    }

    /**
     * RequestSender constructor.
     * @param key The key to request. Its public key should have been looked up
     * already; RequestSender will not look it up.
     * @param realTimeFlag If enabled,  
     */
    public RequestSender(Key key, DSAPublicKey pubKey, short htl, long uid, RequestTag tag, Node n,
            PeerNode source, boolean offersOnly, boolean canWriteClientCache, boolean canWriteDatastore, boolean realTimeFlag) {
    	if(key.getRoutingKey() == null) throw new NullPointerException();
    	startTime = System.currentTimeMillis();
    	this.realTimeFlag = realTimeFlag;
    	if(realTimeFlag)
    		fetchTimeout = FETCH_TIMEOUT_REALTIME;
    	else
    		fetchTimeout = FETCH_TIMEOUT_BULK;
        this.key = key;
        this.pubKey = pubKey;
        this.htl = htl;
        this.origHTL = htl;
        this.uid = uid;
        this.origTag = tag;
        this.node = n;
        this.source = source;
        this.tryOffersOnly = offersOnly;
        this.canWriteClientCache = canWriteClientCache;
        this.canWriteDatastore = canWriteDatastore;
        this.isSSK = key instanceof NodeSSK;
        assert(isSSK || key instanceof NodeCHK);
        target = key.toNormalizedDouble();
    }

    public void start() {
    	node.executor.execute(this, "RequestSender for UID "+uid+" on "+node.getDarknetPortNumber());
    }
    
    public void run() {
    	node.getTicker().queueTimedJob(new Runnable() {
    		
    		public void run() {
    			// Because we can reroute, and we apply the same timeout for each peer,
    			// it is possible for us to exceed the timeout. In which case the downstream
				// node will get impatient. So we need to reassign to self when this happens,
				// so that we don't ourselves get blamed.
				
				synchronized(this) {
					if(status != NOT_FINISHED) return;
					if(transferringFrom != null) return;
					reassignedToSelfDueToMultipleTimeouts = true;
				}
				
				// We are still routing, yet we have exceeded the per-peer timeout, probably due to routing to multiple nodes e.g. RNFs and accepted timeouts.
				Logger.normal(this, "Reassigning to self on timeout: "+RequestSender.this);
				
				reassignToSelfOnTimeout();
			}
    		
    	}, fetchTimeout);
        try {
        	realRun();
        } catch (Throwable t) {
            Logger.error(this, "Caught "+t, t);
            finish(INTERNAL_ERROR, null, false);
        } finally {
        	if(status == NOT_FINISHED && !receivingAsync) {
        		Logger.error(this, "Not finished: "+this);
        		finish(INTERNAL_ERROR, null, false);
        	}
        	if(logMINOR) Logger.minor(this, "Leaving RequestSender.run() for "+uid);
        }
    }

	static final int MAX_HIGH_HTL_FAILURES = 5;
	
    private void realRun() {
	    freenet.support.Logger.OSThread.logPID(this);
        if(isSSK && (pubKey == null)) {
        	pubKey = ((NodeSSK)key).getPubKey();
        }
        
        // First ask any nodes that have offered the data
        
        final OfferList offers = node.failureTable.getOffers(key);
        
        if(offers != null) {
        	if(tryOffers(offers)) return;
        }
        
        if(tryOffersOnly) {
        	if(logMINOR) Logger.minor(this, "Tried all offers, not doing a regular request for key");
        	finish(DATA_NOT_FOUND, null, true); // FIXME need a different error code?
        	return;
        }
        
		routeAttempts=0;
		starting = true;
        // While in no-cache mode, we don't decrement HTL on a RejectedLoop or similar, but we only allow a limited number of such failures before RNFing.
		highHTLFailureCount = 0;
        routeRequests();
    }
    
    private int routeAttempts;
    private boolean starting;
    private int highHTLFailureCount;
    
    private void routeRequests() {
    	
    	PeerNode next = null;
        
        peerLoop:
        while(true) {
            boolean canWriteStorePrev = node.canWriteDatastoreInsert(htl);
            if((!starting) && (!canWriteStorePrev)) {
            	// We always decrement on starting a sender.
            	// However, after that, if our HTL is above the no-cache threshold,
            	// we do not want to decrement the HTL for trivial rejections (e.g. RejectedLoop),
            	// because we would end up caching data too close to the originator.
            	// So allow 5 failures and then RNF.
            	if(highHTLFailureCount++ >= MAX_HIGH_HTL_FAILURES) {
            		if(logMINOR) Logger.minor(this, "Too many failures at non-cacheable HTL");
            		finish(ROUTE_NOT_FOUND, null, false);
            		return;
            	}
            	if(logMINOR) Logger.minor(this, "Allowing failure "+highHTLFailureCount+" htl is still "+htl);
            } else {
            	/*
            	 * If we haven't routed to any node yet, decrement according to the source.
            	 * If we have, decrement according to the node which just failed.
            	 * Because:
            	 * 1) If we always decrement according to source then we can be at max or min HTL
            	 * for a long time while we visit *every* peer node. This is BAD!
            	 * 2) The node which just failed can be seen as the requestor for our purposes.
            	 */
            	// Decrement at this point so we can DNF immediately on reaching HTL 0.
            	htl = node.decrementHTL((hasForwarded ? next : source), htl);
            	if(logMINOR) Logger.minor(this, "Decremented HTL to "+htl);
            }
            starting = false;

            if(logMINOR) Logger.minor(this, "htl="+htl);
            if(htl == 0) {
            	// This used to be RNF, I dunno why
				//???: finish(GENERATED_REJECTED_OVERLOAD, null);
                finish(DATA_NOT_FOUND, null, false);
                node.failureTable.onFinalFailure(key, null, htl, origHTL, FailureTable.REJECT_TIME, source);
                return;
            }
            
            // If we are unable to reply in a reasonable time, and we haven't started a 
            // transfer, we should not route further. There are other cases e.g. we 
            // reassign to self (due to external timeout) while waiting for the data, then
            // get a transfer without timing out on the node. In that case we will get the
            // data, but just for ourselves.
            boolean failed;
            synchronized(this) {
            	failed = reassignedToSelfDueToMultipleTimeouts;
            }
            if(failed) {
            	finish(TIMED_OUT, null, false);
            	return;
            }

			routeAttempts++;
            
            // Route it
            next = node.peers.closerPeer(source, nodesRoutedTo, target, true, node.isAdvancedModeEnabled(), -1, null,
			        key, htl, 0, source == null);
            
            if(next == null) {
				if (logMINOR && rejectOverloads>0)
					Logger.minor(this, "no more peers, but overloads ("+rejectOverloads+"/"+routeAttempts+" overloaded)");
                // Backtrack
                finish(ROUTE_NOT_FOUND, null, false);
                node.failureTable.onFinalFailure(key, null, htl, origHTL, -1, source);
                return;
            }
            
            synchronized(this) {
            	lastNode = next;
            }
			
            if(logMINOR) Logger.minor(this, "Routing request to "+next);
            nodesRoutedTo.add(next);
            
            Message req = createDataRequest();
            
            // Not possible to get an accurate time for sending, guaranteed to be not later than the time of receipt.
            // Why? Because by the time the sent() callback gets called, it may already have been acked, under heavy load.
            // So take it from when we first started to try to send the request.
            // See comments below when handling FNPRecentlyFailed for why we need this.
            synchronized(this) {
            	timeSentRequest = System.currentTimeMillis();
            }
			
            origTag.addRoutedTo(next, false);
            
            try {
            	//This is the first contact to this node, it is more likely to timeout
				/*
				 * using sendSync could:
				 *   make ACCEPTED_TIMEOUT more accurate (as it is measured from the send-time),
				 *   use a lot of our time that we have to fulfill this request (simply waiting on the send queue, or longer if the node just went down),
				 * using sendAsync could:
				 *   make ACCEPTED_TIMEOUT much more likely,
				 *   leave many hanging-requests/unclaimedFIFO items,
				 *   potentially make overloaded peers MORE overloaded (we make a request and promptly forget about them).
				 * 
				 * Don't use sendAsync().
				 */
            	next.sendSync(req, this);
            } catch (NotConnectedException e) {
            	Logger.minor(this, "Not connected");
	        	origTag.removeRoutingTo(next);
            	continue;
            }
            
            synchronized(this) {
            	hasForwarded = true;
            }
            
loadWaiterLoop:
            while(true) {
            	
            	DO action = waitForAccepted(next);
            	// Here FINISHED means accepted, WAIT means try again (soft reject).
            	if(action == DO.WAIT) {
					//retriedForLoadManagement = true;
            		continue loadWaiterLoop;
            	} else if(action == DO.NEXT_PEER) {
            		continue peerLoop;
            	} else { // FINISHED => accepted
            		break;
            	}
            } // loadWaiterLoop
            
            if(logMINOR) Logger.minor(this, "Got Accepted");
            
            // Otherwise, must be Accepted
            
            gotMessages = 0;
            lastMessage = null;
            
            synchronized(this) {
            	receivingAsync = true;
            }
            MainLoopCallback cb = new MainLoopCallback(lastNode, false);
            cb.schedule();
            return;
        }
	}
    
    private synchronized int timeSinceSent() {
    	return (int) (System.currentTimeMillis() - timeSentRequest);
    }
    
    private class MainLoopCallback implements SlowAsyncMessageFilterCallback {
    	
    	// Needs to be a separate class so it can check whether the main loop has moved on to another peer.
    	// If it has
    	
    	private final PeerNode waitingFor;
    	private final boolean noReroute;
    	private final long deadline;

		public MainLoopCallback(PeerNode source, boolean noReroute) {
			waitingFor = source;
			this.noReroute = noReroute;
			deadline = System.currentTimeMillis() + fetchTimeout;
		}

		public void onMatched(Message msg) {
			
			assert(waitingFor == msg.getSource());
			
        	DO action = handleMessage(msg, noReroute, waitingFor);
        	
        	if(action == DO.FINISHED)
        		return;
        	else if(action == DO.NEXT_PEER) {
        		if(!noReroute) {
        			// Try another peer
        			routeRequests();
        		}
        	} else /*if(action == DO.WAIT)*/ {
        		// Try again.
        		schedule();
        	}
		}
		
		public void schedule() {
        	long now = System.currentTimeMillis();
        	int timeout = (int)(Math.min(Integer.MAX_VALUE, deadline - now));
        	if(timeout >= 0) {
        		MessageFilter mf = createMessageFilter(timeout, waitingFor);
        		try {
        			node.usm.addAsyncFilter(mf, this, RequestSender.this);
        		} catch (DisconnectedException e) {
        			onDisconnect(lastNode);
        		}
        	} else {
        		onTimeout();
        	}
		}

		public boolean shouldTimeout() {
			if(noReroute) return false;
			synchronized(RequestSender.this) {
				if(lastNode != waitingFor) return true;
				if(status != -1) return true;
			}
			return false;
		}

		public void onTimeout() {
			synchronized(RequestSender.this) {
				if(!noReroute) {
					if(lastNode != waitingFor) {
						if(logMINOR) Logger.minor(this, "Timeout but has moved on: waiting for "+waitingFor+" but moved on to "+lastNode+" on "+uid);
						return;
					}
					if(status != -1) {
						if(logMINOR) Logger.minor(this, "Timed out but already set status to "+status);
						return;
					}
				}
			}
			Logger.error(this, "Timed out after waiting "+fetchTimeout+" on "+uid+" from "+waitingFor+" ("+gotMessages+" messages; last="+lastMessage+") for "+uid+" noReroute="+noReroute);
			if(noReroute) {
				waitingFor.localRejectedOverload("FatalTimeoutForked");
			} else {
				// Fatal timeout
				waitingFor.localRejectedOverload("FatalTimeout");
				forwardRejectedOverload();
				finish(TIMED_OUT, waitingFor, false);
				node.failureTable.onFinalFailure(key, waitingFor, htl, origHTL, FailureTable.REJECT_TIME, source);
			}
    		
			// Wait for second timeout.
    		// FIXME make this async.
    		long deadline = System.currentTimeMillis() + fetchTimeout;
			while(true) {
				
				Message msg;
				try {
		        	int timeout = (int)(Math.min(Integer.MAX_VALUE, deadline - System.currentTimeMillis()));
					msg = node.usm.waitFor(createMessageFilter(timeout, waitingFor), RequestSender.this);
				} catch (DisconnectedException e) {
					Logger.normal(this, "Disconnected from " + waitingFor
							+ " while waiting for reply on " + this);
					origTag.removeRoutingTo(waitingFor);
					return;
				}
				
				if(msg == null) {
					// Second timeout.
					Logger.error(this, "Fatal timeout waiting for reply after Accepted on "+this+" from "+waitingFor);
					waitingFor.fatalTimeout();
					origTag.removeRoutingTo(waitingFor);
					return;
				}
				
				DO action = handleMessage(msg, noReroute, waitingFor);
				
				if(action == DO.FINISHED)
					return;
				else if(action == DO.NEXT_PEER) {
					origTag.removeRoutingTo(waitingFor);
					return; // Don't try others
				}
				// else if(action == DO.WAIT) continue;
			}
		}

		public void onDisconnect(PeerContext ctx) {
			Logger.normal(this, "Disconnected from "+waitingFor+" while waiting for data on "+uid);
			waitingFor.noLongerRoutingTo(origTag, false);
			if(noReroute) return;
			// Try another peer.
			routeRequests();
		}

		public void onRestarted(PeerContext ctx) {
			onDisconnect(ctx);
		}

		public int getPriority() {
			return NativeThread.NORM_PRIORITY;
		}
		
		public String toString() {
			return super.toString()+":"+waitingFor+":"+noReroute+":"+RequestSender.this;
		}
    	
    };
    
	/** @return True if we successfully fetched an offered key or failed fatally. False
     * if we should proceed to a normal fetch. */
    private boolean tryOffers(final OfferList offers) {
    	
        while(true) {
        	// Fetches valid offers, then expired ones. Expired offers don't count towards failures,
        	// but they're still worth trying.
        	BlockOffer offer = offers.getFirstOffer();
        	if(offer == null) {
        		if(logMINOR) Logger.minor(this, "No more offers");
        		break;
        	}
        	PeerNode pn = offer.getPeerNode();
        	if(pn == null) {
        		offers.deleteLastOffer();
        		if(logMINOR) Logger.minor(this, "Null offer");
        		continue;
        	}
        	if(pn.getBootID() != offer.bootID) {
        		offers.deleteLastOffer();
        		if(logMINOR) Logger.minor(this, "Restarted node");
        		continue;
        	}
        	origTag.addRoutedTo(pn, true);
        	Message msg = DMT.createFNPGetOfferedKey(key, offer.authenticator, pubKey == null, uid);
        	msg.addSubMessage(DMT.createFNPRealTimeFlag(realTimeFlag));
        	try {
				pn.sendAsync(msg, null, this);
			} catch (NotConnectedException e2) {
				if(logMINOR)
					Logger.minor(this, "Disconnected: "+pn+" getting offer for "+key);
				offers.deleteLastOffer();
	        	origTag.removeFetchingOfferedKeyFrom(pn);
				continue;
			}
        	MessageFilter mfRO = MessageFilter.create().setSource(pn).setField(DMT.UID, uid).setTimeout(GET_OFFER_TIMEOUT).setType(DMT.FNPRejectedOverload);
        	MessageFilter mfGetInvalid = MessageFilter.create().setSource(pn).setField(DMT.UID, uid).setTimeout(GET_OFFER_TIMEOUT).setType(DMT.FNPGetOfferedKeyInvalid);
        	// Wait for a response.
        	if(!isSSK) {
        		// Headers first, then block transfer.
        		MessageFilter mfDF = MessageFilter.create().setSource(pn).setField(DMT.UID, uid).setTimeout(GET_OFFER_TIMEOUT).setType(DMT.FNPCHKDataFound);
        		Message reply;
				try {
					reply = node.usm.waitFor(mfDF.or(mfRO.or(mfGetInvalid)), this);
				} catch (DisconnectedException e2) {
					if(logMINOR)
						Logger.minor(this, "Disconnected: "+pn+" getting offer for "+key);
					offers.deleteLastOffer();
		        	origTag.removeFetchingOfferedKeyFrom(pn);
					continue;
				}
        		if(reply == null) {
        			// We gave it a chance, don't give it another.
        			offers.deleteLastOffer();
        			Logger.error(this, "Timeout awaiting reply to offer request on "+this+" to "+pn);
        			// FIXME bug #4613 consider two-stage timeout.
        			pn.fatalTimeout();
    	        	origTag.removeFetchingOfferedKeyFrom(pn);
        			continue;
        		} else {
        			if(handleCHKOfferReply(reply, pn, offer, offers)) return true;
        		}
        	} else {
        		// Data, possibly followed by pubkey
        		MessageFilter mfAltDF = MessageFilter.create().setSource(pn).setField(DMT.UID, uid).setTimeout(GET_OFFER_TIMEOUT).setType(DMT.FNPSSKDataFoundHeaders);
        		Message reply;
				try {
					reply = node.usm.waitFor(mfRO.or(mfGetInvalid.or(mfAltDF)), this);
				} catch (DisconnectedException e) {
					if(logMINOR)
						Logger.minor(this, "Disconnected: "+pn+" getting offer for "+key);
					offers.deleteLastOffer();
		        	origTag.removeFetchingOfferedKeyFrom(pn);
					continue;
				}
        		if(reply == null) {
        			// We gave it a chance, don't give it another.
            		offers.deleteLastOffer();
        			Logger.error(this, "Timeout awaiting reply to offer request on "+this+" to "+pn);
        			// FIXME bug #4613 consider two-stage timeout.
        			pn.fatalTimeout();
    	        	origTag.removeFetchingOfferedKeyFrom(pn);
        			continue;
        		} else {
        			if(handleSSKOfferReply(reply, pn, offer, offers)) return true;
        		}
        	}
        	// RejectedOverload is possible - but we need to include it in the statistics.
        	// We don't remove the offer in that case. Otherwise we do, even if it fails.
        	// FNPGetOfferedKeyInvalid is also possible.
        }
        return false;
    }

    private boolean handleSSKOfferReply(Message reply, PeerNode pn,
			BlockOffer offer, OfferList offers) {
    	if(reply.getSpec() == DMT.FNPRejectedOverload) {
			// Non-fatal, keep it.
			if(logMINOR)
				Logger.minor(this, "Node "+pn+" rejected FNPGetOfferedKey for "+key+" (expired="+offer.isExpired());
			offers.keepLastOffer();
        	origTag.removeFetchingOfferedKeyFrom(pn);
			return false;
		} else if(reply.getSpec() == DMT.FNPGetOfferedKeyInvalid) {
			// Fatal, delete it.
			if(logMINOR)
				Logger.minor(this, "Node "+pn+" rejected FNPGetOfferedKey as invalid with reason "+reply.getShort(DMT.REASON));
			offers.deleteLastOffer();
        	origTag.removeFetchingOfferedKeyFrom(pn);
			return false;
		} else if(reply.getSpec() == DMT.FNPSSKDataFoundHeaders) {
			headers = ((ShortBuffer) reply.getObject(DMT.BLOCK_HEADERS)).getData();
			// Wait for the data
			MessageFilter mfData = MessageFilter.create().setSource(pn).setField(DMT.UID, uid).setTimeout(GET_OFFER_TIMEOUT).setType(DMT.FNPSSKDataFoundData);
			Message dataMessage;
			try {
				dataMessage = node.usm.waitFor(mfData, this);
			} catch (DisconnectedException e) {
				if(logMINOR)
					Logger.minor(this, "Disconnected: "+pn+" getting data for offer for "+key);
				offers.deleteLastOffer();
	        	origTag.removeFetchingOfferedKeyFrom(pn);
	        	return false;
			}
			if(dataMessage == null) {
				Logger.error(this, "Got headers but not data from "+pn+" for offer for "+key);
				offers.deleteLastOffer();
	        	origTag.removeFetchingOfferedKeyFrom(pn);
				return false;
			}
			sskData = ((ShortBuffer) dataMessage.getObject(DMT.DATA)).getData();
			if(pubKey == null) {
				MessageFilter mfPK = MessageFilter.create().setSource(pn).setField(DMT.UID, uid).setTimeout(GET_OFFER_TIMEOUT).setType(DMT.FNPSSKPubKey);
				Message pk;
				try {
					pk = node.usm.waitFor(mfPK, this);
				} catch (DisconnectedException e) {
					if(logMINOR)
						Logger.minor(this, "Disconnected: "+pn+" getting pubkey for offer for "+key);
					offers.deleteLastOffer();
		        	origTag.removeFetchingOfferedKeyFrom(pn);
					return false;
				}
				if(pk == null) {
					Logger.error(this, "Got data but not pubkey from "+pn+" for offer for "+key);
					offers.deleteLastOffer();
		        	origTag.removeFetchingOfferedKeyFrom(pn);
					return false;
				}
				try {
					pubKey = DSAPublicKey.create(((ShortBuffer)pk.getObject(DMT.PUBKEY_AS_BYTES)).getData());
				} catch (CryptFormatException e) {
					Logger.error(this, "Bogus pubkey from "+pn+" for offer for "+key+" : "+e, e);
					offers.deleteLastOffer();
		        	origTag.removeFetchingOfferedKeyFrom(pn);
					return false;
				}
				
				try {
					((NodeSSK)key).setPubKey(pubKey);
				} catch (SSKVerifyException e) {
					Logger.error(this, "Bogus SSK data from "+pn+" for offer for "+key+" : "+e, e);
					offers.deleteLastOffer();
		        	origTag.removeFetchingOfferedKeyFrom(pn);
					return false;
				}
			}
			
			if(finishSSKFromGetOffer(pn)) {
				if(logMINOR) Logger.minor(this, "Successfully fetched SSK from offer from "+pn+" for "+key);
				return true;
			} else {
        		offers.deleteLastOffer();
	        	origTag.removeFetchingOfferedKeyFrom(pn);
        		return false;
			}
		} else {
        	origTag.removeFetchingOfferedKeyFrom(pn);
			return false;
		}
	}

	/** @return True if we successfully received the offer or failed fatally. False if we
     * should try the next offer and/or normal fetches. */
	private boolean handleCHKOfferReply(Message reply, PeerNode pn, final BlockOffer offer, final OfferList offers) {
		if(reply.getSpec() == DMT.FNPRejectedOverload) {
			// Non-fatal, keep it.
			if(logMINOR)
				Logger.minor(this, "Node "+pn+" rejected FNPGetOfferedKey for "+key+" (expired="+offer.isExpired());
			offers.keepLastOffer();
        	origTag.removeFetchingOfferedKeyFrom(pn);
        	return false;
		} else if(reply.getSpec() == DMT.FNPGetOfferedKeyInvalid) {
			// Fatal, delete it.
			if(logMINOR)
				Logger.minor(this, "Node "+pn+" rejected FNPGetOfferedKey as invalid with reason "+reply.getShort(DMT.REASON));
			offers.deleteLastOffer();
        	origTag.removeFetchingOfferedKeyFrom(pn);
        	return false;
		} else if(reply.getSpec() == DMT.FNPCHKDataFound) {
			headers = ((ShortBuffer)reply.getObject(DMT.BLOCK_HEADERS)).getData();
			// Receive the data
			
        	// FIXME: Validate headers
        	
        	node.addTransferringSender((NodeCHK)key, this);
        	
        	try {
        		
        		prb = new PartiallyReceivedBlock(Node.PACKETS_IN_BLOCK, Node.PACKET_SIZE);
        		
        		synchronized(this) {
        			notifyAll();
        		}
        		fireCHKTransferBegins();
				
        		BlockReceiver br = new BlockReceiver(node.usm, pn, uid, prb, this, node.getTicker(), true, realTimeFlag, myTimeoutHandler);
        		
       			if(logMINOR) Logger.minor(this, "Receiving data");
       			final PeerNode p = pn;
       			receivingAsync = true;
       			br.receive(new BlockReceiverCompletion() {
       				
					public void blockReceived(byte[] data) {
        				synchronized(RequestSender.this) {
        					transferringFrom = null;
        				}
        				node.removeTransferringSender((NodeCHK)key, RequestSender.this);
                		try {
	                		// Received data
	               			p.transferSuccess();
	                		if(logMINOR) Logger.minor(this, "Received data");
                			verifyAndCommit(headers, data);
	                		finish(SUCCESS, p, true);
	                		node.nodeStats.successfulBlockReceive(realTimeFlag, source == null);
                		} catch (KeyVerifyException e1) {
                			Logger.normal(this, "Got data but verify failed: "+e1, e1);
                			finish(GET_OFFER_VERIFY_FAILURE, p, true);
                       		offers.deleteLastOffer();
                		} catch (Throwable t) {
                			Logger.error(this, "Failed on "+this, t);
                			finish(INTERNAL_ERROR, p, true);
                		}
					}

					public void blockReceiveFailed(
							RetrievalException e) {
        				synchronized(RequestSender.this) {
        					transferringFrom = null;
        				}
        				node.removeTransferringSender((NodeCHK)key, RequestSender.this);
						try {
							if (e.getReason()==RetrievalException.SENDER_DISCONNECTED)
								Logger.normal(this, "Transfer failed (disconnect): "+e, e);
							else
								// A certain number of these are normal, it's better to track them through statistics than call attention to them in the logs.
								Logger.normal(this, "Transfer for offer failed ("+e.getReason()+"/"+RetrievalException.getErrString(e.getReason())+"): "+e+" from "+p, e);
							finish(GET_OFFER_TRANSFER_FAILED, p, true);
							// Backoff here anyway - the node really ought to have it!
							p.transferFailed("RequestSenderGetOfferedTransferFailed");
							offers.deleteLastOffer();
							node.nodeStats.failedBlockReceive(false, false, false, realTimeFlag, source == null);
                		} catch (Throwable t) {
                			Logger.error(this, "Failed on "+this, t);
                			finish(INTERNAL_ERROR, p, true);
                		}
					}
        				
        		});
        		return true;
        	} finally {
        		node.removeTransferringSender((NodeCHK)key, this);
        	}
		} else return false;
	}

	/** Here FINISHED means accepted, WAIT means try again (soft reject). */
    private DO waitForAccepted(PeerNode next) {
    	while(true) {
    		
    		Message msg;
    		
    		MessageFilter mf = makeAcceptedRejectedFilter(next, ACCEPTED_TIMEOUT);
    		
    		try {
    			msg = node.usm.waitFor(mf, this);
    			if(logMINOR) Logger.minor(this, "first part got "+msg);
    		} catch (DisconnectedException e) {
    			Logger.normal(this, "Disconnected from "+next+" while waiting for Accepted on "+uid);
    			next.noLongerRoutingTo(origTag, false);
    			return DO.NEXT_PEER;
    		}
    		
    		if(msg == null) {
    			if(logMINOR) Logger.minor(this, "Timeout waiting for Accepted");
    			// Timeout waiting for Accepted
    			next.localRejectedOverload("AcceptedTimeout");
    			forwardRejectedOverload();
    			node.failureTable.onFailed(key, next, htl, timeSinceSent());
    			// Try next node
    			handleAcceptedRejectedTimeout(next, origTag);
    			return DO.NEXT_PEER;
    		}
    		
    		if(msg.getSpec() == DMT.FNPRejectedLoop) {
    			if(logMINOR) Logger.minor(this, "Rejected loop");
    			next.successNotOverload();
    			node.failureTable.onFailed(key, next, htl, timeSinceSent());
    			// Find another node to route to
    			next.noLongerRoutingTo(origTag, false);
    			return DO.NEXT_PEER;
    		}
    		
    		if(msg.getSpec() == DMT.FNPRejectedOverload) {
    			if(logMINOR) Logger.minor(this, "Rejected: overload");
    			// Non-fatal - probably still have time left
    			forwardRejectedOverload();
    			if (msg.getBoolean(DMT.IS_LOCAL)) {
    				
    				if(logMINOR) Logger.minor(this, "Is local");
    				
    				// FIXME new load management introduces soft rejects and waiting.
//    				if(msg.getSubMessage(DMT.FNPRejectIsSoft) != null) {
//    					if(logMINOR) Logger.minor(this, "Soft rejection, waiting to resend");
//    					nodesRoutedTo.remove(next);
//    					origTag.removeRoutingTo(next);
//    					return DO.WAIT;
//    				} else {
    					next.localRejectedOverload("ForwardRejectedOverload");
    					node.failureTable.onFailed(key, next, htl, timeSinceSent());
    					if(logMINOR) Logger.minor(this, "Local RejectedOverload, moving on to next peer");
    					// Give up on this one, try another
    					next.noLongerRoutingTo(origTag, false);
    					return DO.NEXT_PEER;
//    				}
    			}
    			//Could be a previous rejection, the timeout to incur another ACCEPTED_TIMEOUT is minimal...
    			continue;
    		}
    		
    		if(msg.getSpec() != DMT.FNPAccepted) {
    			Logger.error(this, "Unrecognized message: "+msg);
    			return DO.NEXT_PEER;
    		}
    		
    		return DO.FINISHED;
    		
    	}
	}

	private void handleAcceptedRejectedTimeout(final PeerNode next,
			final RequestTag origTag) {
		
		origTag.handlingTimeout(next);
		
		int timeout = 60*1000;
		
		MessageFilter mf = makeAcceptedRejectedFilter(next, timeout);
		try {
			node.usm.addAsyncFilter(mf, new SlowAsyncMessageFilterCallback() {

				public void onMatched(Message m) {
					if(m.getSpec() == DMT.FNPRejectedLoop ||
							m.getSpec() == DMT.FNPRejectedOverload) {
						// Ok.
						origTag.removeRoutingTo(next);
					} else {
						// Accepted. May as well wait for the data, if any.
						MainLoopCallback cb = new MainLoopCallback(next, true);
						cb.schedule();
					}
				}
				
				public boolean shouldTimeout() {
					return false;
				}

				public void onTimeout() {
					Logger.error(this, "Fatal timeout waiting for Accepted/Rejected from "+next+" on "+RequestSender.this);
					origTag.removeRoutingTo(next);
					next.fatalTimeout();
				}

				public void onDisconnect(PeerContext ctx) {
					origTag.removeRoutingTo(next);
				}

				public void onRestarted(PeerContext ctx) {
					origTag.removeRoutingTo(next);
				}

				public int getPriority() {
					return NativeThread.NORM_PRIORITY;
				}
				
			}, this);
		} catch (DisconnectedException e) {
			origTag.removeRoutingTo(next);
		}
	}

	private MessageFilter makeAcceptedRejectedFilter(PeerNode next,
			int acceptedTimeout) {
		/**
		 * What are we waiting for?
		 * FNPAccepted - continue
		 * FNPRejectedLoop - go to another node
		 * FNPRejectedOverload - propagate back to source, go to another node if local
		 */
		
		MessageFilter mfAccepted = MessageFilter.create().setSource(next).setField(DMT.UID, uid).setTimeout(acceptedTimeout).setType(DMT.FNPAccepted);
		MessageFilter mfRejectedLoop = MessageFilter.create().setSource(next).setField(DMT.UID, uid).setTimeout(acceptedTimeout).setType(DMT.FNPRejectedLoop);
		MessageFilter mfRejectedOverload = MessageFilter.create().setSource(next).setField(DMT.UID, uid).setTimeout(acceptedTimeout).setType(DMT.FNPRejectedOverload);
		
		// mfRejectedOverload must be the last thing in the or
		// So its or pointer remains null
		// Otherwise we need to recreate it below
		return mfAccepted.or(mfRejectedLoop.or(mfRejectedOverload));
	}

	private MessageFilter createMessageFilter(int timeout, PeerNode next) {
		MessageFilter mfDNF = MessageFilter.create().setSource(next).setField(DMT.UID, uid).setTimeout(timeout).setType(DMT.FNPDataNotFound);
		MessageFilter mfRF = MessageFilter.create().setSource(next).setField(DMT.UID, uid).setTimeout(timeout).setType(DMT.FNPRecentlyFailed);
		MessageFilter mfRouteNotFound = MessageFilter.create().setSource(next).setField(DMT.UID, uid).setTimeout(timeout).setType(DMT.FNPRouteNotFound);
		MessageFilter mfRejectedOverload = MessageFilter.create().setSource(next).setField(DMT.UID, uid).setTimeout(timeout).setType(DMT.FNPRejectedOverload);
		
		MessageFilter mf = mfDNF.or(mfRF.or(mfRouteNotFound.or(mfRejectedOverload)));
		if(!isSSK) {
			MessageFilter mfRealDFCHK = MessageFilter.create().setSource(next).setField(DMT.UID, uid).setTimeout(timeout).setType(DMT.FNPCHKDataFound);
			mf = mfRealDFCHK.or(mf);
		} else {
			MessageFilter mfPubKey = MessageFilter.create().setSource(next).setField(DMT.UID, uid).setTimeout(timeout).setType(DMT.FNPSSKPubKey);
			MessageFilter mfDFSSKHeaders = MessageFilter.create().setSource(next).setField(DMT.UID, uid).setTimeout(timeout).setType(DMT.FNPSSKDataFoundHeaders);
			MessageFilter mfDFSSKData = MessageFilter.create().setSource(next).setField(DMT.UID, uid).setTimeout(timeout).setType(DMT.FNPSSKDataFoundData);
			mf = mfPubKey.or(mfDFSSKHeaders.or(mfDFSSKData.or(mf)));
		}
		return mf;
	}

	private DO handleMessage(Message msg, boolean wasFork, PeerNode source) {
		//For debugging purposes, remember the number of responses AFTER the insert, and the last message type we received.
		gotMessages++;
		lastMessage=msg.getSpec().getName();
    	
    	if(msg.getSpec() == DMT.FNPDataNotFound) {
    		handleDataNotFound(msg, wasFork, source);
    		return DO.FINISHED;
    	}
    	
    	if(msg.getSpec() == DMT.FNPRecentlyFailed) {
    		handleRecentlyFailed(msg, wasFork, source);
    		return DO.FINISHED;
    	}
    	
    	if(msg.getSpec() == DMT.FNPRouteNotFound) {
    		handleRouteNotFound(msg, source);
    		return DO.NEXT_PEER;
    	}
    	
    	if(msg.getSpec() == DMT.FNPRejectedOverload) {
    		if(handleRejectedOverload(msg, source)) return DO.WAIT;
    		else return DO.NEXT_PEER;
    	}

    	if((!isSSK) && msg.getSpec() == DMT.FNPCHKDataFound) {
    		handleCHKDataFound(msg, wasFork, source);
    		return DO.FINISHED;
    	}
    	
    	if(isSSK && msg.getSpec() == DMT.FNPSSKPubKey) {
    		
    		if(!handleSSKPubKey(msg, source)) return DO.NEXT_PEER;
			if(sskData != null && headers != null) {
				finishSSK(source, wasFork);
				return DO.FINISHED;
			}
			return DO.WAIT;
    	}
    	            	
    	if(isSSK && msg.getSpec() == DMT.FNPSSKDataFoundData) {
    		
    		if(logMINOR) Logger.minor(this, "Got data on "+uid);
    		
        	sskData = ((ShortBuffer)msg.getObject(DMT.DATA)).getData();
        	
        	if(pubKey != null && headers != null) {
        		finishSSK(source, wasFork);
        		return DO.FINISHED;
        	}
        	return DO.WAIT;

    	}
    	
    	if(isSSK && msg.getSpec() == DMT.FNPSSKDataFoundHeaders) {
    		
    		if(logMINOR) Logger.minor(this, "Got headers on "+uid);
    		
        	headers = ((ShortBuffer)msg.getObject(DMT.BLOCK_HEADERS)).getData();
    		
        	if(pubKey != null && sskData != null) {
        		finishSSK(source, wasFork);
        		return DO.FINISHED;
        	}
        	return DO.WAIT;

    	}
    	
   		Logger.error(this, "Unexpected message: "+msg);
   		node.failureTable.onFailed(key, source, htl, timeSinceSent());
		origTag.removeRoutingTo(source);
   		return DO.NEXT_PEER;
    	
	}
    
	protected void makeTurtle() {
		origTag.reassignToSelf();
		synchronized(this) {
			if(tryTurtle) return;
			tryTurtle = true;
		}
		node.makeTurtle(RequestSender.this);
	}

	private static enum DO {
    	FINISHED,
    	WAIT,
    	NEXT_PEER
    }

    /** @return True unless the pubkey is broken and we should try another node */
    private boolean handleSSKPubKey(Message msg, PeerNode next) {
		if(logMINOR) Logger.minor(this, "Got pubkey on "+uid);
		byte[] pubkeyAsBytes = ((ShortBuffer)msg.getObject(DMT.PUBKEY_AS_BYTES)).getData();
		try {
			if(pubKey == null)
				pubKey = DSAPublicKey.create(pubkeyAsBytes);
			((NodeSSK)key).setPubKey(pubKey);
			return true;
		} catch (SSKVerifyException e) {
			pubKey = null;
			Logger.error(this, "Invalid pubkey from "+source+" on "+uid+" ("+e.getMessage()+ ')', e);
    		node.failureTable.onFailed(key, next, htl, timeSinceSent());
			origTag.removeRoutingTo(next);
			return false; // try next node
		} catch (CryptFormatException e) {
			Logger.error(this, "Invalid pubkey from "+source+" on "+uid+" ("+e+ ')');
    		node.failureTable.onFailed(key, next, htl, timeSinceSent());
			origTag.removeRoutingTo(next);
			return false; // try next node
		}
	}

	private void handleCHKDataFound(Message msg, final boolean wasFork, final PeerNode next) {
    	// Found data
    	
    	// First get headers
    	
    	final byte[] headers = ((ShortBuffer)msg.getObject(DMT.BLOCK_HEADERS)).getData();
    	
    	// FIXME: Validate headers
    	
    	if(!wasFork)
    		node.addTransferringSender((NodeCHK)key, this);
    	
    	final PartiallyReceivedBlock prb = new PartiallyReceivedBlock(Node.PACKETS_IN_BLOCK, Node.PACKET_SIZE);
    	
    	boolean failNow = false;
    	
    	synchronized(this) {
    		if(!wasFork)
    			this.headers = headers;
    		if(!wasFork)
    			this.prb = prb;
    		if(wasFork && (this.status == SUCCESS || this.prb != null && transferringFrom != null))
    			failNow = true;
    		notifyAll();
    	}
    	if(!wasFork)
    		// Don't fire transfer begins on a fork since we have not set headers or prb.
    		// If we find the data we will offer it to the requester.
    		fireCHKTransferBegins();
    	
    	final long tStart = System.currentTimeMillis();
    	final BlockReceiver br = new BlockReceiver(node.usm, next, uid, prb, this, node.getTicker(), true, realTimeFlag, myTimeoutHandler);
    	
    	if(failNow) {
    		if(logMINOR) Logger.minor(this, "Terminating forked transfer on "+this+" from "+next);
    		prb.abort(RetrievalException.CANCELLED_BY_RECEIVER, "Cancelling fork");
    		br.receive(new BlockReceiverCompletion() {

				public void blockReceived(byte[] buf) {
					next.noLongerRoutingTo(origTag, false);
				}

				public void blockReceiveFailed(RetrievalException e) {
					next.noLongerRoutingTo(origTag, false);
				}
    			
    		});
    		return;
    	}
    	
    	if(logMINOR) Logger.minor(this, "Receiving data");
    	final PeerNode from = next;
    	if(!wasFork) {
    		synchronized(this) {
    			transferringFrom = next;
    		}
    	}
    	node.getTicker().queueTimedJob(new Runnable() {
    		
    		public void run() {
    			synchronized(RequestSender.this) {
    				if(transferringFrom != from) return;
    			}
    			makeTurtle();
    		}
    		
    	}, 60*1000);
    	final PeerNode sentTo = next;
			receivingAsync = true;
    	br.receive(new BlockReceiverCompletion() {
    		
    		public void blockReceived(byte[] data) {
    			try {
    				long tEnd = System.currentTimeMillis();
    				transferTime = tEnd - tStart;
    				boolean turtle;
    				boolean turtleBackedOff;
    				synchronized(RequestSender.this) {
    					turtle = turtleMode;
    					turtleBackedOff = sentBackoffTurtle;
    					sentBackoffTurtle = true;
    					transferringFrom = null;
    				}
    				if(!wasFork)
    					node.removeTransferringSender((NodeCHK)key, RequestSender.this);
    				if(!turtle)
    					sentTo.transferSuccess();
    				else {
    					Logger.normal(this, "TURTLE SUCCEEDED: "+key+" for "+RequestSender.this+" in "+TimeUtil.formatTime(transferTime, 2, true)+" from "+sentTo);
    					if(!turtleBackedOff)
    						sentTo.transferFailed("TurtledTransfer");
    					node.nodeStats.turtleSucceeded();
    				}
    				sentTo.successNotOverload();
    				if(turtle) {
    					sentTo.unregisterTurtleTransfer(RequestSender.this);
    					node.unregisterTurtleTransfer(RequestSender.this);
    				}
    				node.nodeStats.successfulBlockReceive(realTimeFlag, source == null);
    				if(logMINOR) Logger.minor(this, "Received data");
    				// Received data
    				try {
    					verifyAndCommit(headers, data);
    				} catch (KeyVerifyException e1) {
    					Logger.normal(this, "Got data but verify failed: "+e1, e1);
    					if(!wasFork)
    						finish(VERIFY_FAILURE, sentTo, false);
    					else
    						origTag.removeRoutingTo(sentTo);
    					node.failureTable.onFinalFailure(key, sentTo, htl, origHTL, FailureTable.REJECT_TIME, source);
    					return;
    				}
    				finish(SUCCESS, sentTo, false);
    			} catch (Throwable t) {
        			Logger.error(this, "Failed on "+this, t);
        			if(!wasFork)
        				finish(INTERNAL_ERROR, sentTo, true);
    			} finally {
    				if(wasFork)
    					next.noLongerRoutingTo(origTag, false);
    			}
    		}
    		
    		public void blockReceiveFailed(
    				RetrievalException e) {
    			try {
    				boolean turtle;
    				synchronized(RequestSender.this) {
    					turtle = turtleMode;
    					transferringFrom = null;
    				}
    				node.removeTransferringSender((NodeCHK)key, RequestSender.this);
    				if(turtle) {
    					if(e.getReason() != RetrievalException.GONE_TO_TURTLE_MODE) {
    						Logger.normal(this, "TURTLE FAILED: "+key+" for "+this+" : "+e);
    						node.nodeStats.turtleFailed();
    					} else {
    						if(logMINOR) Logger.minor(this, "Upstream turtled for "+this+" from "+sentTo);
    					}
    					sentTo.unregisterTurtleTransfer(RequestSender.this);
    					node.unregisterTurtleTransfer(RequestSender.this);
    				}
    				if (e.getReason()==RetrievalException.SENDER_DISCONNECTED)
    					Logger.normal(this, "Transfer failed (disconnect): "+e, e);
    				else
    					// A certain number of these are normal, it's better to track them through statistics than call attention to them in the logs.
    					Logger.normal(this, "Transfer failed ("+e.getReason()+"/"+RetrievalException.getErrString(e.getReason())+"): "+e+" from "+sentTo, e);
    				if(RequestSender.this.source == null)
    					Logger.normal(this, "Local transfer failed: "+e.getReason()+" : "+RetrievalException.getErrString(e.getReason())+"): "+e+" from "+sentTo, e);
    				// We do an ordinary backoff in all cases.
    				// This includes the case where we decide not to turtle the request. This is reasonable as if it had completely quickly we wouldn't have needed to make that choice.
    				sentTo.localRejectedOverload("TransferFailedRequest"+e.getReason());
    				if(!wasFork)
    					finish(TRANSFER_FAILED, sentTo, false);
    				node.failureTable.onFinalFailure(key, sentTo, htl, origHTL, FailureTable.REJECT_TIME, source);
    				int reason = e.getReason();
    				boolean timeout = (!br.senderAborted()) &&
    				(reason == RetrievalException.SENDER_DIED || reason == RetrievalException.RECEIVER_DIED || reason == RetrievalException.TIMED_OUT
    						|| reason == RetrievalException.UNABLE_TO_SEND_BLOCK_WITHIN_TIMEOUT);
    				// But we only do a transfer backoff (which is separate, and starts at a higher threshold) if we timed out i.e. not if upstream turtled.
    				if(timeout) {
    					// Looks like a timeout. Backoff, even if it's a turtle.
    					if(logMINOR) Logger.minor(this, "Timeout transferring data : "+e, e);
    					sentTo.transferFailed(e.getErrString());
    				} else {
    					// Quick failure (in that we didn't have to timeout). Don't backoff.
    					// Treat as a DNF.
    					// If it was turtled, and then failed, still treat it as a DNF.
    					node.failureTable.onFinalFailure(key, sentTo, htl, origHTL, FailureTable.REJECT_TIME, source);
    				}
    				node.nodeStats.failedBlockReceive(true, timeout, reason == RetrievalException.GONE_TO_TURTLE_MODE, realTimeFlag, source == null);
    			} catch (Throwable t) {
        			Logger.error(this, "Failed on "+this, t);
        			if(!wasFork)
        				finish(INTERNAL_ERROR, sentTo, true);
    			} finally {
    				if(wasFork)
    					next.noLongerRoutingTo(origTag, false);
    			}
    		}
    		
    	});
	}

	/** @param next 
	 * @return True to continue waiting for this node, false to move on to another. */
	private boolean handleRejectedOverload(Message msg, PeerNode next) {
		
		// Non-fatal - probably still have time left
		forwardRejectedOverload();
		rejectOverloads++;
		if (msg.getBoolean(DMT.IS_LOCAL)) {
			//NB: IS_LOCAL means it's terminal. not(IS_LOCAL) implies that the rejection message was forwarded from a downstream node.
			//"Local" from our peers perspective, this has nothing to do with local requests (source==null)
    		node.failureTable.onFailed(key, next, htl, timeSinceSent());
			next.localRejectedOverload("ForwardRejectedOverload2");
			// Node in trouble suddenly??
			Logger.normal(this, "Local RejectedOverload after Accepted, moving on to next peer");
			// Give up on this one, try another
			origTag.removeRoutingTo(next);
			return false;
		}
		//so long as the node does not send a (IS_LOCAL) message. Interestingly messages can often timeout having only received this message.
		return true;
	}

	private void handleRouteNotFound(Message msg, PeerNode next) {
		// Backtrack within available hops
		short newHtl = msg.getShort(DMT.HTL);
		if(newHtl < htl) htl = newHtl;
		next.successNotOverload();
		node.failureTable.onFailed(key, next, htl, timeSinceSent());
		origTag.removeRoutingTo(next);
	}

	private void handleDataNotFound(Message msg, boolean wasFork, PeerNode next) {
		next.successNotOverload();
		if(!wasFork)
			finish(DATA_NOT_FOUND, next, false);
		else
			this.origTag.removeRoutingTo(next);
		node.failureTable.onFinalFailure(key, next, htl, origHTL, FailureTable.REJECT_TIME, source);
	}

	private void handleRecentlyFailed(Message msg, boolean wasFork, PeerNode next) {
		next.successNotOverload();
		/*
		 * Must set a correct recentlyFailedTimeLeft before calling this finish(), because it will be
		 * passed to the handler.
		 * 
		 * It is *VITAL* that the TIME_LEFT we pass on is not larger than it should be.
		 * It is somewhat less important that it is not too much smaller than it should be.
		 * 
		 * Why? Because:
		 * 1) We have to use FNPRecentlyFailed to create failure table entries. Because otherwise,
		 * the failure table is of little value: A request is routed through a node, which gets a DNF,
		 * and adds a failure table entry. Other requests then go through that node via other paths.
		 * They are rejected with FNPRecentlyFailed - not with DataNotFound. If this does not create
		 * failure table entries, more requests will be pointlessly routed through that chain.
		 * 
		 * 2) If we use a fixed timeout on receiving FNPRecentlyFailed, they can be self-seeding. 
		 * What this means is A sends a request to B, which DNFs. This creates a failure table entry 
		 * which lasts for 10 minutes. 5 minutes later, A sends another request to B, which is killed
		 * with FNPRecentlyFailed because of the failure table entry. B's failure table lasts for 
		 * another 5 minutes, but A's lasts for the full 10 minutes i.e. until 5 minutes after B's. 
		 * After B's failure table entry has expired, but before A's expires, B sends a request to A. 
		 * A replies with FNPRecentlyFailed. Repeat ad infinitum: A reinforces B's blocks, and B 
		 * reinforces A's blocks!
		 * 
		 * 3) This can still happen even if we check where the request is coming from. A loop could 
		 * very easily form: A - B - C - A. A requests from B, DNFs (assume the request comes in from 
		 * outside, there are more nodes. C requests from A, sets up a block. B's block expires, C's 
		 * is still active. A requests from B which requests from C ... and it goes round again.
		 * 
		 * 4) It is exactly the same if we specify a timeout, unless the timeout can be guaranteed to 
		 * not increase the expiry time.
		 */
		
		// First take the original TIME_LEFT. This will start at 10 minutes if we get rejected in
		// the same millisecond as the failure table block was added.
		int timeLeft = msg.getInt(DMT.TIME_LEFT);
		int origTimeLeft = timeLeft;
		
		if(timeLeft <= 0) {
			Logger.error(this, "Impossible: timeLeft="+timeLeft);
			origTimeLeft = 0;
			timeLeft=1000; // arbitrary default...
		}
		
		// This is in theory relative to when the request was received by the node. Lets make it relative
		// to a known event before that: the time when we sent the request.
		
		long timeSinceSent = Math.max(0, timeSinceSent());
		timeLeft -= timeSinceSent;
		
		// Subtract 1% for good measure / to compensate for dodgy clocks
		timeLeft -= origTimeLeft / 100;
		
		//Store the timeleft so that the requestHandler can get at it.
		recentlyFailedTimeLeft = timeLeft;
		
			// Kill the request, regardless of whether there is timeout left.
		// If there is, we will avoid sending requests for the specified period.
		// FIXME we need to create the FT entry.
		if(!wasFork)
			finish(RECENTLY_FAILED, next, false);
		else
			this.origTag.removeRoutingTo(next);
		
			node.failureTable.onFinalFailure(key, next, htl, origHTL, timeLeft, source);
	}

	/**
     * Finish fetching an SSK. We must have received the data, the headers and the pubkey by this point.
     * @param next The node we received the data from.
	 * @param wasFork 
     */
	private void finishSSK(PeerNode next, boolean wasFork) {
    	try {
			block = new SSKBlock(sskData, headers, (NodeSSK)key, false);
			node.storeShallow(block, canWriteClientCache, canWriteDatastore, false);
			if(node.random.nextInt(RANDOM_REINSERT_INTERVAL) == 0)
				node.queueRandomReinsert(block);
			finish(SUCCESS, next, false);
		} catch (SSKVerifyException e) {
			Logger.error(this, "Failed to verify: "+e+" from "+next, e);
			if(!wasFork)
				finish(VERIFY_FAILURE, next, false);
			else
				this.origTag.removeRoutingTo(next);
			return;
		} catch (KeyCollisionException e) {
			Logger.normal(this, "Collision on "+this);
			finish(SUCCESS, next, false);
		}
	}

    /**
     * Finish fetching an SSK. We must have received the data, the headers and the pubkey by this point.
     * @param next The node we received the data from.
     * @return True if the request has completed. False if we need to look elsewhere.
     */
	private boolean finishSSKFromGetOffer(PeerNode next) {
    	try {
			block = new SSKBlock(sskData, headers, (NodeSSK)key, false);
			node.storeShallow(block, canWriteClientCache, canWriteDatastore, tryOffersOnly);
			if(node.random.nextInt(RANDOM_REINSERT_INTERVAL) == 0)
				node.queueRandomReinsert(block);
			finish(SUCCESS, next, true);
			return true;
		} catch (SSKVerifyException e) {
			Logger.error(this, "Failed to verify (from get offer): "+e+" from "+next, e);
			return false;
		} catch (KeyCollisionException e) {
			Logger.normal(this, "Collision (from get offer) on "+this);
			finish(SUCCESS, next, true);
			return false;
		}
	}

	private Message createDataRequest() {
		Message req;
    	if(!isSSK)
    		req = DMT.createFNPCHKDataRequest(uid, htl, (NodeCHK)key);
    	else// if(key instanceof NodeSSK)
    		req = DMT.createFNPSSKDataRequest(uid, htl, (NodeSSK)key, pubKey == null);
    	req.addSubMessage(DMT.createFNPRealTimeFlag(realTimeFlag));
    	return req;
	}

	private void verifyAndCommit(byte[] headers, byte[] data) throws KeyVerifyException {
    	if(!isSSK) {
    		CHKBlock block = new CHKBlock(data, headers, (NodeCHK)key);
    		// Cache only in the cache, not the store. The reason for this is that
    		// requests don't go to the full distance, and therefore pollute the 
    		// store; simulations it is best to only include data from requests
    		// which go all the way i.e. inserts.
    		node.storeShallow(block, canWriteClientCache, canWriteDatastore, tryOffersOnly);
			if(node.random.nextInt(RANDOM_REINSERT_INTERVAL) == 0)
				node.queueRandomReinsert(block);
    	} else /*if (key instanceof NodeSSK)*/ {
    		try {
				node.storeShallow(new SSKBlock(data, headers, (NodeSSK)key, false), canWriteClientCache, canWriteDatastore, tryOffersOnly);
			} catch (KeyCollisionException e) {
				Logger.normal(this, "Collision on "+this);
			}
    	}
	}

	private volatile boolean hasForwardedRejectedOverload;
    
    /** Forward RejectedOverload to the request originator */
    private void forwardRejectedOverload() {
		synchronized (this) {
			if(hasForwardedRejectedOverload) return;
			hasForwardedRejectedOverload = true;
			notifyAll();
		}
		fireReceivedRejectOverload();
	}
    
    public PartiallyReceivedBlock getPRB() {
        return prb;
    }

    public boolean transferStarted() {
        return prb != null;
    }

    // these are bit-masks
    static final short WAIT_REJECTED_OVERLOAD = 1;
    static final short WAIT_TRANSFERRING_DATA = 2;
    static final short WAIT_FINISHED = 4;
    
    static final short WAIT_ALL = 
    	WAIT_REJECTED_OVERLOAD | WAIT_TRANSFERRING_DATA | WAIT_FINISHED;
    
    /**
     * Wait until either the transfer has started, we receive a 
     * RejectedOverload, or we get a terminal status code.
     * Must not return until we are finished - cannot timeout, because the caller will unlock
     * the UID!
     * @param mask Bitmask indicating what NOT to wait for i.e. the situation when this function
     * exited last time (see WAIT_ constants above). Bits can also be set true even though they
     * were not valid, to indicate that the caller doesn't care about that bit.
     * If zero, function will throw an IllegalArgumentException.
     * @return Bitmask indicating present situation. Can be fed back to this function,
     * if nonzero.
     */
    public synchronized short waitUntilStatusChange(short mask) {
    	if(mask == WAIT_ALL) throw new IllegalArgumentException("Cannot ignore all!");
    	while(true) {
    	long now = System.currentTimeMillis();
    	long deadline = now + (realTimeFlag ? 300 * 1000 : 1260 * 1000);
        while(true) {
        	short current = mask; // If any bits are set already, we ignore those states.
        	
       		if(hasForwardedRejectedOverload)
       			current |= WAIT_REJECTED_OVERLOAD;
        	
       		if(prb != null)
       			current |= WAIT_TRANSFERRING_DATA;
        	
        	if(status != NOT_FINISHED || sentAbortDownstreamTransfers)
        		current |= WAIT_FINISHED;
        	
        	if(current != mask) return current;
			
            try {
            	if(now >= deadline) {
            		Logger.error(this, "Waited more than 5 minutes for status change on " + this + " current = " + current + " and there was no change.");
            		break;
            	}
            	
            	if(logMINOR) Logger.minor(this, "Waiting for status change on "+this+" current is "+current+" status is "+status);
                wait(deadline - now);
                now = System.currentTimeMillis(); // Is used in the next iteration so needed even without the logging
                
                if(now >= deadline) {
                    Logger.error(this, "Waited more than 5 minutes for status change on " + this + " current = " + current + ", maybe nobody called notify()");
                    // Normally we would break; here, but we give the function a change to succeed
                    // in the next iteration and break in the above if(now >= deadline) if it
                    // did not succeed. This makes the function work if notify() is not called.
                }
            } catch (InterruptedException e) {
                // Ignore
            }
        }
    	}
    }
    
	private static MedianMeanRunningAverage avgTimeTaken = new MedianMeanRunningAverage();
	
	private static MedianMeanRunningAverage avgTimeTakenTurtle = new MedianMeanRunningAverage();
	
	private static MedianMeanRunningAverage avgTimeTakenTransfer = new MedianMeanRunningAverage();
	
	private long transferTime;
	
	/** Complete the request. Note that if the request was forked (which unfortunately is
	 * possible because of timeouts awaiting Accepted/Rejected), it is *possible* that 
	 * there are other forks still running; UIDTag will wait for them. Hence a fork that 
	 * fails should NOT call this method, however a fork that succeeds SHOULD call it. 
	 * @param code The completion code.
	 * @param next The node being routed to.
	 * @param fromOfferedKey Whether this was the result of fetching an offered key.
	 */
    private void finish(int code, PeerNode next, boolean fromOfferedKey) {
    	if(logMINOR) Logger.minor(this, "finish("+code+ ") on "+this+" from "+next);
        
    	boolean turtle;
    	
    	if(next != null) {
    		if(fromOfferedKey)
    			origTag.removeFetchingOfferedKeyFrom(next);
    		else
    			origTag.removeRoutingTo(next);
    	}
		
        synchronized(this) {
        	if(status != NOT_FINISHED) {
        		if(logMINOR) Logger.minor(this, "Status already set to "+status+" - returning on "+this+" would be setting "+code+" from "+next);
        		return;
        	}
            status = code;
            notifyAll();
            turtle = turtleMode;
            if(status == SUCCESS)
            	successFrom = next;
        }
        
        if(status == SUCCESS) {
        	if((!isSSK) && transferTime > 0 && logMINOR) {
        		long timeTaken = System.currentTimeMillis() - startTime;
        		synchronized(avgTimeTaken) {
        			if(turtle)
        				avgTimeTakenTurtle.report(timeTaken);
        			else {
        				avgTimeTaken.report(timeTaken);
            			avgTimeTakenTransfer.report(transferTime);
        			}
        			if(turtle) {
        				if(logMINOR) Logger.minor(this, "Successful CHK turtle request took "+timeTaken+" average "+avgTimeTakenTurtle);
        			} else {
        				if(logMINOR) Logger.minor(this, "Successful CHK request took "+timeTaken+" average "+avgTimeTaken);
            			if(logMINOR) Logger.minor(this, "Successful CHK request transfer "+transferTime+" average "+avgTimeTakenTransfer);
            			if(logMINOR) Logger.minor(this, "Search phase: median "+(avgTimeTaken.currentValue() - avgTimeTakenTransfer.currentValue())+"ms, mean "+(avgTimeTaken.meanValue() - avgTimeTakenTransfer.meanValue())+"ms");
        			}
        		}
        	}
        	if(next != null) {
        		next.onSuccess(false, isSSK);
        	}
        	// FIXME should this be called when fromOfferedKey??
       		node.nodeStats.requestCompleted(true, source != null, isSSK);
        	
       		boolean doOpennet = !(fromOfferedKey || isSSK);
       		
       		if(doOpennet)
       			origTag.waitingForOpennet(next);
       		
       		try {
       			
       			//NOTE: because of the requesthandler implementation, this will block and wait
       			//      for downstream transfers on a CHK. The opennet stuff introduces
       			//      a delay of it's own if we don't get the expected message.
       			fireRequestSenderFinished(code);
       			
       			if(doOpennet) {
       				finishOpennet(next);
       			}
       		} finally {
       			if(doOpennet)
       				origTag.finishedWaitingForOpennet(next);
       		}
        } else {
        	node.nodeStats.requestCompleted(false, source != null, isSSK);
			fireRequestSenderFinished(code);
		}
        
		synchronized(this) {
			opennetFinished = true;
			notifyAll();
		}
		
    }

	/** Acknowledge the opennet path folding attempt without sending a reference. Once
	 * the send completes (asynchronously), unlock everything. */
	private void ackOpennet(PeerNode next) {
		Message msg = DMT.createFNPOpennetCompletedAck(uid);
		// We probably should set opennetFinished after the send completes.
		try {
			next.sendAsync(msg, null, this);
		} catch (NotConnectedException e) {
			// Ignore.
		}
	}

	/**
     * Do path folding, maybe.
     * Wait for either a CompletedAck or a ConnectDestination.
     * If the former, exit.
     * If we want a connection, reply with a ConnectReply, otherwise send a ConnectRejected and exit.
     * Add the peer.
     */
    private void finishOpennet(PeerNode next) {
    	
    	OpennetManager om;
    	
    	try {
<<<<<<< HEAD
   			byte[] noderef = OpennetManager.waitForOpennetNoderef(false, next, uid, this, node);
=======
    		byte[] noderef;
   			noderef = OpennetManager.waitForOpennetNoderef(false, next, uid, this, node);
>>>>>>> c40e9dff
        	
        	if(noderef == null) {
        		ackOpennet(next);
        		return;
        	}
        	
    		om = node.getOpennet();
    		
    		if(om == null) {
        		ackOpennet(next);
        		return;
    		}
    		
        	SimpleFieldSet ref = OpennetManager.validateNoderef(noderef, 0, noderef.length, next, false);
        	
        	if(ref == null) {
        		ackOpennet(next);
        		return;
        	}
        	
			if(node.addNewOpennetNode(ref, ConnectionType.PATH_FOLDING) == null) {
				// If we don't want it let somebody else have it
				synchronized(this) {
					opennetNoderef = noderef;
					// RequestHandler will send a noderef back up, eventually
				}
				return;
			} else {
				// opennetNoderef = null i.e. we want the noderef so we won't pass it further down.
				Logger.normal(this, "Added opennet noderef in "+this+" from "+next);
			}
			
	    	// We want the node: send our reference
    		om.sendOpennetRef(true, uid, next, om.crypto.myCompressedFullRef(), this);

		} catch (FSParseException e) {
			Logger.error(this, "Could not parse opennet noderef for "+this+" from "+next, e);
    		ackOpennet(next);
			return;
		} catch (PeerParseException e) {
			Logger.error(this, "Could not parse opennet noderef for "+this+" from "+next, e);
    		ackOpennet(next);
			return;
		} catch (ReferenceSignatureVerificationException e) {
			Logger.error(this, "Bad signature on opennet noderef for "+this+" from "+next+" : "+e, e);
    		ackOpennet(next);
			return;
		} catch (NotConnectedException e) {
			// Hmmm... let the LRU deal with it
			if(logMINOR)
				Logger.minor(this, "Not connected sending ConnectReply on "+this+" to "+next);
    	} catch (WaitedTooLongForOpennetNoderefException e) {
<<<<<<< HEAD
    		Logger.error(this, "RequestSender timed out waiting for noderef from "+next+" for "+this);
=======
>>>>>>> c40e9dff
			synchronized(this) {
				opennetTimedOut = true;
				opennetFinished = true;
				notifyAll();
			}
<<<<<<< HEAD
			// We need to wait.
			try {
				OpennetManager.waitForOpennetNoderef(false, next, uid, this, node);
			} catch (WaitedTooLongForOpennetNoderefException e1) {
	    		Logger.error(this, "RequestSender FATAL TIMEOUT out waiting for noderef from "+next+" for "+this);
				// Fatal timeout. Urgh.
				next.fatalTimeout();
			}
    		ackOpennet(next);
=======
			ackOpennet(next);
>>>>>>> c40e9dff
		} finally {
    		synchronized(this) {
    			opennetFinished = true;
    			notifyAll();
    		}
    	}
	}

    // Opennet stuff
    
    /** Have we finished all opennet-related activities? */
    private boolean opennetFinished;
    
    /** Did we timeout waiting for opennet noderef? */
    private boolean opennetTimedOut;
    
    /** Opennet noderef from next node */
    private byte[] opennetNoderef;
    
    public byte[] waitForOpennetNoderef() throws WaitedTooLongForOpennetNoderefException {
    	synchronized(this) {
    		while(true) {
    			if(opennetFinished) {
    				if(opennetTimedOut)
    					throw new WaitedTooLongForOpennetNoderefException();
    				// Only one RequestHandler may take the noderef
    				byte[] ref = opennetNoderef;
    				opennetNoderef = null;
    				return ref;
    			}
    			try {
					wait(OPENNET_TIMEOUT);
				} catch (InterruptedException e) {
					// Ignore
					continue;
				}
				return null;
    		}
    	}
    }

    public PeerNode successFrom() {
    	return successFrom;
    }
    
    public synchronized PeerNode routedLast() {
    	return lastNode;
    }
    
	public byte[] getHeaders() {
        return headers;
    }

    public int getStatus() {
        return status;
    }

    public short getHTL() {
        return htl;
    }
    
    final byte[] getSSKData() {
    	return sskData;
    }
    
    public SSKBlock getSSKBlock() {
    	return block;
    }

	private volatile Object totalBytesSync = new Object();
	private int totalBytesSent;
	
	public void sentBytes(int x) {
		synchronized(totalBytesSync) {
			totalBytesSent += x;
		}
		if(logMINOR) Logger.minor(this, "Sent bytes: "+x+" for "+this+" isSSK="+isSSK, new Exception("debug"));
		node.nodeStats.requestSentBytes(isSSK, x);
	}
	
	public int getTotalSentBytes() {
		synchronized(totalBytesSync) {
			return totalBytesSent;
		}
	}
	
	private int totalBytesReceived;
	
	public void receivedBytes(int x) {
		synchronized(totalBytesSync) {
			totalBytesReceived += x;
		}
		node.nodeStats.requestReceivedBytes(isSSK, x);
	}
	
	public int getTotalReceivedBytes() {
		synchronized(totalBytesSync) {
			return totalBytesReceived;
		}
	}
	
	synchronized boolean hasForwarded() {
		return hasForwarded;
	}

	public void sentPayload(int x) {
		node.sentPayload(x);
		node.nodeStats.requestSentBytes(isSSK, -x);
	}
	
	private int recentlyFailedTimeLeft;

	synchronized int getRecentlyFailedTimeLeft() {
		return recentlyFailedTimeLeft;
	}
	
	public boolean isLocalRequestSearch() {
		return (source==null);
	}
	
	/** All these methods should return quickly! */
	interface Listener {
		/** Should return quickly, allocate a thread if it needs to block etc */
		void onReceivedRejectOverload();
		/** Should return quickly, allocate a thread if it needs to block etc */
		void onCHKTransferBegins();
		/** Should return quickly, allocate a thread if it needs to block etc */
		void onRequestSenderFinished(int status);
		/** Abort downstream transfers (not necessarily upstream ones, so not via the PRB).
		 * Should return quickly, allocate a thread if it needs to block etc. */
		void onAbortDownstreamTransfers(int reason, String desc);
	}
	
	public void addListener(Listener l) {
		// Only call here if we've already called for the other listeners.
		// Therefore the callbacks will only be called once.
		boolean reject=false;
		boolean transfer=false;
		boolean sentFinished;
		boolean sentTransferCancel = false;
		int status;
		synchronized (this) {
			synchronized (listeners) {
				sentTransferCancel = sentAbortDownstreamTransfers;
				if(!sentTransferCancel) {
					listeners.add(l);
					if(logMINOR) Logger.minor(this, "Added listener "+l+" to "+this);
				}
				reject = sentReceivedRejectOverload;
				transfer = sentCHKTransferBegins;
				sentFinished = sentRequestSenderFinished;
			}
			reject=reject && hasForwardedRejectedOverload;
			transfer=transfer && transferStarted();
			status=this.status;
		}
		if (reject)
			l.onReceivedRejectOverload();
		if (transfer)
			l.onCHKTransferBegins();
		if(sentTransferCancel)
			l.onAbortDownstreamTransfers(abortDownstreamTransfersReason, abortDownstreamTransfersDesc);
		if (status!=NOT_FINISHED && sentFinished)
			l.onRequestSenderFinished(status);
	}
	
	private boolean sentReceivedRejectOverload;
	
	private void fireReceivedRejectOverload() {
		synchronized (listeners) {
			if(sentReceivedRejectOverload) return;
			sentReceivedRejectOverload = true;
			for (Listener l : listeners) {
				try {
					l.onReceivedRejectOverload();
				} catch (Throwable t) {
					Logger.error(this, "Caught: "+t, t);
				}
			}
		}
	}
	
	private boolean sentCHKTransferBegins;
	
	private void fireCHKTransferBegins() {
		synchronized (listeners) {
			if(sentCHKTransferBegins) return;
			sentCHKTransferBegins = true;
			for (Listener l : listeners) {
				try {
					l.onCHKTransferBegins();
				} catch (Throwable t) {
					Logger.error(this, "Caught: "+t, t);
				}
			}
		}
	}
	
	private boolean sentRequestSenderFinished;
	
	private void fireRequestSenderFinished(int status) {
		origTag.setRequestSenderFinished(status);
		synchronized (listeners) {
			sentRequestSenderFinished = true;
			if(logMINOR) Logger.minor(this, "Notifying "+listeners.size()+" listeners of status "+status);
			for (Listener l : listeners) {
				try {
					l.onRequestSenderFinished(status);
				} catch (Throwable t) {
					Logger.error(this, "Caught: "+t, t);
				}
			}
		}
	}

	private boolean sentAbortDownstreamTransfers;
	private int abortDownstreamTransfersReason;
	private String abortDownstreamTransfersDesc;
	private boolean receivingAsync;
	
	private void reassignToSelfOnTimeout() {
		origTag.reassignToSelf();
		synchronized(listeners) {
			for(Listener l : listeners) {
				l.onRequestSenderFinished(TIMED_OUT);
			}
			listeners.clear();
		}
	}
	
	private void sendAbortDownstreamTransfers(int reason, String desc) {
		synchronized (listeners) {
			abortDownstreamTransfersReason = reason;
			abortDownstreamTransfersDesc = desc;
			sentAbortDownstreamTransfers = true;
			for (Listener l : listeners) {
				try {
					l.onAbortDownstreamTransfers(reason, desc);
					l.onRequestSenderFinished(TRANSFER_FAILED);
				} catch (Throwable t) {
					Logger.error(this, "Caught: "+t, t);
				}
			}
			listeners.clear();
		}
		synchronized(this) {
			notifyAll();
		}
	}
	
	public int getPriority() {
		return NativeThread.HIGH_PRIORITY;
	}

	public void setTurtle() {
		synchronized(this) {
			this.turtleMode = true;
		}
		sendAbortDownstreamTransfers(RetrievalException.GONE_TO_TURTLE_MODE, "Turtling");
		node.getTicker().queueTimedJob(new Runnable() {

			public void run() {
				PeerNode from;
				synchronized(RequestSender.this) {
					if(sentBackoffTurtle) return;
					sentBackoffTurtle = true;
					from = transferringFrom;
					if(from == null) return;
				}
				from.transferFailed("TurtledTransfer");
			}
			
		}, 30*1000);
	}

	public PeerNode transferringFrom() {
		return transferringFrom;
	}

	public void killTurtle(String description) {
		if(logMINOR) Logger.minor(this, "Killing turtle "+this+" : "+description);
		prb.abort(RetrievalException.TURTLE_KILLED, description);
		node.failureTable.onFinalFailure(key, transferringFrom(), htl, origHTL, FailureTable.REJECT_TIME, source);
	}

	public synchronized boolean abortedDownstreamTransfers() {
		return sentAbortDownstreamTransfers;
	}

	public long fetchTimeout() {
		return fetchTimeout;
	}

	BlockReceiverTimeoutHandler myTimeoutHandler = new BlockReceiverTimeoutHandler() {

		/** The data receive has failed. A block timed out. The PRB will be cancelled as
		 * soon as we return, and that will cause the source node to consider the request
		 * finished. Meantime we don't know whether the upstream node has finished or not.
		 * So we reassign the request to ourself, and then wait for the second timeout. */
		public void onFirstTimeout() {
			node.reassignTagToSelf(origTag);
		}

		/** The timeout appears to have been caused by the node we are directly connected
		 * to. So we need to disconnect the node, or take other fairly strong sanctions,
		 * to avoid load management problems. */
		public void onFatalTimeout(PeerContext receivingFrom) {
			Logger.error(this, "Fatal timeout receiving requested block on "+this+" from "+receivingFrom);
			((PeerNode)receivingFrom).fatalTimeout();
		}
		
	};
	
}<|MERGE_RESOLUTION|>--- conflicted
+++ resolved
@@ -1699,12 +1699,7 @@
     	OpennetManager om;
     	
     	try {
-<<<<<<< HEAD
    			byte[] noderef = OpennetManager.waitForOpennetNoderef(false, next, uid, this, node);
-=======
-    		byte[] noderef;
-   			noderef = OpennetManager.waitForOpennetNoderef(false, next, uid, this, node);
->>>>>>> c40e9dff
         	
         	if(noderef == null) {
         		ackOpennet(next);
@@ -1757,16 +1752,12 @@
 			if(logMINOR)
 				Logger.minor(this, "Not connected sending ConnectReply on "+this+" to "+next);
     	} catch (WaitedTooLongForOpennetNoderefException e) {
-<<<<<<< HEAD
     		Logger.error(this, "RequestSender timed out waiting for noderef from "+next+" for "+this);
-=======
->>>>>>> c40e9dff
 			synchronized(this) {
 				opennetTimedOut = true;
 				opennetFinished = true;
 				notifyAll();
 			}
-<<<<<<< HEAD
 			// We need to wait.
 			try {
 				OpennetManager.waitForOpennetNoderef(false, next, uid, this, node);
@@ -1776,9 +1767,6 @@
 				next.fatalTimeout();
 			}
     		ackOpennet(next);
-=======
-			ackOpennet(next);
->>>>>>> c40e9dff
 		} finally {
     		synchronized(this) {
     			opennetFinished = true;
