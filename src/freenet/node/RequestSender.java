/* This code is part of Freenet. It is distributed under the GNU General
 * Public License, version 2 (or at your option any later version). See
 * http://www.gnu.org/ for further details of the GPL. */
package freenet.node;

import java.util.ArrayList;
import java.util.HashMap;
import java.util.HashSet;

import freenet.crypt.CryptFormatException;
import freenet.crypt.DSAPublicKey;
import freenet.io.comm.ByteCounter;
import freenet.io.comm.DMT;
import freenet.io.comm.DisconnectedException;
import freenet.io.comm.Message;
import freenet.io.comm.MessageFilter;
import freenet.io.comm.NotConnectedException;
import freenet.io.comm.NullAsyncMessageFilterCallback;
import freenet.io.comm.PeerContext;
import freenet.io.comm.PeerParseException;
import freenet.io.comm.ReferenceSignatureVerificationException;
import freenet.io.comm.RetrievalException;
import freenet.io.comm.SlowAsyncMessageFilterCallback;
import freenet.io.xfer.BlockReceiver;
import freenet.io.xfer.BlockReceiver.BlockReceiverCompletion;
import freenet.io.xfer.BlockReceiver.BlockReceiverTimeoutHandler;
import freenet.io.xfer.PartiallyReceivedBlock;
import freenet.keys.CHKBlock;
import freenet.keys.Key;
import freenet.keys.KeyVerifyException;
import freenet.keys.NodeCHK;
import freenet.keys.NodeSSK;
import freenet.keys.SSKBlock;
import freenet.keys.SSKVerifyException;
import freenet.node.FailureTable.BlockOffer;
import freenet.node.FailureTable.OfferList;
import freenet.node.NodeStats.RequestType;
import freenet.node.OpennetManager.ConnectionType;
import freenet.node.OpennetManager.WaitedTooLongForOpennetNoderefException;
import freenet.node.PeerNode.OutputLoadTracker;
import freenet.node.PeerNode.RequestLikelyAcceptedState;
import freenet.node.PeerNode.SlotWaiter;
import freenet.store.BlockMetadata;
import freenet.store.KeyCollisionException;
import freenet.support.LogThresholdCallback;
import freenet.support.Logger;
import freenet.support.ShortBuffer;
import freenet.support.SimpleFieldSet;
import freenet.support.TimeUtil;
import freenet.support.Logger.LogLevel;
import freenet.support.io.NativeThread;
import freenet.support.math.MedianMeanRunningAverage;

/**
 * @author amphibian
 * 
 * Sends a request out onto the network, and deals with the 
 * consequences. Other half of the request functionality is provided
 * by RequestHandler.
 * 
 * Must put self onto node's list of senders on creation, and remove
 * self from it on destruction. Must put self onto node's list of
 * transferring senders when starts transferring, and remove from it
 * when finishes transferring.
 */
public final class RequestSender implements PrioRunnable, ByteCounter {

    // Constants
    static final int ACCEPTED_TIMEOUT = 10000;
    // After a get offered key fails, wait this long for two stage timeout. Probably we will
    // have disconnected by then.
    static final int GET_OFFER_LONG_TIMEOUT = 60*1000;
    static final int FETCH_TIMEOUT_BULK = 600*1000;
    static final int FETCH_TIMEOUT_REALTIME = 60*1000;
    final int fetchTimeout;
    final int getOfferedTimeout;
    /** Wait up to this long to get a path folding reply */
    static final int OPENNET_TIMEOUT = 120000;
    /** One in this many successful requests is randomly reinserted.
     * This is probably a good idea anyway but with the split store it's essential. */
    static final int RANDOM_REINSERT_INTERVAL = 200;
    
    // Basics
    final Key key;
    final double target;
    private short htl;
    private final short origHTL;
    final long uid;
    final RequestTag origTag;
    final Node node;
    /** The source of this request if any - purely so we can avoid routing to it */
    final PeerNode source;
    private PartiallyReceivedBlock prb;
    private byte[] finalHeaders;
    private byte[] finalSskData;
    private DSAPublicKey pubKey;
    private SSKBlock block;
    private boolean hasForwarded;
    private PeerNode transferringFrom;
    private boolean reassignedToSelfDueToMultipleTimeouts;
    private final boolean canWriteClientCache;
    private final boolean canWriteDatastore;
    private final boolean isSSK;
    
    private long timeSentRequest;
    private int rejectOverloads;
    private int gotMessages;
    private String lastMessage;
    private HashSet<PeerNode> nodesRoutedTo = new HashSet<PeerNode>();
    private HashMap<PeerNode, Integer> softRejectCount;
    
    /** If true, only try to fetch the key from nodes which have offered it */
    private boolean tryOffersOnly;
    
	private ArrayList<Listener> listeners=new ArrayList<Listener>();
	
    // Terminal status
    // Always set finished AFTER setting the reason flag

    private int status = -1;
    static final int NOT_FINISHED = -1;
    static final int SUCCESS = 0;
    static final int ROUTE_NOT_FOUND = 1;
    static final int DATA_NOT_FOUND = 3;
    static final int TRANSFER_FAILED = 4;
    static final int VERIFY_FAILURE = 5;
    static final int TIMED_OUT = 6;
    static final int GENERATED_REJECTED_OVERLOAD = 7;
    static final int INTERNAL_ERROR = 8;
    static final int RECENTLY_FAILED = 9;
    static final int GET_OFFER_VERIFY_FAILURE = 10;
    static final int GET_OFFER_TRANSFER_FAILED = 11;
    private PeerNode successFrom;
    private PeerNode lastNode;
    private final long startTime;
    final boolean realTimeFlag;
    
    static String getStatusString(int status) {
    	switch(status) {
    	case NOT_FINISHED:
    		return "NOT FINISHED";
    	case SUCCESS:
    		return "SUCCESS";
    	case ROUTE_NOT_FOUND:
    		return "ROUTE NOT FOUND";
    	case DATA_NOT_FOUND:
    		return "DATA NOT FOUND";
    	case TRANSFER_FAILED:
    		return "TRANSFER FAILED";
    	case GET_OFFER_TRANSFER_FAILED:
    		return "GET OFFER TRANSFER FAILED";
    	case VERIFY_FAILURE:
    		return "VERIFY FAILURE";
    	case GET_OFFER_VERIFY_FAILURE:
    		return "GET OFFER VERIFY FAILURE";
    	case TIMED_OUT:
    		return "TIMED OUT";
    	case GENERATED_REJECTED_OVERLOAD:
    		return "GENERATED REJECTED OVERLOAD";
    	case INTERNAL_ERROR:
    		return "INTERNAL ERROR";
    	case RECENTLY_FAILED:
    		return "RECENTLY FAILED";
    	default:
    		return "UNKNOWN STATUS CODE: "+status;
    	}
    }
    
    String getStatusString() {
    	return getStatusString(getStatus());
    }
    
    private static volatile boolean logMINOR;
    static {
	Logger.registerLogThresholdCallback(new LogThresholdCallback(){
		@Override
		public void shouldUpdate(){
			logMINOR = Logger.shouldLog(LogLevel.MINOR, this);
		}
	});
    }
    
    @Override
	public String toString() {
        return super.toString()+" for "+uid;
    }

    /**
     * RequestSender constructor.
     * @param key The key to request. Its public key should have been looked up
     * already; RequestSender will not look it up.
     * @param realTimeFlag If enabled,  
     */
    public RequestSender(Key key, DSAPublicKey pubKey, short htl, long uid, RequestTag tag, Node n,
            PeerNode source, boolean offersOnly, boolean canWriteClientCache, boolean canWriteDatastore, boolean realTimeFlag) {
    	if(key.getRoutingKey() == null) throw new NullPointerException();
    	startTime = System.currentTimeMillis();
    	this.realTimeFlag = realTimeFlag;
    	if(realTimeFlag) {
    		fetchTimeout = FETCH_TIMEOUT_REALTIME;
    		getOfferedTimeout = BlockReceiver.RECEIPT_TIMEOUT_REALTIME;
    	} else {
    		fetchTimeout = FETCH_TIMEOUT_BULK;
    		getOfferedTimeout = BlockReceiver.RECEIPT_TIMEOUT_BULK;
    	}
        this.key = key;
        this.pubKey = pubKey;
        this.htl = htl;
        this.origHTL = htl;
        this.uid = uid;
        this.origTag = tag;
        this.node = n;
        this.source = source;
        this.tryOffersOnly = offersOnly;
        this.canWriteClientCache = canWriteClientCache;
        this.canWriteDatastore = canWriteDatastore;
        this.isSSK = key instanceof NodeSSK;
        assert(isSSK || key instanceof NodeCHK);
        target = key.toNormalizedDouble();
    }

    public void start() {
    	node.executor.execute(this, "RequestSender for UID "+uid+" on "+node.getDarknetPortNumber());
    }
    
    public void run() {
    	node.getTicker().queueTimedJob(new Runnable() {
    		
    		public void run() {
    			// Because we can reroute, and we apply the same timeout for each peer,
    			// it is possible for us to exceed the timeout. In which case the downstream
				// node will get impatient. So we need to reassign to self when this happens,
				// so that we don't ourselves get blamed.
				
    			boolean fromOfferedKey;
    			
				synchronized(this) {
					if(status != NOT_FINISHED) return;
					if(transferringFrom != null) return;
					reassignedToSelfDueToMultipleTimeouts = true;
					fromOfferedKey = (routeAttempts == 0);
				}
				
				// We are still routing, yet we have exceeded the per-peer timeout, probably due to routing to multiple nodes e.g. RNFs and accepted timeouts.
				Logger.normal(this, "Reassigning to self on timeout: "+RequestSender.this);
				
				reassignToSelfOnTimeout(fromOfferedKey);
			}
    		
    	}, fetchTimeout);
        try {
        	realRun();
        } catch (Throwable t) {
            Logger.error(this, "Caught "+t, t);
            finish(INTERNAL_ERROR, null, false);
        } finally {
        	// LOCKING: Normally receivingAsync is set by this thread, so there is no need to synchronize.
        	// If it is set by another thread it will only be after it was set by this thread.
        	if(status == NOT_FINISHED && !receivingAsync) {
        		Logger.error(this, "Not finished: "+this);
        		finish(INTERNAL_ERROR, null, false);
        	}
        	if(logMINOR) Logger.minor(this, "Leaving RequestSender.run() for "+uid);
        }
    }

	static final int MAX_HIGH_HTL_FAILURES = 5;
	
    private void realRun() {
	    freenet.support.Logger.OSThread.logPID(this);
        if(isSSK && (pubKey == null)) {
        	pubKey = ((NodeSSK)key).getPubKey();
        }
        
        // First ask any nodes that have offered the data
        
        final OfferList offers = node.failureTable.getOffers(key);
        
        if(offers != null)
        	tryOffers(offers, null, null);
        else
        	startRequests();
    }
    
    private void startRequests() {
        if(tryOffersOnly) {
        	if(logMINOR) Logger.minor(this, "Tried all offers, not doing a regular request for key");
        	finish(DATA_NOT_FOUND, null, true); // FIXME need a different error code?
        	return;
        }
        
		routeAttempts=0;
		starting = true;
        // While in no-cache mode, we don't decrement HTL on a RejectedLoop or similar, but we only allow a limited number of such failures before RNFing.
		highHTLFailureCount = 0;
        routeRequests();
	}

	private int routeAttempts = 0;
    private boolean starting;
    private int highHTLFailureCount = 0;
    private boolean killedByRecentlyFailed = false;
    
    private void routeRequests() {
    	
    	PeerNode next = null;
        
    	NodeStats.RequestType type =
    		(key instanceof NodeSSK) ? NodeStats.RequestType.SSK_REQUEST : NodeStats.RequestType.CHK_REQUEST;
    	
        peerLoop:
        while(true) {
            boolean canWriteStorePrev = node.canWriteDatastoreInsert(htl);
            // FIXME SECURITY/NETWORK: Should we never decrement on the originator?
            // It would buy us another hop of no-cache, making it significantly
            // harder to trace after the fact; however it would make local 
            // requests fractionally easier to detect by peers.
            // IMHO local requests are so easy for peers to detect anyway that
            // it's probably worth it.
            // Currently the worst case is we don't cache on the originator
            // and we don't cache on the first peer we route to. If we get
            // RejectedOverload's etc we won't cache on them either, up to 5;
            // but lets assume that one of them accepts, and routes onward;
            // the *second* hop out (with the originator being 0) WILL cache.
            // Note also that changing this will have a performance impact.
            if((!starting) && (!canWriteStorePrev)) {
            	// We always decrement on starting a sender.
            	// However, after that, if our HTL is above the no-cache threshold,
            	// we do not want to decrement the HTL for trivial rejections (e.g. RejectedLoop),
            	// because we would end up caching data too close to the originator.
            	// So allow 5 failures and then RNF.
            	if(highHTLFailureCount++ >= MAX_HIGH_HTL_FAILURES) {
            		if(logMINOR) Logger.minor(this, "Too many failures at non-cacheable HTL");
            		finish(ROUTE_NOT_FOUND, null, false);
            		return;
            	}
            	if(logMINOR) Logger.minor(this, "Allowing failure "+highHTLFailureCount+" htl is still "+htl);
            } else {
            	/*
            	 * If we haven't routed to any node yet, decrement according to the source.
            	 * If we have, decrement according to the node which just failed.
            	 * Because:
            	 * 1) If we always decrement according to source then we can be at max or min HTL
            	 * for a long time while we visit *every* peer node. This is BAD!
            	 * 2) The node which just failed can be seen as the requestor for our purposes.
            	 */
            	// Decrement at this point so we can DNF immediately on reaching HTL 0.
            	htl = node.decrementHTL((hasForwarded ? next : source), htl);
            	if(logMINOR) Logger.minor(this, "Decremented HTL to "+htl);
            }
            starting = false;

            if(logMINOR) Logger.minor(this, "htl="+htl);
            if(htl == 0) {
            	// This used to be RNF, I dunno why
				//???: finish(GENERATED_REJECTED_OVERLOAD, null);
                node.failureTable.onFinalFailure(key, null, htl, origHTL, FailureTable.RECENTLY_FAILED_TIME, FailureTable.REJECT_TIME, source);
                finish(DATA_NOT_FOUND, null, false);
                return;
            }
            
            // If we are unable to reply in a reasonable time, and we haven't started a 
            // transfer, we should not route further. There are other cases e.g. we 
            // reassign to self (due to external timeout) while waiting for the data, then
            // get a transfer without timing out on the node. In that case we will get the
            // data, but just for ourselves.
            boolean failed;
            synchronized(this) {
            	failed = reassignedToSelfDueToMultipleTimeouts;
            	if(!failed) routeAttempts++;
            }
            if(failed) {
            	finish(TIMED_OUT, null, false);
            	return;
            }

            RecentlyFailedReturn r = new RecentlyFailedReturn();
            
            long now = System.currentTimeMillis();
            
            // Route it
            next = node.peers.closerPeer(source, nodesRoutedTo, target, true, node.isAdvancedModeEnabled(), -1, null,
			        2.0, key, htl, 0, source == null, realTimeFlag, r, false, now);
            
            long recentlyFailed = r.recentlyFailed();
            if(recentlyFailed > now) {
            	synchronized(this) {
            		recentlyFailedTimeLeft = (int)Math.min(Integer.MAX_VALUE, recentlyFailed - now);
            	}
            	finish(RECENTLY_FAILED, null, false);
                node.failureTable.onFinalFailure(key, null, htl, origHTL, -1, -1, source);
            	return;
            } else {
            	boolean rfAnyway = false;
            	synchronized(this) {
            		rfAnyway = killedByRecentlyFailed;
            	}
            	if(rfAnyway) {
            		// We got a RecentlyFailed so we have to send one.
            		// But we set a timeout of 0 because we're not generating one based on where we've routed the key to.
            		// Returning the time we were passed minus some value will give the next node an inaccurate high timeout.
            		// Rerouting (even assuming we change FNPRecentlyFailed to include a hop count) would also cause problems because nothing would be quenched until we have visited every node on the network.
            		// That leaves forwarding a RecentlyFailed which won't create further RecentlyFailed's.
            		// However the peer will still avoid sending us the same key for 10 minutes due to per-node failure tables. This is fine, we probably don't have it anyway!
            		synchronized(this) {
            			recentlyFailedTimeLeft = 0;
            		}
                	finish(RECENTLY_FAILED, null, false);
                    node.failureTable.onFinalFailure(key, null, htl, origHTL, -1, -1, source);
                	return;
            	}
            }
            
            if(next == null) {
				if (logMINOR && rejectOverloads>0)
					Logger.minor(this, "no more peers, but overloads ("+rejectOverloads+"/"+routeAttempts+" overloaded)");
                // Backtrack
                finish(ROUTE_NOT_FOUND, null, false);
                node.failureTable.onFinalFailure(key, null, htl, origHTL, -1, -1, source);
                return;
            }
            
            boolean triedAll = false;
            
            int tryCount = 0;
            
            long startedTryingPeer = System.currentTimeMillis();
            
<<<<<<< HEAD
            boolean waitedForLoadManagement = false;
            boolean retriedForLoadManagement = false;
=======
            try {
            	//This is the first contact to this node, it is more likely to timeout
				/*
				 * using sendSync could:
				 *   make ACCEPTED_TIMEOUT more accurate (as it is measured from the send-time),
				 *   use a lot of our time that we have to fulfill this request (simply waiting on the send queue, or longer if the node just went down),
				 * using sendAsync could:
				 *   make ACCEPTED_TIMEOUT much more likely,
				 *   leave many hanging-requests/unclaimedFIFO items,
				 *   potentially make overloaded peers MORE overloaded (we make a request and promptly forget about them).
				 * 
				 * Don't use sendAsync().
				 */
            	next.sendSync(req, this, realTimeFlag);
            } catch (NotConnectedException e) {
            	Logger.minor(this, "Not connected");
            	next.noLongerRoutingTo(origTag, false);
            	continue;
            } catch (SyncSendWaitedTooLongException e) {
            	Logger.error(this, "Failed to send "+req+" to "+next+" in a reasonable time.");
            	next.noLongerRoutingTo(origTag, false);
            	// Try another node.
            	continue;
			}
>>>>>>> 70aa5e04
            
            SlotWaiter waiter = null;
            
            PeerNode lastNext = null;
            RequestLikelyAcceptedState lastExpectedAcceptState = null;
            RequestLikelyAcceptedState expectedAcceptState = null;
            
        loadWaiterLoop:
        	while(true) {
        		if(logMINOR) Logger.minor(this, "Going around loop");
            
        		expectedAcceptState = 
        			next.outputLoadTracker(realTimeFlag).tryRouteTo(origTag, RequestLikelyAcceptedState.LIKELY, false);
        		
        		if(expectedAcceptState == RequestLikelyAcceptedState.UNKNOWN) {
        			// No stats, old style, just go for it.
        			// This can happen both when talking to an old node and when we've just connected, but should not be the case for long enough to be a problem.
        			triedAll = true;
        			if(logMINOR) Logger.minor(this, "No load stats for "+next);
        		} else {
        			if(expectedAcceptState != null) {
        				if(logMINOR)
        					Logger.minor(this, "Predicted accept state for "+this+" : "+expectedAcceptState+" realtime="+realTimeFlag);
        				// FIXME sanity check based on new data. Backoff if not plausible.
        				// FIXME recalculate with broader check, allow a few percent etc.
        				if(lastNext == next && lastExpectedAcceptState == RequestLikelyAcceptedState.GUARANTEED && 
        						(expectedAcceptState == RequestLikelyAcceptedState.GUARANTEED)) {
        					// We routed it, thinking it was GUARANTEED.
        					// It was rejected, and as far as we know it's still GUARANTEED. :(
        					Logger.error(this, "Rejected overload (last time) yet expected state was "+lastExpectedAcceptState+" is now "+expectedAcceptState+" from "+next.shortToString()+" ("+next.getVersionNumber()+")");
        					next.enterMandatoryBackoff("Mandatory:RejectedGUARANTEED", realTimeFlag);
        					next.noLongerRoutingTo(origTag, false);
        					expectedAcceptState = null;
        					next = null;
        					// Will reroute after waitForAny().
        				}
        			}
        			
    				int canWaitFor = 1;
    				
        			if(expectedAcceptState == null) {
        				if(logMINOR)
        					Logger.minor(this, "Cannot send to "+next+" realtime="+realTimeFlag);
        				waitedForLoadManagement = true;
        				if(waiter == null)
        					waiter = PeerNode.createSlotWaiter(origTag, type, false, realTimeFlag);
        				if(next != null)
        					waiter.addWaitingFor(next);
    				
        	            if(next != null && next.isLowCapacity(realTimeFlag)) {
        	            	if(waiter.waitingForCount() == 1) {
        	            		canWaitFor++;
        	            		// Wait for another one if the first is low capacity.
        	            		PeerNode alsoWaitFor =
        	            			node.peers.closerPeer(source, waiter.waitingForList(), target, true, node.isAdvancedModeEnabled(), -1, null,
        	            					key, htl, 0, source == null, realTimeFlag);
        	            		if(alsoWaitFor != null) {
        	            			waiter.addWaitingFor(alsoWaitFor);
        	            			if(logMINOR) Logger.minor(this, "Waiting for "+next+" and "+alsoWaitFor+" on "+waiter+" because first is low capacity");
        	            			PeerNode matched = waiter.waitForAny(0);
        	            			if(matched != null) {
        	            				expectedAcceptState = waiter.getAcceptedState();
        	            				next = matched;
        	            			}
        	            		}
        	            	}
        	            }
        			}
        			
        			if(realTimeFlag) canWaitFor++;
        			if(expectedAcceptState == null && waiter.waitingForCount() <= canWaitFor) {
	            		// Wait for another one if realtime.
	            		PeerNode alsoWaitFor =
	            			node.peers.closerPeer(source, waiter.waitingForList(), target, true, node.isAdvancedModeEnabled(), -1, null,
	            					key, htl, 0, source == null, realTimeFlag);
	            		if(alsoWaitFor != null) {
	            			waiter.addWaitingFor(alsoWaitFor);
	            			if(logMINOR) Logger.minor(this, "Waiting for "+next+" and "+alsoWaitFor+" on "+waiter+" because realtime");
	            			PeerNode matched = waiter.waitForAny(0);
	            			if(matched != null) {
	            				expectedAcceptState = waiter.getAcceptedState();
	            				next = matched;
	            			}
	            		}
        			}
        			
        			if(expectedAcceptState == null) {
        				PeerNode oldNext = next;
        				long maxWait = Long.MAX_VALUE;
        				if(waiter.waitingForCount() <= canWaitFor) {
        					// Can add another one if it's taking ages.
        					// However after adding it once, we will wait for as long as it takes.
        					maxWait = fetchTimeout / 10;
        				}
        				PeerNode waited = waiter.waitForAny(maxWait);
        				if(waited == null) {
        					if(logMINOR) Logger.minor(this, "Failed in wait - backoff, disconnection etc? Rerouting...");
        					// Disconnected, low capacity, or backed off.
        					// In any case, add another peer.
        					
        					// Route it
        					// Nodes we were waiting for that then became backed off will have been removed from the list.
        					HashSet<PeerNode> exclude = waiter.waitingForList();
        					exclude.addAll(nodesRoutedTo);
        					// will have been removed from the list.
        					next = node.peers.closerPeer(source, exclude, target, true, node.isAdvancedModeEnabled(), -1, null,
        							key, htl, 0, source == null, realTimeFlag);
        					
        					if(next == null && maxWait == Long.MAX_VALUE) {
        						if (logMINOR && rejectOverloads>0)
        							Logger.minor(this, "no more peers, but overloads ("+rejectOverloads+"/"+routeAttempts+" overloaded)");
        						// Backtrack
        						finish(ROUTE_NOT_FOUND, null, false);
        						node.failureTable.onFinalFailure(key, null, htl, origHTL, -1, -1, source);
        						oldNext.noLongerRoutingTo(origTag, false);
        						return;
        					} else if(next == null) {
        						next = oldNext;
        						if(logMINOR) Logger.minor(this, "Waiting the full timeout after failing to reroute");
        						continue loadWaiterLoop;
        					} else {
        						if(logMINOR) Logger.minor(this, "Rerouted after failure in wait to "+next);
        						// Wait for the old and the new too.
        						continue loadWaiterLoop;
        					}
        				} else {
        					next = waited;
        					expectedAcceptState = waiter.getAcceptedState();
        					long endTime = System.currentTimeMillis();
        					if(logMINOR) Logger.minor(this, "Sending to "+next+ " after waited for "+TimeUtil.formatTime(endTime-startTime)+" realtime="+realTimeFlag);
        					expectedAcceptState = waiter.getAcceptedState();
        				}
        				
        			}
        			lastExpectedAcceptState = expectedAcceptState;
        			lastNext = next;
    				if(logMINOR)
    					Logger.minor(this, "Leaving new load management big block: Predicted accept state for "+this+" : "+expectedAcceptState+" realtime="+realTimeFlag+" for "+next);
        			// FIXME only report for routing accuracy purposes at this point, not in closerPeer().
        			// In fact, we should report only after Accepted.
        		}
        		if(logMINOR) Logger.minor(this, "Routing to "+next);
        		
        		synchronized(this) {
        			lastNode = next;
        		}
        		
        		if(logMINOR) Logger.minor(this, "Routing request to "+next+" realtime="+realTimeFlag);
        		nodesRoutedTo.add(next);
        		
        		Message req = createDataRequest();
        		
        		// Not possible to get an accurate time for sending, guaranteed to be not later than the time of receipt.
        		// Why? Because by the time the sent() callback gets called, it may already have been acked, under heavy load.
        		// So take it from when we first started to try to send the request.
        		// See comments below when handling FNPRecentlyFailed for why we need this.
        		synchronized(this) {
        			timeSentRequest = System.currentTimeMillis();
        		}
        		
        		origTag.addRoutedTo(next, false);
        		
        		tryCount++;
        		
        		try {
        			//This is the first contact to this node, it is more likely to timeout
        			/*
        			 * using sendSync could:
        			 *   make ACCEPTED_TIMEOUT more accurate (as it is measured from the send-time),
        			 *   use a lot of our time that we have to fulfill this request (simply waiting on the send queue, or longer if the node just went down),
        			 * using sendAsync could:
        			 *   make ACCEPTED_TIMEOUT much more likely,
        			 *   leave many hanging-requests/unclaimedFIFO items,
        			 *   potentially make overloaded peers MORE overloaded (we make a request and promptly forget about them).
        			 * 
        			 * Don't use sendAsync().
        			 */
        			if(logMINOR) Logger.minor(this, "Sending "+req+" to "+next);
        			next.reportRoutedTo(key.toNormalizedDouble(), source == null, realTimeFlag);
        			next.sendSync(req, this, realTimeFlag);
        		} catch (NotConnectedException e) {
        			Logger.minor(this, "Not connected");
        			next.noLongerRoutingTo(origTag, false);
        			continue peerLoop;
                } catch (SyncSendWaitedTooLongException e) {
                	Logger.error(this, "Failed to send "+req+" to "+next+" in a reasonable time.");
                	next.noLongerRoutingTo(origTag, false);
                	// Try another node.
                	continue;
    			}
        		
        		synchronized(this) {
        			hasForwarded = true;
        		}
            	
        		if(logMINOR) Logger.minor(this, "Waiting for accepted");
            	DO action = waitForAccepted(expectedAcceptState, next);
            	// Here FINISHED means accepted, WAIT means try again (soft reject).
            	if(action == DO.WAIT) {
					retriedForLoadManagement = true;
					if(logMINOR) Logger.minor(this, "Retrying");
            		continue loadWaiterLoop;
            	} else if(action == DO.NEXT_PEER) {
					if(logMINOR) Logger.minor(this, "Trying next peer");
            		continue peerLoop;
            	} else { // FINISHED => accepted
					if(logMINOR) Logger.minor(this, "Accepted!");
            		break;
            	}
            } // loadWaiterLoop
            
            now = System.currentTimeMillis();
            long delta = now-startedTryingPeer;
            // This includes the time for the Accepted to come back, so it can take a while sometimes.
            // So log it at error only if it's really bad.
            if((delta > 10000 && realTimeFlag) || (delta > 20000 && !realTimeFlag) || tryCount > 2)
            	Logger.error(this, "Took "+tryCount+" tries in "+TimeUtil.formatTime(delta, 2, true)+" waited="+waitedForLoadManagement+" retried="+retriedForLoadManagement+(realTimeFlag ? " (realtime)" : " (bulk)"));
            else if((delta > 1000 && realTimeFlag) || (delta > 10000 && !realTimeFlag) || tryCount > 1)
            	Logger.warning(this, "Took "+tryCount+" tries in "+TimeUtil.formatTime(delta, 2, true)+" waited="+waitedForLoadManagement+" retried="+retriedForLoadManagement+(realTimeFlag ? " (realtime)" : " (bulk)"));            	
            else if(logMINOR && (waitedForLoadManagement || retriedForLoadManagement))
            	Logger.minor(this, "Took "+tryCount+" tries in "+TimeUtil.formatTime(delta, 2, true)+" waited="+waitedForLoadManagement+" retried="+retriedForLoadManagement+(realTimeFlag ? " (realtime)" : " (bulk)"));
            
            if(logMINOR) Logger.minor(this, "Got Accepted");
            
            // Otherwise, must be Accepted
            
            gotMessages = 0;
            lastMessage = null;
            
            synchronized(this) {
            	receivingAsync = true;
            }
            MainLoopCallback cb = new MainLoopCallback(lastNode, false);
            cb.schedule();
            return;
        }
	}
    
    private synchronized int timeSinceSentForTimeout() {
    	int time = timeSinceSent();
    	if(time > FailureTable.REJECT_TIME) {
    		if(time < fetchTimeout + 10*1000) return FailureTable.REJECT_TIME;
    		Logger.error(this, "Very long time since sent: "+time+" ("+TimeUtil.formatTime(time, 2, true)+")");
    		return FailureTable.REJECT_TIME;
    	}
    	return time;
    }
    
    private synchronized int timeSinceSent() {
    	return (int) (System.currentTimeMillis() - timeSentRequest);
    }
    
    private class MainLoopCallback implements SlowAsyncMessageFilterCallback {
    	
    	// Needs to be a separate class so it can check whether the main loop has moved on to another peer.
    	// If it has
    	
    	private final PeerNode waitingFor;
    	private final boolean noReroute;
    	private final long deadline;
		public byte[] sskData;
		public byte[] headers;

		public MainLoopCallback(PeerNode source, boolean noReroute) {
			waitingFor = source;
			this.noReroute = noReroute;
			deadline = System.currentTimeMillis() + fetchTimeout;
		}

		public void onMatched(Message msg) {
			
			assert(waitingFor == msg.getSource());
			
        	DO action = handleMessage(msg, noReroute, waitingFor, this);
        	
        	if(action == DO.FINISHED)
        		return;
        	else if(action == DO.NEXT_PEER) {
        		if(!noReroute) {
        			// Try another peer
        			routeRequests();
        		}
        	} else /*if(action == DO.WAIT)*/ {
        		// Try again.
        		schedule();
        	}
		}
		
		public void schedule() {
        	long now = System.currentTimeMillis();
        	int timeout = (int)(Math.min(Integer.MAX_VALUE, deadline - now));
        	if(timeout >= 0) {
        		MessageFilter mf = createMessageFilter(timeout, waitingFor);
        		try {
        			node.usm.addAsyncFilter(mf, this, RequestSender.this);
        		} catch (DisconnectedException e) {
        			onDisconnect(lastNode);
        		}
        	} else {
        		onTimeout();
        	}
		}

		public boolean shouldTimeout() {
			if(noReroute) return false;
			return false;
		}

		public void onTimeout() {
			// This is probably a downstream timeout.
			// It's not a serious problem until we have a second (fatal) timeout.
			Logger.warning(this, "Timed out after waiting "+fetchTimeout+" on "+uid+" from "+waitingFor+" ("+gotMessages+" messages; last="+lastMessage+") for "+uid+" noReroute="+noReroute);
			if(noReroute) {
				waitingFor.localRejectedOverload("FatalTimeoutForked", realTimeFlag);
			} else {
				// Fatal timeout
				waitingFor.localRejectedOverload("FatalTimeout", realTimeFlag);
				forwardRejectedOverload();
				node.failureTable.onFinalFailure(key, waitingFor, htl, origHTL, FailureTable.RECENTLY_FAILED_TIME, FailureTable.REJECT_TIME, source);
				finish(TIMED_OUT, waitingFor, false);
			}
    		
			// Wait for second timeout.
    		// FIXME make this async.
    		long deadline = System.currentTimeMillis() + fetchTimeout;
			while(true) {
				
				Message msg;
				try {
		        	int timeout = (int)(Math.min(Integer.MAX_VALUE, deadline - System.currentTimeMillis()));
					msg = node.usm.waitFor(createMessageFilter(timeout, waitingFor), RequestSender.this);
				} catch (DisconnectedException e) {
					Logger.normal(this, "Disconnected from " + waitingFor
							+ " while waiting for reply on " + this);
					waitingFor.noLongerRoutingTo(origTag, false);
<<<<<<< HEAD
					origTag.removeRoutingTo(waitingFor);
=======
>>>>>>> 70aa5e04
					return;
				}
				
				if(msg == null) {
					// Second timeout.
					Logger.error(this, "Fatal timeout waiting for reply after Accepted on "+this+" from "+waitingFor);
					waitingFor.fatalTimeout(origTag, false);
					return;
				}
				
				DO action = handleMessage(msg, noReroute, waitingFor, this);
				
				if(action == DO.FINISHED)
					return;
				else if(action == DO.NEXT_PEER) {
					waitingFor.noLongerRoutingTo(origTag, false);
					return; // Don't try others
				}
				// else if(action == DO.WAIT) continue;
			}
		}

		public void onDisconnect(PeerContext ctx) {
			Logger.normal(this, "Disconnected from "+waitingFor+" while waiting for data on "+uid);
			waitingFor.noLongerRoutingTo(origTag, false);
			if(noReroute) return;
			// Try another peer.
			routeRequests();
		}

		public void onRestarted(PeerContext ctx) {
			onDisconnect(ctx);
		}

		public int getPriority() {
			return NativeThread.NORM_PRIORITY;
		}
		
		public String toString() {
			return super.toString()+":"+waitingFor+":"+noReroute+":"+RequestSender.this;
		}
    	
    };
    
    enum OFFER_STATUS {
    	FETCHING, // Fetching asynchronously or already fetched.
    	TWO_STAGE_TIMEOUT, // Waiting asynchronously for two stage timeout; remove the offer, but don't unlock the tag.
    	FATAL, // Fatal error, fail the whole request.
    	TRY_ANOTHER, // Delete the offer and move on.
    	KEEP // Keep the offer and move on.
    }
    
	/** Tries offers. If we succeed or fatally fail, end the request. If an offer is being
	 * transferred asynchronously, set the receivingAsync flag and return. Otherwise we 
	 * have run out of offers without succeeding, so chain to startRequests(). 
	 * @param pn If this and status are non-null, we have just tried an offer, and these
	 * two contain its status. This should be handled before we try to do any more. */
    private void tryOffers(final OfferList offers, PeerNode pn, OFFER_STATUS status) {
        while(true) {
        	if(pn == null) {
        		// Fetches valid offers, then expired ones. Expired offers don't count towards failures,
        		// but they're still worth trying.
        		BlockOffer offer = offers.getFirstOffer();
        		if(offer == null) {
        			if(logMINOR) Logger.minor(this, "No more offers");
        			startRequests();
        			return;
        		}
        		pn = offer.getPeerNode();
        		status = tryOffer(offer, pn, offers);
        	}
			switch(status) {
			case FATAL:
				offers.deleteLastOffer();
				pn.noLongerRoutingTo(origTag, true);
				return;
			case TWO_STAGE_TIMEOUT:
				offers.deleteLastOffer();
				break;
			case FETCHING:
				return;
			case KEEP:
				offers.keepLastOffer();
				pn.noLongerRoutingTo(origTag, true);
				break;
			case TRY_ANOTHER:
				offers.deleteLastOffer();
				pn.noLongerRoutingTo(origTag, true);
				break;
			}
			pn = null;
			status = null;
        }
    }

    private OFFER_STATUS tryOffer(final BlockOffer offer, final PeerNode pn, final OfferList offers) {
    	if(pn == null) return OFFER_STATUS.TRY_ANOTHER;
    	if(pn.getBootID() != offer.bootID) return OFFER_STATUS.TRY_ANOTHER;
    	origTag.addRoutedTo(pn, true);
    	Message msg = DMT.createFNPGetOfferedKey(key, offer.authenticator, pubKey == null, uid);
    	msg.addSubMessage(DMT.createFNPRealTimeFlag(realTimeFlag));
    	try {
    		pn.sendSync(msg, this, realTimeFlag);
		} catch (NotConnectedException e2) {
			if(logMINOR)
				Logger.minor(this, "Disconnected: "+pn+" getting offer for "+key);
    		return OFFER_STATUS.TRY_ANOTHER;
		} catch (SyncSendWaitedTooLongException e) {
			if(logMINOR)
				Logger.minor(this, "Took too long sending offer get to "+pn+" for "+key);
    		return OFFER_STATUS.TRY_ANOTHER;
		}
    	// Wait asynchronously for a response.
		synchronized(this) {
			receivingAsync = true;
		}
		try {
			node.usm.addAsyncFilter(getOfferedKeyReplyFilter(pn, getOfferedTimeout), new SlowAsyncMessageFilterCallback() {
				
				public void onMatched(Message m) {
					OFFER_STATUS status =
						isSSK ? handleSSKOfferReply(m, pn, offer) :
							handleCHKOfferReply(m, pn, offer, offers);
					tryOffers(offers, pn, status);
				}
				
				public boolean shouldTimeout() {
					return false;
				}
				
				public void onTimeout() {
					Logger.warning(this, "Timeout awaiting reply to offer request on "+this+" to "+pn);
					// Two stage timeout.
					OFFER_STATUS status = handleOfferTimeout(offer, pn, offers);
					tryOffers(offers, pn, status);
				}
				
				public void onDisconnect(PeerContext ctx) {
					if(logMINOR)
						Logger.minor(this, "Disconnected: "+pn+" getting offer for "+key);
					tryOffers(offers, pn, OFFER_STATUS.TRY_ANOTHER);
				}
				
				public void onRestarted(PeerContext ctx) {
					if(logMINOR)
						Logger.minor(this, "Disconnected: "+pn+" getting offer for "+key);
					tryOffers(offers, pn, OFFER_STATUS.TRY_ANOTHER);
				}
				
				public int getPriority() {
					return NativeThread.HIGH_PRIORITY;
				}
				
			}, this);
			return OFFER_STATUS.FETCHING;
		} catch (DisconnectedException e) {
			if(logMINOR)
				Logger.minor(this, "Disconnected: "+pn+" getting offer for "+key);
			return OFFER_STATUS.TRY_ANOTHER;
		}
	}

	private MessageFilter getOfferedKeyReplyFilter(final PeerNode pn, int timeout) {
    	MessageFilter mfRO = MessageFilter.create().setSource(pn).setField(DMT.UID, uid).setTimeout(timeout).setType(DMT.FNPRejectedOverload);
    	MessageFilter mfGetInvalid = MessageFilter.create().setSource(pn).setField(DMT.UID, uid).setTimeout(timeout).setType(DMT.FNPGetOfferedKeyInvalid);
    	if(isSSK) {
    		MessageFilter mfAltDF = MessageFilter.create().setSource(pn).setField(DMT.UID, uid).setTimeout(timeout).setType(DMT.FNPSSKDataFoundHeaders);
    		return mfAltDF.or(mfRO.or(mfGetInvalid));
    	} else {
    		MessageFilter mfDF = MessageFilter.create().setSource(pn).setField(DMT.UID, uid).setTimeout(timeout).setType(DMT.FNPCHKDataFound);
    		return mfDF.or(mfRO.or(mfGetInvalid));
    	}
	}

	private OFFER_STATUS handleOfferTimeout(final BlockOffer offer, final PeerNode pn,
			OfferList offers) {
		try {
			node.usm.addAsyncFilter(getOfferedKeyReplyFilter(pn, GET_OFFER_LONG_TIMEOUT), new SlowAsyncMessageFilterCallback() {
				
				public void onMatched(Message m) {
					OFFER_STATUS status = 
						isSSK ? handleSSKOfferReply(m, pn, offer) :
							handleCHKOfferReply(m, pn, offer, null);
						if(status != OFFER_STATUS.FETCHING)
							pn.noLongerRoutingTo(origTag, true);
						// If FETCHING, the block transfer will unlock it.
						if(logMINOR) Logger.minor(this, "Forked get offered key due to two stage timeout completed with status "+status+" from message "+m+" for "+RequestSender.this+" to "+pn);
				}
				
				public boolean shouldTimeout() {
					return false;
				}
				
				public void onTimeout() {
					Logger.error(this, "Fatal timeout getting offered key from "+pn+" for "+RequestSender.this);
					pn.fatalTimeout(origTag, true);
				}
				
				public void onDisconnect(PeerContext ctx) {
					// Ok.
					pn.noLongerRoutingTo(origTag, true);
				}
				
				public void onRestarted(PeerContext ctx) {
					// Ok.
					pn.noLongerRoutingTo(origTag, true);
				}
				
				public int getPriority() {
					return NativeThread.HIGH_PRIORITY;
				}
				
			}, this);
			return OFFER_STATUS.TWO_STAGE_TIMEOUT;
		} catch (DisconnectedException e) {
			// Okay.
			if(logMINOR)
				Logger.minor(this, "Disconnected (2): "+pn+" getting offer for "+key);
    		return OFFER_STATUS.TRY_ANOTHER;
		}
	}

	private OFFER_STATUS handleSSKOfferReply(Message reply, PeerNode pn,
			BlockOffer offer) {
    	if(reply.getSpec() == DMT.FNPRejectedOverload) {
			// Non-fatal, keep it.
			if(logMINOR)
				Logger.minor(this, "Node "+pn+" rejected FNPGetOfferedKey for "+key+" (expired="+offer.isExpired());
			return OFFER_STATUS.KEEP;
		} else if(reply.getSpec() == DMT.FNPGetOfferedKeyInvalid) {
			// Fatal, delete it.
			if(logMINOR)
				Logger.minor(this, "Node "+pn+" rejected FNPGetOfferedKey as invalid with reason "+reply.getShort(DMT.REASON));
			return OFFER_STATUS.TRY_ANOTHER;
		} else if(reply.getSpec() == DMT.FNPSSKDataFoundHeaders) {
			byte[] headers = ((ShortBuffer) reply.getObject(DMT.BLOCK_HEADERS)).getData();
			// Wait for the data
			MessageFilter mfData = MessageFilter.create().setSource(pn).setField(DMT.UID, uid).setTimeout(getOfferedTimeout).setType(DMT.FNPSSKDataFoundData);
			Message dataMessage;
			try {
				dataMessage = node.usm.waitFor(mfData, this);
			} catch (DisconnectedException e) {
				if(logMINOR)
					Logger.minor(this, "Disconnected: "+pn+" getting data for offer for "+key);
				return OFFER_STATUS.TRY_ANOTHER;
			}
			if(dataMessage == null) {
				Logger.error(this, "Got headers but not data from "+pn+" for offer for "+key+" on "+this);
				return OFFER_STATUS.TRY_ANOTHER;
			}
			byte[] sskData = ((ShortBuffer) dataMessage.getObject(DMT.DATA)).getData();
			if(pubKey == null) {
				MessageFilter mfPK = MessageFilter.create().setSource(pn).setField(DMT.UID, uid).setTimeout(getOfferedTimeout).setType(DMT.FNPSSKPubKey);
				Message pk;
				try {
					pk = node.usm.waitFor(mfPK, this);
				} catch (DisconnectedException e) {
					if(logMINOR)
						Logger.minor(this, "Disconnected: "+pn+" getting pubkey for offer for "+key);
					return OFFER_STATUS.TRY_ANOTHER;
				}
				if(pk == null) {
					Logger.error(this, "Got data but not pubkey from "+pn+" for offer for "+key+" on "+this);
					return OFFER_STATUS.TRY_ANOTHER;
				}
				try {
					pubKey = DSAPublicKey.create(((ShortBuffer)pk.getObject(DMT.PUBKEY_AS_BYTES)).getData());
				} catch (CryptFormatException e) {
					Logger.error(this, "Bogus pubkey from "+pn+" for offer for "+key+" : "+e, e);
					return OFFER_STATUS.TRY_ANOTHER;
				}
				
				try {
					((NodeSSK)key).setPubKey(pubKey);
				} catch (SSKVerifyException e) {
					Logger.error(this, "Bogus SSK data from "+pn+" for offer for "+key+" : "+e, e);
					return OFFER_STATUS.TRY_ANOTHER;
				}
			}
			
			if(finishSSKFromGetOffer(pn, headers, sskData)) {
				if(logMINOR) Logger.minor(this, "Successfully fetched SSK from offer from "+pn+" for "+key);
				return OFFER_STATUS.FETCHING;
			} else {
				return OFFER_STATUS.TRY_ANOTHER;
			}
		} else {
			// Impossible???
			Logger.error(this, "Unexpected reply to get offered key: "+reply);
			return OFFER_STATUS.TRY_ANOTHER;
		}
	}

	/** @return True if we successfully received the offer or failed fatally, or we started
	 * to receive a block transfer asynchronously (in which case receivingAsync will be set,
	 * and if it fails the whole request will fail). False if we should try the next offer 
	 * and/or normal fetches.
	 * @param offers The list of offered keys. Only used if we complete asynchronously.
	 * Null indicates this is a fork due to two stage timeout. 
	 * */
	private OFFER_STATUS handleCHKOfferReply(Message reply, final PeerNode pn, final BlockOffer offer, final OfferList offers) {
		if(reply.getSpec() == DMT.FNPRejectedOverload) {
			// Non-fatal, keep it.
			if(logMINOR)
				Logger.minor(this, "Node "+pn+" rejected FNPGetOfferedKey for "+key+" (expired="+offer.isExpired());
			return OFFER_STATUS.KEEP;
		} else if(reply.getSpec() == DMT.FNPGetOfferedKeyInvalid) {
			// Fatal, delete it.
			if(logMINOR)
				Logger.minor(this, "Node "+pn+" rejected FNPGetOfferedKey as invalid with reason "+reply.getShort(DMT.REASON));
			return OFFER_STATUS.TRY_ANOTHER;
		} else if(reply.getSpec() == DMT.FNPCHKDataFound) {
			finalHeaders = ((ShortBuffer)reply.getObject(DMT.BLOCK_HEADERS)).getData();
			// Receive the data
			
        	// FIXME: Validate headers
        	
        	node.addTransferringSender((NodeCHK)key, this);
        	
        	try {
        		
        		prb = new PartiallyReceivedBlock(Node.PACKETS_IN_BLOCK, Node.PACKET_SIZE);
        		
        		// FIXME kill the transfer if off-thread (two stage timeout, offers == null) and it's already completed successfully?
        		// FIXME we are also plotting to get rid of transfer cancels so maybe not?
        		synchronized(this) {
        			notifyAll();
        		}
        		fireCHKTransferBegins();
				
        		BlockReceiver br = new BlockReceiver(node.usm, pn, uid, prb, this, node.getTicker(), true, realTimeFlag, myTimeoutHandler);
        		
       			if(logMINOR) Logger.minor(this, "Receiving data");
       			final PeerNode p = pn;
       			receivingAsync = true;
       			br.receive(new BlockReceiverCompletion() {
       				
					public void blockReceived(byte[] data) {
        				synchronized(RequestSender.this) {
        					transferringFrom = null;
        				}
        				node.removeTransferringSender((NodeCHK)key, RequestSender.this);
                		try {
	                		// Received data
	               			p.transferSuccess(realTimeFlag);
	                		if(logMINOR) Logger.minor(this, "Received data");
                			verifyAndCommit(finalHeaders, data);
	                		finish(SUCCESS, p, true);
	                		node.nodeStats.successfulBlockReceive(realTimeFlag, source == null);
                		} catch (KeyVerifyException e1) {
                			Logger.normal(this, "Got data but verify failed: "+e1, e1);
                			if(offers != null) {
                				finish(GET_OFFER_VERIFY_FAILURE, p, true);
                				offers.deleteLastOffer();
                			}
                		} catch (Throwable t) {
                			Logger.error(this, "Failed on "+this, t);
                			if(offers != null) {
                				finish(INTERNAL_ERROR, p, true);
                			}
                		} finally {
                			// This is only necessary here because we don't always call finish().
                			pn.noLongerRoutingTo(origTag, true);
                		}
					}

					public void blockReceiveFailed(
							RetrievalException e) {
        				synchronized(RequestSender.this) {
        					transferringFrom = null;
        				}
        				node.removeTransferringSender((NodeCHK)key, RequestSender.this);
						try {
							if (e.getReason()==RetrievalException.SENDER_DISCONNECTED)
								Logger.normal(this, "Transfer failed (disconnect): "+e, e);
							else
								// A certain number of these are normal, it's better to track them through statistics than call attention to them in the logs.
								Logger.normal(this, "Transfer for offer failed ("+e.getReason()+"/"+RetrievalException.getErrString(e.getReason())+"): "+e+" from "+p, e);
							if(offers != null) {
								finish(GET_OFFER_TRANSFER_FAILED, p, true);
							}
							// Backoff here anyway - the node really ought to have it!
							p.transferFailed("RequestSenderGetOfferedTransferFailed", realTimeFlag);
							if(offers != null) {
								offers.deleteLastOffer();
							}
		    				if(!prb.abortedLocally())
		    					node.nodeStats.failedBlockReceive(false, false, realTimeFlag, source == null);
                		} catch (Throwable t) {
                			Logger.error(this, "Failed on "+this, t);
                			if(offers != null) {
                				finish(INTERNAL_ERROR, p, true);
                			}
                		} finally {
                			// This is only necessary here because we don't always call finish().
                			pn.noLongerRoutingTo(origTag, true);
                		}
					}
        				
        		});
        		return OFFER_STATUS.FETCHING;
        	} finally {
        		node.removeTransferringSender((NodeCHK)key, this);
        	}
		} else {
			// Impossible.
			Logger.error(this, "Unexpected reply to get offered key: "+reply);
			return OFFER_STATUS.TRY_ANOTHER;
		}
	}

	/** Here FINISHED means accepted, WAIT means try again (soft reject). */
    private DO waitForAccepted(RequestLikelyAcceptedState expectedAcceptState, PeerNode next) {
    	while(true) {
    		
    		Message msg;
    		
    		MessageFilter mf = makeAcceptedRejectedFilter(next, ACCEPTED_TIMEOUT);
    		
    		try {
    			msg = node.usm.waitFor(mf, this);
    			if(logMINOR) Logger.minor(this, "first part got "+msg);
    		} catch (DisconnectedException e) {
    			Logger.normal(this, "Disconnected from "+next+" while waiting for Accepted on "+uid);
    			next.noLongerRoutingTo(origTag, false);
    			return DO.NEXT_PEER;
    		}
    		
    		if(msg == null) {
    			if(logMINOR) Logger.minor(this, "Timeout waiting for Accepted");
    			// Timeout waiting for Accepted
    			next.localRejectedOverload("AcceptedTimeout", realTimeFlag);
    			forwardRejectedOverload();
    			int t = timeSinceSent();
    			node.failureTable.onFailed(key, next, htl, t, t);
    			// Try next node
    			handleAcceptedRejectedTimeout(next, origTag);
    			return DO.NEXT_PEER;
    		}
    		
    		if(msg.getSpec() == DMT.FNPRejectedLoop) {
    			if(logMINOR) Logger.minor(this, "Rejected loop");
    			next.successNotOverload(realTimeFlag);
    			int t = timeSinceSent();
    			node.failureTable.onFailed(key, next, htl, t, t);
    			// Find another node to route to
    			next.noLongerRoutingTo(origTag, false);
    			return DO.NEXT_PEER;
    		}
    		
    		if(msg.getSpec() == DMT.FNPRejectedOverload) {
    			if(logMINOR) Logger.minor(this, "Rejected: overload");
    			// Non-fatal - probably still have time left
    			forwardRejectedOverload();
    			if (msg.getBoolean(DMT.IS_LOCAL)) {
    				
    				if(logMINOR) Logger.minor(this, "Is local");
  
					// FIXME soft rejects, only check then, but don't backoff if sane
					// FIXME recalculate with broader check, allow a few percent etc.
    				
    				if(msg.getSubMessage(DMT.FNPRejectIsSoft) != null) {
    					if(logMINOR) Logger.minor(this, "Soft rejection, waiting to resend");
    					if(expectedAcceptState == RequestLikelyAcceptedState.GUARANTEED)
    						// Need to recalculate to be sure this is an error.
    						Logger.normal(this, "Rejected overload yet expected state was "+expectedAcceptState);
    					nodesRoutedTo.remove(next);
    					next.noLongerRoutingTo(origTag, false);
    					if(softRejectCount == null) softRejectCount = new HashMap<PeerNode, Integer>();
    					Integer i = softRejectCount.get(next);
    					if(i == null) softRejectCount.put(next, 1);
    					else {
    						softRejectCount.put(next, i+1);
        					if(i > 3) {
        						Logger.error(this, "Rejected repeatedly ("+i+") by "+next+" : "+this);
        						next.outputLoadTracker(realTimeFlag).setDontSendUnlessGuaranteed();
        					}
    					}
    					return DO.WAIT;
    				} else {
    					next.localRejectedOverload("ForwardRejectedOverload", realTimeFlag);
    					int t = timeSinceSent();
    					node.failureTable.onFailed(key, next, htl, t, t);
    					if(logMINOR) Logger.minor(this, "Local RejectedOverload, moving on to next peer");
    					// Give up on this one, try another
    					next.noLongerRoutingTo(origTag, false);
    					return DO.NEXT_PEER;
    				}
    			}
    			//Could be a previous rejection, the timeout to incur another ACCEPTED_TIMEOUT is minimal...
    			continue;
    		}
    		
    		if(msg.getSpec() != DMT.FNPAccepted) {
    			Logger.error(this, "Unrecognized message: "+msg);
    			return DO.NEXT_PEER;
    		}
    		
    		next.resetMandatoryBackoff(realTimeFlag);
    		next.outputLoadTracker(realTimeFlag).clearDontSendUnlessGuaranteed();
    		return DO.FINISHED;
    		
    	}
	}

	private void handleAcceptedRejectedTimeout(final PeerNode next,
			final RequestTag origTag) {
		
		origTag.handlingTimeout(next);
		
		int timeout = 60*1000;
		
		MessageFilter mf = makeAcceptedRejectedFilter(next, timeout);
		try {
			node.usm.addAsyncFilter(mf, new SlowAsyncMessageFilterCallback() {

				public void onMatched(Message m) {
					if(m.getSpec() == DMT.FNPRejectedLoop ||
							m.getSpec() == DMT.FNPRejectedOverload) {
						// Ok.
						next.noLongerRoutingTo(origTag, false);
					} else {
						// Accepted. May as well wait for the data, if any.
						MainLoopCallback cb = new MainLoopCallback(next, true);
						cb.schedule();
					}
				}
				
				public boolean shouldTimeout() {
					return false;
				}

				public void onTimeout() {
					Logger.error(this, "Fatal timeout waiting for Accepted/Rejected from "+next+" on "+RequestSender.this);
					next.fatalTimeout(origTag, false);
				}

				public void onDisconnect(PeerContext ctx) {
					next.noLongerRoutingTo(origTag, false);
				}

				public void onRestarted(PeerContext ctx) {
					next.noLongerRoutingTo(origTag, false);
				}

				public int getPriority() {
					return NativeThread.NORM_PRIORITY;
				}
				
			}, this);
		} catch (DisconnectedException e) {
			next.noLongerRoutingTo(origTag, false);
		}
	}

	private MessageFilter makeAcceptedRejectedFilter(PeerNode next,
			int acceptedTimeout) {
		/**
		 * What are we waiting for?
		 * FNPAccepted - continue
		 * FNPRejectedLoop - go to another node
		 * FNPRejectedOverload - propagate back to source, go to another node if local
		 */
		
		MessageFilter mfAccepted = MessageFilter.create().setSource(next).setField(DMT.UID, uid).setTimeout(acceptedTimeout).setType(DMT.FNPAccepted);
		MessageFilter mfRejectedLoop = MessageFilter.create().setSource(next).setField(DMT.UID, uid).setTimeout(acceptedTimeout).setType(DMT.FNPRejectedLoop);
		MessageFilter mfRejectedOverload = MessageFilter.create().setSource(next).setField(DMT.UID, uid).setTimeout(acceptedTimeout).setType(DMT.FNPRejectedOverload);
		
		// mfRejectedOverload must be the last thing in the or
		// So its or pointer remains null
		// Otherwise we need to recreate it below
		return mfAccepted.or(mfRejectedLoop.or(mfRejectedOverload));
	}

	private MessageFilter createMessageFilter(int timeout, PeerNode next) {
		MessageFilter mfDNF = MessageFilter.create().setSource(next).setField(DMT.UID, uid).setTimeout(timeout).setType(DMT.FNPDataNotFound);
		MessageFilter mfRF = MessageFilter.create().setSource(next).setField(DMT.UID, uid).setTimeout(timeout).setType(DMT.FNPRecentlyFailed);
		MessageFilter mfRouteNotFound = MessageFilter.create().setSource(next).setField(DMT.UID, uid).setTimeout(timeout).setType(DMT.FNPRouteNotFound);
		MessageFilter mfRejectedOverload = MessageFilter.create().setSource(next).setField(DMT.UID, uid).setTimeout(timeout).setType(DMT.FNPRejectedOverload);
		
		MessageFilter mf = mfDNF.or(mfRF.or(mfRouteNotFound.or(mfRejectedOverload)));
		if(!isSSK) {
			MessageFilter mfRealDFCHK = MessageFilter.create().setSource(next).setField(DMT.UID, uid).setTimeout(timeout).setType(DMT.FNPCHKDataFound);
			mf = mfRealDFCHK.or(mf);
		} else {
			MessageFilter mfPubKey = MessageFilter.create().setSource(next).setField(DMT.UID, uid).setTimeout(timeout).setType(DMT.FNPSSKPubKey);
			MessageFilter mfDFSSKHeaders = MessageFilter.create().setSource(next).setField(DMT.UID, uid).setTimeout(timeout).setType(DMT.FNPSSKDataFoundHeaders);
			MessageFilter mfDFSSKData = MessageFilter.create().setSource(next).setField(DMT.UID, uid).setTimeout(timeout).setType(DMT.FNPSSKDataFoundData);
			mf = mfPubKey.or(mfDFSSKHeaders.or(mfDFSSKData.or(mf)));
		}
		return mf;
	}

	private DO handleMessage(Message msg, boolean wasFork, PeerNode source, MainLoopCallback waiter) {
		//For debugging purposes, remember the number of responses AFTER the insert, and the last message type we received.
		gotMessages++;
		lastMessage=msg.getSpec().getName();
    	
    	if(msg.getSpec() == DMT.FNPDataNotFound) {
    		handleDataNotFound(msg, wasFork, source);
    		return DO.FINISHED;
    	}
    	
    	if(msg.getSpec() == DMT.FNPRecentlyFailed) {
    		handleRecentlyFailed(msg, wasFork, source);
    		// We will resolve finish() in routeRequests(), after recomputing.
    		return DO.NEXT_PEER;
    	}
    	
    	if(msg.getSpec() == DMT.FNPRouteNotFound) {
    		handleRouteNotFound(msg, source);
    		return DO.NEXT_PEER;
    	}
    	
    	if(msg.getSpec() == DMT.FNPRejectedOverload) {
    		if(handleRejectedOverload(msg, source)) return DO.WAIT;
    		else return DO.NEXT_PEER;
    	}

    	if((!isSSK) && msg.getSpec() == DMT.FNPCHKDataFound) {
    		handleCHKDataFound(msg, wasFork, source, waiter);
    		return DO.FINISHED;
    	}
    	
    	if(isSSK && msg.getSpec() == DMT.FNPSSKPubKey) {
    		
    		if(!handleSSKPubKey(msg, source)) return DO.NEXT_PEER;
			if(waiter.sskData != null && waiter.headers != null) {
				finishSSK(source, wasFork, waiter.headers, waiter.sskData);
				return DO.FINISHED;
			}
			return DO.WAIT;
    	}
    	            	
    	if(isSSK && msg.getSpec() == DMT.FNPSSKDataFoundData) {
    		
    		if(logMINOR) Logger.minor(this, "Got data on "+uid);
    		
        	waiter.sskData = ((ShortBuffer)msg.getObject(DMT.DATA)).getData();
        	
        	if(pubKey != null && waiter.headers != null) {
        		finishSSK(source, wasFork, waiter.headers, waiter.sskData);
        		return DO.FINISHED;
        	}
        	return DO.WAIT;

    	}
    	
    	if(isSSK && msg.getSpec() == DMT.FNPSSKDataFoundHeaders) {
    		
    		if(logMINOR) Logger.minor(this, "Got headers on "+uid);
    		
        	waiter.headers = ((ShortBuffer)msg.getObject(DMT.BLOCK_HEADERS)).getData();
    		
        	if(pubKey != null && waiter.sskData != null) {
        		finishSSK(source, wasFork, waiter.headers, waiter.sskData);
        		return DO.FINISHED;
        	}
        	return DO.WAIT;

    	}
    	
   		Logger.error(this, "Unexpected message: "+msg);
   		int t = timeSinceSent();
   		node.failureTable.onFailed(key, source, htl, t, t);
   		source.noLongerRoutingTo(origTag, false);
   		return DO.NEXT_PEER;
    	
	}
    
	private static enum DO {
    	FINISHED,
    	WAIT,
    	NEXT_PEER
    }
	
    /** @return True unless the pubkey is broken and we should try another node */
    private boolean handleSSKPubKey(Message msg, PeerNode next) {
		if(logMINOR) Logger.minor(this, "Got pubkey on "+uid);
		byte[] pubkeyAsBytes = ((ShortBuffer)msg.getObject(DMT.PUBKEY_AS_BYTES)).getData();
		try {
			if(pubKey == null)
				pubKey = DSAPublicKey.create(pubkeyAsBytes);
			((NodeSSK)key).setPubKey(pubKey);
			return true;
		} catch (SSKVerifyException e) {
			pubKey = null;
			Logger.error(this, "Invalid pubkey from "+source+" on "+uid+" ("+e.getMessage()+ ')', e);
			int t = timeSinceSent();
    		node.failureTable.onFailed(key, next, htl, t, t);
    		next.noLongerRoutingTo(origTag, false);
			return false; // try next node
		} catch (CryptFormatException e) {
			Logger.error(this, "Invalid pubkey from "+source+" on "+uid+" ("+e+ ')');
			int t = timeSinceSent();
    		node.failureTable.onFailed(key, next, htl, t, t);
    		next.noLongerRoutingTo(origTag, false);
			return false; // try next node
		}
	}

	private void handleCHKDataFound(Message msg, final boolean wasFork, final PeerNode next, final MainLoopCallback waiter) {
    	// Found data
    	
    	// First get headers
    	
    	waiter.headers = ((ShortBuffer)msg.getObject(DMT.BLOCK_HEADERS)).getData();
    	
    	// FIXME: Validate headers
    	
    	if(!wasFork)
    		node.addTransferringSender((NodeCHK)key, this);
    	
    	final PartiallyReceivedBlock prb = new PartiallyReceivedBlock(Node.PACKETS_IN_BLOCK, Node.PACKET_SIZE);
    	
    	boolean failNow = false;
    	
    	synchronized(this) {
        	finalHeaders = waiter.headers;
    		if(this.status == SUCCESS || this.prb != null && transferringFrom != null)
    			failNow = true;
    		if((!wasFork) && (this.prb == null || !this.prb.allReceivedAndNotAborted())) 
    			this.prb = prb;
    		notifyAll();
    	}
    	if(!wasFork)
    		// Don't fire transfer begins on a fork since we have not set headers or prb.
    		// If we find the data we will offer it to the requester.
    		fireCHKTransferBegins();
    	
    	final long tStart = System.currentTimeMillis();
    	final BlockReceiver br = new BlockReceiver(node.usm, next, uid, prb, this, node.getTicker(), true, realTimeFlag, myTimeoutHandler);
    	
    	if(failNow) {
    		if(logMINOR) Logger.minor(this, "Terminating forked transfer on "+this+" from "+next);
    		prb.abort(RetrievalException.CANCELLED_BY_RECEIVER, "Cancelling fork", true);
    		br.receive(new BlockReceiverCompletion() {

				public void blockReceived(byte[] buf) {
					next.noLongerRoutingTo(origTag, false);
				}

				public void blockReceiveFailed(RetrievalException e) {
					next.noLongerRoutingTo(origTag, false);
				}
    			
    		});
    		return;
    	}
    	
    	if(logMINOR) Logger.minor(this, "Receiving data");
    	final PeerNode from = next;
    	if(!wasFork) {
    		synchronized(this) {
    			transferringFrom = next;
    		}
    	}
    	final PeerNode sentTo = next;
			receivingAsync = true;
    	br.receive(new BlockReceiverCompletion() {
    		
    		public void blockReceived(byte[] data) {
    			try {
    				long tEnd = System.currentTimeMillis();
    				transferTime = tEnd - tStart;
    				synchronized(RequestSender.this) {
    					transferringFrom = null;
    					if(RequestSender.this.prb == null || !RequestSender.this.prb.allReceivedAndNotAborted())
    						RequestSender.this.prb = prb;
    				}
    				if(!wasFork)
    					node.removeTransferringSender((NodeCHK)key, RequestSender.this);
   					sentTo.transferSuccess(realTimeFlag);
    				sentTo.successNotOverload(realTimeFlag);
   					node.nodeStats.successfulBlockReceive(realTimeFlag, source == null);
    				if(logMINOR) Logger.minor(this, "Received data");
    				// Received data
    				try {
    					verifyAndCommit(waiter.headers, data);
    				} catch (KeyVerifyException e1) {
    					Logger.normal(this, "Got data but verify failed: "+e1, e1);
    					node.failureTable.onFinalFailure(key, sentTo, htl, origHTL, FailureTable.RECENTLY_FAILED_TIME, FailureTable.REJECT_TIME, source);
    					if(!wasFork)
    						finish(VERIFY_FAILURE, sentTo, false);
    					else
    						sentTo.noLongerRoutingTo(origTag, false);
    					return;
    				}
    				finish(SUCCESS, sentTo, false);
    			} catch (Throwable t) {
        			Logger.error(this, "Failed on "+this, t);
        			if(!wasFork)
        				finish(INTERNAL_ERROR, sentTo, true);
    			} finally {
    				if(wasFork)
    					next.noLongerRoutingTo(origTag, false);
    			}
    		}
    		
    		public void blockReceiveFailed(
    				RetrievalException e) {
    			try {
    				synchronized(RequestSender.this) {
    					transferringFrom = null;
    				}
    				node.removeTransferringSender((NodeCHK)key, RequestSender.this);
    				if (e.getReason()==RetrievalException.SENDER_DISCONNECTED)
    					Logger.normal(this, "Transfer failed (disconnect): "+e, e);
    				else
    					// A certain number of these are normal, it's better to track them through statistics than call attention to them in the logs.
    					Logger.normal(this, "Transfer failed ("+e.getReason()+"/"+RetrievalException.getErrString(e.getReason())+"): "+e+" from "+sentTo, e);
    				if(RequestSender.this.source == null)
    					Logger.normal(this, "Local transfer failed: "+e.getReason()+" : "+RetrievalException.getErrString(e.getReason())+"): "+e+" from "+sentTo, e);
    				// We do an ordinary backoff in all cases.
    				if(!prb.abortedLocally())
    					sentTo.localRejectedOverload("TransferFailedRequest"+e.getReason(), realTimeFlag);
    				node.failureTable.onFinalFailure(key, sentTo, htl, origHTL, FailureTable.RECENTLY_FAILED_TIME, FailureTable.REJECT_TIME, source);
    				if(!wasFork)
    					finish(TRANSFER_FAILED, sentTo, false);
    				int reason = e.getReason();
    				boolean timeout = (!br.senderAborted()) &&
    				(reason == RetrievalException.SENDER_DIED || reason == RetrievalException.RECEIVER_DIED || reason == RetrievalException.TIMED_OUT
    						|| reason == RetrievalException.UNABLE_TO_SEND_BLOCK_WITHIN_TIMEOUT);
    				// But we only do a transfer backoff (which is separate, and starts at a higher threshold) if we timed out.
    				if(timeout) {
    					// Looks like a timeout. Backoff.
    					if(logMINOR) Logger.minor(this, "Timeout transferring data : "+e, e);
    					sentTo.transferFailed(e.getErrString(), realTimeFlag);
    				} else {
    					// Quick failure (in that we didn't have to timeout). Don't backoff.
    					// Treat as a DNF.
    					node.failureTable.onFinalFailure(key, sentTo, htl, origHTL, FailureTable.RECENTLY_FAILED_TIME, FailureTable.REJECT_TIME, source);
    				}
    				if(!prb.abortedLocally())
    					node.nodeStats.failedBlockReceive(true, timeout, realTimeFlag, source == null);
    			} catch (Throwable t) {
        			Logger.error(this, "Failed on "+this, t);
        			if(!wasFork)
        				finish(INTERNAL_ERROR, sentTo, true);
    			} finally {
    				if(wasFork)
    					next.noLongerRoutingTo(origTag, false);
    			}
    		}
    		
    	});
	}

	/** @param next 
	 * @return True to continue waiting for this node, false to move on to another. */
	private boolean handleRejectedOverload(Message msg, PeerNode next) {
		
		// Non-fatal - probably still have time left
		forwardRejectedOverload();
		rejectOverloads++;
		if (msg.getBoolean(DMT.IS_LOCAL)) {
			//NB: IS_LOCAL means it's terminal. not(IS_LOCAL) implies that the rejection message was forwarded from a downstream node.
			//"Local" from our peers perspective, this has nothing to do with local requests (source==null)
			int t = timeSinceSentForTimeout();
    		node.failureTable.onFailed(key, next, htl, t, t);
			next.localRejectedOverload("ForwardRejectedOverload2", realTimeFlag);
			// Node in trouble suddenly??
			Logger.normal(this, "Local RejectedOverload after Accepted, moving on to next peer");
			// Give up on this one, try another
			next.noLongerRoutingTo(origTag, false);
			return false;
		}
		//so long as the node does not send a (IS_LOCAL) message. Interestingly messages can often timeout having only received this message.
		return true;
	}

	private void handleRouteNotFound(Message msg, PeerNode next) {
		// Backtrack within available hops
		short newHtl = msg.getShort(DMT.HTL);
		if(newHtl < htl) htl = newHtl;
		next.successNotOverload(realTimeFlag);
		int t = timeSinceSent();
		node.failureTable.onFailed(key, next, htl, t, t);
		next.noLongerRoutingTo(origTag, false);
	}

	private void handleDataNotFound(Message msg, boolean wasFork, PeerNode next) {
		next.successNotOverload(realTimeFlag);
		node.failureTable.onFinalFailure(key, next, htl, origHTL, FailureTable.RECENTLY_FAILED_TIME, FailureTable.REJECT_TIME, source);
		if(!wasFork)
			finish(DATA_NOT_FOUND, next, false);
		else
			next.noLongerRoutingTo(origTag, false);
	}

	private void handleRecentlyFailed(Message msg, boolean wasFork, PeerNode next) {
		next.successNotOverload(realTimeFlag);
		/*
		 * Must set a correct recentlyFailedTimeLeft before calling this finish(), because it will be
		 * passed to the handler.
		 * 
		 * It is *VITAL* that the TIME_LEFT we pass on is not larger than it should be.
		 * It is somewhat less important that it is not too much smaller than it should be.
		 * 
		 * Why? Because:
		 * 1) We have to use FNPRecentlyFailed to create failure table entries. Because otherwise,
		 * the failure table is of little value: A request is routed through a node, which gets a DNF,
		 * and adds a failure table entry. Other requests then go through that node via other paths.
		 * They are rejected with FNPRecentlyFailed - not with DataNotFound. If this does not create
		 * failure table entries, more requests will be pointlessly routed through that chain.
		 * 
		 * 2) If we use a fixed timeout on receiving FNPRecentlyFailed, they can be self-seeding. 
		 * What this means is A sends a request to B, which DNFs. This creates a failure table entry 
		 * which lasts for 10 minutes. 5 minutes later, A sends another request to B, which is killed
		 * with FNPRecentlyFailed because of the failure table entry. B's failure table lasts for 
		 * another 5 minutes, but A's lasts for the full 10 minutes i.e. until 5 minutes after B's. 
		 * After B's failure table entry has expired, but before A's expires, B sends a request to A. 
		 * A replies with FNPRecentlyFailed. Repeat ad infinitum: A reinforces B's blocks, and B 
		 * reinforces A's blocks!
		 * 
		 * 3) This can still happen even if we check where the request is coming from. A loop could 
		 * very easily form: A - B - C - A. A requests from B, DNFs (assume the request comes in from 
		 * outside, there are more nodes. C requests from A, sets up a block. B's block expires, C's 
		 * is still active. A requests from B which requests from C ... and it goes round again.
		 * 
		 * 4) It is exactly the same if we specify a timeout, unless the timeout can be guaranteed to 
		 * not increase the expiry time.
		 */
		
		// First take the original TIME_LEFT. This will start at 10 minutes if we get rejected in
		// the same millisecond as the failure table block was added.
		int timeLeft = msg.getInt(DMT.TIME_LEFT);
		int origTimeLeft = timeLeft;
		
		if(timeLeft <= 0) {
			if(timeLeft == 0) {
				if(logMINOR) Logger.minor(this, "RecentlyFailed: timeout already consumed on "+this);
			} else {
				Logger.error(this, "Impossible: timeLeft="+timeLeft);
			}
			origTimeLeft = 0;
			timeLeft = 0;
		}
		
		// This is in theory relative to when the request was received by the node. Lets make it relative
		// to a known event before that: the time when we sent the request.
		
		long timeSinceSent = Math.max(0, timeSinceSent());
		timeLeft -= timeSinceSent;
		
		// Subtract 1% for good measure / to compensate for dodgy clocks
		timeLeft -= origTimeLeft / 100;
		
		if(timeLeft < 0) timeLeft = 0;
		
		// We don't store the recently failed time because we will either generate our own, based on which
		// peers we have routed the key to (including the timeout we got here, which we DO store in the 
		// FTE), or we will send a RecentlyFailed with timeout 0, which won't cause RF's on the downstream
		// peer. The point is, forwarding it as-is is inaccurate: it creates a timeout which is not 
		// justified. More info in routeRequests().
		
		synchronized(this) {
			killedByRecentlyFailed = true;
		}
		
		// Kill the request, regardless of whether there is timeout left.
		// If there is, we will avoid sending requests for the specified period.
		node.failureTable.onFinalFailure(key, next, htl, origHTL, timeLeft, FailureTable.REJECT_TIME, source);
		next.noLongerRoutingTo(origTag, false);
<<<<<<< HEAD
		
=======
>>>>>>> 70aa5e04
	}

	/**
     * Finish fetching an SSK. We must have received the data, the headers and the pubkey by this point.
     * @param next The node we received the data from.
	 * @param wasFork 
     */
	private void finishSSK(PeerNode next, boolean wasFork, byte[] headers, byte[] sskData) {
    	try {
			block = new SSKBlock(sskData, headers, (NodeSSK)key, false);
			node.storeShallow(block, canWriteClientCache, canWriteDatastore, false);
			if(node.random.nextInt(RANDOM_REINSERT_INTERVAL) == 0)
				node.queueRandomReinsert(block);
			synchronized(this) {
				finalHeaders = headers;
				finalSskData = sskData;
			}
			finish(SUCCESS, next, false);
		} catch (SSKVerifyException e) {
			Logger.error(this, "Failed to verify: "+e+" from "+next, e);
			if(!wasFork)
				finish(VERIFY_FAILURE, next, false);
			else
				next.noLongerRoutingTo(origTag, false);
			return;
		} catch (KeyCollisionException e) {
			Logger.normal(this, "Collision on "+this);
			block = node.fetch((NodeSSK)key, false, canWriteClientCache, canWriteClientCache, canWriteDatastore, false, null);
			if(block != null) {
				headers = block.getRawHeaders();
				sskData = block.getRawData();
			}
			synchronized(this) {
				if(finalHeaders == null || finalSskData == null) {
					finalHeaders = headers;
					finalSskData = sskData;
				}
			}
			finish(SUCCESS, next, false);
		}
	}

    /**
     * Finish fetching an SSK. We must have received the data, the headers and the pubkey by this point.
     * @param next The node we received the data from.
     * @return True if the request has completed. False if we need to look elsewhere.
     */
	private boolean finishSSKFromGetOffer(PeerNode next, byte[] headers, byte[] sskData) {
    	try {
			block = new SSKBlock(sskData, headers, (NodeSSK)key, false);
			synchronized(this) {
				finalHeaders = headers;
				finalSskData = sskData;
			}
			node.storeShallow(block, canWriteClientCache, canWriteDatastore, tryOffersOnly);
			if(node.random.nextInt(RANDOM_REINSERT_INTERVAL) == 0)
				node.queueRandomReinsert(block);
			finish(SUCCESS, next, true);
			return true;
		} catch (SSKVerifyException e) {
			Logger.error(this, "Failed to verify (from get offer): "+e+" from "+next, e);
			return false;
		} catch (KeyCollisionException e) {
			Logger.normal(this, "Collision (from get offer) on "+this);
			finish(SUCCESS, next, true);
			return false;
		}
	}

	private Message createDataRequest() {
		Message req;
    	if(!isSSK)
    		req = DMT.createFNPCHKDataRequest(uid, htl, (NodeCHK)key);
    	else// if(key instanceof NodeSSK)
    		req = DMT.createFNPSSKDataRequest(uid, htl, (NodeSSK)key, pubKey == null);
    	req.addSubMessage(DMT.createFNPRealTimeFlag(realTimeFlag));
    	return req;
	}

	private void verifyAndCommit(byte[] headers, byte[] data) throws KeyVerifyException {
    	if(!isSSK) {
    		CHKBlock block = new CHKBlock(data, headers, (NodeCHK)key);
    		synchronized(this) {
    			finalHeaders = headers;
    		}
    		// Cache only in the cache, not the store. The reason for this is that
    		// requests don't go to the full distance, and therefore pollute the 
    		// store; simulations it is best to only include data from requests
    		// which go all the way i.e. inserts.
    		node.storeShallow(block, canWriteClientCache, canWriteDatastore, tryOffersOnly);
			if(node.random.nextInt(RANDOM_REINSERT_INTERVAL) == 0)
				node.queueRandomReinsert(block);
    	} else /*if (key instanceof NodeSSK)*/ {
    		synchronized(this) {
    			finalHeaders = headers;
    			finalSskData = data;
    		}
    		try {
				node.storeShallow(new SSKBlock(data, headers, (NodeSSK)key, false), canWriteClientCache, canWriteDatastore, tryOffersOnly);
			} catch (KeyCollisionException e) {
				Logger.normal(this, "Collision on "+this);
			}
    	}
	}

	private volatile boolean hasForwardedRejectedOverload;
    
    /** Forward RejectedOverload to the request originator */
    private void forwardRejectedOverload() {
		synchronized (this) {
			if(hasForwardedRejectedOverload) return;
			hasForwardedRejectedOverload = true;
			notifyAll();
		}
		fireReceivedRejectOverload();
	}
    
    public PartiallyReceivedBlock getPRB() {
        return prb;
    }

    public boolean transferStarted() {
        return prb != null;
    }

    // these are bit-masks
    static final short WAIT_REJECTED_OVERLOAD = 1;
    static final short WAIT_TRANSFERRING_DATA = 2;
    static final short WAIT_FINISHED = 4;
    
    static final short WAIT_ALL = 
    	WAIT_REJECTED_OVERLOAD | WAIT_TRANSFERRING_DATA | WAIT_FINISHED;
    
    /**
     * Wait until either the transfer has started, we receive a 
     * RejectedOverload, or we get a terminal status code.
     * Must not return until we are finished - cannot timeout, because the caller will unlock
     * the UID!
     * @param mask Bitmask indicating what NOT to wait for i.e. the situation when this function
     * exited last time (see WAIT_ constants above). Bits can also be set true even though they
     * were not valid, to indicate that the caller doesn't care about that bit.
     * If zero, function will throw an IllegalArgumentException.
     * @return Bitmask indicating present situation. Can be fed back to this function,
     * if nonzero.
     */
    public synchronized short waitUntilStatusChange(short mask) {
    	if(mask == WAIT_ALL) throw new IllegalArgumentException("Cannot ignore all!");
    	while(true) {
    	long now = System.currentTimeMillis();
    	long deadline = now + (realTimeFlag ? 300 * 1000 : 1260 * 1000);
        while(true) {
        	short current = mask; // If any bits are set already, we ignore those states.
        	
       		if(hasForwardedRejectedOverload)
       			current |= WAIT_REJECTED_OVERLOAD;
        	
       		if(prb != null)
       			current |= WAIT_TRANSFERRING_DATA;
        	
        	if(status != NOT_FINISHED || sentAbortDownstreamTransfers)
        		current |= WAIT_FINISHED;
        	
        	if(current != mask) return current;
			
            try {
            	if(now >= deadline) {
            		Logger.error(this, "Waited more than 5 minutes for status change on " + this + " current = " + current + " and there was no change.");
            		break;
            	}
            	
            	if(logMINOR) Logger.minor(this, "Waiting for status change on "+this+" current is "+current+" status is "+status);
                wait(deadline - now);
                now = System.currentTimeMillis(); // Is used in the next iteration so needed even without the logging
                
                if(now >= deadline) {
                    Logger.error(this, "Waited more than 5 minutes for status change on " + this + " current = " + current + ", maybe nobody called notify()");
                    // Normally we would break; here, but we give the function a change to succeed
                    // in the next iteration and break in the above if(now >= deadline) if it
                    // did not succeed. This makes the function work if notify() is not called.
                }
            } catch (InterruptedException e) {
                // Ignore
            }
        }
    	}
    }
    
	private static MedianMeanRunningAverage avgTimeTaken = new MedianMeanRunningAverage();
	
	private static MedianMeanRunningAverage avgTimeTakenTransfer = new MedianMeanRunningAverage();
	
	private long transferTime;
	
	/** Complete the request. Note that if the request was forked (which unfortunately is
	 * possible because of timeouts awaiting Accepted/Rejected), it is *possible* that 
	 * there are other forks still running; UIDTag will wait for them. Hence a fork that 
	 * fails should NOT call this method, however a fork that succeeds SHOULD call it. 
	 * @param code The completion code.
	 * @param next The node being routed to.
	 * @param fromOfferedKey Whether this was the result of fetching an offered key.
	 */
    private void finish(int code, PeerNode next, boolean fromOfferedKey) {
    	if(logMINOR) Logger.minor(this, "finish("+code+ ") on "+this+" from "+next);
        
    	boolean doOpennet;
    	
        synchronized(this) {
        	if(status != NOT_FINISHED) {
        		if(logMINOR) Logger.minor(this, "Status already set to "+status+" - returning on "+this+" would be setting "+code+" from "+next);
            	if(next != null) next.noLongerRoutingTo(origTag, fromOfferedKey);
        		return;
        	}
            doOpennet = code == SUCCESS && !(fromOfferedKey || isSSK);
       		if(doOpennet)
       			origTag.waitingForOpennet(next); // Call this first so we don't unlock.
       		if(next != null) next.noLongerRoutingTo(origTag, fromOfferedKey);
       		// After calling both, THEN tell handler.
            status = code;
            if(status == SUCCESS)
            	successFrom = next;
            notifyAll();
        }
        
    	boolean shouldUnlock = doOpennet && next != null;
        
        if(status == SUCCESS) {
        	if((!isSSK) && transferTime > 0 && logMINOR) {
        		long timeTaken = System.currentTimeMillis() - startTime;
        		synchronized(avgTimeTaken) {
       				avgTimeTaken.report(timeTaken);
           			avgTimeTakenTransfer.report(transferTime);
       				if(logMINOR) Logger.minor(this, "Successful CHK request took "+timeTaken+" average "+avgTimeTaken);
           			if(logMINOR) Logger.minor(this, "Successful CHK request transfer "+transferTime+" average "+avgTimeTakenTransfer);
           			if(logMINOR) Logger.minor(this, "Search phase: median "+(avgTimeTaken.currentValue() - avgTimeTakenTransfer.currentValue())+"ms, mean "+(avgTimeTaken.meanValue() - avgTimeTakenTransfer.meanValue())+"ms");
        		}
        	}
        	if(next != null) {
        		next.onSuccess(false, isSSK);
        	}
        	// FIXME should this be called when fromOfferedKey??
       		node.nodeStats.requestCompleted(true, source != null, isSSK);
        	
       		try {
       			
       			//NOTE: because of the requesthandler implementation, this will block and wait
       			//      for downstream transfers on a CHK. The opennet stuff introduces
       			//      a delay of it's own if we don't get the expected message.
       			fireRequestSenderFinished(code, fromOfferedKey);
       			
       			if(doOpennet) {
       				if(finishOpennet(next))
       					shouldUnlock = false;
       			}
       		} finally {
       			if(doOpennet)
       				origTag.finishedWaitingForOpennet(next);
       		}
        } else {
        	node.nodeStats.requestCompleted(false, source != null, isSSK);
			fireRequestSenderFinished(code, fromOfferedKey);
		}
        
    	if(shouldUnlock) next.noLongerRoutingTo(origTag, fromOfferedKey);
		
		synchronized(this) {
			opennetFinished = true;
			notifyAll();
		}
		
    }

	/** Acknowledge the opennet path folding attempt without sending a reference. Once
	 * the send completes (asynchronously), unlock everything. */
	private void ackOpennet(PeerNode next) {
		Message msg = DMT.createFNPOpennetCompletedAck(uid);
		// We probably should set opennetFinished after the send completes.
		try {
			next.sendAsync(msg, null, this);
		} catch (NotConnectedException e) {
			// Ignore.
		}
	}

	/**
     * Do path folding, maybe.
     * Wait for either a CompletedAck or a ConnectDestination.
     * If the former, exit.
     * If we want a connection, reply with a ConnectReply, otherwise send a ConnectRejected and exit.
     * Add the peer.
     * @return True only if there was a fatal timeout and the caller should not unlock.
     */
    private boolean finishOpennet(PeerNode next) {
    	
    	OpennetManager om;
    	
    	try {
   			byte[] noderef = OpennetManager.waitForOpennetNoderef(false, next, uid, this, node);
        	
        	if(noderef == null) {
        		ackOpennet(next);
        		return false;
        	}
        	
    		om = node.getOpennet();
    		
    		if(om == null) {
        		ackOpennet(next);
        		return false;
    		}
    		
        	SimpleFieldSet ref = OpennetManager.validateNoderef(noderef, 0, noderef.length, next, false);
        	
        	if(ref == null) {
        		ackOpennet(next);
        		return false;
        	}
        	
			if(node.addNewOpennetNode(ref, ConnectionType.PATH_FOLDING) == null) {
				// If we don't want it let somebody else have it
				synchronized(this) {
					opennetNoderef = noderef;
					// RequestHandler will send a noderef back up, eventually
				}
				return false;
			} else {
				// opennetNoderef = null i.e. we want the noderef so we won't pass it further down.
				Logger.normal(this, "Added opennet noderef in "+this+" from "+next);
			}
			
	    	// We want the node: send our reference
    		om.sendOpennetRef(true, uid, next, om.crypto.myCompressedFullRef(), this);

		} catch (FSParseException e) {
			Logger.error(this, "Could not parse opennet noderef for "+this+" from "+next, e);
    		ackOpennet(next);
			return false;
		} catch (PeerParseException e) {
			Logger.error(this, "Could not parse opennet noderef for "+this+" from "+next, e);
    		ackOpennet(next);
			return false;
		} catch (ReferenceSignatureVerificationException e) {
			Logger.error(this, "Bad signature on opennet noderef for "+this+" from "+next+" : "+e, e);
    		ackOpennet(next);
			return false;
		} catch (NotConnectedException e) {
			// Hmmm... let the LRU deal with it
			if(logMINOR)
				Logger.minor(this, "Not connected sending ConnectReply on "+this+" to "+next);
    	} catch (WaitedTooLongForOpennetNoderefException e) {
    		Logger.error(this, "RequestSender timed out waiting for noderef from "+next+" for "+this);
    		// Not an error since it can be caused downstream.
    		origTag.reassignToSelf(); // Since we will tell downstream that we are finished.
    		Logger.warning(this, "RequestSender timed out waiting for noderef from "+next+" for "+this);
			synchronized(this) {
				opennetTimedOut = true;
				opennetFinished = true;
				notifyAll();
			}
			// We need to wait.
			try {
				OpennetManager.waitForOpennetNoderef(false, next, uid, this, node);
			} catch (WaitedTooLongForOpennetNoderefException e1) {
	    		Logger.error(this, "RequestSender FATAL TIMEOUT out waiting for noderef from "+next+" for "+this);
				// Fatal timeout. Urgh.
				next.fatalTimeout(origTag, false);
	    		ackOpennet(next);
	    		return true;
			}
    		ackOpennet(next);
		} finally {
    		synchronized(this) {
    			opennetFinished = true;
    			notifyAll();
    		}
    	}
		return false;
	}

    // Opennet stuff
    
    /** Have we finished all opennet-related activities? */
    private boolean opennetFinished;
    
    /** Did we timeout waiting for opennet noderef? */
    private boolean opennetTimedOut;
    
    /** Opennet noderef from next node */
    private byte[] opennetNoderef;
    
    public byte[] waitForOpennetNoderef() throws WaitedTooLongForOpennetNoderefException {
    	synchronized(this) {
    		while(true) {
    			if(opennetFinished) {
    				if(opennetTimedOut)
    					throw new WaitedTooLongForOpennetNoderefException();
    				// Only one RequestHandler may take the noderef
    				byte[] ref = opennetNoderef;
    				opennetNoderef = null;
    				return ref;
    			}
    			try {
					wait(OPENNET_TIMEOUT);
				} catch (InterruptedException e) {
					// Ignore
					continue;
				}
				return null;
    		}
    	}
    }

    public PeerNode successFrom() {
    	return successFrom;
    }
    
    public synchronized PeerNode routedLast() {
    	return lastNode;
    }
    
	public synchronized byte[] getHeaders() {
        return finalHeaders;
    }

    public int getStatus() {
        return status;
    }

    public short getHTL() {
        return htl;
    }
    
    final synchronized byte[] getSSKData() {
    	return finalSskData;
    }
    
    public SSKBlock getSSKBlock() {
    	return block;
    }

	private volatile Object totalBytesSync = new Object();
	private int totalBytesSent;
	
	public void sentBytes(int x) {
		synchronized(totalBytesSync) {
			totalBytesSent += x;
		}
		if(logMINOR) Logger.minor(this, "Sent bytes: "+x+" for "+this+" isSSK="+isSSK, new Exception("debug"));
		node.nodeStats.requestSentBytes(isSSK, x);
	}
	
	public int getTotalSentBytes() {
		synchronized(totalBytesSync) {
			return totalBytesSent;
		}
	}
	
	private int totalBytesReceived;
	
	public void receivedBytes(int x) {
		synchronized(totalBytesSync) {
			totalBytesReceived += x;
		}
		node.nodeStats.requestReceivedBytes(isSSK, x);
	}
	
	public int getTotalReceivedBytes() {
		synchronized(totalBytesSync) {
			return totalBytesReceived;
		}
	}
	
	synchronized boolean hasForwarded() {
		return hasForwarded;
	}

	public void sentPayload(int x) {
		node.sentPayload(x);
		node.nodeStats.requestSentBytes(isSSK, -x);
	}
	
	private int recentlyFailedTimeLeft;

	synchronized int getRecentlyFailedTimeLeft() {
		return recentlyFailedTimeLeft;
	}
	
	public boolean isLocalRequestSearch() {
		return (source==null);
	}
	
	/** All these methods should return quickly! */
	interface Listener {
		/** Should return quickly, allocate a thread if it needs to block etc */
		void onReceivedRejectOverload();
		/** Should return quickly, allocate a thread if it needs to block etc */
		void onCHKTransferBegins();
		/** Should return quickly, allocate a thread if it needs to block etc */
		void onRequestSenderFinished(int status, boolean fromOfferedKey);
		/** Abort downstream transfers (not necessarily upstream ones, so not via the PRB).
		 * Should return quickly, allocate a thread if it needs to block etc. */
		void onAbortDownstreamTransfers(int reason, String desc);
	}
	
	public void addListener(Listener l) {
		// Only call here if we've already called for the other listeners.
		// Therefore the callbacks will only be called once.
		boolean reject=false;
		boolean transfer=false;
		boolean sentFinished;
		boolean sentTransferCancel = false;
		boolean sentFinishedFromOfferedKey = false;
		int status;
		synchronized (this) {
			synchronized (listeners) {
				sentTransferCancel = sentAbortDownstreamTransfers;
				if(!sentTransferCancel) {
					listeners.add(l);
					if(logMINOR) Logger.minor(this, "Added listener "+l+" to "+this);
				}
				reject = sentReceivedRejectOverload;
				transfer = sentCHKTransferBegins;
				sentFinished = sentRequestSenderFinished;
				sentFinishedFromOfferedKey = completedFromOfferedKey;
			}
			reject=reject && hasForwardedRejectedOverload;
			transfer=transfer && transferStarted();
			status=this.status;
		}
		if (reject)
			l.onReceivedRejectOverload();
		if (transfer)
			l.onCHKTransferBegins();
		if(sentTransferCancel)
			l.onAbortDownstreamTransfers(abortDownstreamTransfersReason, abortDownstreamTransfersDesc);
		if (status!=NOT_FINISHED && sentFinished)
			l.onRequestSenderFinished(status, sentFinishedFromOfferedKey);
	}
	
	private boolean sentReceivedRejectOverload;
	
	private void fireReceivedRejectOverload() {
		synchronized (listeners) {
			if(sentReceivedRejectOverload) return;
			sentReceivedRejectOverload = true;
			for (Listener l : listeners) {
				try {
					l.onReceivedRejectOverload();
				} catch (Throwable t) {
					Logger.error(this, "Caught: "+t, t);
				}
			}
		}
	}
	
	private boolean sentCHKTransferBegins;
	
	private void fireCHKTransferBegins() {
		synchronized (listeners) {
			if(sentCHKTransferBegins) return;
			sentCHKTransferBegins = true;
			for (Listener l : listeners) {
				try {
					l.onCHKTransferBegins();
				} catch (Throwable t) {
					Logger.error(this, "Caught: "+t, t);
				}
			}
		}
	}
	
	private boolean sentRequestSenderFinished;
	private boolean completedFromOfferedKey;
	
	private void fireRequestSenderFinished(int status, boolean fromOfferedKey) {
		origTag.setRequestSenderFinished(status);
		synchronized (listeners) {
			if(sentRequestSenderFinished) {
				Logger.error(this, "Request sender finished twice: "+status+", "+fromOfferedKey+" on "+this);
				return;
			}
			sentRequestSenderFinished = true;
			completedFromOfferedKey = fromOfferedKey;
			if(logMINOR) Logger.minor(this, "Notifying "+listeners.size()+" listeners of status "+status);
			for (Listener l : listeners) {
				try {
					l.onRequestSenderFinished(status, fromOfferedKey);
				} catch (Throwable t) {
					Logger.error(this, "Caught: "+t, t);
				}
			}
		}
	}

	private boolean sentAbortDownstreamTransfers;
	private int abortDownstreamTransfersReason;
	private String abortDownstreamTransfersDesc;
	private boolean receivingAsync;
	
	private void reassignToSelfOnTimeout(boolean fromOfferedKey) {
		synchronized(listeners) {
			if(sentCHKTransferBegins) {
				Logger.error(this, "Transfer started, not dumping listeners when reassigning to self on timeout (race condition?) on "+this);
				return;
			}
			// Safe to call it here, tag is self-synched always last.
			origTag.reassignToSelf();
			for(Listener l : listeners) {
				l.onRequestSenderFinished(TIMED_OUT, fromOfferedKey);
			}
			listeners.clear();
		}
	}
	
	public int getPriority() {
		return NativeThread.HIGH_PRIORITY;
	}

	public PeerNode transferringFrom() {
		return transferringFrom;
	}

	public synchronized boolean abortedDownstreamTransfers() {
		return sentAbortDownstreamTransfers;
	}

	public long fetchTimeout() {
		return fetchTimeout;
	}

	BlockReceiverTimeoutHandler myTimeoutHandler = new BlockReceiverTimeoutHandler() {

		/** The data receive has failed. A block timed out. The PRB will be cancelled as
		 * soon as we return, and that will cause the source node to consider the request
		 * finished. Meantime we don't know whether the upstream node has finished or not.
		 * So we reassign the request to ourself, and then wait for the second timeout. */
		public void onFirstTimeout() {
			node.reassignTagToSelf(origTag);
		}

		/** The timeout appears to have been caused by the node we are directly connected
		 * to. So we need to disconnect the node, or take other fairly strong sanctions,
		 * to avoid load management problems. */
		public void onFatalTimeout(PeerContext receivingFrom) {
			Logger.error(this, "Fatal timeout receiving requested block on "+this+" from "+receivingFrom);
			((PeerNode)receivingFrom).fatalTimeout();
		}
		
	};
	
	// FIXME this should not be necessary, we should be able to ask our listeners.
	// However at the moment NodeClientCore's realGetCHK and realGetSSK (the blocking fetches)
	// do not register a Listener. Eventually they will be replaced with something that does.
	
	// Also we should consider whether a local Listener added *after* the request starts should
	// impact on the decision or whether that leaks too much information. It's probably safe
	// given the amount leaked anyway! (Note that if we start the request locally we will want
	// to finish it even if incoming RequestHandler's are coalesced with it and they fail their 
	// onward transfers).
	
	private boolean transferCoalesced;

	public synchronized void setTransferCoalesced() {
		transferCoalesced = true;
	}

	public synchronized boolean isTransferCoalesced() {
		return transferCoalesced;
	}
	
}<|MERGE_RESOLUTION|>--- conflicted
+++ resolved
@@ -426,35 +426,8 @@
             
             long startedTryingPeer = System.currentTimeMillis();
             
-<<<<<<< HEAD
             boolean waitedForLoadManagement = false;
             boolean retriedForLoadManagement = false;
-=======
-            try {
-            	//This is the first contact to this node, it is more likely to timeout
-				/*
-				 * using sendSync could:
-				 *   make ACCEPTED_TIMEOUT more accurate (as it is measured from the send-time),
-				 *   use a lot of our time that we have to fulfill this request (simply waiting on the send queue, or longer if the node just went down),
-				 * using sendAsync could:
-				 *   make ACCEPTED_TIMEOUT much more likely,
-				 *   leave many hanging-requests/unclaimedFIFO items,
-				 *   potentially make overloaded peers MORE overloaded (we make a request and promptly forget about them).
-				 * 
-				 * Don't use sendAsync().
-				 */
-            	next.sendSync(req, this, realTimeFlag);
-            } catch (NotConnectedException e) {
-            	Logger.minor(this, "Not connected");
-            	next.noLongerRoutingTo(origTag, false);
-            	continue;
-            } catch (SyncSendWaitedTooLongException e) {
-            	Logger.error(this, "Failed to send "+req+" to "+next+" in a reasonable time.");
-            	next.noLongerRoutingTo(origTag, false);
-            	// Try another node.
-            	continue;
-			}
->>>>>>> 70aa5e04
             
             SlotWaiter waiter = null;
             
@@ -790,10 +763,7 @@
 					Logger.normal(this, "Disconnected from " + waitingFor
 							+ " while waiting for reply on " + this);
 					waitingFor.noLongerRoutingTo(origTag, false);
-<<<<<<< HEAD
 					origTag.removeRoutingTo(waitingFor);
-=======
->>>>>>> 70aa5e04
 					return;
 				}
 				
@@ -1758,10 +1728,7 @@
 		// If there is, we will avoid sending requests for the specified period.
 		node.failureTable.onFinalFailure(key, next, htl, origHTL, timeLeft, FailureTable.REJECT_TIME, source);
 		next.noLongerRoutingTo(origTag, false);
-<<<<<<< HEAD
 		
-=======
->>>>>>> 70aa5e04
 	}
 
 	/**
