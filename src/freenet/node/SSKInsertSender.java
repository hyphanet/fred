/* This code is part of Freenet. It is distributed under the GNU General
 * Public License, version 2 (or at your option any later version). See
 * http://www.gnu.org/ for further details of the GPL. */
package freenet.node;

import java.util.HashSet;

import freenet.crypt.DSAPublicKey;
import freenet.crypt.SHA256;
import freenet.io.comm.AsyncMessageFilterCallback;
import freenet.io.comm.ByteCounter;
import freenet.io.comm.DMT;
import freenet.io.comm.DisconnectedException;
import freenet.io.comm.Message;
import freenet.io.comm.MessageFilter;
import freenet.io.comm.NotConnectedException;
import freenet.io.comm.PeerContext;
import freenet.io.comm.PeerRestartedException;
import freenet.io.comm.SlowAsyncMessageFilterCallback;
import freenet.io.xfer.WaitedTooLongException;
import freenet.keys.NodeSSK;
import freenet.keys.SSKBlock;
import freenet.keys.SSKVerifyException;
import freenet.support.Logger;
import freenet.support.OOMHandler;
import freenet.support.ShortBuffer;
import freenet.support.Logger.LogLevel;
import freenet.support.io.NativeThread;

/**
 * SSKs require separate logic for inserts and requests, for various reasons:
 * - SSKs can collide.
 * - SSKs have only 1kB of data, so we can pack it into the DataReply, and we don't need to
 *   wait for a long data-transfer timeout.
 * - SSKs have pubkeys, which don't always need to be sent.
 */
public class SSKInsertSender implements PrioRunnable, AnyInsertSender, ByteCounter {

    // Constants
    static final int ACCEPTED_TIMEOUT = 10000;
    static final int SEARCH_TIMEOUT_REALTIME = 30*1000;
    static final int SEARCH_TIMEOUT_BULK = 120*1000;
    
    final int searchTimeout;

    // Basics
    final NodeSSK myKey;
    final double target;
    final long origUID;
    final InsertTag origTag;
    long uid;
    short htl;
    final PeerNode source;
    final Node node;
    /** SSK's pubkey */
    final DSAPublicKey pubKey;
    /** SSK's pubkey's hash */
    final byte[] pubKeyHash;
    /** Data (we know at start of insert) - can change if we get a collision */
    byte[] data;
    /** Headers (we know at start of insert) - can change if we get a collision */
    byte[] headers;
    final boolean fromStore;
    final long startTime;
    private boolean sentRequest;
    private boolean hasCollided;
    private boolean hasRecentlyCollided;
    private SSKBlock block;
    private static boolean logMINOR;
    private HashSet<PeerNode> nodesRoutedTo = new HashSet<PeerNode>();
    private final boolean forkOnCacheable;
    private final boolean preferInsert;
    private final boolean ignoreLowBackoff;
    private final boolean realTimeFlag;
    private InsertTag forkedRequestTag;
    
    private int status = -1;
    /** Still running */
    static final int NOT_FINISHED = -1;
    /** Successful insert */
    static final int SUCCESS = 0;
    /** Route not found */
    static final int ROUTE_NOT_FOUND = 1;
    /** Internal error */
    static final int INTERNAL_ERROR = 3;
    /** Timed out waiting for response */
    static final int TIMED_OUT = 4;
    /** Locally Generated a RejectedOverload */
    static final int GENERATED_REJECTED_OVERLOAD = 5;
    /** Could not get off the node at all! */
    static final int ROUTE_REALLY_NOT_FOUND = 6;
    
    SSKInsertSender(SSKBlock block, long uid, InsertTag tag, short htl, PeerNode source, Node node, boolean fromStore, boolean canWriteClientCache, boolean forkOnCacheable, boolean preferInsert, boolean ignoreLowBackoff, boolean realTimeFlag) {
    	logMINOR = Logger.shouldLog(LogLevel.MINOR, this);
    	this.fromStore = fromStore;
    	this.node = node;
    	this.source = source;
    	this.htl = htl;
    	this.origUID = uid;
    	this.uid = uid;
    	this.origTag = tag;
    	myKey = block.getKey();
    	data = block.getRawData();
    	headers = block.getRawHeaders();
    	target = myKey.toNormalizedDouble();
    	pubKey = myKey.getPubKey();
    	if(pubKey == null)
    		throw new IllegalArgumentException("Must have pubkey to insert data!!");
    	// pubKey.fingerprint() is not the same as hash(pubKey.asBytes())). FIXME it should be!
    	byte[] pubKeyAsBytes = pubKey.asBytes();
    	pubKeyHash = SHA256.digest(pubKeyAsBytes);
    	this.block = block;
    	startTime = System.currentTimeMillis();
    	this.forkOnCacheable = forkOnCacheable;
    	this.preferInsert = preferInsert;
    	this.ignoreLowBackoff = ignoreLowBackoff;
    	this.realTimeFlag = realTimeFlag;
    	if(realTimeFlag)
    		searchTimeout = SEARCH_TIMEOUT_REALTIME;
    	else
    		searchTimeout = SEARCH_TIMEOUT_BULK;
    }

    void start() {
    	node.executor.execute(this, "SSKInsertSender for UID "+uid+" on "+node.getDarknetPortNumber()+" at "+System.currentTimeMillis());
    }
    
	public void run() {
	    freenet.support.Logger.OSThread.logPID(this);
        short origHTL = htl;
        origTag.startedSender();
        try {
        	realRun();
		} catch (OutOfMemoryError e) {
			OOMHandler.handleOOM(e);
            if(status == NOT_FINISHED)
            	finish(INTERNAL_ERROR, null);
        } catch (Throwable t) {
            Logger.error(this, "Caught "+t, t);
            if(status == NOT_FINISHED)
            	finish(INTERNAL_ERROR, null);
        } finally {
        	if(logMINOR) Logger.minor(this, "Finishing "+this);
            if(status == NOT_FINISHED)
            	finish(INTERNAL_ERROR, null);
            origTag.finishedSender();
        	if(forkedRequestTag != null)
        		forkedRequestTag.finishedSender();
        }
	}

	static final int MAX_HIGH_HTL_FAILURES = 5;
	
    private void realRun() {
        PeerNode next = null;
        // While in no-cache mode, we don't decrement HTL on a RejectedLoop or similar, but we only allow a limited number of such failures before RNFing.
        int highHTLFailureCount = 0;
        boolean starting = true;
        while(true) {
            /*
             * If we haven't routed to any node yet, decrement according to the source.
             * If we have, decrement according to the node which just failed.
             * Because:
             * 1) If we always decrement according to source then we can be at max or min HTL
             * for a long time while we visit *every* peer node. This is BAD!
             * 2) The node which just failed can be seen as the requestor for our purposes.
             */
            // Decrement at this point so we can DNF immediately on reaching HTL 0.
            boolean canWriteStorePrev = node.canWriteDatastoreInsert(htl);
            if((!starting) && (!canWriteStorePrev)) {
            	// We always decrement on starting a sender.
            	// However, after that, if our HTL is above the no-cache threshold,
            	// we do not want to decrement the HTL for trivial rejections (e.g. RejectedLoop),
            	// because we would end up caching data too close to the originator.
            	// So allow 5 failures and then RNF.
            	if(highHTLFailureCount++ >= MAX_HIGH_HTL_FAILURES) {
            		if(logMINOR) Logger.minor(this, "Too many failures at non-cacheable HTL");
                    finish(ROUTE_NOT_FOUND, null);
                    return;
            	}
            	if(logMINOR) Logger.minor(this, "Allowing failure "+highHTLFailureCount+" htl is still "+htl);
            } else {
                htl = node.decrementHTL(sentRequest ? next : source, htl);
                if(logMINOR) Logger.minor(this, "Decremented HTL to "+htl);
            }
            starting = false;
            if(htl == 0) {
                // Send an InsertReply back
        		if(!sentRequest)
        			origTag.setNotRoutedOnwards();
                finish(SUCCESS, null);
                return;
            }
            
            if( node.canWriteDatastoreInsert(htl) && (!canWriteStorePrev) && forkOnCacheable) {
            	// FORK! We are now cacheable, and it is quite possible that we have already gone over the ideal sink nodes,
            	// in which case if we don't fork we will miss them, and greatly reduce the insert's reachability.
            	// So we fork: Create a new UID so we can go over the previous hops again if they happen to be good places to store the data.
            	
            	// Existing transfers will keep their existing UIDs, since they copied the UID in the constructor.
            	
            	uid = node.clientCore.makeUID();
            	forkedRequestTag = new InsertTag(true, InsertTag.START.REMOTE, source, realTimeFlag, uid, node);
            	forkedRequestTag.reassignToSelf();
            	forkedRequestTag.startedSender();
            	forkedRequestTag.unlockHandler();
            	Logger.normal(this, "FORKING SSK INSERT "+origUID+" to "+uid);
            	nodesRoutedTo.clear();
            	node.lockUID(uid, true, true, false, false, realTimeFlag, forkedRequestTag);
            }
            
            // Route it
            next = node.peers.closerPeer(forkedRequestTag == null ? source : null, nodesRoutedTo, target, true, node.isAdvancedModeEnabled(), -1, null,
			        null, htl, ignoreLowBackoff ? Node.LOW_BACKOFF : 0, source == null);
            
            if(next == null) {
                // Backtrack
        		if(!sentRequest)
        			origTag.setNotRoutedOnwards();
                finish(ROUTE_NOT_FOUND, null);
                return;
            }
            if(logMINOR) Logger.minor(this, "Routing insert to "+next);
            nodesRoutedTo.add(next);
            
            Message request = DMT.createFNPSSKInsertRequestNew(uid, htl, myKey);
            if(forkOnCacheable != Node.FORK_ON_CACHEABLE_DEFAULT) {
            	request.addSubMessage(DMT.createFNPSubInsertForkControl(forkOnCacheable));
            }
            if(ignoreLowBackoff != Node.IGNORE_LOW_BACKOFF_DEFAULT) {
            	request.addSubMessage(DMT.createFNPSubInsertIgnoreLowBackoff(ignoreLowBackoff));
            }
            if(preferInsert != Node.PREFER_INSERT_DEFAULT) {
            	request.addSubMessage(DMT.createFNPSubInsertPreferInsert(preferInsert));
            }
        	request.addSubMessage(DMT.createFNPRealTimeFlag(realTimeFlag));
            
            // Wait for ack or reject... will come before even a locally generated DataReply
            
            InsertTag thisTag = forkedRequestTag;
            if(forkedRequestTag == null) thisTag = origTag;
            
            thisTag.addRoutedTo(next, false);
            
            // Send to next node
            
            try {
				next.sendAsync(request, null, this);
			} catch (NotConnectedException e1) {
				if(logMINOR) Logger.minor(this, "Not connected to "+next);
				thisTag.removeRoutingTo(next);
				continue;
			}
            sentRequest = true;
            
            Message msg = waitForAccepted(next, thisTag);
            
<<<<<<< HEAD
            if(msg == null) continue;
=======
            /*
             * Because messages may be re-ordered, it is
             * entirely possible that we get a non-local RejectedOverload,
             * followed by an Accepted. So we must loop here.
             */
            
            while (true) {
            	
				try {
					msg = node.usm.waitFor(mf, this);
				} catch (DisconnectedException e) {
					Logger.normal(this, "Disconnected from " + next
							+ " while waiting for Accepted");
					thisTag.removeRoutingTo(next);
					break;
				}
				
				if (msg == null) {
					// Terminal overload
					// Try to propagate back to source
					if(logMINOR) Logger.minor(this, "Timeout");
					next.localRejectedOverload("Timeout");
					forwardRejectedOverload();
					thisTag.removeRoutingTo(next);
					break;
				}
				
				if (msg.getSpec() == DMT.FNPRejectedOverload) {
					// Non-fatal - probably still have time left
					if (msg.getBoolean(DMT.IS_LOCAL)) {
						next.localRejectedOverload("ForwardRejectedOverload3");
						if(logMINOR) Logger.minor(this, "Local RejectedOverload, moving on to next peer");
						// Give up on this one, try another
						thisTag.removeRoutingTo(next);
						break;
					} else {
						forwardRejectedOverload();
					}
					continue;
				}
				
				if (msg.getSpec() == DMT.FNPRejectedLoop) {
					next.successNotOverload();
					// Loop - we don't want to send the data to this one
					thisTag.removeRoutingTo(next);
					break;
				}
				
				if (msg.getSpec() != DMT.FNPSSKAccepted) {
					Logger.error(this,
							"Unexpected message waiting for SSKAccepted: "
									+ msg);
					thisTag.removeRoutingTo(next);
					break;
				}
				// Otherwise is an FNPSSKAccepted
				break;
            }
            
            if((msg == null) || (msg.getSpec() != DMT.FNPSSKAccepted)) continue;
>>>>>>> dee08eee
            
            if(logMINOR) Logger.minor(this, "Got Accepted on "+this);
            
            // Send the headers and data
            
            Message headersMsg = DMT.createFNPSSKInsertRequestHeaders(uid, headers);
            Message dataMsg = DMT.createFNPSSKInsertRequestData(uid, data);
            
            try {
				next.sendAsync(headersMsg, null, this);
				next.sendThrottledMessage(dataMsg, data.length, this, SSKInsertHandler.DATA_INSERT_TIMEOUT, false, null);
			} catch (NotConnectedException e1) {
				if(logMINOR) Logger.minor(this, "Not connected to "+next);
				thisTag.removeRoutingTo(next);
				continue;
			} catch (WaitedTooLongException e) {
				Logger.error(this, "Waited too long to send "+dataMsg+" to "+next+" on "+this);
				thisTag.removeRoutingTo(next);
				continue;
			} catch (SyncSendWaitedTooLongException e) {
				// Impossible
			} catch (PeerRestartedException e) {
				if(logMINOR) Logger.minor(this, "Peer restarted: "+next);
				thisTag.removeRoutingTo(next);
				continue;
			}
            
            // Do we need to send them the pubkey?
            
            if(msg.getBoolean(DMT.NEED_PUB_KEY)) {
            	Message pkMsg = DMT.createFNPSSKPubKey(uid, pubKey);
            	try {
            		next.sendAsync(pkMsg, null, this);
            	} catch (NotConnectedException e) {
            		if(logMINOR) Logger.minor(this, "Node disconnected while sending pubkey: "+next);
					thisTag.removeRoutingTo(next);
            		continue;
            	}
            	
            	// Wait for the SSKPubKeyAccepted
            	
            	MessageFilter mf1 = MessageFilter.create().setSource(next).setField(DMT.UID, uid).setTimeout(ACCEPTED_TIMEOUT).setType(DMT.FNPSSKPubKeyAccepted);
            	
            	Message newAck;
				try {
					newAck = node.usm.waitFor(mf1, this);
				} catch (DisconnectedException e) {
					if(logMINOR) Logger.minor(this, "Disconnected from "+next);
					thisTag.removeRoutingTo(next);
					continue;
				}
            	
            	if(newAck == null) {
					// Try to propagate back to source
            		Logger.error(this, "Timeout waiting for FNPSSKPubKeyAccepted on "+next);
					next.localRejectedOverload("Timeout2");
            		// This is a local timeout, they should send it immediately.
            		next.fatalTimeout();
					forwardRejectedOverload();
					thisTag.removeRoutingTo(next);
					// Try another peer
					continue;
            	}
            }
            
            // We have sent them the pubkey, and the data.
            // Wait for the response.
            
    		MessageFilter mf = makeSearchFilter(next, searchTimeout);
            
            while (true) {
				try {
					msg = node.usm.waitFor(mf, this);
				} catch (DisconnectedException e) {
					Logger.normal(this, "Disconnected from " + next
							+ " while waiting for InsertReply on " + this);
					thisTag.removeRoutingTo(next);
					break;
				}

				if (msg == null) {
					
					// First timeout.
					Logger.error(this, "Timeout waiting for reply after Accepted in "+this+" from "+next);
					next.localRejectedOverload("AfterInsertAcceptedTimeout");
					forwardRejectedOverload();
					finish(TIMED_OUT, next);
					
					// Wait for second timeout.
					while(true) {
						
						try {
							msg = node.usm.waitFor(mf, this);
						} catch (DisconnectedException e) {
							Logger.normal(this, "Disconnected from " + next
									+ " while waiting for InsertReply on " + this);
							return;
						}
						
						if(msg == null) {
							// Second timeout.
							Logger.error(this, "Fatal timeout waiting for reply after Accepted on "+this+" from "+next);
							next.fatalTimeout();
							return;
						}
						
						DO action = handleMessage(msg, next, thisTag);
						
						if(action == DO.FINISHED)
							return;
						else if(action == DO.NEXT_PEER)
							return; // Don't try others
						// else if(action == DO.WAIT) continue;
						
					}
				}
				
				DO action = handleMessage(msg, next, thisTag);
				
				if(action == DO.FINISHED)
					return;
				else if(action == DO.NEXT_PEER)
					break;
				// else if(action == DO.WAIT) continue;
            }
        }
    }
    
    private MessageFilter makeSearchFilter(PeerNode next,
			int searchTimeout) {
        /** What are we waiting for now??:
         * - FNPRouteNotFound - couldn't exhaust HTL, but send us the 
         *   data anyway please
         * - FNPInsertReply - used up all HTL, yay
         * - FNPRejectOverload - propagating an overload error :(
         * - FNPDataFound - target already has the data, and the data is
         *   an SVK/SSK/KSK, therefore could be different to what we are
         *   inserting.
         * - FNPDataInsertRejected - the insert was invalid
         */
        
        MessageFilter mfInsertReply = MessageFilter.create().setSource(next).setField(DMT.UID, uid).setTimeout(searchTimeout).setType(DMT.FNPInsertReply);
        MessageFilter mfRejectedOverload = MessageFilter.create().setSource(next).setField(DMT.UID, uid).setTimeout(searchTimeout).setType(DMT.FNPRejectedOverload);
        MessageFilter mfRouteNotFound = MessageFilter.create().setSource(next).setField(DMT.UID, uid).setTimeout(searchTimeout).setType(DMT.FNPRouteNotFound);
        MessageFilter mfDataInsertRejected = MessageFilter.create().setSource(next).setField(DMT.UID, uid).setTimeout(searchTimeout).setType(DMT.FNPDataInsertRejected);
        MessageFilter mfSSKDataFoundHeaders = MessageFilter.create().setSource(next).setField(DMT.UID, uid).setTimeout(searchTimeout).setType(DMT.FNPSSKDataFoundHeaders);
        
        return mfRouteNotFound.or(mfInsertReply.or(mfRejectedOverload.or(mfDataInsertRejected.or(mfSSKDataFoundHeaders))));
	}

	private DO handleMessage(Message msg, PeerNode next, InsertTag thisTag) {
		if (msg.getSpec() == DMT.FNPRejectedOverload) {
			if(handleRejectedOverload(msg, next, thisTag)) return DO.NEXT_PEER;
			else return DO.WAIT;
		}

		if (msg.getSpec() == DMT.FNPRouteNotFound) {
			handleRouteNotFound(msg, next, thisTag);
			// Finished as far as this node is concerned
			return DO.NEXT_PEER;
		}

		if (msg.getSpec() == DMT.FNPDataInsertRejected) {
			handleDataInsertRejected(msg, next, thisTag);
			return DO.NEXT_PEER; // What else can we do?
		}
		
		if(msg.getSpec() == DMT.FNPSSKDataFoundHeaders) {
			if(!handleSSKDataFoundHeaders(msg, next)) return DO.NEXT_PEER;
			else return DO.WAIT;
		}
		
		if (msg.getSpec() != DMT.FNPInsertReply) {
			Logger.error(this, "Unknown reply: " + msg);
			finish(INTERNAL_ERROR, next);
			return DO.FINISHED;
		}
				
		// Our task is complete
		next.successNotOverload();
		finish(SUCCESS, next);
		return DO.FINISHED;

    }

    private enum DO {
    	FINISHED,
    	WAIT,
    	NEXT_PEER
    }
    
	private final int TIMEOUT_AFTER_ACCEPTEDREJECTED_TIMEOUT = 60*1000;

	private void handleAcceptedRejectedTimeout(final PeerNode next, final InsertTag tag) {
		// It could still be running. So the timeout is fatal to the node.
		Logger.error(this, "Timeout awaiting Accepted/Rejected "+this+" to "+next);
		// The node didn't accept the request. So we don't need to send them the data.
		// However, we do need to wait a bit longer to try to postpone the fatalTimeout().
		// Somewhat intricate logic to try to avoid fatalTimeout() if at all possible.
		MessageFilter mf = makeAcceptedRejectedFilter(next, TIMEOUT_AFTER_ACCEPTEDREJECTED_TIMEOUT);
		try {
			node.usm.addAsyncFilter(mf, new SlowAsyncMessageFilterCallback() {

				public void onMatched(Message m) {
					if(m.getSpec() == DMT.FNPRejectedLoop ||
							m.getSpec() == DMT.FNPRejectedOverload) {
						// Ok.
						tag.removeRoutingTo(next);
					} else {
						assert(m.getSpec() == DMT.FNPAccepted);
						// We are not going to send the DataInsert.
						// We have moved on, and we don't want inserts to fork unnecessarily.
			            MessageFilter mfTimeout = MessageFilter.create().setSource(next).setField(DMT.UID, uid).setTimeout(searchTimeout).setType(DMT.FNPRejectedTimeout);
			            try {
							node.usm.addAsyncFilter(mfTimeout, new AsyncMessageFilterCallback() {

								public void onMatched(Message m) {
									// Cool.
								}

								public boolean shouldTimeout() {
									return false;
								}

								public void onTimeout() {
									// Grrr!
									Logger.error(this, "Timed out awaiting FNPRejectedTimeout on insert to "+next);
									next.fatalTimeout();
								}

								public void onDisconnect(PeerContext ctx) {
									tag.removeRoutingTo(next);
								}

								public void onRestarted(PeerContext ctx) {
									tag.removeRoutingTo(next);
								}
								
							}, SSKInsertSender.this);
						} catch (DisconnectedException e) {
							tag.removeRoutingTo(next);
						}
					}
				}

				public boolean shouldTimeout() {
					return false;
				}

				public void onTimeout() {
					next.fatalTimeout();
				}

				public void onDisconnect(PeerContext ctx) {
					tag.removeRoutingTo(next);
				}

				public void onRestarted(PeerContext ctx) {
					tag.removeRoutingTo(next);
				}

				public int getPriority() {
					return NativeThread.NORM_PRIORITY;
				}
				
<<<<<<< HEAD
			}, this);
		} catch (DisconnectedException e) {
			tag.removeRoutingTo(next);
		}
	}

    /** @return True if fatal and we should try another node, false if just relayed so 
     * we should wait for more responses. */
    private boolean handleRejectedOverload(Message msg, PeerNode next, InsertTag thisTag) {
		// Probably non-fatal, if so, we have time left, can try next one
		if (msg.getBoolean(DMT.IS_LOCAL)) {
			next.localRejectedOverload("ForwardRejectedOverload4");
			if(logMINOR) Logger.minor(this,
					"Local RejectedOverload, moving on to next peer");
			// Give up on this one, try another
        	next.noLongerRoutingTo(thisTag, false);
			return true;
		} else {
			forwardRejectedOverload();
		}
		return false; // Wait for any further response
	}

	private void handleRouteNotFound(Message msg, PeerNode next, InsertTag thisTag) {
		if(logMINOR) Logger.minor(this, "Rejected: RNF");
		short newHtl = msg.getShort(DMT.HTL);
		if (htl > newHtl)
			htl = newHtl;
		next.successNotOverload();
    	next.noLongerRoutingTo(thisTag, false);
	}

	private void handleDataInsertRejected(Message msg, PeerNode next, InsertTag thisTag) {
		next.successNotOverload();
		short reason = msg.getShort(DMT.DATA_INSERT_REJECTED_REASON);
		if(logMINOR) Logger.minor(this, "DataInsertRejected: " + reason);
		if (reason == DMT.DATA_INSERT_REJECTED_VERIFY_FAILED) {
			if (fromStore) {
				// That's odd...
				Logger.error(this,"Verify failed on next node "
						+ next + " for DataInsert but we were sending from the store!");
			}
		}
		Logger.error(this, "SSK insert rejected! Reason="
				+ DMT.getDataInsertRejectedReason(reason));
    	next.noLongerRoutingTo(thisTag, false);
	}

	/** @return True if we got new data and are propagating it. False if something failed
     * and we need to try the next node. */
	private boolean handleSSKDataFoundHeaders(Message msg, PeerNode next) {
		/**
		 * Data was already on node, and was NOT equal to what we sent. COLLISION!
		 * 
		 * We can either accept the old data or the new data.
		 * OLD DATA:
		 * - KSK-based stuff is usable. Well, somewhat; a node could spoof KSKs on
		 * receiving an insert, (if it knows them in advance), but it cannot just 
		 * start inserts to overwrite old SSKs.
		 * - You cannot "update" an SSK.
		 * NEW DATA:
		 * - KSK-based stuff not usable. (Some people think this is a good idea!).
		 * - Illusion of updatability. (VERY BAD IMHO, because it's not really
		 * updatable... FIXME implement TUKs; would determine latest version based
		 * on version number, and propagate on request with a certain probability or
		 * according to time. However there are good arguments to do updating at a
		 * higher level (e.g. key bottleneck argument), and TUKs should probably be 
		 * distinct from SSKs.
		 * 
		 * For now, accept the "old" i.e. preexisting data.
		 */
		Logger.normal(this, "Got collision on "+myKey+" ("+uid+") sending to "+next.getPeer());
		
		headers = ((ShortBuffer) msg.getObject(DMT.BLOCK_HEADERS)).getData();
		// Wait for the data
		MessageFilter mfData = MessageFilter.create().setSource(next).setField(DMT.UID, uid).setTimeout(RequestSender.FETCH_TIMEOUT_REALTIME).setType(DMT.FNPSSKDataFoundData);
		Message dataMessage;
		try {
			dataMessage = node.usm.waitFor(mfData, this);
		} catch (DisconnectedException e) {
			if(logMINOR)
				Logger.minor(this, "Disconnected: "+next+" getting datareply for "+this);
			return false;
		}
		if(dataMessage == null) {
			Logger.error(this, "Got headers but not data for datareply for insert from "+this);
			return false;
		}
		// collided, overwrite data with remote data
		try {
			data = ((ShortBuffer) dataMessage.getObject(DMT.DATA)).getData();
			block = new SSKBlock(data, headers, block.getKey(), false);
			
			synchronized(this) {
				hasRecentlyCollided = true;
				hasCollided = true;
				notifyAll();
			}
		} catch (SSKVerifyException e) {
			Logger.error(this, "Invalid SSK from remote on collusion: " + this + ":" +block);
			finish(INTERNAL_ERROR, next);
		}
		return true; // The node will now propagate the new data. There is no need to move to the next node yet.
	}

	private Message waitForAccepted(PeerNode next, InsertTag thisTag) {
		Message msg;
		
		MessageFilter mf = makeAcceptedRejectedFilter(next, ACCEPTED_TIMEOUT);

        while (true) {
        	
			try {
				msg = node.usm.waitFor(mf, this);
			} catch (DisconnectedException e) {
				Logger.normal(this, "Disconnected from " + next
						+ " while waiting for Accepted");
            	next.noLongerRoutingTo(thisTag, false);
				return null;
			}
			
			if (msg == null) {
				// Terminal overload
				// Try to propagate back to source
				if(logMINOR) Logger.minor(this, "Timeout");
				next.localRejectedOverload("Timeout");
				forwardRejectedOverload();
				// It could still be running. So the timeout is fatal to the node.
				handleAcceptedRejectedTimeout(next, thisTag);
				return null;
			}
			
			if (msg.getSpec() == DMT.FNPRejectedOverload) {
				// Non-fatal - probably still have time left
				if (msg.getBoolean(DMT.IS_LOCAL)) {
					next.localRejectedOverload("ForwardRejectedOverload3");
					if(logMINOR) Logger.minor(this, "Local RejectedOverload, moving on to next peer");
					// Give up on this one, try another
	            	next.noLongerRoutingTo(thisTag, false);
					return null;
				} else {
					forwardRejectedOverload();
=======
				if(msg.getSpec() == DMT.FNPSSKDataFoundHeaders) {
					/**
					 * Data was already on node, and was NOT equal to what we sent. COLLISION!
					 * 
					 * We can either accept the old data or the new data.
					 * OLD DATA:
					 * - KSK-based stuff is usable. Well, somewhat; a node could spoof KSKs on
					 * receiving an insert, (if it knows them in advance), but it cannot just 
					 * start inserts to overwrite old SSKs.
					 * - You cannot "update" an SSK.
					 * NEW DATA:
					 * - KSK-based stuff not usable. (Some people think this is a good idea!).
					 * - Illusion of updatability. (VERY BAD IMHO, because it's not really
					 * updatable... FIXME implement TUKs; would determine latest version based
					 * on version number, and propagate on request with a certain probability or
					 * according to time. However there are good arguments to do updating at a
					 * higher level (e.g. key bottleneck argument), and TUKs should probably be 
					 * distinct from SSKs.
					 * 
					 * For now, accept the "old" i.e. preexisting data.
					 */
					Logger.normal(this, "Got collision on "+myKey+" ("+uid+") sending to "+next.getPeer());
					
        			headers = ((ShortBuffer) msg.getObject(DMT.BLOCK_HEADERS)).getData();
        			// Wait for the data
        			MessageFilter mfData = MessageFilter.create().setSource(next).setField(DMT.UID, uid).setTimeout(RequestSender.FETCH_TIMEOUT_REALTIME).setType(DMT.FNPSSKDataFoundData);
        			Message dataMessage;
        			try {
						dataMessage = node.usm.waitFor(mfData, this);
					} catch (DisconnectedException e) {
						if(logMINOR)
							Logger.minor(this, "Disconnected: "+next+" getting datareply for "+this);
						thisTag.removeRoutingTo(next);
						break;
					}
					if(dataMessage == null) {
    					Logger.error(this, "Got headers but not data for datareply for insert from "+this);
    					thisTag.removeRoutingTo(next);
    					break;
					}
					// collided, overwrite data with remote data
					try {
						data = ((ShortBuffer) dataMessage.getObject(DMT.DATA)).getData();
						block = new SSKBlock(data, headers, block.getKey(), false);
						
						synchronized(this) {
							hasRecentlyCollided = true;
							hasCollided = true;
							notifyAll();
						}
					} catch (SSKVerifyException e) {
    					Logger.error(this, "Invalid SSK from remote on collision: " + this + ":" +block);
						finish(INTERNAL_ERROR, next);
					}
					continue; // The node will now propagate the new data. There is no need to move to the next node yet.
        		}
				
				if (msg.getSpec() != DMT.FNPInsertReply) {
					Logger.error(this, "Unknown reply: " + msg);
					finish(INTERNAL_ERROR, next);
>>>>>>> dee08eee
				}
				continue;
			}
			
			if (msg.getSpec() == DMT.FNPRejectedLoop) {
				next.successNotOverload();
				// Loop - we don't want to send the data to this one
            	next.noLongerRoutingTo(thisTag, false);
				return null;
			}
			
			if (msg.getSpec() != DMT.FNPSSKAccepted) {
				Logger.error(this,
						"Unexpected message waiting for SSKAccepted: "
								+ msg);
				return null;
			}
			// Otherwise is an FNPSSKAccepted
			return msg;
        }
        
	}

	private MessageFilter makeAcceptedRejectedFilter(PeerNode next,
			int acceptedTimeout) {
        /*
         * Because messages may be re-ordered, it is
         * entirely possible that we get a non-local RejectedOverload,
         * followed by an Accepted. So we must loop here.
         */
        
        MessageFilter mfAccepted = MessageFilter.create().setSource(next).setField(DMT.UID, uid).setTimeout(acceptedTimeout).setType(DMT.FNPSSKAccepted);
        MessageFilter mfRejectedLoop = MessageFilter.create().setSource(next).setField(DMT.UID, uid).setTimeout(acceptedTimeout).setType(DMT.FNPRejectedLoop);
        MessageFilter mfRejectedOverload = MessageFilter.create().setSource(next).setField(DMT.UID, uid).setTimeout(acceptedTimeout).setType(DMT.FNPRejectedOverload);
        // mfRejectedOverload must be the last thing in the or
        // So its or pointer remains null
        // Otherwise we need to recreate it below
        mfRejectedOverload.clearOr();
        return mfAccepted.or(mfRejectedLoop.or(mfRejectedOverload));
	}

	private boolean hasForwardedRejectedOverload;
    
    synchronized boolean receivedRejectedOverload() {
    	return hasForwardedRejectedOverload;
    }
    
    /** Forward RejectedOverload to the request originator.
     * DO NOT CALL if have a *local* RejectedOverload.
     */
    private synchronized void forwardRejectedOverload() {
    	if(hasForwardedRejectedOverload) return;
    	hasForwardedRejectedOverload = true;
   		notifyAll();
	}
    
    private void finish(int code, PeerNode next) {
    	if(logMINOR) Logger.minor(this, "Finished: "+code+" on "+this, new Exception("debug"));
    	
    	if(origTag != null) origTag.removeRoutingTo(next);
    	if(forkedRequestTag != null) forkedRequestTag.removeRoutingTo(next);
    	
    	synchronized(this) {
    		if(status != NOT_FINISHED && status != TIMED_OUT)
    			throw new IllegalStateException("finish() called with "+code+" when was already "+status);
    		
    		if((code == ROUTE_NOT_FOUND) && !sentRequest)
    			code = ROUTE_REALLY_NOT_FOUND;
    		
    		if(status != TIMED_OUT) {
    			status = code;
    			notifyAll();
    		}
        }

        if(code == SUCCESS && next != null)
        	next.onSuccess(true, true);
        
        if(logMINOR) Logger.minor(this, "Set status code: "+getStatusString());
        // Nothing to wait for, no downstream transfers, just exit.
    }

    public synchronized int getStatus() {
        return status;
    }
    
    public synchronized short getHTL() {
        return htl;
    }

    /**
     * @return The current status as a string
     */
    public synchronized String getStatusString() {
        if(status == SUCCESS)
            return "SUCCESS";
        if(status == ROUTE_NOT_FOUND)
            return "ROUTE NOT FOUND";
        if(status == NOT_FINISHED)
            return "NOT FINISHED";
        if(status == INTERNAL_ERROR)
        	return "INTERNAL ERROR";
        if(status == TIMED_OUT)
        	return "TIMED OUT";
        if(status == GENERATED_REJECTED_OVERLOAD)
        	return "GENERATED REJECTED OVERLOAD";
        if(status == ROUTE_REALLY_NOT_FOUND)
        	return "ROUTE REALLY NOT FOUND";
        return "UNKNOWN STATUS CODE: "+status;
    }

	public boolean sentRequest() {
		return sentRequest;
	}
	
	public synchronized boolean hasRecentlyCollided() {
		boolean status = hasRecentlyCollided;
		hasRecentlyCollided = false;
		return status;
	}
	
	public boolean hasCollided() {
		return hasCollided;
	}
	
	public byte[] getPubkeyHash() {
		return headers;
	}

	public byte[] getHeaders() {
		return headers;
	}
	
	public byte[] getData() {
		return data;
	}

	public SSKBlock getBlock() {
		return block;
	}

	public long getUID() {
		return uid;
	}

	private final Object totalBytesSync = new Object();
	private int totalBytesSent;
	
	public void sentBytes(int x) {
		synchronized(totalBytesSync) {
			totalBytesSent += x;
		}
		node.nodeStats.insertSentBytes(true, x);
	}
	
	public int getTotalSentBytes() {
		synchronized(totalBytesSync) {
			return totalBytesSent;
		}
	}
	
	private int totalBytesReceived;
	
	public void receivedBytes(int x) {
		synchronized(totalBytesSync) {
			totalBytesReceived += x;
		}
		node.nodeStats.insertReceivedBytes(true, x);
	}
	
	public int getTotalReceivedBytes() {
		synchronized(totalBytesSync) {
			return totalBytesReceived;
		}
	}

	public void sentPayload(int x) {
		node.sentPayload(x);
		node.nodeStats.insertSentBytes(true, -x);
	}

	public int getPriority() {
		return NativeThread.HIGH_PRIORITY;
	}

	@Override
	public String toString() {
		return "SSKInsertSender:" + myKey;
	}

	public PeerNode[] getRoutedTo() {
		return this.nodesRoutedTo.toArray(new PeerNode[nodesRoutedTo.size()]);
	}
}<|MERGE_RESOLUTION|>--- conflicted
+++ resolved
@@ -255,70 +255,7 @@
             
             Message msg = waitForAccepted(next, thisTag);
             
-<<<<<<< HEAD
             if(msg == null) continue;
-=======
-            /*
-             * Because messages may be re-ordered, it is
-             * entirely possible that we get a non-local RejectedOverload,
-             * followed by an Accepted. So we must loop here.
-             */
-            
-            while (true) {
-            	
-				try {
-					msg = node.usm.waitFor(mf, this);
-				} catch (DisconnectedException e) {
-					Logger.normal(this, "Disconnected from " + next
-							+ " while waiting for Accepted");
-					thisTag.removeRoutingTo(next);
-					break;
-				}
-				
-				if (msg == null) {
-					// Terminal overload
-					// Try to propagate back to source
-					if(logMINOR) Logger.minor(this, "Timeout");
-					next.localRejectedOverload("Timeout");
-					forwardRejectedOverload();
-					thisTag.removeRoutingTo(next);
-					break;
-				}
-				
-				if (msg.getSpec() == DMT.FNPRejectedOverload) {
-					// Non-fatal - probably still have time left
-					if (msg.getBoolean(DMT.IS_LOCAL)) {
-						next.localRejectedOverload("ForwardRejectedOverload3");
-						if(logMINOR) Logger.minor(this, "Local RejectedOverload, moving on to next peer");
-						// Give up on this one, try another
-						thisTag.removeRoutingTo(next);
-						break;
-					} else {
-						forwardRejectedOverload();
-					}
-					continue;
-				}
-				
-				if (msg.getSpec() == DMT.FNPRejectedLoop) {
-					next.successNotOverload();
-					// Loop - we don't want to send the data to this one
-					thisTag.removeRoutingTo(next);
-					break;
-				}
-				
-				if (msg.getSpec() != DMT.FNPSSKAccepted) {
-					Logger.error(this,
-							"Unexpected message waiting for SSKAccepted: "
-									+ msg);
-					thisTag.removeRoutingTo(next);
-					break;
-				}
-				// Otherwise is an FNPSSKAccepted
-				break;
-            }
-            
-            if((msg == null) || (msg.getSpec() != DMT.FNPSSKAccepted)) continue;
->>>>>>> dee08eee
             
             if(logMINOR) Logger.minor(this, "Got Accepted on "+this);
             
@@ -487,7 +424,7 @@
 		}
 		
 		if(msg.getSpec() == DMT.FNPSSKDataFoundHeaders) {
-			if(!handleSSKDataFoundHeaders(msg, next)) return DO.NEXT_PEER;
+			if(!handleSSKDataFoundHeaders(msg, next, thisTag)) return DO.NEXT_PEER;
 			else return DO.WAIT;
 		}
 		
@@ -584,7 +521,6 @@
 					return NativeThread.NORM_PRIORITY;
 				}
 				
-<<<<<<< HEAD
 			}, this);
 		} catch (DisconnectedException e) {
 			tag.removeRoutingTo(next);
@@ -635,7 +571,7 @@
 
 	/** @return True if we got new data and are propagating it. False if something failed
      * and we need to try the next node. */
-	private boolean handleSSKDataFoundHeaders(Message msg, PeerNode next) {
+	private boolean handleSSKDataFoundHeaders(Message msg, PeerNode next, InsertTag thisTag) {
 		/**
 		 * Data was already on node, and was NOT equal to what we sent. COLLISION!
 		 * 
@@ -667,10 +603,12 @@
 		} catch (DisconnectedException e) {
 			if(logMINOR)
 				Logger.minor(this, "Disconnected: "+next+" getting datareply for "+this);
+			thisTag.removeRoutingTo(next);
 			return false;
 		}
 		if(dataMessage == null) {
 			Logger.error(this, "Got headers but not data for datareply for insert from "+this);
+			thisTag.removeRoutingTo(next);
 			return false;
 		}
 		// collided, overwrite data with remote data
@@ -727,68 +665,6 @@
 					return null;
 				} else {
 					forwardRejectedOverload();
-=======
-				if(msg.getSpec() == DMT.FNPSSKDataFoundHeaders) {
-					/**
-					 * Data was already on node, and was NOT equal to what we sent. COLLISION!
-					 * 
-					 * We can either accept the old data or the new data.
-					 * OLD DATA:
-					 * - KSK-based stuff is usable. Well, somewhat; a node could spoof KSKs on
-					 * receiving an insert, (if it knows them in advance), but it cannot just 
-					 * start inserts to overwrite old SSKs.
-					 * - You cannot "update" an SSK.
-					 * NEW DATA:
-					 * - KSK-based stuff not usable. (Some people think this is a good idea!).
-					 * - Illusion of updatability. (VERY BAD IMHO, because it's not really
-					 * updatable... FIXME implement TUKs; would determine latest version based
-					 * on version number, and propagate on request with a certain probability or
-					 * according to time. However there are good arguments to do updating at a
-					 * higher level (e.g. key bottleneck argument), and TUKs should probably be 
-					 * distinct from SSKs.
-					 * 
-					 * For now, accept the "old" i.e. preexisting data.
-					 */
-					Logger.normal(this, "Got collision on "+myKey+" ("+uid+") sending to "+next.getPeer());
-					
-        			headers = ((ShortBuffer) msg.getObject(DMT.BLOCK_HEADERS)).getData();
-        			// Wait for the data
-        			MessageFilter mfData = MessageFilter.create().setSource(next).setField(DMT.UID, uid).setTimeout(RequestSender.FETCH_TIMEOUT_REALTIME).setType(DMT.FNPSSKDataFoundData);
-        			Message dataMessage;
-        			try {
-						dataMessage = node.usm.waitFor(mfData, this);
-					} catch (DisconnectedException e) {
-						if(logMINOR)
-							Logger.minor(this, "Disconnected: "+next+" getting datareply for "+this);
-						thisTag.removeRoutingTo(next);
-						break;
-					}
-					if(dataMessage == null) {
-    					Logger.error(this, "Got headers but not data for datareply for insert from "+this);
-    					thisTag.removeRoutingTo(next);
-    					break;
-					}
-					// collided, overwrite data with remote data
-					try {
-						data = ((ShortBuffer) dataMessage.getObject(DMT.DATA)).getData();
-						block = new SSKBlock(data, headers, block.getKey(), false);
-						
-						synchronized(this) {
-							hasRecentlyCollided = true;
-							hasCollided = true;
-							notifyAll();
-						}
-					} catch (SSKVerifyException e) {
-    					Logger.error(this, "Invalid SSK from remote on collision: " + this + ":" +block);
-						finish(INTERNAL_ERROR, next);
-					}
-					continue; // The node will now propagate the new data. There is no need to move to the next node yet.
-        		}
-				
-				if (msg.getSpec() != DMT.FNPInsertReply) {
-					Logger.error(this, "Unknown reply: " + msg);
-					finish(INTERNAL_ERROR, next);
->>>>>>> dee08eee
 				}
 				continue;
 			}
@@ -804,6 +680,7 @@
 				Logger.error(this,
 						"Unexpected message waiting for SSKAccepted: "
 								+ msg);
+            	next.noLongerRoutingTo(thisTag, false);
 				return null;
 			}
 			// Otherwise is an FNPSSKAccepted
