/* This code is part of Freenet. It is distributed under the GNU General
 * Public License, version 2 (or at your option any later version). See
 * http://www.gnu.org/ for further details of the GPL. */
package freenet.node;

import static java.util.concurrent.TimeUnit.DAYS;
import static java.util.concurrent.TimeUnit.HOURS;
import static java.util.concurrent.TimeUnit.MINUTES;
import static java.util.concurrent.TimeUnit.SECONDS;

import java.io.BufferedWriter;
import java.io.File;
import java.io.FileNotFoundException;
import java.io.FileOutputStream;
import java.io.IOException;
import java.io.OutputStreamWriter;
import java.net.MalformedURLException;
import java.nio.charset.StandardCharsets;
import java.nio.file.Files;
import java.security.MessageDigest;
import java.text.DateFormat;
import java.time.Clock;
import java.time.LocalDateTime;
import java.time.ZoneOffset;
import java.time.format.DateTimeFormatter;
import java.time.temporal.ChronoUnit;
import java.util.ArrayList;
import java.util.Arrays;
import java.util.Date;
import java.util.Deque;
import java.util.Hashtable;
import java.util.LinkedList;
import java.util.List;
import java.util.Map;
import java.util.Set;
import java.util.TimeZone;

import freenet.client.FetchException;
import freenet.client.FetchResult;
import freenet.client.HighLevelSimpleClient;
import freenet.client.InsertBlock;
import freenet.client.InsertException;
import freenet.crypt.RandomSource;
import freenet.crypt.SHA256;
import freenet.crypt.Util;
import freenet.io.comm.ByteCounter;
import freenet.io.comm.DMT;
import freenet.io.comm.DisconnectedException;
import freenet.io.comm.Message;
import freenet.io.comm.MessageFilter;
import freenet.io.comm.NotConnectedException;
import freenet.keys.ClientCHK;
import freenet.keys.ClientKSK;
import freenet.keys.ClientKey;
import freenet.keys.ClientSSK;
import freenet.keys.FreenetURI;
import freenet.support.Base64;
import freenet.support.Fields;
import freenet.support.Logger;
import freenet.support.Logger.LogLevel;
import freenet.support.ShortBuffer;
import freenet.support.TimeSortedHashtable;
import freenet.support.io.ArrayBucket;
import freenet.support.io.Closer;
import freenet.support.math.BootstrappingDecayingRunningAverage;

/**
 * @author amphibian
 *
 * Tracks the Location of the node. Negotiates swap attempts.
 * Initiates swap attempts. Deals with locking.
 */
public class LocationManager implements ByteCounter {

    public static final String FOIL_PITCH_BLACK_ATTACK_PREFIX = "mitigate-pitch-black-attack-";
    public static long PITCH_BLACK_MITIGATION_FREQUENCY_ONE_DAY = DAYS.toMillis(1);
    public static long PITCH_BLACK_MITIGATION_STARTUP_DELAY = HOURS.toMillis(2);

    public class MyCallback extends SendMessageOnErrorCallback {

        RecentlyForwardedItem item;

        public MyCallback(Message message, PeerNode pn, RecentlyForwardedItem item) {
            super(message, pn, LocationManager.this);
            this.item = item;
        }

        @Override
        public void disconnected() {
            super.disconnected();
            removeRecentlyForwardedItem(item);
        }

        @Override
        public void acknowledged() {
            item.successfullyForwarded = true;
        }
    }

    static final long TIMEOUT = SECONDS.toMillis(60);
    static final int SWAP_MAX_HTL = 10;
    /** Number of swap evaluations, either incoming or outgoing, between resetting our location.
     * There is a 2 in SWAP_RESET chance that a reset will occur on one or other end of a swap request.
     *
     * ALCHEMY: This depends on a number of factors, not least the size of the network. It is hard to
     * get a good value from simulations. But it can take time to recover after a random reset, so we
     * have increased it from 4000 to 16000 on 8 april 2008. At the time location churn was significant,
     * and some of it likely caused by this. OTOH if we get major keyspace fragmentation, we must
     * reduce it to 8000 or 4000. */
    static final int SWAP_RESET = 16000;
    // FIXME vary automatically
    static final long SEND_SWAP_INTERVAL = SECONDS.toMillis(8);
    /** The average time between sending a swap request, and completion. */
    final BootstrappingDecayingRunningAverage averageSwapTime;
    /** Minimum swap delay */
    static final long MIN_SWAP_TIME = Node.MIN_INTERVAL_BETWEEN_INCOMING_SWAP_REQUESTS;
    /** Maximum swap delay */
    static final long MAX_SWAP_TIME = MINUTES.toMillis(1);
    /** Don't start swapping until our peers have had a reasonable chance to reconnect. */
    private static final long STARTUP_DELAY = MINUTES.toMillis(1);
    private static boolean logMINOR;
    final RandomSource r;
    final SwapRequestSender sender;
    final Node node;
    long timeLastSuccessfullySwapped;
    public static Clock systemClockUTC = Clock.system(ZoneOffset.UTC);

    public LocationManager(RandomSource r, Node node) {
        loc = r.nextDouble();
        sender = new SwapRequestSender();
        this.r = r;
        this.node = node;
        recentlyForwardedIDs = new Hashtable<Long, RecentlyForwardedItem>();
        // FIXME persist to disk!
        averageSwapTime = new BootstrappingDecayingRunningAverage(SEND_SWAP_INTERVAL, 0, Integer.MAX_VALUE, 20, null);
        timeLocSet = System.currentTimeMillis();

        logMINOR = Logger.shouldLog(LogLevel.MINOR, this);
    }

    private double loc;
    private long timeLocSet;
    private double locChangeSession = 0.0;

    int numberOfRemotePeerLocationsSeenInSwaps = 0;

    /**
     * @return The current Location of this node.
     */
    public synchronized double getLocation() {
        return loc;
    }

    /**
     * @param l
     */
    public synchronized void setLocation(double l) {
        if(!Location.isValid(l)) {
            Logger.error(this, "Setting invalid location: "+l, new Exception("error"));
            return;
        }
        this.loc = l;
        timeLocSet = System.currentTimeMillis();
    }

    public synchronized void updateLocationChangeSession(double newLoc) {
        double oldLoc = loc;
        double diff = Location.change(oldLoc, newLoc);
        if(logMINOR) Logger.minor(this, "updateLocationChangeSession: oldLoc: "+oldLoc+" -> newLoc: "+newLoc+" moved: "+diff);
        this.locChangeSession += diff;
    }

    /**
     * Start a thread to send FNPSwapRequests every second when
     * we are not locked.
     */
    public void start() {
        if(node.enableSwapping) {
          node.getTicker().queueTimedJob(sender, STARTUP_DELAY);
      }
        node.ticker.queueTimedJob(new Runnable() {

            @Override
            public void run() {
                try {
                    clearOldSwapChains();
                    removeTooOldQueuedItems();
                } finally {
                    node.ticker.queueTimedJob(this, SECONDS.toMillis(10));
                }
            }

        }, SECONDS.toMillis(10));
        // Insert key to probe whether its part of the keyspace is operational. If it is not, switch location to it.
        node.ticker.queueTimedJob(new Runnable() {

            @Override
            public void run() {
                LocalDateTime now = LocalDateTime.now(systemClockUTC);
                long millisUntilNextRequestTomorrow = getNextPitchBlackMitigationDelayMillisecondsTomorrow(now);
                node.ticker.queueTimedJob(this, millisUntilNextRequestTomorrow);
                if (swappingDisabled()) {
                    return;
                }
                String isoDateStringToday = DateTimeFormatter.ISO_DATE
                    .format(now);
                String isoDateStringYesterday = DateTimeFormatter.ISO_DATE
                    .format(now.minusDays(1));
                File[] previousInsertFromToday = node.userDir().dir()
                    .listFiles((file, name) -> name.startsWith(getPitchBlackPrefix(
                        isoDateStringToday)));
                HighLevelSimpleClient highLevelSimpleClient = node.clientCore.makeClient(
                    RequestStarter.INTERACTIVE_PRIORITY_CLASS,
                    true,
                    false);

                if (previousInsertFromToday != null
                    && previousInsertFromToday.length == 0) {
                    byte[] randomContentForKSK = new byte[20];
                    node.secureRandom.nextBytes(randomContentForKSK);
                    String randomPart = Base64.encode(randomContentForKSK);
                    String nameForInsert = getPitchBlackPrefix(isoDateStringToday + "-" + randomPart);
                    tryToInsertPitchBlackCheck(highLevelSimpleClient, nameForInsert);
                }

                File[] foilPitchBlackStatusFiles = node.userDir().dir()
                    .listFiles((file, name) -> name.startsWith(getPitchBlackPrefix("")));
                if (foilPitchBlackStatusFiles != null) {
                    File[] successfulInsertFromYesterday = Arrays.stream(foilPitchBlackStatusFiles)
                        .filter(file -> file.getName().contains(isoDateStringYesterday))
                        .toArray(File[]::new);
                    for (File f : successfulInsertFromYesterday) {
                        tryToRequestPitchBlackCheckFromYesterday(
                            highLevelSimpleClient,
                            successfulInsertFromYesterday[0]
                        );
                        // cleanup file, regardless of success
                        if (!f.delete()) {
                            f.deleteOnExit();
                        }
                    }
                    // delete files from more than one day ago
                    File[] leftoverFiles = Arrays.stream(foilPitchBlackStatusFiles)
                        .filter(file -> !file.getName().contains(isoDateStringToday))
                        .toArray(File[]::new);
                    for (File f : leftoverFiles) {
                        if (!f.delete()) {
                            f.deleteOnExit();
                        }
                    }
                }
            }
        }, (int) (node.fastWeakRandom.nextFloat() * PITCH_BLACK_MITIGATION_STARTUP_DELAY));
    }

    /** @return the millis to wait until the next pitch black check: tomorrow and at least 12 hours in the future. */
    private long getNextPitchBlackMitigationDelayMillisecondsTomorrow(LocalDateTime now) {
        return Math.max(HOURS.toMillis(12), getMillisUntilRandomTimeTomorrow(now));
    }

    private long getMillisUntilRandomTimeTomorrow(LocalDateTime now) {
        LocalDateTime tomorrowTime = now
            .plusDays(1)
            .withHour(node.fastWeakRandom.nextInt(23))
            .withMinute(node.fastWeakRandom.nextInt(59))
            .withSecond(node.fastWeakRandom.nextInt(59));
        return now.until(tomorrowTime, ChronoUnit.MILLIS);
    }

    public String getPitchBlackPrefix(String middleSubstring) {
        return FOIL_PITCH_BLACK_ATTACK_PREFIX + middleSubstring;
    }

    private void tryToRequestPitchBlackCheckFromYesterday(
        HighLevelSimpleClient highLevelSimpleClient,
        File insertInfoFromYesterday) {
        ClientKSK insertFromYesterday = ClientKSK.create(insertInfoFromYesterday.getName());
        byte[] expectedContent;
        try {
            expectedContent = Files.readAllBytes(insertInfoFromYesterday.toPath());
        } catch (FileNotFoundException e) {
            Logger.warning(
                e,
                "Could not read from insert info file from yesterday because the file was not found: "
                    + insertInfoFromYesterday.getName());
            return;
        } catch (IOException e) {
            Logger.warning(
                e,
                "Could not read from insert info file from yesterday: "
                    + insertInfoFromYesterday.getName());
            return;
        }
        // check the SSK
        FetchResult sskFetchResult = null;
        try {
            sskFetchResult = highLevelSimpleClient.fetch(insertFromYesterday.getURI());
            if (!Arrays.equals(expectedContent, sskFetchResult.asByteArray())) {
                // if we received false data, this is definitely an attack: move there to provide a good node in the location
                switchLocationToDefendAgainstPitchBlackAttack(insertFromYesterday);
            }
        } catch (FetchException e) {
            if (isRequestExceptionBecauseUriIsNotAvailable(e) && node.fastWeakRandom.nextBoolean()) {
                // switch to the attacked location with only 50% probability,
                // because it could be caused by the defensive swap of another node
                // which made its current content inaccessible.
                switchLocationToDefendAgainstPitchBlackAttack(insertFromYesterday);
            }
            return;
        } catch (IOException e) {
            Logger.warning(
                e,
                "Could not convert fetched data into byteArray. fetch: "
                    + sskFetchResult);
            return;
        }
        // check the CHK
        ArrayBucket randomBucketToInsert = new ArrayBucket(expectedContent);
        InsertBlock chkInsertBlock = new InsertBlock(
            randomBucketToInsert,
            null,
            FreenetURI.EMPTY_CHK_URI);
        FreenetURI calculatedChkUri;
        try {
            calculatedChkUri = highLevelSimpleClient.insert(chkInsertBlock, true, null);
        } catch (InsertException e) {
            Logger.error(
                e,
                "Could not create CHK for expected content.");
            return;
        }
        try {
            highLevelSimpleClient.fetch(calculatedChkUri);
        } catch (FetchException e) {
            if (isRequestExceptionBecauseUriIsNotAvailable(e) && node.fastWeakRandom.nextBoolean()) {
                // switch to the attacked location with only 50% probability,
                // because it could be caused by the defensive swap of another node
                // which made its current content inaccessible.
                try {
                    switchLocationToDefendAgainstPitchBlackAttack(new ClientCHK(calculatedChkUri));
                } catch (MalformedURLException exception) {
                    Logger.error(
                        exception,
                        "Could not create ClientCHK from CHKUri for calculated CHK URI:"
                            + calculatedChkUri);
                    return;
                }
            }
        }

    }

    private void switchLocationToDefendAgainstPitchBlackAttack(ClientKey insertFromYesterday) {
        double probedLocationFromYesterday = insertFromYesterday
            .getNodeKey()
            .toNormalizedDouble();
        if (insertFromYesterday instanceof ClientSSK) {
            // decide between SSK and pubkey at random, because they always break together.
            if (node.fastWeakRandom.nextBoolean()) {
                probedLocationFromYesterday = Util.keyDigestAsNormalizedDouble(
                    ((ClientSSK) insertFromYesterday).getPubKey().getRoutingKey());
            }
        }
        Logger.warning(
            this,
            "could not fetch the insert from yesterday: "
                + insertFromYesterday.getURI().toString()
                + ", assuming we are under attack: switching location to failed location: "
                + probedLocationFromYesterday);
        setLocation(probedLocationFromYesterday);
    }

    private void tryToInsertPitchBlackCheck(
        HighLevelSimpleClient highLevelSimpleClient,
        String nameForInsert) {
        // create some random data of up to 1021 bytes to insert to the KSK
        byte[] contentLengthSource = new byte[2];
        node.fastWeakRandom.nextBytes(contentLengthSource);
        // bytes are -127 to 128,
        // so this gives us 253 to 1021 bytes of size
        int contentLength = (5 * 127)
            + (3 * contentLengthSource[0])
            + contentLengthSource[1] / 64; // -1 to 2
        byte[] randomContentToInsert = new byte[contentLength];
        node.fastWeakRandom.nextBytes(randomContentToInsert);
        ArrayBucket randomBucketToInsert = new ArrayBucket(randomContentToInsert);
        // create the KSK
        ClientKSK insertForToday = (ClientKSK.create(nameForInsert));
        InsertBlock kskInsertBlock = new InsertBlock(
            randomBucketToInsert,
            null,
            insertForToday.getInsertURI());
        // create the CHK
        InsertBlock chkInsertBlock = new InsertBlock(
            randomBucketToInsert,
            null,
            FreenetURI.EMPTY_CHK_URI);
        try {
            highLevelSimpleClient.insert(kskInsertBlock, false, null);
            highLevelSimpleClient.insert(chkInsertBlock, false, null);
            // create a file to check on the next run tomorrow
            File succeededInsertFile = node.userDir().file(nameForInsert);
            try (FileOutputStream fileOutputStream = new FileOutputStream(succeededInsertFile)) {
                fileOutputStream.write(randomContentToInsert);
            } catch (IOException e) {
                Logger.error(
                    e,
                    "Could not write successful insert content to file: " + nameForInsert);
            }
        } catch (InsertException e) {
            Logger.error(
                this,
                "could not insert pitch black detection data to KSK for today: "
                    + insertForToday.getURI().toString()
                    + ", trying again tomorrow.");
        }
    }

    private static boolean isRequestExceptionBecauseUriIsNotAvailable(FetchException fetchException) {
        return FetchException.FetchExceptionMode.DATA_NOT_FOUND.equals(fetchException.getMode());
    }

    /**
     * Sends an FNPSwapRequest every second unless the LM is locked
     * (which it will be most of the time)
     */
    public class SwapRequestSender implements Runnable {

        @Override
        public void run() {
            freenet.support.Logger.OSThread.logPID(this);
            Thread.currentThread().setName("SwapRequestSender");
            while(true) {
                try {
                    long startTime = System.currentTimeMillis();
                    double nextRandom = r.nextDouble();
                    while(true) {
                        long sleepTime = getSendSwapInterval();
                        sleepTime *= nextRandom;
                        sleepTime = Math.min(sleepTime, Integer.MAX_VALUE);
                        long endTime = startTime + sleepTime;
                        long now = System.currentTimeMillis();
                        long diff = endTime - now;
                        try {
                            if(diff > 0)
                                Thread.sleep(Math.min((int)diff, SECONDS.toMillis(10)));
                        } catch (InterruptedException e) {
                            // Ignore
                        }
                        if(System.currentTimeMillis() >= endTime) break;
                    }
                    // FIXME shut down the swap initiator thread when swapping is disabled and re-enable it when swapping comes back up.
                    if(swappingDisabled()) {
                        continue;
                    }
                    // Don't send one if we are locked
                    if(lock()) {
                        if(System.currentTimeMillis() - timeLastSuccessfullySwapped > SECONDS.toMillis(30)) {
                            try {
                                boolean myFlag = false;
                                double myLoc = getLocation();
                                for(PeerNode pn: node.peers.connectedPeers()) {
                                    PeerLocation l = pn.location;
                                    if(pn.isRoutable()) {
                                        synchronized(l) {
                                            double ploc = l.getLocation();
                                            if(Location.equals(ploc, myLoc)) {
                                                // Don't reset location unless we're SURE there is a problem.
                                                // If the node has had its location equal to ours for at least 2 minutes, and ours has been likewise...
                                                long now = System.currentTimeMillis();
                                                if(now - l.getLocationSetTime() > MINUTES.toMillis(2) && now - timeLocSet > MINUTES.toMillis(2)) {
                                                    myFlag = true;
                                                    // Log an ERROR
                                                    // As this is an ERROR, it results from either a bug or malicious action.
                                                    // If it happens very frequently, it indicates either an attack or a serious bug.
                                                    Logger.error(this, "Randomizing location: my loc="+myLoc+" but loc="+ploc+" for "+pn);
                                                    break;
                                                } else {
                                                    Logger.normal(this, "Node "+pn+" has identical location to us, waiting until this has persisted for 2 minutes...");
                                                }
                                            }
                                        }
                                    }
                                }
                                if(myFlag) {
                                    setLocation(node.random.nextDouble());
                                    announceLocChange(true, true, true);
                                    node.writeNodeFile();
                                }
                            } finally {
                                unlock(false);
                            }
                        } else unlock(false);
                    } else {
                        continue;
                    }
                    // Send a swap request
                    startSwapRequest();
                } catch (Throwable t) {
                    Logger.error(this, "Caught "+t, t);
                }
            }
        }
    }

    /**
     * Create a new SwapRequest, send it from this node out into
     * the wilderness.
     */
    private void startSwapRequest() {
        node.executor.execute(new OutgoingSwapRequestHandler(),
                "Outgoing swap request handler for port "+node.getDarknetPortNumber());
    }

    /**
     * Should we swap? LOCKING: Call without holding locks.
     * @return
     */
    public boolean swappingDisabled() {
        // Swapping on opennet nodes, even hybrid nodes, causes significant and unnecessary location churn.
        // Simulations show significantly improved performance if all opennet enabled nodes don't participate in swapping.
        // FIXME: Investigate the possibility of enabling swapping on hybrid nodes with mostly darknet peers (more simulation needed).
        // FIXME: Hybrid nodes with all darknet peers who haven't upgraded to HIGH.
        // Probably we should have a useralert for this to get the user to do the right thing ... but we could auto-detect
        // it and start swapping... however, we should not start swapping just because we temporarily have no opennet peers
        // on startup.
        return node.isOpennetEnabled();
    }

    public long getSendSwapInterval() {
        long interval = (long) averageSwapTime.currentValue();
        if(interval < MIN_SWAP_TIME)
            interval = MIN_SWAP_TIME;
        if(interval > MAX_SWAP_TIME)
            interval = MAX_SWAP_TIME;
        return interval;
    }

    /**
     * Similar to OutgoingSwapRequestHandler, except that we did
     * not initiate the SwapRequest.
     */
    public class IncomingSwapRequestHandler implements Runnable {

        Message origMessage;
        PeerNode pn;
        long uid;
        RecentlyForwardedItem item;

        IncomingSwapRequestHandler(Message msg, PeerNode pn, RecentlyForwardedItem item) {
            this.origMessage = msg;
            this.pn = pn;
            this.item = item;
            uid = origMessage.getLong(DMT.UID);
        }

        @Override
        public void run() {
            freenet.support.Logger.OSThread.logPID(this);
            MessageDigest md = SHA256.getMessageDigest();

            boolean reachedEnd = false;
            try {
            // We are already locked by caller
            // Because if we can't get lock they need to send a reject

            // Firstly, is their message valid?

            byte[] hisHash = ((ShortBuffer)origMessage.getObject(DMT.HASH)).getData();

            if(hisHash.length != md.getDigestLength()) {
                Logger.error(this, "Invalid SwapRequest from peer: wrong length hash "+hisHash.length+" on "+uid);
                // FIXME: Should we send a reject?
                return;
            }

            // Looks okay, lets get on with it
            // Only one ID because we are only receiving
            addForwardedItem(uid, uid, pn, null);

            // Create my side

            long random = r.nextLong();
            double myLoc = getLocation();
            double[] friendLocs = node.peers.getPeerLocationDoubles(false);
            long[] myValueLong = new long[1+1+friendLocs.length];
            myValueLong[0] = random;
            myValueLong[1] = Double.doubleToLongBits(myLoc);
            for(int i=0;i<friendLocs.length;i++)
                myValueLong[i+2] = Double.doubleToLongBits(friendLocs[i]);
            byte[] myValue = Fields.longsToBytes(myValueLong);

            byte[] myHash = md.digest(myValue);

            Message m = DMT.createFNPSwapReply(uid, myHash);

            MessageFilter filter =
                MessageFilter.create().setType(DMT.FNPSwapCommit).setField(DMT.UID, uid).setTimeout(TIMEOUT).setSource(pn);

            node.usm.send(pn, m, LocationManager.this);

            Message commit;
            try {
                commit = node.usm.waitFor(filter, LocationManager.this);
            } catch (DisconnectedException e) {
                if(logMINOR) Logger.minor(this, "Disconnected from "+pn+" while waiting for SwapCommit");
                return;
            }

            if(commit == null) {
                // Timed out. Abort
                Logger.error(this, "Timed out waiting for SwapCommit on "+uid+" - this can happen occasionally due to connection closes, if it happens often, there may be a serious problem");
                return;
            }

            // We have a SwapCommit

            byte[] hisBuf = ((ShortBuffer)commit.getObject(DMT.DATA)).getData();

            if((hisBuf.length % 8 != 0) || (hisBuf.length < 16)) {
                Logger.error(this, "Bad content length in SwapComplete - malicious node? on "+uid);
                return;
            }

            // First does it verify?

            byte[] rehash = md.digest(hisBuf);

            if(!java.util.Arrays.equals(rehash, hisHash)) {
                Logger.error(this, "Bad hash in SwapCommit - malicious node? on "+uid);
                return;
            }

            // Now decode it

            long[] hisBufLong = Fields.bytesToLongs(hisBuf);
<<<<<<< HEAD
        if(hisBufLong.length < 2) {
            Logger.error(this, "Bad buffer length (no random, no location)- malicious node? on "+uid);
            return;
        }
=======
            if(hisBufLong.length < 2) {
                Logger.error(this, "Bad buffer length (no random, no location)- malicious node? on "+uid);
                return;
            }
>>>>>>> 10991b32

            long hisRandom = hisBufLong[0];

            double hisLoc = Double.longBitsToDouble(hisBufLong[1]);
            if(!Location.isValid(hisLoc)) {
                Logger.error(this, "Bad loc: "+hisLoc+" on "+uid);
                return;
            }
            registerKnownLocation(hisLoc);

            double[] hisFriendLocs = new double[hisBufLong.length-2];
            for(int i=0;i<hisFriendLocs.length;i++) {
                hisFriendLocs[i] = Double.longBitsToDouble(hisBufLong[i+2]);
                if(!Location.isValid(hisFriendLocs[i])) {
                    Logger.error(this, "Bad friend loc: "+hisFriendLocs[i]+" on "+uid);
                    return;
                }
                registerLocationLink(hisLoc, hisFriendLocs[i]);
                registerKnownLocation(hisFriendLocs[i]);
            }

            numberOfRemotePeerLocationsSeenInSwaps += hisFriendLocs.length;

            // Send our SwapComplete

            Message confirm = DMT.createFNPSwapComplete(uid, myValue);
            //confirm.addSubMessage(DMT.createFNPSwapLocations(extractUIDs(friendLocsAndUIDs)));

            node.usm.send(pn, confirm, LocationManager.this);

            boolean shouldSwap = shouldSwap(myLoc, friendLocs, hisLoc, hisFriendLocs, random ^ hisRandom);

            spyOnLocations(commit, true, shouldSwap, myLoc);

            if(shouldSwap) {
                timeLastSuccessfullySwapped = System.currentTimeMillis();
                // Swap
                updateLocationChangeSession(hisLoc);
                setLocation(hisLoc);
                if(logMINOR) Logger.minor(this, "Swapped: "+myLoc+" <-> "+hisLoc+" - "+uid);
                swaps++;
                announceLocChange(true, false, false);
                node.writeNodeFile();
            } else {
                if(logMINOR) Logger.minor(this, "Didn't swap: "+myLoc+" <-> "+hisLoc+" - "+uid);
                noSwaps++;
            }

            reachedEnd = true;

            // Randomise our location every 2*SWAP_RESET swap attempts, whichever way it went.
            if(node.random.nextInt(SWAP_RESET) == 0) {
                setLocation(node.random.nextDouble());
                announceLocChange(true, true, false);
                node.writeNodeFile();
            }

        } catch (Throwable t) {
            Logger.error(this, "Caught "+t, t);
        } finally {
            SHA256.returnMessageDigest(md);
            unlock(reachedEnd); // we only count the time taken by our outgoing swap requests
            removeRecentlyForwardedItem(item);
        }
        }

    }

    /**
     * Locks the LocationManager.
     * Sends an FNPSwapRequest out into the network.
     * Waits for a reply.
     * Etc.
     */
    public class OutgoingSwapRequestHandler implements Runnable {

        RecentlyForwardedItem item;

        @Override
        public void run() {
            freenet.support.Logger.OSThread.logPID(this);
            long uid = r.nextLong();
            if(!lock()) return;
            boolean reachedEnd = false;
            try {
                startedSwaps++;
                // We can't lock friends_locations, so lets just
                // pretend that they're locked
                long random = r.nextLong();
                double myLoc = getLocation();
                double[] friendLocs = node.peers.getPeerLocationDoubles(false);
                long[] myValueLong = new long[1+1+friendLocs.length];
                myValueLong[0] = random;
                myValueLong[1] = Double.doubleToLongBits(myLoc);
                for(int i=0;i<friendLocs.length;i++)
                    myValueLong[i+2] = Double.doubleToLongBits(friendLocs[i]);
                byte[] myValue = Fields.longsToBytes(myValueLong);

                byte[] myHash = SHA256.digest(myValue);

                Message m = DMT.createFNPSwapRequest(uid, myHash, SWAP_MAX_HTL);

                PeerNode pn = node.peers.getRandomPeer();
                if(pn == null) {
                    // Nowhere to send
                    return;
                }
                // Only 1 ID because we are sending; we won't receive
                item = addForwardedItem(uid, uid, null, pn);

                if(logMINOR) Logger.minor(this, "Sending SwapRequest "+uid+" to "+pn);

                MessageFilter filter1 =
                    MessageFilter.create().setType(DMT.FNPSwapRejected).setField(DMT.UID, uid).setSource(pn).setTimeout(TIMEOUT);
                MessageFilter filter2 =
                    MessageFilter.create().setType(DMT.FNPSwapReply).setField(DMT.UID, uid).setSource(pn).setTimeout(TIMEOUT);
                MessageFilter filter = filter1.or(filter2);

                node.usm.send(pn, m, LocationManager.this);

                if(logMINOR) Logger.minor(this, "Waiting for SwapReply/SwapRejected on "+uid);
                Message reply;
                try {
                    reply = node.usm.waitFor(filter, LocationManager.this);
                } catch (DisconnectedException e) {
                    if(logMINOR) Logger.minor(this, "Disconnected while waiting for SwapReply/SwapRejected for "+uid);
                    return;
                }

                if(reply == null) {
                    if(pn.isRoutable() && (System.currentTimeMillis() - pn.timeLastConnectionCompleted() > TIMEOUT*2)) {
                        // Timed out! Abort...
                        Logger.error(this, "Timed out waiting for SwapRejected/SwapReply on "+uid);
                    }
                    return;
                }

                if(reply.getSpec() == DMT.FNPSwapRejected) {
                    // Failed. Abort.
                    if(logMINOR) Logger.minor(this, "Swap rejected on "+uid);
                    return;
                }

                // We have an FNPSwapReply, yay
                // FNPSwapReply is exactly the same format as FNPSwapRequest
                byte[] hisHash = ((ShortBuffer)reply.getObject(DMT.HASH)).getData();

                Message confirm = DMT.createFNPSwapCommit(uid, myValue);
                //confirm.addSubMessage(DMT.createFNPSwapLocations(extractUIDs(friendLocsAndUIDs)));

                filter1.clearOr();
                MessageFilter filter3 = MessageFilter.create().setField(DMT.UID, uid).setType(DMT.FNPSwapComplete).setTimeout(TIMEOUT).setSource(pn);
                filter = filter1.or(filter3);

                node.usm.send(pn, confirm, LocationManager.this);

                if(logMINOR) Logger.minor(this, "Waiting for SwapComplete: uid = "+uid);

                try {
                    reply = node.usm.waitFor(filter, LocationManager.this);
                } catch (DisconnectedException e) {
                    if(logMINOR) Logger.minor(this, "Disconnected waiting for SwapComplete on "+uid);
                    return;
                }

                if(reply == null) {
                    if(pn.isRoutable() && (System.currentTimeMillis() - pn.timeLastConnectionCompleted() > TIMEOUT*2)) {
                        // Hrrrm!
                        Logger.error(this, "Timed out waiting for SwapComplete - malicious node?? on "+uid);
                    }
                    return;
                }

                if(reply.getSpec() == DMT.FNPSwapRejected) {
                    Logger.error(this, "Got SwapRejected while waiting for SwapComplete. This can happen occasionally because of badly timed disconnects, but if it happens frequently it indicates a bug or an attack");
                    return;
                }

                byte[] hisBuf = ((ShortBuffer)reply.getObject(DMT.DATA)).getData();

                if((hisBuf.length % 8 != 0) || (hisBuf.length < 16)) {
                    Logger.error(this, "Bad content length in SwapComplete - malicious node? on "+uid);
                    return;
                }

                // First does it verify?

                byte[] rehash = SHA256.digest(hisBuf);

                if(!java.util.Arrays.equals(rehash, hisHash)) {
                    Logger.error(this, "Bad hash in SwapComplete - malicious node? on "+uid);
                    return;
                }

                // Now decode it

            long[] hisBufLong = Fields.bytesToLongs(hisBuf);
            if(hisBufLong.length < 2) {
                Logger.error(this, "Bad buffer length (no random, no location)- malicious node? on " + uid);
                return;
            }

                long hisRandom = hisBufLong[0];

                double hisLoc = Double.longBitsToDouble(hisBufLong[1]);
                if(!Location.isValid(hisLoc)) {
                    Logger.error(this, "Bad loc: "+hisLoc+" on "+uid);
                    return;
                }
                registerKnownLocation(hisLoc);

                double[] hisFriendLocs = new double[hisBufLong.length-2];
                for(int i=0;i<hisFriendLocs.length;i++) {
                    hisFriendLocs[i] = Double.longBitsToDouble(hisBufLong[i+2]);
                    if(!Location.isValid(hisFriendLocs[i])) {
                        Logger.error(this, "Bad friend loc: "+hisFriendLocs[i]+" on "+uid);
                        return;
                    }
                    registerLocationLink(hisLoc, hisFriendLocs[i]);
                    registerKnownLocation(hisFriendLocs[i]);
                }

                numberOfRemotePeerLocationsSeenInSwaps += hisFriendLocs.length;

                boolean shouldSwap = shouldSwap(myLoc, friendLocs, hisLoc, hisFriendLocs, random ^ hisRandom);

                spyOnLocations(reply, true, shouldSwap, myLoc);

                if(shouldSwap) {
                    timeLastSuccessfullySwapped = System.currentTimeMillis();
                    // Swap
                    updateLocationChangeSession(hisLoc);
                    setLocation(hisLoc);
                    if(logMINOR) Logger.minor(this, "Swapped: "+myLoc+" <-> "+hisLoc+" - "+uid);
                    swaps++;
                    announceLocChange(true, false, false);
                    node.writeNodeFile();
                } else {
                    if(logMINOR) Logger.minor(this, "Didn't swap: "+myLoc+" <-> "+hisLoc+" - "+uid);
                    noSwaps++;
                }

                reachedEnd = true;

                // Randomise our location every 2*SWAP_RESET swap attempts, whichever way it went.
                if(node.random.nextInt(SWAP_RESET) == 0) {
                    setLocation(node.random.nextDouble());
                    announceLocChange(true, true, false);
                    node.writeNodeFile();
                }

            } catch (Throwable t) {
                Logger.error(this, "Caught "+t, t);
            } finally {
                unlock(reachedEnd);
                if(item != null)
                    removeRecentlyForwardedItem(item);
            }
        }

    }

    /**
     * Tell all connected peers that our location has changed
     */
    protected void announceLocChange() {
        announceLocChange(false, false, false);
    }

    private void announceLocChange(boolean log, boolean randomReset, boolean fromDupLocation) {
        Message msg = DMT.createFNPLocChangeNotificationNew(getLocation(), node.peers.getPeerLocationDoubles(true));
        node.peers.localBroadcast(msg, false, true, this);
    if(log)
        recordLocChange(randomReset, fromDupLocation);
    }

    private void recordLocChange(final boolean randomReset, final boolean fromDupLocation) {
        node.executor.execute(new Runnable() {

            @Override
            public void run() {
                File locationLog = node.nodeDir().file("location.log.txt");
                if(locationLog.exists() && locationLog.length() > 1024*1024*10)
                    locationLog.delete();
                FileOutputStream os = null;
                try {
                    os = new FileOutputStream(locationLog, true);
                    BufferedWriter bw = new BufferedWriter(new OutputStreamWriter(os, StandardCharsets.ISO_8859_1));
                    DateFormat df = DateFormat.getDateTimeInstance();
                    df.setTimeZone(TimeZone.getTimeZone("GMT"));
                    bw.write(""+df.format(new Date())+" : "+getLocation()+(randomReset ? " (random reset"+(fromDupLocation?" from duplicated location" : "")+")" : "")+'\n');
                    bw.close();
                    os = null;
                } catch (IOException e) {
                    Logger.error(this, "Unable to write changed location to "+locationLog+" : "+e, e);
                } finally {
                    Closer.close(os);
                }
            }

        }, "Record new location");
    }

    private boolean locked;

    public static int swaps;
    public static int noSwaps;
    public static int startedSwaps;
    public static int swapsRejectedAlreadyLocked;
    public static int swapsRejectedNowhereToGo;
    public static int swapsRejectedRateLimit;
    public static int swapsRejectedRecognizedID;

    long lockedTime;

    /**
     * Lock the LocationManager.
     * @return True if we managed to lock the LocationManager,
     * false if it was already locked.
     */
    synchronized boolean lock() {
        if(locked) {
            if(logMINOR) Logger.minor(this, "Already locked");
            return false;
        }
        if(logMINOR) Logger.minor(this, "Locking on port "+node.getDarknetPortNumber());
        locked = true;
        lockedTime = System.currentTimeMillis();
        return true;
    }

    /**
     * Unlock the node for swapping.
     * @param logSwapTime If true, log the swap time. */
    void unlock(boolean logSwapTime) {
        Message nextMessage;
        synchronized(this) {
        if(!locked)
            throw new IllegalStateException("Unlocking when not locked!");
        long lockTime = System.currentTimeMillis() - lockedTime;
        if(logMINOR) {
            Logger.minor(this, "Unlocking on port "+node.getDarknetPortNumber());
            Logger.minor(this, "lockTime: "+lockTime);
        }
        averageSwapTime.report(lockTime);

        if(incomingMessageQueue.isEmpty()) {
            locked = false;
            return;
        }

        // Otherwise, stay locked, and start the next one from the queue.

        nextMessage = incomingMessageQueue.removeFirst();
        lockedTime = System.currentTimeMillis();

        }

        long oldID = nextMessage.getLong(DMT.UID);
        long newID = oldID+1;
        PeerNode pn = (PeerNode) nextMessage.getSource();

        innerHandleSwapRequest(oldID, newID, pn, nextMessage);
    }

    /**
     * Should we swap? This method implements the core of the Freenet
     * 0.7 routing algorithm - the criteria for swapping.
     * Oskar says this is derived from the Metropolis-Hastings algorithm.
     *
     * Anyway:
     * Two nodes choose each other and decide to attempt a switch. They
     * calculate the distance of all their edges currently (that is the
     * distance between their currend ID and that of their neighbors), and
     * multiply up all these values to get A. Then they calculate the
     * distance to all their neighbors as it would be if they switched
     * IDs, and multiply up these values to get B.
     *
     * If A > B then they switch.
     *
     * If A <= B, then calculate p = A / B. They then switch with
     * probability p (that is, switch if rand.nextFloat() < p).
     *
     * @param myLoc My location as a double.
     * @param friendLocs Locations of my friends as doubles.
     * @param hisLoc His location as a double
     * @param hisFriendLocs Locations of his friends as doubles.
     * @param rand Shared random number used to decide whether to swap.
     * @return
     */
    private boolean shouldSwap(double myLoc, double[] friendLocs, double hisLoc, double[] hisFriendLocs, long rand) {

        // A = distance from us to all our neighbours, for both nodes,
        // all multiplied together

        // Dump

        if(Math.abs(hisLoc - myLoc) <= Double.MIN_VALUE * 2)
            return false; // Probably swapping with self

        StringBuilder sb = new StringBuilder();

        sb.append("my: ").append(myLoc).append(", his: ").append(hisLoc).append(", myFriends: ");
        sb.append(friendLocs.length).append(", hisFriends: ").append(hisFriendLocs.length).append(" mine:\n");

        for(double loc: friendLocs) {
            sb.append(loc);
            sb.append(' ');
        }

        sb.append("\nhis:\n");

        for(double loc: hisFriendLocs) {
            sb.append(loc);
            sb.append(' ');
        }

        if(logMINOR) Logger.minor(this, sb.toString());

        double A = 1.0;
        for(double loc: friendLocs) {
            if(Math.abs(loc - myLoc) <= Double.MIN_VALUE*2) continue;
            A *= Location.distance(loc, myLoc);
        }
        for(double loc: hisFriendLocs) {
            if(Math.abs(loc - hisLoc) <= Double.MIN_VALUE*2) continue;
            A *= Location.distance(loc, hisLoc);
        }

        // B = the same, with our two values swapped
        double B = 1.0;
        for(double loc: friendLocs) {
            if(Math.abs(loc - hisLoc) <= Double.MIN_VALUE*2) continue;
            B *= Location.distance(loc, hisLoc);
        }
        for(double loc: hisFriendLocs) {
            if(Math.abs(loc - myLoc) <= Double.MIN_VALUE*2) continue;
            B *= Location.distance(loc, myLoc);
        }

        //Logger.normal(this, "A="+A+" B="+B);

        if(A>B) return true;

        double p = A / B;

        // Take last 63 bits, then turn into a double
        double randProb = ((double)(rand & Long.MAX_VALUE))
                / ((double) Long.MAX_VALUE);

        //Logger.normal(this, "p="+p+" randProb="+randProb);

        if(randProb < p) return true;
        return false;
    }

    static final double SWAP_ACCEPT_PROB = 0.25;

    final Hashtable<Long, RecentlyForwardedItem> recentlyForwardedIDs;

    static class RecentlyForwardedItem {
        final long incomingID; // unnecessary?
        final long outgoingID;
        final long addedTime;
        long lastMessageTime; // can delete when no messages for 2*TIMEOUT
        final PeerNode requestSender;
        PeerNode routedTo;
        // Set when a request is accepted. Unset when we send one.
        boolean successfullyForwarded;

        RecentlyForwardedItem(long id, long outgoingID, PeerNode from, PeerNode to) {
            this.incomingID = id;
            this.outgoingID = outgoingID;
            requestSender = from;
            routedTo = to;
            addedTime = System.currentTimeMillis();
            lastMessageTime = addedTime;
        }
    }

    /** Queue of swap requests to handle after this one. */
    private final Deque<Message> incomingMessageQueue = new LinkedList<Message>();

    static final int MAX_INCOMING_QUEUE_LENGTH = 10;

    /** Prevent timeouts and deadlocks due to A waiting for B waiting for A */
    static final long MAX_TIME_ON_INCOMING_QUEUE = SECONDS.toMillis(30);

    void removeTooOldQueuedItems() {
        while(true) {
            Message first;
            synchronized(this) {
                if(incomingMessageQueue.isEmpty()) return;
                first = incomingMessageQueue.getFirst();
                if(first.age() < MAX_TIME_ON_INCOMING_QUEUE) return;
                incomingMessageQueue.removeFirst();
                if(logMINOR) Logger.minor(this, "Cancelling queued item: "+first+" - too long on queue, maybe circular waiting?");
                swapsRejectedAlreadyLocked++;
            }
            long oldID = first.getLong(DMT.UID);
            PeerNode pn = (PeerNode) first.getSource();

            // Reject
            Message reject = DMT.createFNPSwapRejected(oldID);
            try {
                pn.sendAsync(reject, null, this);
            } catch (NotConnectedException e1) {
                if(logMINOR) Logger.minor(this, "Lost connection rejecting SwapRequest (locked) from "+pn);
            }
        }
    }

    /**
     * Handle an incoming SwapRequest
     * @return True if we have handled the message, false if it needs
     * to be handled otherwise.
     */
    public boolean handleSwapRequest(Message m, PeerNode pn) {
        final long oldID = m.getLong(DMT.UID);
        final long newID = oldID + 1;
        /**
         * UID is used to record the state i.e. UID x, came in from node a, forwarded to node b.
         * We increment it on each hop, because in order for the node selection to be as random as
         * possible we *must allow loops*! I.e. the same swap chain may pass over the same node
         * twice or more. However, if we get a request with either the incoming or the outgoing
         * UID, we can safely kill it as it's clearly the result of a bug.
         */
        RecentlyForwardedItem item = recentlyForwardedIDs.get(oldID);
        if(item != null) {
            if(logMINOR) Logger.minor(this, "Rejecting - same ID as previous request");
            // Reject
            Message reject = DMT.createFNPSwapRejected(oldID);
            try {
                pn.sendAsync(reject, null, this);
            } catch (NotConnectedException e) {
                if(logMINOR) Logger.minor(this, "Lost connection to "+pn+" rejecting SwapRequest");
            }
            swapsRejectedRecognizedID++;
            return true;
        }
        if(pn.shouldRejectSwapRequest()) {
            if(logMINOR) Logger.minor(this, "Advised to reject SwapRequest by PeerNode - rate limit");
            // Reject
            Message reject = DMT.createFNPSwapRejected(oldID);
            try {
                pn.sendAsync(reject, null, this);
            } catch (NotConnectedException e) {
                if(logMINOR) Logger.minor(this, "Lost connection rejecting SwapRequest from "+pn);
            }
            swapsRejectedRateLimit++;
            return true;
        }
        if(logMINOR) Logger.minor(this, "SwapRequest from "+pn+" - uid="+oldID);
        int htl = m.getInt(DMT.HTL);
        if(htl > SWAP_MAX_HTL) {
            Logger.error(this, "Bogus swap HTL: "+htl+" from "+pn+" uid="+oldID);
            htl = SWAP_MAX_HTL;
        }
        htl--;
        if(!node.enableSwapping || htl <= 0 && swappingDisabled()) {
            // Reject
            Message reject = DMT.createFNPSwapRejected(oldID);
            try {
                pn.sendAsync(reject, null, this);
            } catch (NotConnectedException e1) {
                if(logMINOR) Logger.minor(this, "Lost connection rejecting SwapRequest (locked) from "+pn);
            }
            return true;
        }
        // Either forward it or handle it
        if(htl <= 0) {
            if(logMINOR) Logger.minor(this, "Accepting?... "+oldID);
            // Accept - handle locally
            lockOrQueue(m, oldID, newID, pn);
            return true;
        } else {
            m.set(DMT.HTL, htl);
            m.set(DMT.UID, newID);
            if(logMINOR) Logger.minor(this, "Forwarding... "+oldID);
            while(true) {
                // Forward
                PeerNode randomPeer = node.peers.getRandomPeer(pn);
                if(randomPeer == null) {
                    if(logMINOR) Logger.minor(this, "Late reject "+oldID);
                    Message reject = DMT.createFNPSwapRejected(oldID);
                    try {
                        pn.sendAsync(reject, null, this);
                    } catch (NotConnectedException e1) {
                        Logger.normal(this, "Late reject but disconnected from sender: "+pn);
                    }
                    swapsRejectedNowhereToGo++;
                    return true;
                }
                if(logMINOR) Logger.minor(this, "Forwarding "+oldID+" to "+randomPeer);
                item = addForwardedItem(oldID, newID, pn, randomPeer);
                item.successfullyForwarded = false;
                try {
                    // Forward the request.
                    // Note that we MUST NOT send this blocking as we are on the
                    // receiver thread.
                    randomPeer.sendAsync(m.cloneAndDropSubMessages(), new MyCallback(DMT.createFNPSwapRejected(oldID), pn, item), LocationManager.this);
                } catch (NotConnectedException e) {
                    if(logMINOR) Logger.minor(this, "Not connected");
                    // Try a different node
                    continue;
                }
                return true;
            }
        }
    }

    /**
     * If we can obtain the lock, then execute the swap by calling innerHandleSwapRequest().
     * If we can queue the message, queue it.
     * Otherwise, reject it.
     */
    void lockOrQueue(Message msg, long oldID, long newID, PeerNode pn) {
        boolean runNow = false;
        boolean reject = false;
        if(logMINOR)
            Logger.minor(this, "Locking on port "+node.getDarknetPortNumber()+" for uid "+oldID+" from "+pn);
        synchronized(this) {
            if(!locked) {
                locked = true;
                runNow = true;
                lockedTime = System.currentTimeMillis();
            } else {
                // Locked.
                if((!node.enableSwapQueueing) ||
                        incomingMessageQueue.size() > MAX_INCOMING_QUEUE_LENGTH) {
                    // Reject anyway.
                    reject = true;
                    swapsRejectedAlreadyLocked++;
                    if(logMINOR) Logger.minor(this, "Incoming queue length too large: "+incomingMessageQueue.size()+" rejecting "+msg);
                } else {
                    // Queue it.
                    incomingMessageQueue.addLast(msg);
                    if(logMINOR) Logger.minor(this, "Queued "+msg+" queue length "+incomingMessageQueue.size());
                }
            }
        }
        if(reject) {
            if(logMINOR) Logger.minor(this, "Rejecting "+msg);
            Message rejected = DMT.createFNPSwapRejected(oldID);
            try {
                pn.sendAsync(rejected, null, this);
            } catch (NotConnectedException e1) {
                if(logMINOR) Logger.minor(this, "Lost connection rejecting SwapRequest (locked) from "+pn);
            }
        } else if(runNow) {
            if(logMINOR) Logger.minor(this, "Running "+msg);
            boolean completed = false;
            try {
                innerHandleSwapRequest(oldID, newID, pn, msg);
                completed = true;
            } finally {
                if(!completed)
                    unlock(false);
            }
        }
    }

    private void innerHandleSwapRequest(long oldID, long newID, PeerNode pn, Message m) {
        RecentlyForwardedItem item = addForwardedItem(oldID, newID, pn, null);
        // Locked, do it
        IncomingSwapRequestHandler isrh =
            new IncomingSwapRequestHandler(m, pn, item);
        if(logMINOR) Logger.minor(this, "Handling... "+oldID+" from "+pn);
        node.executor.execute(isrh, "Incoming swap request handler for port "+node.getDarknetPortNumber());
    }

    private RecentlyForwardedItem addForwardedItem(long uid, long oid, PeerNode pn, PeerNode randomPeer) {
        RecentlyForwardedItem item = new RecentlyForwardedItem(uid, oid, pn, randomPeer);
        synchronized(recentlyForwardedIDs) {
            recentlyForwardedIDs.put(uid, item);
            recentlyForwardedIDs.put(oid, item);
        }
        return item;
    }

    /**
     * Handle an unmatched FNPSwapReply
     * @return True if we recognized and forwarded this reply.
     */
    public boolean handleSwapReply(Message m, PeerNode source) {
        final long uid = m.getLong(DMT.UID);
        RecentlyForwardedItem item = recentlyForwardedIDs.get(uid);
        if(item == null) {
            Logger.error(this, "Unrecognized SwapReply: ID "+uid);
            return false;
        }
        if(item.requestSender == null) {
            if(logMINOR) Logger.minor(this, "SwapReply from "+source+" on chain originated locally "+uid);
            return false;
        }
        if(item.routedTo == null) {
            Logger.error(this, "Got SwapReply on "+uid+" but routedTo is null!");
            return false;
        }
        if(source != item.routedTo) {
            Logger.error(this, "Unmatched swapreply "+uid+" from wrong source: From "+source+
                    " should be "+item.routedTo+" to "+item.requestSender);
            return true;
        }
        item.lastMessageTime = System.currentTimeMillis();
        // Returning to source - use incomingID
        byte[] hisHash = ((ShortBuffer)m.getObject(DMT.HASH)).getData();
        Message fwd = DMT.createFNPSwapReply(item.incomingID, hisHash);
        if(logMINOR) Logger.minor(this, "Forwarding SwapReply "+uid+" from "+source+" to "+item.requestSender);
        try {
            item.requestSender.sendAsync(fwd, null, this);
        } catch (NotConnectedException e) {
            if(logMINOR) Logger.minor(this, "Lost connection forwarding SwapReply "+uid+" to "+item.requestSender);
        }
        return true;
    }

    /**
     * Handle an unmatched FNPSwapRejected
     * @return True if we recognized and forwarded this message.
     */
    public boolean handleSwapRejected(Message m, PeerNode source) {
        final long uid = m.getLong(DMT.UID);
        RecentlyForwardedItem item = recentlyForwardedIDs.get(uid);
        if(item == null) return false;
        if(item.requestSender == null){
            if(logMINOR) Logger.minor(this, "Got a FNPSwapRejected without any requestSender set! we can't and won't claim it! UID="+uid);
            return false;
        }
        if(item.routedTo == null) {
            Logger.error(this, "Got SwapRejected on "+uid+" but routedTo is null!");
            return false;
        }
        if(source != item.routedTo) {
            Logger.error(this, "Unmatched swapreply "+uid+" from wrong source: From "+source+
                    " should be "+item.routedTo+" to "+item.requestSender);
            return true;
        }
        removeRecentlyForwardedItem(item);
        item.lastMessageTime = System.currentTimeMillis();
        if(logMINOR) Logger.minor(this, "Forwarding SwapRejected "+uid+" from "+source+" to "+item.requestSender);
        m = m.cloneAndDropSubMessages();
        // Returning to source - use incomingID
        m.set(DMT.UID, item.incomingID);
        try {
            item.requestSender.sendAsync(m, null, this);
        } catch (NotConnectedException e) {
            if(logMINOR) Logger.minor(this, "Lost connection forwarding SwapRejected "+uid+" to "+item.requestSender);
        }
        return true;
    }

    /**
     * Handle an unmatched FNPSwapCommit
     * @return True if we recognized and forwarded this message.
     */
    public boolean handleSwapCommit(Message m, PeerNode source) {
        final long uid = m.getLong(DMT.UID);
        RecentlyForwardedItem item = recentlyForwardedIDs.get(uid);
        if(item == null) return false;
        if(item.routedTo == null) return false;
        if(source != item.requestSender) {
            Logger.error(this, "Unmatched swapreply "+uid+" from wrong source: From "+source+
                    " should be "+item.requestSender+" to "+item.routedTo);
            return true;
        }
        item.lastMessageTime = System.currentTimeMillis();
        if(logMINOR) Logger.minor(this, "Forwarding SwapCommit "+uid+ ',' +item.outgoingID+" from "+source+" to "+item.routedTo);
        m = m.cloneAndDropSubMessages();
        // Sending onwards - use outgoing ID
        m.set(DMT.UID, item.outgoingID);
        try {
            item.routedTo.sendAsync(m, new SendMessageOnErrorCallback(DMT.createFNPSwapRejected(item.incomingID), item.requestSender, this), this);
        } catch (NotConnectedException e) {
            if(logMINOR) Logger.minor(this, "Lost connection forwarding SwapCommit "+uid+" to "+item.routedTo);
        }
        spyOnLocations(m, false);
        return true;
    }

    /**
     * Handle an unmatched FNPSwapComplete
     * @return True if we recognized and forwarded this message.
     */
    public boolean handleSwapComplete(Message m, PeerNode source) {
        final long uid = m.getLong(DMT.UID);
        if(logMINOR) Logger.minor(this, "handleSwapComplete("+uid+ ')');
        RecentlyForwardedItem item = recentlyForwardedIDs.get(uid);
        if(item == null) {
            if(logMINOR) Logger.minor(this, "Item not found: "+uid+": "+m);
            return false;
        }
        if(item.requestSender == null) {
            if(logMINOR) Logger.minor(this, "Not matched "+uid+": "+m);
            return false;
        }
        if(item.routedTo == null) {
            Logger.error(this, "Got SwapComplete on "+uid+" but routedTo == null! (meaning we accepted it, presumably)");
            return false;
        }
        if(source != item.routedTo) {
            Logger.error(this, "Unmatched swapreply "+uid+" from wrong source: From "+source+
                    " should be "+item.routedTo+" to "+item.requestSender);
            return true;
        }
        if(logMINOR) Logger.minor(this, "Forwarding SwapComplete "+uid+" from "+source+" to "+item.requestSender);
        m = m.cloneAndDropSubMessages();
        // Returning to source - use incomingID
        m.set(DMT.UID, item.incomingID);
        try {
            item.requestSender.sendAsync(m, null, this);
        } catch (NotConnectedException e) {
            Logger.normal(this, "Lost connection forwarding SwapComplete "+uid+" to "+item.requestSender);
        }
        item.lastMessageTime = System.currentTimeMillis();
        removeRecentlyForwardedItem(item);
        spyOnLocations(m, false);
        return true;
    }

    private void spyOnLocations(Message m, boolean ignoreIfOld) {
        spyOnLocations(m, ignoreIfOld, false, -1.0);
    }

    /** Spy on locations in somebody else's swap request. Greatly increases the
     * speed at which we can gather location data to estimate the network's size.
     * @param swappingWithMe True if this node is participating in the swap, false if it is
     * merely spying on somebody else's swap.
     */
    private void spyOnLocations(Message m, boolean ignoreIfOld, boolean swappingWithMe, double myLoc) {

        long[] uids = null;

        Message uidsMessage = m.getSubMessage(DMT.FNPSwapNodeUIDs);
        if(uidsMessage != null) {
            uids = Fields.bytesToLongs(((ShortBuffer) uidsMessage.getObject(DMT.NODE_UIDS)).getData());
        }

        byte[] data = ((ShortBuffer)m.getObject(DMT.DATA)).getData();

        if(data.length < 16 || data.length % 8 != 0) {
            Logger.error(this, "Data invalid length in swap commit: "+data.length, new Exception("error"));
            return;
        }

        double[] locations = Fields.bytesToDoubles(data, 8, data.length-8);

        double hisLoc = locations[0];
        if(!Location.isValid(hisLoc)) {
            Logger.error(this, "Invalid hisLoc in swap commit: "+hisLoc, new Exception("error"));
            return;
        }

        if(uids != null) {
            registerKnownLocation(hisLoc, uids[0]);
            if(swappingWithMe)
                registerKnownLocation(myLoc, uids[0]);
        } else if (!ignoreIfOld)
            registerKnownLocation(hisLoc);

        for(int i=1;i<locations.length;i++) {
            double loc = locations[i];
            if(uids != null) {
                registerKnownLocation(loc, uids[i-1]);
                registerLink(uids[0], uids[i-1]);
            } else if(!ignoreIfOld) {
                registerKnownLocation(loc);
                registerLocationLink(hisLoc, loc);
            }
        }

    }

    public void clearOldSwapChains() {
        long now = System.currentTimeMillis();
        synchronized(recentlyForwardedIDs) {
            RecentlyForwardedItem[] items = new RecentlyForwardedItem[recentlyForwardedIDs.size()];
            if(items.length < 1)
                return;
            items = recentlyForwardedIDs.values().toArray(items);
            for(RecentlyForwardedItem item: items) {
                if(now - item.lastMessageTime > (TIMEOUT*2)) {
                    removeRecentlyForwardedItem(item);
                }
            }
        }
    }

    /**
     * We lost the connection to a node, or it was restarted.
     */
    public void lostOrRestartedNode(PeerNode pn) {
        List<RecentlyForwardedItem> v = new ArrayList<RecentlyForwardedItem>();
        synchronized(recentlyForwardedIDs) {
            Set<Map.Entry<Long, RecentlyForwardedItem>> entrySet = recentlyForwardedIDs.entrySet();
            for (Map.Entry<Long, RecentlyForwardedItem> entry : entrySet) {
                Long l = entry.getKey();
                RecentlyForwardedItem item = entry.getValue();

                if(item == null) {
                    Logger.error(this, "Key is "+l+" but no value on recentlyForwardedIDs - shouldn't be possible");
                    continue;
                }
                if(item.routedTo != pn) continue;
                if(item.successfullyForwarded) {
                    v.add(item);
                }
            }

            // remove them
            for (RecentlyForwardedItem item : v)
                removeRecentlyForwardedItem(item);
        }
        int dumped=v.size();
        if (dumped!=0 && logMINOR)
            Logger.minor(this, "lostOrRestartedNode dumping "+dumped+" swap requests for "+pn.getPeer());
        for(RecentlyForwardedItem item : v) {
            // Just reject it to avoid locking problems etc
            Message msg = DMT.createFNPSwapRejected(item.incomingID);
            if(logMINOR) Logger.minor(this, "Rejecting in lostOrRestartedNode: "+item.incomingID+ " from "+item.requestSender);
            try {
                item.requestSender.sendAsync(msg, null, this);
            } catch (NotConnectedException e1) {
                Logger.normal(this, "Both sender and receiver disconnected for "+item);
            }
        }
    }

    private void removeRecentlyForwardedItem(RecentlyForwardedItem item) {
        if(logMINOR) Logger.minor(this, "Removing: "+item);
        if(item == null) {
            Logger.error(this, "removeRecentlyForwardedItem(null)", new Exception("error"));
        }
        synchronized(recentlyForwardedIDs) {
            recentlyForwardedIDs.remove(item.incomingID);
            recentlyForwardedIDs.remove(item.outgoingID);
        }
    }

    private static final long MAX_AGE = DAYS.toMillis(7);

    private final TimeSortedHashtable<Double> knownLocs = new TimeSortedHashtable<Double>();

    void registerLocationLink(double d, double t) {
        if(logMINOR) Logger.minor(this, "Known Link: "+d+ ' ' +t);
    }

    void registerKnownLocation(double d, long uid) {
        if(logMINOR) Logger.minor(this, "LOCATION: "+d+" UID: "+uid);
        registerKnownLocation(d);
    }

    void registerKnownLocation(double d) {
        if(logMINOR) Logger.minor(this, "Known Location: "+d);
        long now = System.currentTimeMillis();

        synchronized(knownLocs) {
            Logger.minor(this, "Adding location "+d+" knownLocs size "+knownLocs.size());
            knownLocs.push(d, now);
            Logger.minor(this, "Added location "+d+" knownLocs size "+knownLocs.size());
            knownLocs.removeBefore(now - MAX_AGE);
            Logger.minor(this, "Added and pruned location "+d+" knownLocs size "+knownLocs.size());
        }
        if(logMINOR) Logger.minor(this, "Estimated net size(session): "+knownLocs.size());
    }

    void registerLink(long uid1, long uid2) {
        if(logMINOR) Logger.minor(this, "UID LINK: "+uid1+" , "+uid2);
    }

    //Return the estimated network size based on locations seen after timestamp or for the whole session if -1
    public int getNetworkSizeEstimate(long timestamp) {
        return knownLocs.countValuesAfter(timestamp);
    }

    /**
     * Method called by Node.getKnownLocations(long timestamp)
     *
     * @return an array containing two cells : Locations and their last seen time for a given timestamp.
     */
    public Object[] getKnownLocations(long timestamp) {
        synchronized (knownLocs) {
            return knownLocs.pairsAfter(timestamp, new Double[knownLocs.size()]);
        }
    }

    public static void setClockForTesting(Clock clock) {
        systemClockUTC = clock;
  }

    public static Clock getClockForTesting() {
        return systemClockUTC;
  }

    public static double[] extractLocs(PeerNode[] peers, boolean indicateBackoff) {
        double[] locs = new double[peers.length];
        for(int i=0;i<peers.length;i++) {
            locs[i] = peers[i].getLocation();
            if(indicateBackoff) {
                if(peers[i].isRoutingBackedOffEither())
                    locs[i] += 1;
                else
                    locs[i] = -1 - locs[i];
            }
        }
        return locs;
    }

    public static long[] extractUIDs(PeerNode[] peers) {
        long[] uids = new long[peers.length];
        for(int i=0;i<peers.length;i++)
            uids[i] = peers[i].swapIdentifier;
        return uids;
    }

    public synchronized double getLocChangeSession() {
        return locChangeSession;
    }

    public int getAverageSwapTime() {
        return (int) averageSwapTime.currentValue();
    }

    @Override
    public void receivedBytes(int x) {
        node.nodeStats.swappingReceivedBytes(x);
    }

    @Override
    public void sentBytes(int x) {
        node.nodeStats.swappingSentBytes(x);
    }

    @Override
    public void sentPayload(int x) {
        Logger.error(this, "LocationManager sentPayload()?", new Exception("debug"));
    }
}<|MERGE_RESOLUTION|>--- conflicted
+++ resolved
@@ -15,7 +15,6 @@
 import java.io.IOException;
 import java.io.OutputStreamWriter;
 import java.net.MalformedURLException;
-import java.nio.charset.StandardCharsets;
 import java.nio.file.Files;
 import java.security.MessageDigest;
 import java.text.DateFormat;
@@ -85,13 +84,13 @@
             this.item = item;
         }
 
-        @Override
+		@Override
         public void disconnected() {
             super.disconnected();
             removeRecentlyForwardedItem(item);
         }
 
-        @Override
+		@Override
         public void acknowledged() {
             item.successfullyForwarded = true;
         }
@@ -108,7 +107,7 @@
      * and some of it likely caused by this. OTOH if we get major keyspace fragmentation, we must
      * reduce it to 8000 or 4000. */
     static final int SWAP_RESET = 16000;
-    // FIXME vary automatically
+	// FIXME vary automatically
     static final long SEND_SWAP_INTERVAL = SECONDS.toMillis(8);
     /** The average time between sending a swap request, and completion. */
     final BootstrappingDecayingRunningAverage averageSwapTime;
@@ -155,19 +154,19 @@
      * @param l
      */
     public synchronized void setLocation(double l) {
-        if(!Location.isValid(l)) {
-            Logger.error(this, "Setting invalid location: "+l, new Exception("error"));
-            return;
-        }
+    	if(!Location.isValid(l)) {
+    		Logger.error(this, "Setting invalid location: "+l, new Exception("error"));
+    		return;
+    	}
         this.loc = l;
         timeLocSet = System.currentTimeMillis();
     }
 
     public synchronized void updateLocationChangeSession(double newLoc) {
-        double oldLoc = loc;
-        double diff = Location.change(oldLoc, newLoc);
-        if(logMINOR) Logger.minor(this, "updateLocationChangeSession: oldLoc: "+oldLoc+" -> newLoc: "+newLoc+" moved: "+diff);
-        this.locChangeSession += diff;
+    	double oldLoc = loc;
+		double diff = Location.change(oldLoc, newLoc);
+		if(logMINOR) Logger.minor(this, "updateLocationChangeSession: oldLoc: "+oldLoc+" -> newLoc: "+newLoc+" moved: "+diff);
+		this.locChangeSession += diff;
     }
 
     /**
@@ -175,23 +174,23 @@
      * we are not locked.
      */
     public void start() {
-        if(node.enableSwapping) {
+    	if(node.enableSwapping) {
           node.getTicker().queueTimedJob(sender, STARTUP_DELAY);
       }
-        node.ticker.queueTimedJob(new Runnable() {
-
-            @Override
-            public void run() {
-                try {
-                    clearOldSwapChains();
-                    removeTooOldQueuedItems();
-                } finally {
-                    node.ticker.queueTimedJob(this, SECONDS.toMillis(10));
-                }
-            }
-
-        }, SECONDS.toMillis(10));
-        // Insert key to probe whether its part of the keyspace is operational. If it is not, switch location to it.
+		node.ticker.queueTimedJob(new Runnable() {
+
+			@Override
+			public void run() {
+				try {
+					clearOldSwapChains();
+					removeTooOldQueuedItems();
+				} finally {
+					node.ticker.queueTimedJob(this, SECONDS.toMillis(10));
+				}
+			}
+
+		}, SECONDS.toMillis(10));
+    	// Insert key to probe whether its part of the keyspace is operational. If it is not, switch location to it.
         node.ticker.queueTimedJob(new Runnable() {
 
             @Override
@@ -429,7 +428,7 @@
         @Override
         public void run() {
             freenet.support.Logger.OSThread.logPID(this);
-            Thread.currentThread().setName("SwapRequestSender");
+		    Thread.currentThread().setName("SwapRequestSender");
             while(true) {
                 try {
                     long startTime = System.currentTimeMillis();
@@ -451,7 +450,7 @@
                     }
                     // FIXME shut down the swap initiator thread when swapping is disabled and re-enable it when swapping comes back up.
                     if(swappingDisabled()) {
-                        continue;
+                    	continue;
                     }
                     // Don't send one if we are locked
                     if(lock()) {
@@ -460,26 +459,26 @@
                                 boolean myFlag = false;
                                 double myLoc = getLocation();
                                 for(PeerNode pn: node.peers.connectedPeers()) {
-                                    PeerLocation l = pn.location;
+                                	PeerLocation l = pn.location;
                                     if(pn.isRoutable()) {
-                                        synchronized(l) {
-                                            double ploc = l.getLocation();
-                                            if(Location.equals(ploc, myLoc)) {
-                                                // Don't reset location unless we're SURE there is a problem.
-                                                // If the node has had its location equal to ours for at least 2 minutes, and ours has been likewise...
-                                                long now = System.currentTimeMillis();
-                                                if(now - l.getLocationSetTime() > MINUTES.toMillis(2) && now - timeLocSet > MINUTES.toMillis(2)) {
-                                                    myFlag = true;
-                                                    // Log an ERROR
-                                                    // As this is an ERROR, it results from either a bug or malicious action.
-                                                    // If it happens very frequently, it indicates either an attack or a serious bug.
-                                                    Logger.error(this, "Randomizing location: my loc="+myLoc+" but loc="+ploc+" for "+pn);
-                                                    break;
-                                                } else {
-                                                    Logger.normal(this, "Node "+pn+" has identical location to us, waiting until this has persisted for 2 minutes...");
-                                                }
-                                            }
-                                        }
+                                    	synchronized(l) {
+                                    		double ploc = l.getLocation();
+                                    		if(Location.equals(ploc, myLoc)) {
+                                    			// Don't reset location unless we're SURE there is a problem.
+                                    			// If the node has had its location equal to ours for at least 2 minutes, and ours has been likewise...
+                                    			long now = System.currentTimeMillis();
+                                    			if(now - l.getLocationSetTime() > MINUTES.toMillis(2) && now - timeLocSet > MINUTES.toMillis(2)) {
+                                    				myFlag = true;
+                                    				// Log an ERROR
+                                    				// As this is an ERROR, it results from either a bug or malicious action.
+                                    				// If it happens very frequently, it indicates either an attack or a serious bug.
+                                    				Logger.error(this, "Randomizing location: my loc="+myLoc+" but loc="+ploc+" for "+pn);
+                                    				break;
+                                    			} else {
+                                    				Logger.normal(this, "Node "+pn+" has identical location to us, waiting until this has persisted for 2 minutes...");
+                                    			}
+                                    		}
+                                    	}
                                     }
                                 }
                                 if(myFlag) {
@@ -508,7 +507,7 @@
      * the wilderness.
      */
     private void startSwapRequest() {
-        node.executor.execute(new OutgoingSwapRequestHandler(),
+    	node.executor.execute(new OutgoingSwapRequestHandler(),
                 "Outgoing swap request handler for port "+node.getDarknetPortNumber());
     }
 
@@ -517,26 +516,26 @@
      * @return
      */
     public boolean swappingDisabled() {
-        // Swapping on opennet nodes, even hybrid nodes, causes significant and unnecessary location churn.
-        // Simulations show significantly improved performance if all opennet enabled nodes don't participate in swapping.
-        // FIXME: Investigate the possibility of enabling swapping on hybrid nodes with mostly darknet peers (more simulation needed).
-        // FIXME: Hybrid nodes with all darknet peers who haven't upgraded to HIGH.
-        // Probably we should have a useralert for this to get the user to do the right thing ... but we could auto-detect
-        // it and start swapping... however, we should not start swapping just because we temporarily have no opennet peers
-        // on startup.
-        return node.isOpennetEnabled();
-    }
-
-    public long getSendSwapInterval() {
-        long interval = (long) averageSwapTime.currentValue();
-        if(interval < MIN_SWAP_TIME)
-            interval = MIN_SWAP_TIME;
-        if(interval > MAX_SWAP_TIME)
-            interval = MAX_SWAP_TIME;
-        return interval;
-    }
-
-    /**
+    	// Swapping on opennet nodes, even hybrid nodes, causes significant and unnecessary location churn.
+    	// Simulations show significantly improved performance if all opennet enabled nodes don't participate in swapping.
+    	// FIXME: Investigate the possibility of enabling swapping on hybrid nodes with mostly darknet peers (more simulation needed).
+    	// FIXME: Hybrid nodes with all darknet peers who haven't upgraded to HIGH.
+    	// Probably we should have a useralert for this to get the user to do the right thing ... but we could auto-detect
+    	// it and start swapping... however, we should not start swapping just because we temporarily have no opennet peers
+    	// on startup.
+    	return node.isOpennetEnabled();
+	}
+
+	public long getSendSwapInterval() {
+    	long interval = (long) averageSwapTime.currentValue();
+    	if(interval < MIN_SWAP_TIME)
+    		interval = MIN_SWAP_TIME;
+    	if(interval > MAX_SWAP_TIME)
+    		interval = MAX_SWAP_TIME;
+    	return interval;
+	}
+
+	/**
      * Similar to OutgoingSwapRequestHandler, except that we did
      * not initiate the SwapRequest.
      */
@@ -556,7 +555,7 @@
 
         @Override
         public void run() {
-            freenet.support.Logger.OSThread.logPID(this);
+		    freenet.support.Logger.OSThread.logPID(this);
             MessageDigest md = SHA256.getMessageDigest();
 
             boolean reachedEnd = false;
@@ -603,7 +602,7 @@
             try {
                 commit = node.usm.waitFor(filter, LocationManager.this);
             } catch (DisconnectedException e) {
-                if(logMINOR) Logger.minor(this, "Disconnected from "+pn+" while waiting for SwapCommit");
+            	if(logMINOR) Logger.minor(this, "Disconnected from "+pn+" while waiting for SwapCommit");
                 return;
             }
 
@@ -634,17 +633,10 @@
             // Now decode it
 
             long[] hisBufLong = Fields.bytesToLongs(hisBuf);
-<<<<<<< HEAD
-        if(hisBufLong.length < 2) {
-            Logger.error(this, "Bad buffer length (no random, no location)- malicious node? on "+uid);
-            return;
-        }
-=======
             if(hisBufLong.length < 2) {
                 Logger.error(this, "Bad buffer length (no random, no location)- malicious node? on "+uid);
                 return;
             }
->>>>>>> 10991b32
 
             long hisRandom = hisBufLong[0];
 
@@ -689,7 +681,7 @@
                 announceLocChange(true, false, false);
                 node.writeNodeFile();
             } else {
-                if(logMINOR) Logger.minor(this, "Didn't swap: "+myLoc+" <-> "+hisLoc+" - "+uid);
+            	if(logMINOR) Logger.minor(this, "Didn't swap: "+myLoc+" <-> "+hisLoc+" - "+uid);
                 noSwaps++;
             }
 
@@ -725,7 +717,7 @@
 
         @Override
         public void run() {
-            freenet.support.Logger.OSThread.logPID(this);
+		    freenet.support.Logger.OSThread.logPID(this);
             long uid = r.nextLong();
             if(!lock()) return;
             boolean reachedEnd = false;
@@ -770,7 +762,7 @@
                 try {
                     reply = node.usm.waitFor(filter, LocationManager.this);
                 } catch (DisconnectedException e) {
-                    if(logMINOR) Logger.minor(this, "Disconnected while waiting for SwapReply/SwapRejected for "+uid);
+                	if(logMINOR) Logger.minor(this, "Disconnected while waiting for SwapReply/SwapRejected for "+uid);
                     return;
                 }
 
@@ -784,7 +776,7 @@
 
                 if(reply.getSpec() == DMT.FNPSwapRejected) {
                     // Failed. Abort.
-                    if(logMINOR) Logger.minor(this, "Swap rejected on "+uid);
+                	if(logMINOR) Logger.minor(this, "Swap rejected on "+uid);
                     return;
                 }
 
@@ -806,7 +798,7 @@
                 try {
                     reply = node.usm.waitFor(filter, LocationManager.this);
                 } catch (DisconnectedException e) {
-                    if(logMINOR) Logger.minor(this, "Disconnected waiting for SwapComplete on "+uid);
+                	if(logMINOR) Logger.minor(this, "Disconnected waiting for SwapComplete on "+uid);
                     return;
                 }
 
@@ -841,11 +833,11 @@
 
                 // Now decode it
 
-            long[] hisBufLong = Fields.bytesToLongs(hisBuf);
-            if(hisBufLong.length < 2) {
-                Logger.error(this, "Bad buffer length (no random, no location)- malicious node? on " + uid);
-                return;
-            }
+		    long[] hisBufLong = Fields.bytesToLongs(hisBuf);
+		    if(hisBufLong.length < 2) {
+			    Logger.error(this, "Bad buffer length (no random, no location)- malicious node? on " + uid);
+			    return;
+		    }
 
                 long hisRandom = hisBufLong[0];
 
@@ -883,7 +875,7 @@
                     announceLocChange(true, false, false);
                     node.writeNodeFile();
                 } else {
-                    if(logMINOR) Logger.minor(this, "Didn't swap: "+myLoc+" <-> "+hisLoc+" - "+uid);
+                	if(logMINOR) Logger.minor(this, "Didn't swap: "+myLoc+" <-> "+hisLoc+" - "+uid);
                     noSwaps++;
                 }
 
@@ -911,44 +903,44 @@
      * Tell all connected peers that our location has changed
      */
     protected void announceLocChange() {
-        announceLocChange(false, false, false);
+	    announceLocChange(false, false, false);
     }
 
     private void announceLocChange(boolean log, boolean randomReset, boolean fromDupLocation) {
         Message msg = DMT.createFNPLocChangeNotificationNew(getLocation(), node.peers.getPeerLocationDoubles(true));
         node.peers.localBroadcast(msg, false, true, this);
-    if(log)
-        recordLocChange(randomReset, fromDupLocation);
+	if(log)
+		recordLocChange(randomReset, fromDupLocation);
     }
 
     private void recordLocChange(final boolean randomReset, final boolean fromDupLocation) {
         node.executor.execute(new Runnable() {
 
-            @Override
-            public void run() {
-                File locationLog = node.nodeDir().file("location.log.txt");
-                if(locationLog.exists() && locationLog.length() > 1024*1024*10)
-                    locationLog.delete();
-                FileOutputStream os = null;
-                try {
-                    os = new FileOutputStream(locationLog, true);
-                    BufferedWriter bw = new BufferedWriter(new OutputStreamWriter(os, StandardCharsets.ISO_8859_1));
-                    DateFormat df = DateFormat.getDateTimeInstance();
-                    df.setTimeZone(TimeZone.getTimeZone("GMT"));
-                    bw.write(""+df.format(new Date())+" : "+getLocation()+(randomReset ? " (random reset"+(fromDupLocation?" from duplicated location" : "")+")" : "")+'\n');
-                    bw.close();
-                    os = null;
-                } catch (IOException e) {
-                    Logger.error(this, "Unable to write changed location to "+locationLog+" : "+e, e);
-                } finally {
-                    Closer.close(os);
-                }
-            }
+			@Override
+			public void run() {
+				File locationLog = node.nodeDir().file("location.log.txt");
+				if(locationLog.exists() && locationLog.length() > 1024*1024*10)
+					locationLog.delete();
+				FileOutputStream os = null;
+				try {
+					os = new FileOutputStream(locationLog, true);
+					BufferedWriter bw = new BufferedWriter(new OutputStreamWriter(os, "ISO-8859-1"));
+					DateFormat df = DateFormat.getDateTimeInstance();
+					df.setTimeZone(TimeZone.getTimeZone("GMT"));
+					bw.write(""+df.format(new Date())+" : "+getLocation()+(randomReset ? " (random reset"+(fromDupLocation?" from duplicated location" : "")+")" : "")+'\n');
+					bw.close();
+					os = null;
+				} catch (IOException e) {
+					Logger.error(this, "Unable to write changed location to "+locationLog+" : "+e, e);
+				} finally {
+					Closer.close(os);
+				}
+			}
 
         }, "Record new location");
-    }
-
-    private boolean locked;
+	}
+
+	private boolean locked;
 
     public static int swaps;
     public static int noSwaps;
@@ -967,8 +959,8 @@
      */
     synchronized boolean lock() {
         if(locked) {
-            if(logMINOR) Logger.minor(this, "Already locked");
-            return false;
+        	if(logMINOR) Logger.minor(this, "Already locked");
+        	return false;
         }
         if(logMINOR) Logger.minor(this, "Locking on port "+node.getDarknetPortNumber());
         locked = true;
@@ -980,20 +972,20 @@
      * Unlock the node for swapping.
      * @param logSwapTime If true, log the swap time. */
     void unlock(boolean logSwapTime) {
-        Message nextMessage;
-        synchronized(this) {
+    	Message nextMessage;
+    	synchronized(this) {
         if(!locked)
             throw new IllegalStateException("Unlocking when not locked!");
         long lockTime = System.currentTimeMillis() - lockedTime;
         if(logMINOR) {
-            Logger.minor(this, "Unlocking on port "+node.getDarknetPortNumber());
-            Logger.minor(this, "lockTime: "+lockTime);
+        	Logger.minor(this, "Unlocking on port "+node.getDarknetPortNumber());
+        	Logger.minor(this, "lockTime: "+lockTime);
         }
         averageSwapTime.report(lockTime);
 
         if(incomingMessageQueue.isEmpty()) {
-            locked = false;
-            return;
+        	locked = false;
+        	return;
         }
 
         // Otherwise, stay locked, and start the next one from the queue.
@@ -1001,13 +993,13 @@
         nextMessage = incomingMessageQueue.removeFirst();
         lockedTime = System.currentTimeMillis();
 
-        }
+    	}
 
         long oldID = nextMessage.getLong(DMT.UID);
         long newID = oldID+1;
         PeerNode pn = (PeerNode) nextMessage.getSource();
 
-        innerHandleSwapRequest(oldID, newID, pn, nextMessage);
+    	innerHandleSwapRequest(oldID, newID, pn, nextMessage);
     }
 
     /**
@@ -1042,8 +1034,8 @@
 
         // Dump
 
-        if(Math.abs(hisLoc - myLoc) <= Double.MIN_VALUE * 2)
-            return false; // Probably swapping with self
+    	if(Math.abs(hisLoc - myLoc) <= Double.MIN_VALUE * 2)
+    		return false; // Probably swapping with self
 
         StringBuilder sb = new StringBuilder();
 
@@ -1134,16 +1126,16 @@
     static final long MAX_TIME_ON_INCOMING_QUEUE = SECONDS.toMillis(30);
 
     void removeTooOldQueuedItems() {
-        while(true) {
-            Message first;
-            synchronized(this) {
-                if(incomingMessageQueue.isEmpty()) return;
-                first = incomingMessageQueue.getFirst();
-                if(first.age() < MAX_TIME_ON_INCOMING_QUEUE) return;
-                incomingMessageQueue.removeFirst();
-                if(logMINOR) Logger.minor(this, "Cancelling queued item: "+first+" - too long on queue, maybe circular waiting?");
-                swapsRejectedAlreadyLocked++;
-            }
+    	while(true) {
+    		Message first;
+    		synchronized(this) {
+    			if(incomingMessageQueue.isEmpty()) return;
+    			first = incomingMessageQueue.getFirst();
+    			if(first.age() < MAX_TIME_ON_INCOMING_QUEUE) return;
+    			incomingMessageQueue.removeFirst();
+    			if(logMINOR) Logger.minor(this, "Cancelling queued item: "+first+" - too long on queue, maybe circular waiting?");
+    			swapsRejectedAlreadyLocked++;
+    		}
             long oldID = first.getLong(DMT.UID);
             PeerNode pn = (PeerNode) first.getSource();
 
@@ -1152,9 +1144,9 @@
             try {
                 pn.sendAsync(reject, null, this);
             } catch (NotConnectedException e1) {
-                if(logMINOR) Logger.minor(this, "Lost connection rejecting SwapRequest (locked) from "+pn);
-            }
-        }
+            	if(logMINOR) Logger.minor(this, "Lost connection rejecting SwapRequest (locked) from "+pn);
+            }
+    	}
     }
 
     /**
@@ -1174,25 +1166,25 @@
          */
         RecentlyForwardedItem item = recentlyForwardedIDs.get(oldID);
         if(item != null) {
-            if(logMINOR) Logger.minor(this, "Rejecting - same ID as previous request");
+        	if(logMINOR) Logger.minor(this, "Rejecting - same ID as previous request");
             // Reject
             Message reject = DMT.createFNPSwapRejected(oldID);
             try {
                 pn.sendAsync(reject, null, this);
             } catch (NotConnectedException e) {
-                if(logMINOR) Logger.minor(this, "Lost connection to "+pn+" rejecting SwapRequest");
+            	if(logMINOR) Logger.minor(this, "Lost connection to "+pn+" rejecting SwapRequest");
             }
             swapsRejectedRecognizedID++;
             return true;
         }
         if(pn.shouldRejectSwapRequest()) {
-            if(logMINOR) Logger.minor(this, "Advised to reject SwapRequest by PeerNode - rate limit");
+        	if(logMINOR) Logger.minor(this, "Advised to reject SwapRequest by PeerNode - rate limit");
             // Reject
             Message reject = DMT.createFNPSwapRejected(oldID);
             try {
                 pn.sendAsync(reject, null, this);
             } catch (NotConnectedException e) {
-                if(logMINOR) Logger.minor(this, "Lost connection rejecting SwapRequest from "+pn);
+            	if(logMINOR) Logger.minor(this, "Lost connection rejecting SwapRequest from "+pn);
             }
             swapsRejectedRateLimit++;
             return true;
@@ -1200,8 +1192,8 @@
         if(logMINOR) Logger.minor(this, "SwapRequest from "+pn+" - uid="+oldID);
         int htl = m.getInt(DMT.HTL);
         if(htl > SWAP_MAX_HTL) {
-            Logger.error(this, "Bogus swap HTL: "+htl+" from "+pn+" uid="+oldID);
-            htl = SWAP_MAX_HTL;
+        	Logger.error(this, "Bogus swap HTL: "+htl+" from "+pn+" uid="+oldID);
+        	htl = SWAP_MAX_HTL;
         }
         htl--;
         if(!node.enableSwapping || htl <= 0 && swappingDisabled()) {
@@ -1210,16 +1202,16 @@
             try {
                 pn.sendAsync(reject, null, this);
             } catch (NotConnectedException e1) {
-                if(logMINOR) Logger.minor(this, "Lost connection rejecting SwapRequest (locked) from "+pn);
+            	if(logMINOR) Logger.minor(this, "Lost connection rejecting SwapRequest (locked) from "+pn);
             }
             return true;
         }
         // Either forward it or handle it
         if(htl <= 0) {
-            if(logMINOR) Logger.minor(this, "Accepting?... "+oldID);
+        	if(logMINOR) Logger.minor(this, "Accepting?... "+oldID);
             // Accept - handle locally
-            lockOrQueue(m, oldID, newID, pn);
-            return true;
+        	lockOrQueue(m, oldID, newID, pn);
+        	return true;
         } else {
             m.set(DMT.HTL, htl);
             m.set(DMT.UID, newID);
@@ -1228,7 +1220,7 @@
                 // Forward
                 PeerNode randomPeer = node.peers.getRandomPeer(pn);
                 if(randomPeer == null) {
-                    if(logMINOR) Logger.minor(this, "Late reject "+oldID);
+                	if(logMINOR) Logger.minor(this, "Late reject "+oldID);
                     Message reject = DMT.createFNPSwapRejected(oldID);
                     try {
                         pn.sendAsync(reject, null, this);
@@ -1247,7 +1239,7 @@
                     // receiver thread.
                     randomPeer.sendAsync(m.cloneAndDropSubMessages(), new MyCallback(DMT.createFNPSwapRejected(oldID), pn, item), LocationManager.this);
                 } catch (NotConnectedException e) {
-                    if(logMINOR) Logger.minor(this, "Not connected");
+                	if(logMINOR) Logger.minor(this, "Not connected");
                     // Try a different node
                     continue;
                 }
@@ -1262,65 +1254,65 @@
      * Otherwise, reject it.
      */
     void lockOrQueue(Message msg, long oldID, long newID, PeerNode pn) {
-        boolean runNow = false;
-        boolean reject = false;
-        if(logMINOR)
-            Logger.minor(this, "Locking on port "+node.getDarknetPortNumber()+" for uid "+oldID+" from "+pn);
-        synchronized(this) {
-            if(!locked) {
-                locked = true;
-                runNow = true;
-                lockedTime = System.currentTimeMillis();
-            } else {
-                // Locked.
-                if((!node.enableSwapQueueing) ||
-                        incomingMessageQueue.size() > MAX_INCOMING_QUEUE_LENGTH) {
-                    // Reject anyway.
-                    reject = true;
-                    swapsRejectedAlreadyLocked++;
-                    if(logMINOR) Logger.minor(this, "Incoming queue length too large: "+incomingMessageQueue.size()+" rejecting "+msg);
-                } else {
-                    // Queue it.
-                    incomingMessageQueue.addLast(msg);
-                    if(logMINOR) Logger.minor(this, "Queued "+msg+" queue length "+incomingMessageQueue.size());
-                }
-            }
-        }
-        if(reject) {
-            if(logMINOR) Logger.minor(this, "Rejecting "+msg);
+    	boolean runNow = false;
+    	boolean reject = false;
+		if(logMINOR)
+			Logger.minor(this, "Locking on port "+node.getDarknetPortNumber()+" for uid "+oldID+" from "+pn);
+    	synchronized(this) {
+    		if(!locked) {
+    			locked = true;
+    			runNow = true;
+    	        lockedTime = System.currentTimeMillis();
+    		} else {
+    			// Locked.
+    			if((!node.enableSwapQueueing) ||
+    					incomingMessageQueue.size() > MAX_INCOMING_QUEUE_LENGTH) {
+    				// Reject anyway.
+    				reject = true;
+    				swapsRejectedAlreadyLocked++;
+    				if(logMINOR) Logger.minor(this, "Incoming queue length too large: "+incomingMessageQueue.size()+" rejecting "+msg);
+    			} else {
+    				// Queue it.
+    				incomingMessageQueue.addLast(msg);
+    				if(logMINOR) Logger.minor(this, "Queued "+msg+" queue length "+incomingMessageQueue.size());
+    			}
+    		}
+    	}
+    	if(reject) {
+    		if(logMINOR) Logger.minor(this, "Rejecting "+msg);
             Message rejected = DMT.createFNPSwapRejected(oldID);
             try {
                 pn.sendAsync(rejected, null, this);
             } catch (NotConnectedException e1) {
-                if(logMINOR) Logger.minor(this, "Lost connection rejecting SwapRequest (locked) from "+pn);
-            }
-        } else if(runNow) {
-            if(logMINOR) Logger.minor(this, "Running "+msg);
-            boolean completed = false;
-            try {
-                innerHandleSwapRequest(oldID, newID, pn, msg);
-                completed = true;
-            } finally {
-                if(!completed)
-                    unlock(false);
-            }
-        }
+            	if(logMINOR) Logger.minor(this, "Lost connection rejecting SwapRequest (locked) from "+pn);
+            }
+    	} else if(runNow) {
+    		if(logMINOR) Logger.minor(this, "Running "+msg);
+    		boolean completed = false;
+    		try {
+    			innerHandleSwapRequest(oldID, newID, pn, msg);
+    			completed = true;
+    		} finally {
+    			if(!completed)
+    				unlock(false);
+    		}
+    	}
     }
 
     private void innerHandleSwapRequest(long oldID, long newID, PeerNode pn, Message m) {
-        RecentlyForwardedItem item = addForwardedItem(oldID, newID, pn, null);
+    	RecentlyForwardedItem item = addForwardedItem(oldID, newID, pn, null);
         // Locked, do it
         IncomingSwapRequestHandler isrh =
             new IncomingSwapRequestHandler(m, pn, item);
         if(logMINOR) Logger.minor(this, "Handling... "+oldID+" from "+pn);
         node.executor.execute(isrh, "Incoming swap request handler for port "+node.getDarknetPortNumber());
-    }
-
-    private RecentlyForwardedItem addForwardedItem(long uid, long oid, PeerNode pn, PeerNode randomPeer) {
+	}
+
+	private RecentlyForwardedItem addForwardedItem(long uid, long oid, PeerNode pn, PeerNode randomPeer) {
         RecentlyForwardedItem item = new RecentlyForwardedItem(uid, oid, pn, randomPeer);
         synchronized(recentlyForwardedIDs) {
-            recentlyForwardedIDs.put(uid, item);
-            recentlyForwardedIDs.put(oid, item);
+        	recentlyForwardedIDs.put(uid, item);
+			recentlyForwardedIDs.put(oid, item);
         }
         return item;
     }
@@ -1331,13 +1323,13 @@
      */
     public boolean handleSwapReply(Message m, PeerNode source) {
         final long uid = m.getLong(DMT.UID);
-        RecentlyForwardedItem item = recentlyForwardedIDs.get(uid);
+		RecentlyForwardedItem item = recentlyForwardedIDs.get(uid);
         if(item == null) {
             Logger.error(this, "Unrecognized SwapReply: ID "+uid);
             return false;
         }
         if(item.requestSender == null) {
-            if(logMINOR) Logger.minor(this, "SwapReply from "+source+" on chain originated locally "+uid);
+        	if(logMINOR) Logger.minor(this, "SwapReply from "+source+" on chain originated locally "+uid);
             return false;
         }
         if(item.routedTo == null) {
@@ -1357,7 +1349,7 @@
         try {
             item.requestSender.sendAsync(fwd, null, this);
         } catch (NotConnectedException e) {
-            if(logMINOR) Logger.minor(this, "Lost connection forwarding SwapReply "+uid+" to "+item.requestSender);
+        	if(logMINOR) Logger.minor(this, "Lost connection forwarding SwapReply "+uid+" to "+item.requestSender);
         }
         return true;
     }
@@ -1368,11 +1360,11 @@
      */
     public boolean handleSwapRejected(Message m, PeerNode source) {
         final long uid = m.getLong(DMT.UID);
-        RecentlyForwardedItem item = recentlyForwardedIDs.get(uid);
+		RecentlyForwardedItem item = recentlyForwardedIDs.get(uid);
         if(item == null) return false;
         if(item.requestSender == null){
-            if(logMINOR) Logger.minor(this, "Got a FNPSwapRejected without any requestSender set! we can't and won't claim it! UID="+uid);
-            return false;
+        	if(logMINOR) Logger.minor(this, "Got a FNPSwapRejected without any requestSender set! we can't and won't claim it! UID="+uid);
+        	return false;
         }
         if(item.routedTo == null) {
             Logger.error(this, "Got SwapRejected on "+uid+" but routedTo is null!");
@@ -1392,7 +1384,7 @@
         try {
             item.requestSender.sendAsync(m, null, this);
         } catch (NotConnectedException e) {
-            if(logMINOR) Logger.minor(this, "Lost connection forwarding SwapRejected "+uid+" to "+item.requestSender);
+        	if(logMINOR) Logger.minor(this, "Lost connection forwarding SwapRejected "+uid+" to "+item.requestSender);
         }
         return true;
     }
@@ -1403,7 +1395,7 @@
      */
     public boolean handleSwapCommit(Message m, PeerNode source) {
         final long uid = m.getLong(DMT.UID);
-        RecentlyForwardedItem item = recentlyForwardedIDs.get(uid);
+		RecentlyForwardedItem item = recentlyForwardedIDs.get(uid);
         if(item == null) return false;
         if(item.routedTo == null) return false;
         if(source != item.requestSender) {
@@ -1419,13 +1411,13 @@
         try {
             item.routedTo.sendAsync(m, new SendMessageOnErrorCallback(DMT.createFNPSwapRejected(item.incomingID), item.requestSender, this), this);
         } catch (NotConnectedException e) {
-            if(logMINOR) Logger.minor(this, "Lost connection forwarding SwapCommit "+uid+" to "+item.routedTo);
+        	if(logMINOR) Logger.minor(this, "Lost connection forwarding SwapCommit "+uid+" to "+item.routedTo);
         }
         spyOnLocations(m, false);
         return true;
     }
 
-    /**
+	/**
      * Handle an unmatched FNPSwapComplete
      * @return True if we recognized and forwarded this message.
      */
@@ -1434,11 +1426,11 @@
         if(logMINOR) Logger.minor(this, "handleSwapComplete("+uid+ ')');
         RecentlyForwardedItem item = recentlyForwardedIDs.get(uid);
         if(item == null) {
-            if(logMINOR) Logger.minor(this, "Item not found: "+uid+": "+m);
+        	if(logMINOR) Logger.minor(this, "Item not found: "+uid+": "+m);
             return false;
         }
         if(item.requestSender == null) {
-            if(logMINOR) Logger.minor(this, "Not matched "+uid+": "+m);
+        	if(logMINOR) Logger.minor(this, "Not matched "+uid+": "+m);
             return false;
         }
         if(item.routedTo == null) {
@@ -1466,7 +1458,7 @@
     }
 
     private void spyOnLocations(Message m, boolean ignoreIfOld) {
-        spyOnLocations(m, ignoreIfOld, false, -1.0);
+    	spyOnLocations(m, ignoreIfOld, false, -1.0);
     }
 
     /** Spy on locations in somebody else's swap request. Greatly increases the
@@ -1476,54 +1468,54 @@
      */
     private void spyOnLocations(Message m, boolean ignoreIfOld, boolean swappingWithMe, double myLoc) {
 
-        long[] uids = null;
-
-        Message uidsMessage = m.getSubMessage(DMT.FNPSwapNodeUIDs);
-        if(uidsMessage != null) {
-            uids = Fields.bytesToLongs(((ShortBuffer) uidsMessage.getObject(DMT.NODE_UIDS)).getData());
-        }
+    	long[] uids = null;
+
+    	Message uidsMessage = m.getSubMessage(DMT.FNPSwapNodeUIDs);
+    	if(uidsMessage != null) {
+    		uids = Fields.bytesToLongs(((ShortBuffer) uidsMessage.getObject(DMT.NODE_UIDS)).getData());
+    	}
 
         byte[] data = ((ShortBuffer)m.getObject(DMT.DATA)).getData();
 
         if(data.length < 16 || data.length % 8 != 0) {
-            Logger.error(this, "Data invalid length in swap commit: "+data.length, new Exception("error"));
-            return;
+        	Logger.error(this, "Data invalid length in swap commit: "+data.length, new Exception("error"));
+        	return;
         }
 
         double[] locations = Fields.bytesToDoubles(data, 8, data.length-8);
 
         double hisLoc = locations[0];
         if(!Location.isValid(hisLoc)) {
-            Logger.error(this, "Invalid hisLoc in swap commit: "+hisLoc, new Exception("error"));
-            return;
+        	Logger.error(this, "Invalid hisLoc in swap commit: "+hisLoc, new Exception("error"));
+        	return;
         }
 
         if(uids != null) {
-            registerKnownLocation(hisLoc, uids[0]);
-            if(swappingWithMe)
-                registerKnownLocation(myLoc, uids[0]);
+        	registerKnownLocation(hisLoc, uids[0]);
+        	if(swappingWithMe)
+        		registerKnownLocation(myLoc, uids[0]);
         } else if (!ignoreIfOld)
-            registerKnownLocation(hisLoc);
+        	registerKnownLocation(hisLoc);
 
         for(int i=1;i<locations.length;i++) {
-            double loc = locations[i];
-            if(uids != null) {
-                registerKnownLocation(loc, uids[i-1]);
-                registerLink(uids[0], uids[i-1]);
-            } else if(!ignoreIfOld) {
-                registerKnownLocation(loc);
-                registerLocationLink(hisLoc, loc);
-            }
-        }
-
-    }
+        	double loc = locations[i];
+        	if(uids != null) {
+        		registerKnownLocation(loc, uids[i-1]);
+        		registerLink(uids[0], uids[i-1]);
+        	} else if(!ignoreIfOld) {
+        		registerKnownLocation(loc);
+        		registerLocationLink(hisLoc, loc);
+        	}
+        }
+
+	}
 
     public void clearOldSwapChains() {
         long now = System.currentTimeMillis();
         synchronized(recentlyForwardedIDs) {
             RecentlyForwardedItem[] items = new RecentlyForwardedItem[recentlyForwardedIDs.size()];
             if(items.length < 1)
-                return;
+            	return;
             items = recentlyForwardedIDs.values().toArray(items);
             for(RecentlyForwardedItem item: items) {
                 if(now - item.lastMessageTime > (TIMEOUT*2)) {
@@ -1539,14 +1531,14 @@
     public void lostOrRestartedNode(PeerNode pn) {
         List<RecentlyForwardedItem> v = new ArrayList<RecentlyForwardedItem>();
         synchronized(recentlyForwardedIDs) {
-            Set<Map.Entry<Long, RecentlyForwardedItem>> entrySet = recentlyForwardedIDs.entrySet();
-            for (Map.Entry<Long, RecentlyForwardedItem> entry : entrySet) {
-                Long l = entry.getKey();
-                RecentlyForwardedItem item = entry.getValue();
+        	Set<Map.Entry<Long, RecentlyForwardedItem>> entrySet = recentlyForwardedIDs.entrySet();
+			for (Map.Entry<Long, RecentlyForwardedItem> entry : entrySet) {
+				Long l = entry.getKey();
+				RecentlyForwardedItem item = entry.getValue();
 
                 if(item == null) {
-                    Logger.error(this, "Key is "+l+" but no value on recentlyForwardedIDs - shouldn't be possible");
-                    continue;
+                	Logger.error(this, "Key is "+l+" but no value on recentlyForwardedIDs - shouldn't be possible");
+                	continue;
                 }
                 if(item.routedTo != pn) continue;
                 if(item.successfullyForwarded) {
@@ -1554,13 +1546,13 @@
                 }
             }
 
-            // remove them
-            for (RecentlyForwardedItem item : v)
-                removeRecentlyForwardedItem(item);
-        }
-        int dumped=v.size();
-        if (dumped!=0 && logMINOR)
-            Logger.minor(this, "lostOrRestartedNode dumping "+dumped+" swap requests for "+pn.getPeer());
+			// remove them
+			for (RecentlyForwardedItem item : v)
+				removeRecentlyForwardedItem(item);
+        }
+		int dumped=v.size();
+		if (dumped!=0 && logMINOR)
+			Logger.minor(this, "lostOrRestartedNode dumping "+dumped+" swap requests for "+pn.getPeer());
         for(RecentlyForwardedItem item : v) {
             // Just reject it to avoid locking problems etc
             Message msg = DMT.createFNPSwapRejected(item.incomingID);
@@ -1574,13 +1566,13 @@
     }
 
     private void removeRecentlyForwardedItem(RecentlyForwardedItem item) {
-        if(logMINOR) Logger.minor(this, "Removing: "+item);
+    	if(logMINOR) Logger.minor(this, "Removing: "+item);
         if(item == null) {
             Logger.error(this, "removeRecentlyForwardedItem(null)", new Exception("error"));
         }
         synchronized(recentlyForwardedIDs) {
-            recentlyForwardedIDs.remove(item.incomingID);
-            recentlyForwardedIDs.remove(item.outgoingID);
+        	recentlyForwardedIDs.remove(item.incomingID);
+			recentlyForwardedIDs.remove(item.outgoingID);
         }
     }
 
@@ -1589,36 +1581,36 @@
     private final TimeSortedHashtable<Double> knownLocs = new TimeSortedHashtable<Double>();
 
     void registerLocationLink(double d, double t) {
-        if(logMINOR) Logger.minor(this, "Known Link: "+d+ ' ' +t);
+    	if(logMINOR) Logger.minor(this, "Known Link: "+d+ ' ' +t);
     }
 
     void registerKnownLocation(double d, long uid) {
-        if(logMINOR) Logger.minor(this, "LOCATION: "+d+" UID: "+uid);
-        registerKnownLocation(d);
+    	if(logMINOR) Logger.minor(this, "LOCATION: "+d+" UID: "+uid);
+    	registerKnownLocation(d);
     }
 
     void registerKnownLocation(double d) {
-        if(logMINOR) Logger.minor(this, "Known Location: "+d);
+    	if(logMINOR) Logger.minor(this, "Known Location: "+d);
         long now = System.currentTimeMillis();
 
         synchronized(knownLocs) {
-            Logger.minor(this, "Adding location "+d+" knownLocs size "+knownLocs.size());
-            knownLocs.push(d, now);
-            Logger.minor(this, "Added location "+d+" knownLocs size "+knownLocs.size());
-            knownLocs.removeBefore(now - MAX_AGE);
-            Logger.minor(this, "Added and pruned location "+d+" knownLocs size "+knownLocs.size());
-        }
-        if(logMINOR) Logger.minor(this, "Estimated net size(session): "+knownLocs.size());
+        	Logger.minor(this, "Adding location "+d+" knownLocs size "+knownLocs.size());
+        	knownLocs.push(d, now);
+        	Logger.minor(this, "Added location "+d+" knownLocs size "+knownLocs.size());
+        	knownLocs.removeBefore(now - MAX_AGE);
+        	Logger.minor(this, "Added and pruned location "+d+" knownLocs size "+knownLocs.size());
+        }
+		if(logMINOR) Logger.minor(this, "Estimated net size(session): "+knownLocs.size());
     }
 
     void registerLink(long uid1, long uid2) {
-        if(logMINOR) Logger.minor(this, "UID LINK: "+uid1+" , "+uid2);
+    	if(logMINOR) Logger.minor(this, "UID LINK: "+uid1+" , "+uid2);
     }
 
     //Return the estimated network size based on locations seen after timestamp or for the whole session if -1
     public int getNetworkSizeEstimate(long timestamp) {
-        return knownLocs.countValuesAfter(timestamp);
-    }
+   		return knownLocs.countValuesAfter(timestamp);
+	}
 
     /**
      * Method called by Node.getKnownLocations(long timestamp)
@@ -1626,60 +1618,60 @@
      * @return an array containing two cells : Locations and their last seen time for a given timestamp.
      */
     public Object[] getKnownLocations(long timestamp) {
-        synchronized (knownLocs) {
-            return knownLocs.pairsAfter(timestamp, new Double[knownLocs.size()]);
-        }
-    }
-
-    public static void setClockForTesting(Clock clock) {
+    	synchronized (knownLocs) {
+    		return knownLocs.pairsAfter(timestamp, new Double[knownLocs.size()]);
+    	}
+	}
+
+	public static void setClockForTesting(Clock clock) {
         systemClockUTC = clock;
   }
 
-    public static Clock getClockForTesting() {
+	public static Clock getClockForTesting() {
         return systemClockUTC;
   }
 
-    public static double[] extractLocs(PeerNode[] peers, boolean indicateBackoff) {
-        double[] locs = new double[peers.length];
-        for(int i=0;i<peers.length;i++) {
-            locs[i] = peers[i].getLocation();
-            if(indicateBackoff) {
-                if(peers[i].isRoutingBackedOffEither())
-                    locs[i] += 1;
-                else
-                    locs[i] = -1 - locs[i];
-            }
-        }
-        return locs;
-    }
-
-    public static long[] extractUIDs(PeerNode[] peers) {
-        long[] uids = new long[peers.length];
-        for(int i=0;i<peers.length;i++)
-            uids[i] = peers[i].swapIdentifier;
-        return uids;
-    }
-
-    public synchronized double getLocChangeSession() {
-        return locChangeSession;
-    }
-
-    public int getAverageSwapTime() {
-        return (int) averageSwapTime.currentValue();
-    }
-
-    @Override
-    public void receivedBytes(int x) {
-        node.nodeStats.swappingReceivedBytes(x);
-    }
-
-    @Override
-    public void sentBytes(int x) {
-        node.nodeStats.swappingSentBytes(x);
-    }
-
-    @Override
-    public void sentPayload(int x) {
-        Logger.error(this, "LocationManager sentPayload()?", new Exception("debug"));
-    }
+	public static double[] extractLocs(PeerNode[] peers, boolean indicateBackoff) {
+		double[] locs = new double[peers.length];
+		for(int i=0;i<peers.length;i++) {
+			locs[i] = peers[i].getLocation();
+			if(indicateBackoff) {
+				if(peers[i].isRoutingBackedOffEither())
+					locs[i] += 1;
+				else
+					locs[i] = -1 - locs[i];
+			}
+		}
+		return locs;
+	}
+
+	public static long[] extractUIDs(PeerNode[] peers) {
+		long[] uids = new long[peers.length];
+		for(int i=0;i<peers.length;i++)
+			uids[i] = peers[i].swapIdentifier;
+		return uids;
+	}
+
+	public synchronized double getLocChangeSession() {
+		return locChangeSession;
+	}
+
+	public int getAverageSwapTime() {
+		return (int) averageSwapTime.currentValue();
+	}
+
+	@Override
+	public void receivedBytes(int x) {
+		node.nodeStats.swappingReceivedBytes(x);
+	}
+
+	@Override
+	public void sentBytes(int x) {
+		node.nodeStats.swappingSentBytes(x);
+	}
+
+	@Override
+	public void sentPayload(int x) {
+		Logger.error(this, "LocationManager sentPayload()?", new Exception("debug"));
+	}
 }