--- conflicted
+++ resolved
@@ -52,10 +52,7 @@
 	 * @param start the first byte to be marked
 	 * @param end the last byte to be marked
 	 * @param pn just for logging
-<<<<<<< HEAD
-=======
 	 * @return True if the whole packet has now been acked. False otherwise.
->>>>>>> 34e331c2
 	 */
 	public boolean ack(int start, int end, BasePeerNode pn) {
 		synchronized(acks) {
