--- conflicted
+++ resolved
@@ -287,29 +287,17 @@
 		
 		// Do we want it? We can RejectOverload if we don't have the bandwidth...
 		boolean isSSK = key instanceof NodeSSK;
-<<<<<<< HEAD
         boolean realTimeFlag = DMT.getRealTimeFlag(m);
 		OfferReplyTag tag = new OfferReplyTag(isSSK, source, realTimeFlag);
 		node.lockUID(uid, isSSK, false, true, false, realTimeFlag, tag);
-=======
-		OfferReplyTag tag = new OfferReplyTag(isSSK, source);
-		node.lockUID(uid, isSSK, false, true, false, tag);
->>>>>>> a7aa7288
 		boolean needPubKey;
 		try {
 		needPubKey = m.getBoolean(DMT.NEED_PUB_KEY);
 		RejectReason reject = 
-<<<<<<< HEAD
 			nodeStats.shouldRejectRequest(true, false, isSSK, false, true, source, false, false, realTimeFlag);
 		if(reject != null) {
 			Logger.normal(this, "Rejecting FNPGetOfferedKey from "+source+" for "+key+" : "+reject);
 			Message rejected = DMT.createFNPRejectedOverload(uid, true, true, realTimeFlag);
-=======
-			nodeStats.shouldRejectRequest(true, false, isSSK, false, true, source, false, false);
-		if(reject != null) {
-			Logger.normal(this, "Rejecting FNPGetOfferedKey from "+source+" for "+key+" : "+reject);
-			Message rejected = DMT.createFNPRejectedOverload(uid, true);
->>>>>>> a7aa7288
 			if(reject.soft)
 				rejected.addSubMessage(DMT.createFNPRejectIsSoft());
 			try {
@@ -396,14 +384,9 @@
 		}
         short htl = m.getShort(DMT.HTL);
         Key key = (Key) m.getObject(DMT.FREENET_ROUTING_KEY);
-<<<<<<< HEAD
         boolean realTimeFlag = DMT.getRealTimeFlag(m);
         final RequestTag tag = new RequestTag(isSSK, RequestTag.START.REMOTE, source, realTimeFlag);
 		if(!node.lockUID(id, isSSK, false, false, false, realTimeFlag, tag)) {
-=======
-        final RequestTag tag = new RequestTag(isSSK, RequestTag.START.REMOTE, source);
-		if(!node.lockUID(id, isSSK, false, false, false, tag)) {
->>>>>>> a7aa7288
 			if(logMINOR) Logger.minor(this, "Could not lock ID "+id+" -> rejecting (already running)");
 			Message rejected = DMT.createFNPRejectedLoop(id);
 			try {
@@ -426,19 +409,11 @@
 		if(block != null)
 			tag.setNotRoutedOnwards();
 		
-<<<<<<< HEAD
 		RejectReason rejectReason = nodeStats.shouldRejectRequest(!isSSK, false, isSSK, false, false, source, block != null && !meta.isOldBlock(), false, realTimeFlag);
 		if(rejectReason != null) {
 			// can accept 1 CHK request every so often, but not with SSKs because they aren't throttled so won't sort out bwlimitDelayTime, which was the whole reason for accepting them when overloaded...
 			Logger.normal(this, "Rejecting "+(isSSK ? "SSK" : "CHK")+" request from "+source.getPeer()+" preemptively because "+rejectReason);
 			Message rejected = DMT.createFNPRejectedOverload(id, true, true, realTimeFlag);
-=======
-		RejectReason rejectReason = nodeStats.shouldRejectRequest(!isSSK, false, isSSK, false, false, source, block != null && !meta.isOldBlock(), false);
-		if(rejectReason != null) {
-			// can accept 1 CHK request every so often, but not with SSKs because they aren't throttled so won't sort out bwlimitDelayTime, which was the whole reason for accepting them when overloaded...
-			Logger.normal(this, "Rejecting "+(isSSK ? "SSK" : "CHK")+" request from "+source.getPeer()+" preemptively because "+rejectReason);
-			Message rejected = DMT.createFNPRejectedOverload(id, true);
->>>>>>> a7aa7288
 			if(rejectReason.soft)
 				rejected.addSubMessage(DMT.createFNPRejectIsSoft());
 			try {
@@ -472,14 +447,9 @@
 			}
 			return true;
 		}
-<<<<<<< HEAD
         boolean realTimeFlag = DMT.getRealTimeFlag(m);
 		InsertTag tag = new InsertTag(isSSK, InsertTag.START.REMOTE, source, realTimeFlag);
 		if(!node.lockUID(id, isSSK, true, false, false, realTimeFlag, tag)) {
-=======
-		InsertTag tag = new InsertTag(isSSK, InsertTag.START.REMOTE, source);
-		if(!node.lockUID(id, isSSK, true, false, false, tag)) {
->>>>>>> a7aa7288
 			if(logMINOR) Logger.minor(this, "Could not lock ID "+id+" -> rejecting (already running)");
 			Message rejected = DMT.createFNPRejectedLoop(id);
 			try {
@@ -502,17 +472,10 @@
 		if(preference != null)
 			preferInsert = preference.getBoolean(DMT.PREFER_INSERT);
 		// SSKs don't fix bwlimitDelayTime so shouldn't be accepted when overloaded.
-<<<<<<< HEAD
 		RejectReason rejectReason = nodeStats.shouldRejectRequest(!isSSK, true, isSSK, false, false, source, false, preferInsert, realTimeFlag);
 		if(rejectReason != null) {
 			Logger.normal(this, "Rejecting insert from "+source.getPeer()+" preemptively because "+rejectReason);
 			Message rejected = DMT.createFNPRejectedOverload(id, true, true, realTimeFlag);
-=======
-		RejectReason rejectReason = nodeStats.shouldRejectRequest(!isSSK, true, isSSK, false, false, source, false, preferInsert);
-		if(rejectReason != null) {
-			Logger.normal(this, "Rejecting insert from "+source.getPeer()+" preemptively because "+rejectReason);
-			Message rejected = DMT.createFNPRejectedOverload(id, true);
->>>>>>> a7aa7288
 			if(rejectReason.soft)
 				rejected.addSubMessage(DMT.createFNPRejectIsSoft());
 			try {
