/* This code is part of Freenet. It is distributed under the GNU General
 * Public License, version 2 (or at your option any later version). See
 * http://www.gnu.org/ for further details of the GPL. */
package freenet.node;

import java.util.Arrays;
import java.util.HashSet;
import java.util.Hashtable;
import java.util.Iterator;
import java.util.concurrent.ArrayBlockingQueue;

import freenet.crypt.HMAC;
import freenet.io.comm.ByteCounter;
import freenet.io.comm.DMT;
import freenet.io.comm.Dispatcher;
import freenet.io.comm.Message;
import freenet.io.comm.MessageType;
import freenet.io.comm.NotConnectedException;
import freenet.io.comm.Peer;
import freenet.keys.Key;
import freenet.keys.KeyBlock;
import freenet.keys.NodeCHK;
import freenet.keys.NodeSSK;
import freenet.node.NodeStats.PeerLoadStats;
import freenet.node.NodeStats.RejectReason;
import freenet.node.probe.Probe;
import freenet.store.BlockMetadata;
import freenet.support.Fields;
import freenet.support.LogThresholdCallback;
import freenet.support.Logger;
import freenet.support.Logger.LogLevel;
import freenet.support.ShortBuffer;
import freenet.support.io.NativeThread;

/**
 * @author amphibian
 * 
 * Dispatcher for unmatched FNP messages.
 * 
 * What can we get?
 * 
 * SwapRequests
 * 
 * DataRequests
 * 
 * InsertRequests
 * 
 * Probably a few others; those are the important bits.
 * 
 * Requests:
 * - Loop detection only works when the request is actually running. We do
 * NOT remember what UID's we have routed in the past. Hence there is no
 * possibility of an attacker probing for old UID's. Also, even in the rare-ish
 * case where a request forks because an Accepted is delayed, this isn't a
 * big problem: Since we moved on, we're not waiting for it, there will be
 * no timeout/snarl-up beyond what has already happened. 
 * - We should parse the message completely before checking the UID, 
 * overload, and passing it to the handler. Invalid requests should never
 * be accepted. However, because of inserts, we cannot guarantee that we
 * never check the UID before we know the request is fully routable.  
 */
public class NodeDispatcher implements Dispatcher, Runnable {

	private static volatile boolean logMINOR;
	private static volatile boolean logDEBUG;

	static {
		Logger.registerLogThresholdCallback(new LogThresholdCallback(){
			@Override
			public void shouldUpdate(){
				logMINOR = Logger.shouldLog(LogLevel.MINOR, this);
				logDEBUG = Logger.shouldLog(LogLevel.DEBUG, this);
			}
		});
	}

	final Node node;
	final RequestTracker tracker;
	private NodeStats nodeStats;
	private NodeDispatcherCallback callback;
	final Probe probe;
	
	private static final long STALE_CONTEXT=20000;
	private static final long STALE_CONTEXT_CHECK=20000;

	NodeDispatcher(Node node) {
		this.node = node;
		this.tracker = node.tracker;
		this.nodeStats = node.nodeStats;
		node.getTicker().queueTimedJob(this, STALE_CONTEXT_CHECK);
		this.probe = new Probe(node);
	}

	ByteCounter pingCounter = new ByteCounter() {

		@Override
		public void receivedBytes(int x) {
			node.nodeStats.pingCounterReceived(x);
		}

		@Override
		public void sentBytes(int x) {
			node.nodeStats.pingCounterSent(x);
		}

		@Override
		public void sentPayload(int x) {
			// Ignore
		}
		
	};
	
	public interface NodeDispatcherCallback {
		public void snoop(Message m, Node n);
	}
	
	@Override
	public boolean handleMessage(Message m) {
		PeerNode source = (PeerNode)m.getSource();
		if(source == null) {
			// Node has been disconnected and garbage collected already! Ouch.
			return true;
		}
		if(logMINOR) Logger.minor(this, "Dispatching "+m+" from "+source);
		if(callback != null) {
			try {
				callback.snoop(m, node);
			} catch (Throwable t) {
				Logger.error(this, "Callback threw "+t, t);
			}
		}
		MessageType spec = m.getSpec();
		if(spec == DMT.FNPPing) {
			// Send an FNPPong
			Message reply = DMT.createFNPPong(m.getInt(DMT.PING_SEQNO));
			try {
				source.sendAsync(reply, null, pingCounter); // nothing we can do if can't contact source
			} catch (NotConnectedException e) {
				if(logMINOR) Logger.minor(this, "Lost connection replying to "+m);
			}
			return true;
		} else if(spec == DMT.FNPDetectedIPAddress) {
			Peer p = (Peer) m.getObject(DMT.EXTERNAL_ADDRESS);
			source.setRemoteDetectedPeer(p);
			node.ipDetector.redetectAddress();
			return true;
		} else if(spec == DMT.FNPTime) {
			return handleTime(m, source);
		} else if(spec == DMT.FNPUptime) {
			return handleUptime(m, source);
		} else if(spec == DMT.FNPVisibility && source instanceof DarknetPeerNode) {
			((DarknetPeerNode)source).handleVisibility(m);
			return true;
		} else if(spec == DMT.FNPVoid) {
			return true;
		} else if(spec == DMT.FNPDisconnect) {
			handleDisconnect(m, source);
			return true;
		} else if(spec == DMT.nodeToNodeMessage) {
			node.receivedNodeToNodeMessage(m, source);
			return true;
		} else if(spec == DMT.UOMAnnounce && source.isRealConnection()) {
			// Treat as a UOMAnnouncement, as it's a strict subset, and new UOM handles revocations.
			return node.nodeUpdater.uom.handleAnnounce(m, source);
		} else if(spec == DMT.UOMAnnouncement && source.isRealConnection()) {
			return node.nodeUpdater.uom.handleAnnounce(m, source);
		} else if(spec == DMT.UOMRequestRevocation && source.isRealConnection()) {
			return node.nodeUpdater.uom.handleRequestRevocation(m, source);
		} else if(spec == DMT.UOMSendingRevocation && source.isRealConnection()) {
			return node.nodeUpdater.uom.handleSendingRevocation(m, source);
		} else if(spec == DMT.UOMRequestMain && node.nodeUpdater.isEnabled() && source.isRealConnection()) {
			node.nodeUpdater.legacyUOM.handleRequestJar(m, source, false);
			return true;
		} else if(spec == DMT.UOMRequestMainJar && node.nodeUpdater.isEnabled() && source.isRealConnection()) {
			node.nodeUpdater.uom.handleRequestJar(m, source);
			return true;
		} else if(spec == DMT.UOMRequestExtra && node.nodeUpdater.isEnabled() && source.isRealConnection()) {
			node.nodeUpdater.legacyUOM.handleRequestJar(m, source, true);
			return true;
		} else if(spec == DMT.UOMSendingMainJar && node.nodeUpdater.isEnabled() && source.isRealConnection()) {
			return node.nodeUpdater.uom.handleSendingMain(m, source);
		} else if(spec == DMT.UOMFetchDependency && node.nodeUpdater.isEnabled() && source.isRealConnection()) {
			node.nodeUpdater.uom.handleFetchDependency(m, source);
			return true;
		} else if(spec == DMT.FNPOpennetAnnounceRequest) {
			return handleAnnounceRequest(m, source);
		} else if(spec == DMT.FNPRoutingStatus) {
			if(source instanceof DarknetPeerNode) {
				boolean value = m.getBoolean(DMT.ROUTING_ENABLED);
				if(logMINOR)
					Logger.minor(this, "The peer ("+source+") asked us to set routing="+value);
				((DarknetPeerNode)source).setRoutingStatus(value, false);
			}
			// We claim it in any case
			return true;
		} else if(source.isRealConnection() && spec == DMT.FNPLocChangeNotificationNew) {
			double newLoc = m.getDouble(DMT.LOCATION);
			ShortBuffer buffer = ((ShortBuffer) m.getObject(DMT.PEER_LOCATIONS));
			double[] locs = Fields.bytesToDoubles(buffer.getData());
			
			/**
			 * Do *NOT* remove the sanity check below! 
			 * @see http://archives.freenetproject.org/message/20080718.144240.359e16d3.en.html
			 */
			if((OpennetManager.MAX_PEERS_FOR_SCALING < locs.length) && (source.isOpennet())) {
				if(locs.length > OpennetManager.PANIC_MAX_PEERS) {
					// This can't happen by accident
					Logger.error(this, "We received "+locs.length+ " locations from "+source.toString()+"! That should *NOT* happen! Possible attack!");
					source.forceDisconnect();
					return true;
				} else {
					// A few extra can happen by accident. Just use the first 20.
					Logger.normal(this, "Too many locations from "+source.toString()+" : "+locs.length+" could be an accident, using the first "+OpennetManager.MAX_PEERS_FOR_SCALING);
					locs = Arrays.copyOf(locs, OpennetManager.MAX_PEERS_FOR_SCALING);
				}
			}
			// We are on darknet and we trust our peers OR we are on opennet
			// and the amount of locations sent to us seems reasonable
			source.updateLocation(newLoc, locs);
			
			return true;
		} else if(spec == DMT.FNPPeerLoadStatusByte || spec == DMT.FNPPeerLoadStatusShort || spec == DMT.FNPPeerLoadStatusInt) {
			// Must be handled before doing the routable check!
			// We may not have received the Location yet, etc.
			return handlePeerLoadStatus(m, source);
		}
		
		if(!source.isRoutable()) {
			if(logDEBUG) Logger.debug(this, "Not routable");

			if(spec == DMT.FNPCHKDataRequest) {
				rejectRequest(m, node.nodeStats.chkRequestCtr);
			} else if(spec == DMT.FNPSSKDataRequest) {
				rejectRequest(m, node.nodeStats.sskRequestCtr);
			} else if(spec == DMT.FNPInsertRequest) {
				rejectRequest(m, node.nodeStats.chkInsertCtr);
			} else if(spec == DMT.FNPSSKInsertRequest) {
				rejectRequest(m, node.nodeStats.sskInsertCtr);
			} else if(spec == DMT.FNPSSKInsertRequestNew) {
				rejectRequest(m, node.nodeStats.sskInsertCtr);
			} else if(spec == DMT.FNPGetOfferedKey) {
				rejectRequest(m, node.failureTable.senderCounter);
			}
			return false;
		}

		if(spec == DMT.FNPSwapRequest) {
			return node.lm.handleSwapRequest(m, source);
		} else if(spec == DMT.FNPSwapReply) {
			return node.lm.handleSwapReply(m, source);
		} else if(spec == DMT.FNPSwapRejected) {
			return node.lm.handleSwapRejected(m, source);
		} else if(spec == DMT.FNPSwapCommit) {
			return node.lm.handleSwapCommit(m, source);
		} else if(spec == DMT.FNPSwapComplete) {
			return node.lm.handleSwapComplete(m, source);
		} else if(spec == DMT.FNPCHKDataRequest) {
			handleDataRequest(m, source, false);
			return true;
		} else if(spec == DMT.FNPSSKDataRequest) {
			handleDataRequest(m, source, true);
			return true;
		} else if(spec == DMT.FNPInsertRequest) {
			handleInsertRequest(m, source, false);
			return true;
		} else if(spec == DMT.FNPSSKInsertRequest) {
			handleInsertRequest(m, source, true);
			return true;
		} else if(spec == DMT.FNPSSKInsertRequestNew) {
			handleInsertRequest(m, source, true);
			return true;
		} else if(spec == DMT.FNPRoutedPing) {
			return handleRouted(m, source);
		} else if(spec == DMT.FNPRoutedPong) {
			return handleRoutedReply(m);
		} else if(spec == DMT.FNPRoutedRejected) {
			return handleRoutedRejected(m);
			// FIXME implement threaded probe requests of various kinds.
			// Old probe request code was a major pain, never really worked.
			// We should have threaded probe requests (for simple code),
			// and one for each routing strategy.
//		} else if(spec == DMT.FNPProbeRequest) {
//			return handleProbeRequest(m, source);
//		} else if(spec == DMT.FNPProbeReply) {
//			return handleProbeReply(m, source);
//		} else if(spec == DMT.FNPProbeRejected) {
//			return handleProbeRejected(m, source);
//		} else if(spec == DMT.FNPProbeTrace) {
//			return handleProbeTrace(m, source);
		} else if(spec == DMT.FNPOfferKey) {
			return handleOfferKey(m, source);
		} else if(spec == DMT.FNPGetOfferedKey) {
			return handleGetOfferedKey(m, source);
		} else if(spec == DMT.FNPGetYourFullNoderef && source instanceof DarknetPeerNode) {
			((DarknetPeerNode)source).sendFullNoderef();
			return true;
		} else if(spec == DMT.FNPMyFullNoderef && source instanceof DarknetPeerNode) {
			((DarknetPeerNode)source).handleFullNoderef(m);
			return true;
		} else if(spec == DMT.ProbeRequest) {
			//Response is handled by callbacks within probe.
			probe.request(m, source);
			return true;
		}
		return false;
	}

	private void rejectRequest(Message m, ByteCounter ctr) {
		long uid = m.getLong(DMT.UID);
		Message msg = DMT.createFNPRejectedOverload(uid, true, false, false);
		// Send the load status anyway, hopefully this is a temporary problem.
		msg.setNeedsLoadBulk();
		msg.setNeedsLoadRT();
		try {
			m.getSource().sendAsync(msg, null, ctr);
		} catch (NotConnectedException e) {
			// Ignore
		}
	}

	private boolean handlePeerLoadStatus(Message m, PeerNode source) {
		PeerLoadStats stat = node.nodeStats.parseLoadStats(source, m);
		source.reportLoadStatus(stat);
		return true;
	}

	private boolean handleUptime(Message m, PeerNode source) {
		byte uptime = m.getByte(DMT.UPTIME_PERCENT_48H);
		source.setUptime(uptime);
		return true;
	}

	private boolean handleOfferKey(Message m, PeerNode source) {
		Key key = (Key) m.getObject(DMT.KEY);
		byte[] authenticator = ((ShortBuffer) m.getObject(DMT.OFFER_AUTHENTICATOR)).getData();
		node.failureTable.onOffer(key, source, authenticator);
		return true;
	}

	private boolean handleGetOfferedKey(Message m, PeerNode source) {
		Key key = (Key) m.getObject(DMT.KEY);
		byte[] authenticator = ((ShortBuffer) m.getObject(DMT.OFFER_AUTHENTICATOR)).getData();
		long uid = m.getLong(DMT.UID);
		if(!HMAC.verifyWithSHA256(node.failureTable.offerAuthenticatorKey, key.getFullKey(), authenticator)) {
			Logger.error(this, "Invalid offer request from "+source+" : authenticator did not verify");
			try {
				source.sendAsync(DMT.createFNPGetOfferedKeyInvalid(uid, DMT.GET_OFFERED_KEY_REJECTED_BAD_AUTHENTICATOR), null, node.failureTable.senderCounter);
			} catch (NotConnectedException e) {
				// Too bad.
			}
			return true;
		}
		if(logMINOR) Logger.minor(this, "Valid GetOfferedKey for "+key+" from "+source);
		
		// Do we want it? We can RejectOverload if we don't have the bandwidth...
		boolean isSSK = key instanceof NodeSSK;
        boolean realTimeFlag = DMT.getRealTimeFlag(m);
		OfferReplyTag tag = new OfferReplyTag(isSSK, source, realTimeFlag, uid, node);
		
		if(!tracker.lockUID(uid, isSSK, false, true, false, realTimeFlag, tag)) {
			if(logMINOR) Logger.minor(this, "Could not lock ID "+uid+" -> rejecting (already running)");
			Message rejected = DMT.createFNPRejectedLoop(uid);
			try {
				source.sendAsync(rejected, null, node.failureTable.senderCounter);
			} catch (NotConnectedException e) {
				Logger.normal(this, "Rejecting request from "+source.getPeer()+": "+e);
			}
			return true;
		} else {
			if(logMINOR) Logger.minor(this, "Locked "+uid);
		}
		boolean needPubKey;
		try {
		needPubKey = m.getBoolean(DMT.NEED_PUB_KEY);
		RejectReason reject = 
			nodeStats.shouldRejectRequest(true, false, isSSK, false, true, source, false, false, realTimeFlag, tag);
		if(reject != null) {
			Logger.normal(this, "Rejecting FNPGetOfferedKey from "+source+" for "+key+" : "+reject);
			Message rejected = DMT.createFNPRejectedOverload(uid, true, true, realTimeFlag);
			if(reject.soft)
				rejected.addSubMessage(DMT.createFNPRejectIsSoft());
			try {
				source.sendAsync(rejected, null, node.failureTable.senderCounter);
			} catch (NotConnectedException e) {
				Logger.normal(this, "Rejecting (overload) data request from "+source.getPeer()+": "+e);
			}
			tag.unlockHandler(reject.soft);
			return true;
		}
		
		} catch (Error e) {
			tag.unlockHandler();
			throw e;
		} catch (RuntimeException e) {
			tag.unlockHandler();
			throw e;
		} // Otherwise, sendOfferedKey is responsible for unlocking. 
		
		// Accept it.
		
		try {
			node.failureTable.sendOfferedKey(key, isSSK, needPubKey, uid, source, tag,realTimeFlag);
		} catch (NotConnectedException e) {
			// Too bad.
		}
		return true;
	}

	private void handleDisconnect(final Message m, final PeerNode source) {
		// Wait for 1 second to ensure that the ack gets sent first.
		node.getTicker().queueTimedJob(new Runnable() {
			@Override
			public void run() {
				finishDisconnect(m, source);
			}
		}, 1000);
	}
	
	private void finishDisconnect(final Message m, final PeerNode source) {
		source.disconnected(true, true);
		// If true, remove from active routing table, likely to be down for a while.
		// Otherwise just dump all current connection state and keep trying to connect.
		boolean remove = m.getBoolean(DMT.REMOVE);
		if(remove) {
			node.peers.disconnectAndRemove(source, false, false, false);
			if(source instanceof DarknetPeerNode)
				// FIXME remove, dirty logs.
				// FIXME add a useralert?
				System.out.println("Disconnecting permanently from your friend \""+((DarknetPeerNode)source).getName()+"\" because they asked us to remove them.");
		}
		// If true, purge all references to this node. Otherwise, we can keep the node
		// around in secondary tables etc in order to more easily reconnect later. 
		// (Mostly used on opennet)
		boolean purge = m.getBoolean(DMT.PURGE);
		if(purge) {
			OpennetManager om = node.getOpennet();
			if(om != null)
				om.purgeOldOpennetPeer(source);
		}
		// Process parting message
		int type = m.getInt(DMT.NODE_TO_NODE_MESSAGE_TYPE);
		ShortBuffer messageData = (ShortBuffer) m.getObject(DMT.NODE_TO_NODE_MESSAGE_DATA);
		if(messageData.getLength() == 0) return;
		node.receivedNodeToNodeMessage(source, type, messageData, true);
	}

	private boolean handleTime(Message m, PeerNode source) {
		long delta = m.getLong(DMT.TIME) - System.currentTimeMillis();
		source.setTimeDelta(delta);
		return true;
	}

	// We need to check the datastore before deciding whether to accept a request.
	// This can block - in bad cases, for a long time.
	// So we need to run it on a separate thread.
	
	private final PrioRunnable queueRunner = new PrioRunnable() {

		@Override
		public void run() {
			while(true) {
				try {
					Message msg = requestQueue.take();
					boolean isSSK = msg.getSpec() == DMT.FNPSSKDataRequest;
					innerHandleDataRequest(msg, (PeerNode)msg.getSource(), isSSK);
				} catch (InterruptedException e) {
					// Ignore
				}
			}
		}

		@Override
		public int getPriority() {
			// Slightly less than the actual requests themselves because accepting requests increases load.
			return NativeThread.HIGH_PRIORITY-1;
		}
		
	};
	
	private final ArrayBlockingQueue<Message> requestQueue = new ArrayBlockingQueue<Message>(100);
	
	private void handleDataRequest(Message m, PeerNode source, boolean isSSK) {
		// FIXME check probablyInStore and if not, we can handle it inline.
		// This and DatastoreChecker require that method be implemented...
		// For now just handle everything on the thread...
		if(!requestQueue.offer(m)) {
			rejectRequest(m, isSSK ? node.nodeStats.sskRequestCtr : node.nodeStats.chkRequestCtr);
		}
	}
	
	/**
	 * Handle an incoming FNPDataRequest. We should parse it and determine 
	 * whether it is valid before we accept it.
	 */
	private void innerHandleDataRequest(Message m, PeerNode source, boolean isSSK) {
		if(!source.isConnected()) {
			if(logMINOR) Logger.minor(this, "Handling request off thread, source disconnected: "+source+" for "+m);
			return;
		}
		if(!source.isRoutable()) {
			if(logMINOR) Logger.minor(this, "Handling request off thread, source no longer routable: "+source+" for "+m);
			rejectRequest(m, isSSK ? node.nodeStats.sskRequestCtr : node.nodeStats.chkRequestCtr);
			return;
		}
		long id = m.getLong(DMT.UID);
		ByteCounter ctr = isSSK ? node.nodeStats.sskRequestCtr : node.nodeStats.chkRequestCtr;
        short htl = m.getShort(DMT.HTL);
		if(htl <= 0) htl = 1;
        Key key = (Key) m.getObject(DMT.FREENET_ROUTING_KEY);
        boolean realTimeFlag = DMT.getRealTimeFlag(m);
        final RequestTag tag = new RequestTag(isSSK, RequestTag.START.REMOTE, source, realTimeFlag, id, node);
		if(!tracker.lockUID(id, isSSK, false, false, false, realTimeFlag, tag)) {
			if(logMINOR) Logger.minor(this, "Could not lock ID "+id+" -> rejecting (already running)");
			Message rejected = DMT.createFNPRejectedLoop(id);
			try {
				source.sendAsync(rejected, null, ctr);
			} catch (NotConnectedException e) {
				Logger.normal(this, "Rejecting request from "+source.getPeer()+": "+e);
			}
			node.failureTable.onFinalFailure(key, null, htl, htl, -1, -1, source);
			return;
		} else {
			if(logMINOR) Logger.minor(this, "Locked "+id);
		}
		
		// There are at least 2 threads that call this function.
		// DO NOT reuse the meta object, unless on a per-thread basis.
		// Object allocation is pretty cheap in modern Java anyway...
		// If we do reuse it, call reset().
		BlockMetadata meta = new BlockMetadata();
		KeyBlock block = node.fetch(key, false, false, false, false, meta);
		if(block != null)
			tag.setNotRoutedOnwards();
		
		RejectReason rejectReason = nodeStats.shouldRejectRequest(!isSSK, false, isSSK, false, false, source, block != null, false, realTimeFlag, tag);
		if(rejectReason != null) {
			// can accept 1 CHK request every so often, but not with SSKs because they aren't throttled so won't sort out bwlimitDelayTime, which was the whole reason for accepting them when overloaded...
			Logger.normal(this, "Rejecting "+(isSSK ? "SSK" : "CHK")+" request from "+source.getPeer()+" preemptively because "+rejectReason);
			Message rejected = DMT.createFNPRejectedOverload(id, true, true, realTimeFlag);
			if(rejectReason.soft)
				rejected.addSubMessage(DMT.createFNPRejectIsSoft());
			try {
				source.sendAsync(rejected, null, ctr);
			} catch (NotConnectedException e) {
				Logger.normal(this, "Rejecting (overload) data request from "+source.getPeer()+": "+e);
			}
			tag.setRejected();
			tag.unlockHandler(rejectReason.soft);
			// Do not tell failure table.
			// Otherwise an attacker can flood us with requests very cheaply and purge our
			// failure table even though we didn't accept any of them.
			return;
		}
		nodeStats.reportIncomingRequestLocation(key.toNormalizedDouble());
		//if(!node.lockUID(id)) return false;
		boolean needsPubKey = false;
		if(key instanceof NodeSSK)
			needsPubKey = m.getBoolean(DMT.NEED_PUB_KEY);
		RequestHandler rh = new RequestHandler(source, id, node, htl, key, tag, block, realTimeFlag, needsPubKey);
		rh.receivedBytes(m.receivedByteCount());
		node.executor.execute(rh, "RequestHandler for UID "+id+" on "+node.getDarknetPortNumber());
	}

	/**
	 * Handle an incoming insert. We should parse it and determine whether it
	 * is valid before we accept it. However in the case of inserts it *IS* 
	 * possible for the request sender to cause it to fail later during the 
	 * receive of the data or the DataInsert.
	 * @param m The incoming message.
	 * @param source The node that sent the message.
	 * @param isSSK True if it is an SSK insert, false if it is a CHK insert.
	 */
	private void handleInsertRequest(Message m, PeerNode source, boolean isSSK) {
		ByteCounter ctr = isSSK ? node.nodeStats.sskInsertCtr : node.nodeStats.chkInsertCtr;
		long id = m.getLong(DMT.UID);
        boolean realTimeFlag = DMT.getRealTimeFlag(m);
		InsertTag tag = new InsertTag(isSSK, InsertTag.START.REMOTE, source, realTimeFlag, id, node);
		if(!tracker.lockUID(id, isSSK, true, false, false, realTimeFlag, tag)) {
			if(logMINOR) Logger.minor(this, "Could not lock ID "+id+" -> rejecting (already running)");
			Message rejected = DMT.createFNPRejectedLoop(id);
			try {
				source.sendAsync(rejected, null, ctr);
			} catch (NotConnectedException e) {
				Logger.normal(this, "Rejecting insert request from "+source.getPeer()+": "+e);
			}
			return;
		}
		boolean preferInsert = Node.PREFER_INSERT_DEFAULT;
		boolean ignoreLowBackoff = Node.IGNORE_LOW_BACKOFF_DEFAULT;
		boolean forkOnCacheable = Node.FORK_ON_CACHEABLE_DEFAULT;
		Message forkControl = m.getSubMessage(DMT.FNPSubInsertForkControl);
		if(forkControl != null)
			forkOnCacheable = forkControl.getBoolean(DMT.ENABLE_INSERT_FORK_WHEN_CACHEABLE);
		Message lowBackoff = m.getSubMessage(DMT.FNPSubInsertIgnoreLowBackoff);
		if(lowBackoff != null)
			ignoreLowBackoff = lowBackoff.getBoolean(DMT.IGNORE_LOW_BACKOFF);
		Message preference = m.getSubMessage(DMT.FNPSubInsertPreferInsert);
		if(preference != null)
			preferInsert = preference.getBoolean(DMT.PREFER_INSERT);
		// SSKs don't fix bwlimitDelayTime so shouldn't be accepted when overloaded.
		RejectReason rejectReason = nodeStats.shouldRejectRequest(!isSSK, true, isSSK, false, false, source, false, preferInsert, realTimeFlag, tag);
		if(rejectReason != null) {
			Logger.normal(this, "Rejecting insert from "+source.getPeer()+" preemptively because "+rejectReason);
			Message rejected = DMT.createFNPRejectedOverload(id, true, true, realTimeFlag);
			if(rejectReason.soft)
				rejected.addSubMessage(DMT.createFNPRejectIsSoft());
			try {
				source.sendAsync(rejected, null, ctr);
			} catch (NotConnectedException e) {
				Logger.normal(this, "Rejecting (overload) insert request from "+source.getPeer()+": "+e);
			}
			tag.unlockHandler(rejectReason.soft);
			return;
		}
		long now = System.currentTimeMillis();
		if(m.getSpec().equals(DMT.FNPSSKInsertRequest)) {
			NodeSSK key = (NodeSSK) m.getObject(DMT.FREENET_ROUTING_KEY);
	        byte[] data = ((ShortBuffer) m.getObject(DMT.DATA)).getData();
	        byte[] headers = ((ShortBuffer) m.getObject(DMT.BLOCK_HEADERS)).getData();
	        short htl = m.getShort(DMT.HTL);
			if(htl <= 0) htl = 1;
			SSKInsertHandler rh = new SSKInsertHandler(key, data, headers, htl, source, id, node, now, tag, node.canWriteDatastoreInsert(htl), forkOnCacheable, preferInsert, ignoreLowBackoff, realTimeFlag);
	        rh.receivedBytes(m.receivedByteCount());
			node.executor.execute(rh, "SSKInsertHandler for "+id+" on "+node.getDarknetPortNumber());
		} else if(m.getSpec().equals(DMT.FNPSSKInsertRequestNew)) {
			NodeSSK key = (NodeSSK) m.getObject(DMT.FREENET_ROUTING_KEY);
			short htl = m.getShort(DMT.HTL);
			if(htl <= 0) htl = 1;
			SSKInsertHandler rh = new SSKInsertHandler(key, null, null, htl, source, id, node, now, tag, node.canWriteDatastoreInsert(htl), forkOnCacheable, preferInsert, ignoreLowBackoff, realTimeFlag);
	        rh.receivedBytes(m.receivedByteCount());
			node.executor.execute(rh, "SSKInsertHandler for "+id+" on "+node.getDarknetPortNumber());
		} else {
	        NodeCHK key = (NodeCHK) m.getObject(DMT.FREENET_ROUTING_KEY);
	        short htl = m.getShort(DMT.HTL);
			if(htl <= 0) htl = 1;
			CHKInsertHandler rh = new CHKInsertHandler(key, htl, source, id, node, now, tag, forkOnCacheable, preferInsert, ignoreLowBackoff, realTimeFlag);
	        rh.receivedBytes(m.receivedByteCount());
			node.executor.execute(rh, "CHKInsertHandler for "+id+" on "+node.getDarknetPortNumber());
		}
		if(logMINOR) Logger.minor(this, "Started InsertHandler for "+id);
	}
	
	private boolean handleAnnounceRequest(Message m, PeerNode source) {
		long uid = m.getLong(DMT.UID);
		double target = m.getDouble(DMT.TARGET_LOCATION); // FIXME validate
		short htl = (short) Math.min(m.getShort(DMT.HTL), node.maxHTL());
		long xferUID = m.getLong(DMT.TRANSFER_UID);
		int noderefLength = m.getInt(DMT.NODEREF_LENGTH);
		int paddedLength = m.getInt(DMT.PADDED_LENGTH);

		// Only accept a valid message. See comments at top of NodeDispatcher, but it's a good idea anyway.
		if(target < 0.0 || target >= 1.0 || htl <= 0 || 
				paddedLength < 0 || paddedLength > OpennetManager.MAX_OPENNET_NODEREF_LENGTH ||
				noderefLength > paddedLength) {
			Message msg = DMT.createFNPRejectedOverload(uid, true, false, false);
			try {
				source.sendAsync(msg, null, node.nodeStats.announceByteCounter);
			} catch (NotConnectedException e) {
				// OK
			}
			if(logMINOR) Logger.minor(this, "Got bogus announcement message from "+source);
			return true;
		}
		
		OpennetManager om = node.getOpennet();
		if(om == null || !source.canAcceptAnnouncements()) {
			if(om != null && source instanceof SeedClientPeerNode)
				om.seedTracker.rejectedAnnounce((SeedClientPeerNode)source);
			Message msg = DMT.createFNPOpennetDisabled(uid);
			try {
				source.sendAsync(msg, null, node.nodeStats.announceByteCounter);
			} catch (NotConnectedException e) {
				// OK
			}
			if(logMINOR) Logger.minor(this, "Rejected announcement (opennet or announcement disabled) from "+source);
			return true;
		}
		boolean success = false;
		try {
			// UIDs for announcements are separate from those for requests.
			// So we don't need to, and should not, ask Node.
			if(!node.nodeStats.shouldAcceptAnnouncement(uid)) {
				if(om != null && source instanceof SeedClientPeerNode)
					om.seedTracker.rejectedAnnounce((SeedClientPeerNode)source);
				Message msg = DMT.createFNPRejectedOverload(uid, true, false, false);
				try {
					source.sendAsync(msg, null, node.nodeStats.announceByteCounter);
				} catch (NotConnectedException e) {
					// OK
				}
				if(logMINOR) Logger.minor(this, "Rejected announcement (overall overload) from "+source);
				return true;
			}
			if(!source.shouldAcceptAnnounce(uid)) {
				if(om != null && source instanceof SeedClientPeerNode)
					om.seedTracker.rejectedAnnounce((SeedClientPeerNode)source);
				node.nodeStats.endAnnouncement(uid);
				Message msg = DMT.createFNPRejectedOverload(uid, true, false, false);
				try {
					source.sendAsync(msg, null, node.nodeStats.announceByteCounter);
				} catch (NotConnectedException e) {
					// OK
				}
				if(logMINOR) Logger.minor(this, "Rejected announcement (peer limit) from "+source);
				return true;
			}
			if(om != null && source instanceof SeedClientPeerNode) {
				if(!om.seedTracker.acceptAnnounce((SeedClientPeerNode)source, node.fastWeakRandom)) {
					node.nodeStats.endAnnouncement(uid);
					Message msg = DMT.createFNPRejectedOverload(uid, true, false, false);
					try {
						source.sendAsync(msg, null, node.nodeStats.announceByteCounter);
					} catch (NotConnectedException e) {
						// OK
					}
					if(logMINOR) Logger.minor(this, "Rejected announcement (seednode limit) from "+source);
					return true;
				}
			}
<<<<<<< HEAD
			if(source instanceof SeedClientPeerNode) {
				short maxHTL = node.maxHTL();
				if(htl != maxHTL) {
					Logger.error(this, "Announcement from seed client not at max HTL: "+htl+" for "+source);
					htl = maxHTL;
				}
			}
=======
>>>>>>> dd471ec1
			AnnouncementCallback cb = null;
			if(logMINOR) {
				final String origin = source.toString()+" (htl "+htl+")";
				// Log the progress of the announcement.
				// This is similar to Announcer's logging.
				cb = new AnnouncementCallback() {
					private int totalAdded;
					private int totalNotWanted;
					private boolean acceptedSomewhere;
					@Override
					public synchronized void acceptedSomewhere() {
						acceptedSomewhere = true;
					}
					@Override
					public void addedNode(PeerNode pn) {
						synchronized(this) {
							totalAdded++;
						}
<<<<<<< HEAD
						Logger.error(this, "Announcement from "+origin+" added node "+pn+" - THIS SHOULD NOT HAPPEN!");
=======
						Logger.minor(this, "Announcement from "+origin+" added node "+pn+(pn instanceof SeedClientPeerNode ? " (seed server added the peer directly)" : ""));
>>>>>>> dd471ec1
						return;
					}
					@Override
					public void bogusNoderef(String reason) {
						Logger.minor(this, "Announcement from "+origin+" got bogus noderef: "+reason, new Exception("debug"));
					}
					@Override
					public void completed() {
						synchronized(this) {
							Logger.minor(this, "Announcement from "+origin+" completed");
						}
						int shallow=node.maxHTL()-(totalAdded+totalNotWanted);
						if(acceptedSomewhere)
							Logger.minor(this, "Announcement from "+origin+" completed ("+totalAdded+" added, "+totalNotWanted+" not wanted, "+shallow+" shallow)");
						else
							Logger.minor(this, "Announcement from "+origin+" not accepted anywhere.");
					}

					@Override
					public void nodeFailed(PeerNode pn, String reason) {
						Logger.minor(this, "Announcement from "+origin+" failed: "+reason);
					}
					@Override
					public void noMoreNodes() {
						Logger.minor(this, "Announcement from "+origin+" ran out of nodes (route not found)");
					}
					@Override
					public void nodeNotWanted() {
						synchronized(this) {
							totalNotWanted++;
						}
						Logger.minor(this, "Announcement from "+origin+" returned node not wanted for a total of "+totalNotWanted+" from this announcement)");
					}
					@Override
					public void nodeNotAdded() {
						Logger.minor(this, "Announcement from "+origin+" : node not wanted (maybe already have it, opennet just turned off, etc)");
					}
					@Override
					public void relayedNoderef() {
						synchronized(this) {
							totalAdded++;
							Logger.minor(this, "Announcement from "+origin+" accepted by a downstream node, relaying noderef for a total of "+totalAdded+" from this announcement)");
						}
					}
				};
			}
			AnnounceSender sender = new AnnounceSender(target, htl, uid, source, om, node, xferUID, noderefLength, paddedLength, cb);
			node.executor.execute(sender, "Announcement sender for "+uid);
			success = true;
			if(logMINOR) Logger.minor(this, "Accepted announcement from "+source);
			return true;
		} finally {
			if(!success)
				source.completedAnnounce(uid);
		}
	}

	final Hashtable<Long, RoutedContext> routedContexts = new Hashtable<Long, RoutedContext>();

	static class RoutedContext {
		long createdTime;
		long accessTime;
		PeerNode source;
		final HashSet<PeerNode> routedTo;
		Message msg;
		short lastHtl;
		final byte[] identity;

		RoutedContext(Message msg, PeerNode source, byte[] identity) {
			createdTime = accessTime = System.currentTimeMillis();
			this.source = source;
			routedTo = new HashSet<PeerNode>();
			this.msg = msg;
			lastHtl = msg.getShort(DMT.HTL);
			this.identity = identity;
		}

		void addSent(PeerNode n) {
			routedTo.add(n);
		}
	}
	
	/**
	 * Cleanup any old/stale routing contexts and reschedule execution.
	 */
	@Override
	public void run() {
		long now=System.currentTimeMillis();
		synchronized (routedContexts) {
			Iterator<RoutedContext> i = routedContexts.values().iterator();
			while (i.hasNext()) {
				RoutedContext rc = i.next();
				if (now-rc.createdTime > STALE_CONTEXT) {
					i.remove();
				}
			}
		}
		node.getTicker().queueTimedJob(this, STALE_CONTEXT_CHECK);
	}

	/**
	 * Handle an FNPRoutedRejected message.
	 */
	private boolean handleRoutedRejected(Message m) {
		if(!node.enableRoutedPing()) return true;
		long id = m.getLong(DMT.UID);
		Long lid = Long.valueOf(id);
		RoutedContext rc = routedContexts.get(lid);
		if(rc == null) {
			// Gah
			Logger.error(this, "Unrecognized FNPRoutedRejected");
			return false; // locally originated??
		}
		short htl = rc.lastHtl;
		if(rc.source != null)
			htl = rc.source.decrementHTL(htl);
		short ohtl = m.getShort(DMT.HTL);
		if(ohtl < htl) htl = ohtl;
		if(htl == 0) {
			// Equivalent to DNF.
			// Relay.
			if(rc.source != null) {
				try {
					rc.source.sendAsync(DMT.createFNPRoutedRejected(id, (short)0), null, nodeStats.routedMessageCtr);
				} catch (NotConnectedException e) {
					// Ouch.
					Logger.error(this, "Unable to relay probe DNF: peer disconnected: "+rc.source);
				}
			}
		} else {
			// Try routing to the next node
			forward(rc.msg, id, rc.source, htl, rc.msg.getDouble(DMT.TARGET_LOCATION), rc, rc.identity);
		}
		return true;
	}

	/**
	 * Handle a routed-to-a-specific-node message.
	 * @param m
	 * @return False if we want the message put back on the queue.
	 */
	boolean handleRouted(Message m, PeerNode source) {
		if(!node.enableRoutedPing()) return true;
		if(logMINOR) Logger.minor(this, "handleRouted("+m+ ')');

		long id = m.getLong(DMT.UID);
		Long lid = Long.valueOf(id);
		short htl = m.getShort(DMT.HTL);
		byte[] identity = ((ShortBuffer) m.getObject(DMT.NODE_IDENTITY)).getData();
		if(source != null) htl = source.decrementHTL(htl);
		RoutedContext ctx;
		ctx = routedContexts.get(lid);
		if(ctx != null) {
			try {
				source.sendAsync(DMT.createFNPRoutedRejected(id, htl), null, nodeStats.routedMessageCtr);
			} catch (NotConnectedException e) {
				if(logMINOR) Logger.minor(this, "Lost connection rejecting "+m);
			}
			return true;
		}
		ctx = new RoutedContext(m, source, identity);
		synchronized (routedContexts) {
			routedContexts.put(lid, ctx);
		}
		// source == null => originated locally, keep full htl
		double target = m.getDouble(DMT.TARGET_LOCATION);
		if(logMINOR) Logger.minor(this, "id "+id+" from "+source+" htl "+htl+" target "+target);
		if(Math.abs(node.lm.getLocation() - target) <= Double.MIN_VALUE) {
			if(logMINOR) Logger.minor(this, "Dispatching "+m.getSpec()+" on "+node.getDarknetPortNumber());
			// Handle locally
			// Message type specific processing
			dispatchRoutedMessage(m, source, id);
			return true;
		} else if(htl == 0) {
			Message reject = DMT.createFNPRoutedRejected(id, (short)0);
			if(source != null) try {
				source.sendAsync(reject, null, nodeStats.routedMessageCtr);
			} catch (NotConnectedException e) {
				if(logMINOR) Logger.minor(this, "Lost connection rejecting "+m);
			}
			return true;
		} else {
			return forward(m, id, source, htl, target, ctx, identity);
		}
	}

	boolean handleRoutedReply(Message m) {
		if(!node.enableRoutedPing()) return true;
		long id = m.getLong(DMT.UID);
		if(logMINOR) Logger.minor(this, "Got reply: "+m);
		Long lid = Long.valueOf(id);
		RoutedContext ctx = routedContexts.get(lid);
		if(ctx == null) {
			Logger.error(this, "Unrecognized routed reply: "+m);
			return false;
		}
		PeerNode pn = ctx.source;
		if(pn == null) return false;
		try {
			pn.sendAsync(m.cloneAndDropSubMessages(), null, nodeStats.routedMessageCtr);
		} catch (NotConnectedException e) {
			if(logMINOR) Logger.minor(this, "Lost connection forwarding "+m+" to "+pn);
		}
		return true;
	}

	private boolean forward(Message m, long id, PeerNode pn, short htl, double target, RoutedContext ctx, byte[] targetIdentity) {
		if(logMINOR) Logger.minor(this, "Should forward");
		// Forward
		m = preForward(m, htl);
		while(true) {
			PeerNode next = node.peers.getByPubKeyHash(targetIdentity);
			if(next != null && !next.isConnected()) {
				Logger.error(this, "Found target but disconnected!: "+next);
				next = null;
			}
			if(next == null)
			next = node.peers.closerPeer(pn, ctx.routedTo, target, true, node.isAdvancedModeEnabled(), -1, null,
				        null, htl, 0, pn == null, false, false);
			if(logMINOR) Logger.minor(this, "Next: "+next+" message: "+m);
			if(next != null) {
				// next is connected, or at least has been => next.getPeer() CANNOT be null.
				if(logMINOR) Logger.minor(this, "Forwarding "+m.getSpec()+" to "+next.getPeer().getPort());
				ctx.addSent(next);
				try {
					next.sendAsync(m, null, nodeStats.routedMessageCtr);
				} catch (NotConnectedException e) {
					continue;
				}
			} else {
				if(logMINOR) Logger.minor(this, "Reached dead end for "+m.getSpec()+" on "+node.getDarknetPortNumber());
				// Reached a dead end...
				Message reject = DMT.createFNPRoutedRejected(id, htl);
				if(pn != null) try {
					pn.sendAsync(reject, null, nodeStats.routedMessageCtr);
				} catch (NotConnectedException e) {
					Logger.error(this, "Cannot send reject message back to source "+pn);
					return true;
				}
			}
			return true;
		}
	}

	/**
	 * Prepare a routed-to-node message for forwarding.
	 */
	private Message preForward(Message m, short newHTL) {
		m = m.cloneAndDropSubMessages();
		m.set(DMT.HTL, newHTL); // update htl
		if(m.getSpec() == DMT.FNPRoutedPing) {
			int x = m.getInt(DMT.COUNTER);
			x++;
			m.set(DMT.COUNTER, x);
		}
		return m;
	}

	/**
	 * Deal with a routed-to-node message that landed on this node.
	 * This is where message-type-specific code executes. 
	 * @param m
	 * @return
	 */
	private boolean dispatchRoutedMessage(Message m, PeerNode src, long id) {
		if(m.getSpec() == DMT.FNPRoutedPing) {
			if(logMINOR) Logger.minor(this, "RoutedPing reached other side! ("+id+")");
			int x = m.getInt(DMT.COUNTER);
			Message reply = DMT.createFNPRoutedPong(id, x);
			if(logMINOR) Logger.minor(this, "Replying - counter = "+x+" for "+id);
			try {
				src.sendAsync(reply, null, nodeStats.routedMessageCtr);
			} catch (NotConnectedException e) {
				if(logMINOR) Logger.minor(this, "Lost connection replying to "+m+" in dispatchRoutedMessage");
			}
			return true;
		}
		return false;
	}

	void start(NodeStats stats) {
		this.nodeStats = stats;
		node.executor.execute(queueRunner);
	}

	public static String peersUIDsToString(long[] peerUIDs, double[] peerLocs) {
		StringBuilder sb = new StringBuilder(peerUIDs.length*23+peerLocs.length*26);
		int min=Math.min(peerUIDs.length, peerLocs.length);
		for(int i=0;i<min;i++) {
			double loc = peerLocs[i];
			long uid = peerUIDs[i];
			sb.append(loc);
			sb.append('=');
			sb.append(uid);
			if(i != min-1)
				sb.append('|');
		}
		if(peerUIDs.length > min) {
			for(int i=min;i<peerUIDs.length;i++) {
				sb.append("|U:");
				sb.append(peerUIDs[i]);
			}
		} else if(peerLocs.length > min) {
			for(int i=min;i<peerLocs.length;i++) {
				sb.append("|L:");
				sb.append(peerLocs[i]);
			}
		}
		return sb.toString();
	}
	
	public void setHook(NodeDispatcherCallback cb) {
		this.callback = cb;
	}
}<|MERGE_RESOLUTION|>--- conflicted
+++ resolved
@@ -717,7 +717,6 @@
 					return true;
 				}
 			}
-<<<<<<< HEAD
 			if(source instanceof SeedClientPeerNode) {
 				short maxHTL = node.maxHTL();
 				if(htl != maxHTL) {
@@ -725,8 +724,6 @@
 					htl = maxHTL;
 				}
 			}
-=======
->>>>>>> dd471ec1
 			AnnouncementCallback cb = null;
 			if(logMINOR) {
 				final String origin = source.toString()+" (htl "+htl+")";
@@ -745,11 +742,7 @@
 						synchronized(this) {
 							totalAdded++;
 						}
-<<<<<<< HEAD
-						Logger.error(this, "Announcement from "+origin+" added node "+pn+" - THIS SHOULD NOT HAPPEN!");
-=======
 						Logger.minor(this, "Announcement from "+origin+" added node "+pn+(pn instanceof SeedClientPeerNode ? " (seed server added the peer directly)" : ""));
->>>>>>> dd471ec1
 						return;
 					}
 					@Override
