/* This code is part of Freenet. It is distributed under the GNU General
 * Public License, version 2 (or at your option any later version). See
 * http://www.gnu.org/ for further details of the GPL. */
package freenet.node;

import freenet.io.comm.ByteCounter;
import freenet.io.comm.DMT;
import freenet.io.comm.DisconnectedException;
import freenet.io.comm.Message;
import freenet.io.comm.MessageFilter;
import freenet.io.comm.NotConnectedException;
import freenet.io.comm.PeerParseException;
import freenet.io.comm.ReferenceSignatureVerificationException;
import freenet.node.OpennetManager.ConnectionType;
import freenet.support.LogThresholdCallback;
import freenet.support.Logger;
import freenet.support.Logger.LogLevel;
import freenet.support.SimpleFieldSet;
import freenet.support.io.NativeThread;
import java.util.HashSet;

public class AnnounceSender implements PrioRunnable, ByteCounter {

	private static volatile boolean logMINOR;

	static {
		Logger.registerLogThresholdCallback(
			new LogThresholdCallback() {
				@Override
				public void shouldUpdate() {
					logMINOR = Logger.shouldLog(LogLevel.MINOR, this);
				}
			}
		);
	}

	// Constants
	static final int ACCEPTED_TIMEOUT = 10000;
	static final int ANNOUNCE_TIMEOUT = 120000; // longer than a regular request as have to transfer noderefs hop by hop etc
	static final int END_TIMEOUT = 30000; // After received the completion message, wait 30 seconds for any late reordered replies

	private final PeerNode source;
	private final long uid;
	private final OpennetManager om;
	private final Node node;
	private final long xferUID;
	private final int noderefLength;
	private final int paddedLength;
	private byte[] noderefBuf;
	private short htl;
	private final double target;
	private final AnnouncementCallback cb;
	private final PeerNode onlyNode;
	private int forwardedRefs;

	public AnnounceSender(
		double target,
		short htl,
		long uid,
		PeerNode source,
		OpennetManager om,
		Node node,
		long xferUID,
		int noderefLength,
		int paddedLength,
		AnnouncementCallback cb
	) {
		this.source = source;
		this.uid = uid;
		this.om = om;
		this.node = node;
		this.onlyNode = null;
		this.htl = htl;
		this.xferUID = xferUID;
		this.paddedLength = paddedLength;
		this.noderefLength = noderefLength;
		this.target = target;
		this.cb = cb;
	}

	public AnnounceSender(
		double target,
		OpennetManager om,
		Node node,
		AnnouncementCallback cb,
		PeerNode onlyNode
	) {
		source = null;
		this.uid = node.random.nextLong();
		// Prevent it being routed back to us.
		node.tracker.completed(uid);
		this.om = om;
		this.node = node;
		this.htl = node.maxHTL();
		this.target = target;
		this.cb = cb;
		this.onlyNode = onlyNode;
		noderefBuf = om.crypto.myCompressedFullRef();
		this.xferUID = 0;
		this.paddedLength = 0;
		this.noderefLength = 0;
	}

	@Override
	public void run() {
		try {
			realRun();
			node.nodeStats.reportAnnounceForwarded(forwardedRefs, source);
		} catch (Throwable t) {
			Logger.error(
				this,
				"Caught " + t + " announcing " + uid + " from " + source,
				t
			);
		} finally {
			if (source != null) {
				source.completedAnnounce(uid);
			}
			node.tracker.completed(uid);
			if (cb != null) cb.completed();
			node.nodeStats.endAnnouncement(uid);
		}
	}

	private void realRun() {
		boolean hasForwarded = false;
		if (source != null) {
			try {
				source.sendAsync(DMT.createFNPAccepted(uid), null, this);
			} catch (NotConnectedException e) {
				return;
			}
			if (!transferNoderef()) return;
		}

		// Now route it.

		HashSet<PeerNode> nodesRoutedTo = new HashSet<PeerNode>();
		PeerNode next = null;
		while (true) {
			if (logMINOR) Logger.minor(this, "htl=" + htl);
			/*
			 * If we haven't routed to any node yet, decrement according to the source.
			 * If we have, decrement according to the node which just failed.
			 * Because:
			 * 1) If we always decrement according to source then we can be at max or min HTL
			 * for a long time while we visit *every* peer node. This is BAD!
			 * 2) The node which just failed can be seen as the requestor for our purposes.
			 */
			// Decrement at this point so we can DNF immediately on reaching HTL 0.
			if (onlyNode == null) htl = node.decrementHTL(
				hasForwarded ? next : source,
				htl
			);

			if (htl == 0) {
				// No more nodes.
				complete();
				return;
			}

			if (!node.isOpennetEnabled()) {
				complete();
				return;
			}

			if (onlyNode == null) {
				// Route it
				next = node.peers.closerPeer(
					source,
					nodesRoutedTo,
					target,
					true,
					node.isAdvancedModeEnabled(),
					-1,
					null,
					null,
					htl,
					0,
					source == null,
					false,
					false
				);
			} else {
				next = onlyNode;
				if (nodesRoutedTo.contains(onlyNode)) {
					rnf(onlyNode);
					return;
				}
			}

			if (next == null) {
				// Backtrack
				rnf(next);
				return;
			}
			if (logMINOR) Logger.minor(this, "Routing request to " + next);
			if (onlyNode == null) next.reportRoutedTo(
				target,
				source == null,
				false,
				source,
				nodesRoutedTo,
				htl
			);
			nodesRoutedTo.add(next);

			long xferUID = sendTo(next);
			if (xferUID == -1) continue;

			hasForwarded = true;

			Message msg = null;

			while (true) {
				/**
				 * What are we waiting for?
				 * FNPAccepted - continue
				 * FNPRejectedLoop - go to another node
				 * FNPRejectedOverload - go to another node
				 */

<<<<<<< HEAD
				MessageFilter mfAccepted = MessageFilter.create()
					.setSource(next)
					.setField(DMT.UID, uid)
					.setTimeout(ACCEPTED_TIMEOUT)
					.setType(DMT.FNPAccepted);
				MessageFilter mfRejectedLoop = MessageFilter.create()
					.setSource(next)
					.setField(DMT.UID, uid)
					.setTimeout(ACCEPTED_TIMEOUT)
					.setType(DMT.FNPRejectedLoop);
				MessageFilter mfRejectedOverload = MessageFilter.create()
					.setSource(next)
					.setField(DMT.UID, uid)
					.setTimeout(ACCEPTED_TIMEOUT)
					.setType(DMT.FNPRejectedOverload);
				MessageFilter mfOpennetDisabled = MessageFilter.create()
					.setSource(next)
					.setField(DMT.UID, uid)
					.setTimeout(ACCEPTED_TIMEOUT)
					.setType(DMT.FNPOpennetDisabled);

				// The order of these filters is performance critical. The last or-filter is checked first.
				// So the last filter in the or-"chain" must be the filter which matches most frequently.
				MessageFilter mf = mfRejectedOverload.or(
					mfRejectedLoop.or(mfOpennetDisabled.or(mfAccepted))
				);
=======
				       MessageFilter mfAccepted = MessageFilter.create().setSource(next).setField(DMT.UID, uid).setTimeout(ACCEPTED_TIMEOUT).setType(DMT.FNPAccepted);
					MessageFilter mfRejectedLoop = MessageFilter.create().setSource(next).setField(DMT.UID, uid).setTimeout(ACCEPTED_TIMEOUT).setType(DMT.FNPRejectedLoop);
				       MessageFilter mfRejectedOverload = MessageFilter.create().setSource(next).setField(DMT.UID, uid).setTimeout(ACCEPTED_TIMEOUT).setType(DMT.FNPRejectedOverload);
				 	   MessageFilter mfOpennetDisabled = MessageFilter.create().setSource(next).setField(DMT.UID, uid).setTimeout(ACCEPTED_TIMEOUT).setType(DMT.FNPOpennetDisabled);

				// The order of these filters is performance critical. The last or-filter is checked first.
				// So the last filter in the or-"chain" must be the filter which matches most frequently.
				  MessageFilter mf = mfRejectedOverload.or(mfRejectedLoop.or(mfOpennetDisabled.or(mfAccepted)));
>>>>>>> 2805a222

				try {
					msg = node.usm.waitFor(mf, this);
					if (logMINOR) Logger.minor(this, "first part got " + msg);
				} catch (DisconnectedException e) {
					Logger.normal(
						this,
						"Disconnected from " +
						next +
						" while waiting for Accepted on " +
						uid
					);
					break;
				}

				if (msg == null) {
					if (logMINOR) Logger.minor(
						this,
						"Timeout waiting for Accepted"
					);
					// Try next node
					msg = null;
					break;
				}

				if (msg.getSpec() == DMT.FNPRejectedLoop) {
					if (logMINOR) Logger.minor(this, "Rejected loop");
					// Find another node to route to
					msg = null;
					break;
				}

				if (msg.getSpec() == DMT.FNPRejectedOverload) {
					if (logMINOR) Logger.minor(this, "Rejected: overload");
					// Give up on this one, try another
					msg = null;
					break;
				}

				if (msg.getSpec() == DMT.FNPOpennetDisabled) {
					if (logMINOR) Logger.minor(this, "Opennet disabled");
					msg = null;
					break;
				}

				if (msg.getSpec() != DMT.FNPAccepted) {
					Logger.error(this, "Unrecognized message: " + msg);
					continue;
				}

				break;
			}

			if ((msg == null) || (msg.getSpec() != DMT.FNPAccepted)) {
				// Try another node
				continue;
			}

			if (logMINOR) Logger.minor(this, "Got Accepted");

			if (cb != null) cb.acceptedSomewhere();

			// Send the rest

			try {
				sendRest(next, xferUID);
			} catch (NotConnectedException e1) {
				if (logMINOR) Logger.minor(
					this,
					"Not connected while sending noderef on " + next
				);
				continue;
			}

			// Otherwise, must be Accepted

			// So wait...

			while (true) {
				MessageFilter mfAnnounceCompleted = MessageFilter.create()
					.setSource(next)
					.setField(DMT.UID, uid)
					.setTimeout(ANNOUNCE_TIMEOUT)
					.setType(DMT.FNPOpennetAnnounceCompleted);
				MessageFilter mfRouteNotFound = MessageFilter.create()
					.setSource(next)
					.setField(DMT.UID, uid)
					.setTimeout(ANNOUNCE_TIMEOUT)
					.setType(DMT.FNPRouteNotFound);
				MessageFilter mfRejectedOverload = MessageFilter.create()
					.setSource(next)
					.setField(DMT.UID, uid)
					.setTimeout(ANNOUNCE_TIMEOUT)
					.setType(DMT.FNPRejectedOverload);
				MessageFilter mfAnnounceReply = MessageFilter.create()
					.setSource(next)
					.setField(DMT.UID, uid)
					.setTimeout(ANNOUNCE_TIMEOUT)
					.setType(DMT.FNPOpennetAnnounceReply);
				MessageFilter mfOpennetDisabled = MessageFilter.create()
					.setSource(next)
					.setField(DMT.UID, uid)
					.setTimeout(ANNOUNCE_TIMEOUT)
					.setType(DMT.FNPOpennetDisabled);
				MessageFilter mfNotWanted = MessageFilter.create()
					.setSource(next)
					.setField(DMT.UID, uid)
					.setTimeout(ANNOUNCE_TIMEOUT)
					.setType(DMT.FNPOpennetAnnounceNodeNotWanted);
				MessageFilter mfOpennetNoderefRejected = MessageFilter.create()
					.setSource(next)
					.setField(DMT.UID, uid)
					.setTimeout(ANNOUNCE_TIMEOUT)
					.setType(DMT.FNPOpennetNoderefRejected);
				MessageFilter mf = mfAnnounceCompleted.or(
					mfRouteNotFound.or(
						mfRejectedOverload.or(
							mfAnnounceReply.or(
								mfOpennetDisabled.or(
									mfNotWanted.or(mfOpennetNoderefRejected)
								)
							)
						)
					)
				);

				try {
					msg = node.usm.waitFor(mf, this);
				} catch (DisconnectedException e) {
					Logger.normal(
						this,
						"Disconnected from " +
						next +
						" while waiting for announcement"
					);
					break;
				}

				if (logMINOR) Logger.minor(this, "second part got " + msg);

				if (msg == null) {
					// Fatal timeout, must be terminal (IS_LOCAL==true)
					timedOut(next);
					return;
				}

				if (msg.getSpec() == DMT.FNPOpennetNoderefRejected) {
					int reason = msg.getInt(DMT.REJECT_CODE);
					Logger.normal(
						this,
						"Announce rejected by " +
						next +
						" : " +
						DMT.getOpennetRejectedCode(reason)
					);
					msg = null;
					break;
				}

				if (msg.getSpec() == DMT.FNPOpennetAnnounceCompleted) {
					// Send the completion on immediately. We don't want to accumulate 30 seconds per hop!
					complete();
					mfAnnounceReply
						.setTimeout(END_TIMEOUT)
						.setTimeoutRelativeToCreation(true);
					mfNotWanted
						.setTimeout(END_TIMEOUT)
						.setTimeoutRelativeToCreation(true);
					mfAnnounceReply.clearOr();
					mfNotWanted.clearOr();
					mf = mfAnnounceReply.or(mfNotWanted);
					while (true) {
						try {
							msg = node.usm.waitFor(mf, this);
						} catch (DisconnectedException e) {
							return;
						}
						if (msg == null) return;
						if (msg.getSpec() == DMT.FNPOpennetAnnounceReply) {
							validateForwardReply(msg, next);
							continue;
						}
						if (
							msg.getSpec() == DMT.FNPOpennetAnnounceNodeNotWanted
						) {
							if (cb != null) cb.nodeNotWanted();
							if (source != null) {
								try {
									sendNotWanted();
								} catch (NotConnectedException e) {
									Logger.warning(
										this,
										"Lost connection to source (announce completed)"
									);
									return;
								}
							}
							continue;
						}
					}
				}

				if (msg.getSpec() == DMT.FNPRouteNotFound) {
					// Backtrack within available hops
					short newHtl = msg.getShort(DMT.HTL);
					if (newHtl < 0) newHtl = 0;
					if (newHtl < htl) htl = newHtl;
					break;
				}

				if (msg.getSpec() == DMT.FNPRejectedOverload) {
					// Give up on this one, try another
					break;
				}

				if (msg.getSpec() == DMT.FNPOpennetDisabled) {
					Logger.minor(this, "Opennet disabled");
					msg = null;
					break;
				}

				if (msg.getSpec() == DMT.FNPOpennetAnnounceReply) {
					validateForwardReply(msg, next);
					continue; // There may be more
				}

				if (msg.getSpec() == DMT.FNPOpennetAnnounceNodeNotWanted) {
					if (cb != null) cb.nodeNotWanted();
					if (source != null) {
						try {
							sendNotWanted();
						} catch (NotConnectedException e) {
							Logger.warning(
								this,
								"Lost connection to source (announce not wanted)"
							);
							return;
						}
					}
					continue; // This message is propagated, they will send a Completed or RNF
				}

				Logger.error(this, "Unexpected message: " + msg);
			}
		}
	}

	private int waitingForTransfers = 0;

	/**
	 * Validate a reply, and relay it back to the source.
	 * @param msg2 The AnnouncementReply message.
	 * @return True unless we lost the connection to our request source.
	 */
	private void validateForwardReply(Message msg, final PeerNode next) {
		final long xferUID = msg.getLong(DMT.TRANSFER_UID);
		final int noderefLength = msg.getInt(DMT.NODEREF_LENGTH);
		final int paddedLength = msg.getInt(DMT.PADDED_LENGTH);
		synchronized (this) {
			waitingForTransfers++;
		}
		Runnable r = new Runnable() {
			@Override
			public void run() {
				try {
					byte[] noderefBuf =
						OpennetManager.innerWaitForOpennetNoderef(
							xferUID,
							paddedLength,
							noderefLength,
							next,
							false,
							uid,
							true,
							AnnounceSender.this,
							node
						);
					if (noderefBuf == null) {
						return; // Don't relay
					}
					SimpleFieldSet fs = OpennetManager.validateNoderef(
						noderefBuf,
						0,
						noderefLength,
						next,
						false
					);
					if (fs == null) {
						if (cb != null) cb.bogusNoderef("invalid noderef");
						return; // Don't relay
					}
					if (source != null) {
						// Now relay it
						try {
							forwardedRefs++;
							om.sendAnnouncementReply(
								uid,
								source,
								noderefBuf,
								AnnounceSender.this
							);
							if (cb != null) {
								cb.relayedNoderef();
							}
						} catch (NotConnectedException e) {
							// Hmmm...!
							return;
						}
					} else {
						// Add it
						try {
							OpennetPeerNode pn = node.addNewOpennetNode(
								fs,
								ConnectionType.ANNOUNCE
							);
							if (cb != null) {
								if (pn != null) cb.addedNode(pn);
								else cb.nodeNotAdded();
							}
						} catch (FSParseException e) {
							Logger.normal(
								this,
								"Failed to parse reply: " + e,
								e
							);
							if (cb != null) cb.bogusNoderef(
								"parse failed: " + e
							);
						} catch (PeerParseException e) {
							Logger.normal(
								this,
								"Failed to parse reply: " + e,
								e
							);
							if (cb != null) cb.bogusNoderef(
								"parse failed: " + e
							);
						} catch (ReferenceSignatureVerificationException e) {
							Logger.normal(
								this,
								"Failed to parse reply: " + e,
								e
							);
							if (cb != null) cb.bogusNoderef(
								"parse failed: " + e
							);
						}
					}
					return;
				} finally {
					synchronized (AnnounceSender.this) {
						waitingForTransfers--;
						AnnounceSender.this.notifyAll();
					}
				}
			}
		};
		try {
			node.executor.execute(r);
		} catch (Throwable t) {
			synchronized (this) {
				waitingForTransfers--;
			}
		}
	}

	/**
	 * Send an AnnouncementRequest.
	 * @param next The node to send the announcement to.
	 * @return True if the announcement was successfully sent.
	 */
	private long sendTo(PeerNode next) {
		try {
			return om.startSendAnnouncementRequest(
				uid,
				next,
				noderefBuf,
				this,
				target,
				htl
			);
		} catch (NotConnectedException e) {
			if (logMINOR) Logger.minor(this, "Disconnected");
			return -1;
		}
	}

	/**
	 * Send an AnnouncementRequest.
	 * @param next The node to send the announcement to.
	 * @return True if the announcement was successfully sent.
	 * @throws NotConnectedException
	 */
	private void sendRest(PeerNode next, long xferUID)
		throws NotConnectedException {
		om.finishSentAnnouncementRequest(next, noderefBuf, this, xferUID);
	}

	private void timedOut(PeerNode next) {
		Message msg = DMT.createFNPRejectedOverload(uid, true, false, false);
		if (source != null) {
			try {
				source.sendAsync(msg, null, this);
			} catch (NotConnectedException e) {
				// Ok
			}
		}
		if (cb != null) cb.nodeFailed(next, "timed out");
	}

	private synchronized void waitForRunningTransfers() {
		while (waitingForTransfers > 0) {
			try {
				wait();
			} catch (InterruptedException e) {
				// Ignore.
			}
		}
	}

	private void rnf(PeerNode next) {
		waitForRunningTransfers();
		Message msg = DMT.createFNPRouteNotFound(uid, htl);
		if (source != null) {
			try {
				source.sendAsync(msg, null, this);
			} catch (NotConnectedException e) {
				// Ok
			}
		}
		if (cb != null) {
			if (next != null) cb.nodeFailed(next, "route not found");
			else cb.noMoreNodes();
		}
	}

	private void complete() {
		waitForRunningTransfers();
		Message msg = DMT.createFNPOpennetAnnounceCompleted(uid);
		if (source != null) {
			try {
				source.sendAsync(msg, null, this);
			} catch (NotConnectedException e) {
				// Oh well.
			}
		}
	}

	/**
	 * @return True unless the noderef is bogus.
	 */
	private boolean transferNoderef() {
		noderefBuf = OpennetManager.innerWaitForOpennetNoderef(
			xferUID,
			paddedLength,
			noderefLength,
			source,
			false,
			uid,
			true,
			this,
			node
		);
		if (noderefBuf == null) {
			return false;
		}
		SimpleFieldSet fs = OpennetManager.validateNoderef(
			noderefBuf,
			0,
			noderefLength,
			source,
			false
		);
		if (fs == null) {
			OpennetManager.rejectRef(
				uid,
				source,
				DMT.NODEREF_REJECTED_INVALID,
				this
			);
			return false;
		}
		// If we want it, add it and send it.
		try {
			// Allow reconnection - sometimes one side has the ref and the other side doesn't.
			if (
				om.addNewOpennetNode(fs, ConnectionType.ANNOUNCE, true) != null
			) {
				sendOurRef(source, om.crypto.myCompressedFullRef());
			} else {
				if (logMINOR) Logger.minor(this, "Don't need the node");
				sendNotWanted();
				// Okay, just route it.
			}
		} catch (FSParseException e) {
			Logger.warning(this, "Rejecting noderef: " + e, e);
			OpennetManager.rejectRef(
				uid,
				source,
				DMT.NODEREF_REJECTED_INVALID,
				this
			);
			return false;
		} catch (PeerParseException e) {
			Logger.warning(this, "Rejecting noderef: " + e, e);
			OpennetManager.rejectRef(
				uid,
				source,
				DMT.NODEREF_REJECTED_INVALID,
				this
			);
			return false;
		} catch (ReferenceSignatureVerificationException e) {
			Logger.warning(this, "Rejecting noderef: " + e, e);
			OpennetManager.rejectRef(
				uid,
				source,
				DMT.NODEREF_REJECTED_INVALID,
				this
			);
			return false;
		} catch (NotConnectedException e) {
			Logger.normal(this, "Could not receive noderef, disconnected");
			return false;
		}
		return true;
	}

	private void sendNotWanted() throws NotConnectedException {
		Message msg = DMT.createFNPOpennetAnnounceNodeNotWanted(uid);
		source.sendAsync(msg, null, this);
	}

	private void sendOurRef(PeerNode next, byte[] ref)
		throws NotConnectedException {
		om.sendAnnouncementReply(uid, next, ref, this);
	}

	@Override
	public void sentBytes(int x) {
		node.nodeStats.announceByteCounter.sentBytes(x);
	}

	@Override
	public void receivedBytes(int x) {
		node.nodeStats.announceByteCounter.receivedBytes(x);
	}

	@Override
	public void sentPayload(int x) {
		node.nodeStats.announceByteCounter.sentPayload(x);
		// Doesn't count.
	}

	@Override
	public int getPriority() {
		return NativeThread.HIGH_PRIORITY;
	}
}<|MERGE_RESOLUTION|>--- conflicted
+++ resolved
@@ -220,43 +220,11 @@
 				 * FNPRejectedOverload - go to another node
 				 */
 
-<<<<<<< HEAD
-				MessageFilter mfAccepted = MessageFilter.create()
-					.setSource(next)
-					.setField(DMT.UID, uid)
-					.setTimeout(ACCEPTED_TIMEOUT)
-					.setType(DMT.FNPAccepted);
-				MessageFilter mfRejectedLoop = MessageFilter.create()
-					.setSource(next)
-					.setField(DMT.UID, uid)
-					.setTimeout(ACCEPTED_TIMEOUT)
-					.setType(DMT.FNPRejectedLoop);
-				MessageFilter mfRejectedOverload = MessageFilter.create()
-					.setSource(next)
-					.setField(DMT.UID, uid)
-					.setTimeout(ACCEPTED_TIMEOUT)
-					.setType(DMT.FNPRejectedOverload);
-				MessageFilter mfOpennetDisabled = MessageFilter.create()
-					.setSource(next)
-					.setField(DMT.UID, uid)
-					.setTimeout(ACCEPTED_TIMEOUT)
-					.setType(DMT.FNPOpennetDisabled);
-
-				// The order of these filters is performance critical. The last or-filter is checked first.
-				// So the last filter in the or-"chain" must be the filter which matches most frequently.
-				MessageFilter mf = mfRejectedOverload.or(
-					mfRejectedLoop.or(mfOpennetDisabled.or(mfAccepted))
-				);
-=======
+
 				       MessageFilter mfAccepted = MessageFilter.create().setSource(next).setField(DMT.UID, uid).setTimeout(ACCEPTED_TIMEOUT).setType(DMT.FNPAccepted);
 					MessageFilter mfRejectedLoop = MessageFilter.create().setSource(next).setField(DMT.UID, uid).setTimeout(ACCEPTED_TIMEOUT).setType(DMT.FNPRejectedLoop);
 				       MessageFilter mfRejectedOverload = MessageFilter.create().setSource(next).setField(DMT.UID, uid).setTimeout(ACCEPTED_TIMEOUT).setType(DMT.FNPRejectedOverload);
-				 	   MessageFilter mfOpennetDisabled = MessageFilter.create().setSource(next).setField(DMT.UID, uid).setTimeout(ACCEPTED_TIMEOUT).setType(DMT.FNPOpennetDisabled);
-
-				// The order of these filters is performance critical. The last or-filter is checked first.
-				// So the last filter in the or-"chain" must be the filter which matches most frequently.
-				  MessageFilter mf = mfRejectedOverload.or(mfRejectedLoop.or(mfOpennetDisabled.or(mfAccepted)));
->>>>>>> 2805a222
+				 	   MessageFilter mfOpennetDisabled = MessageFilter.create().setSource(next).setField(DMT.UID, uid).setTimeout(ACCEPTED_TIMEOUT).setType(DMT.FNPOpennetDisabled);>>>>>>> next
 
 				try {
 					msg = node.usm.waitFor(mf, this);
