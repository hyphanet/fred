/* This code is part of Freenet. It is distributed under the GNU General
 * Public License, version 2 (or at your option any later version). See
 * http://www.gnu.org/ for further details of the GPL. */
package freenet.node;

import java.util.Calendar;
import java.util.TimeZone;

import freenet.support.Fields;
import freenet.support.Logger;

/**
 * Central spot for stuff related to the versioning of the codebase.
 */
public class Version {

	/** FReenet Reference Daemon */
	public static final String nodeName = "Fred";

	/** The current tree version */
	public static final String nodeVersion = "0.7";

	/** The protocol version supported */
	public static final String protocolVersion = "1.0";

	/** The build number of the current revision */
<<<<<<< HEAD
	private static final int buildNumber = 1054;

	/** Oldest build of Fred we will talk to */
	private static final int oldLastGoodBuild = 1049;
	private static final int newLastGoodBuild = 1054;
=======
	private static final int buildNumber = 1064;

	/** Oldest build of Fred we will talk to */
	private static final int oldLastGoodBuild = 1058;
	private static final int newLastGoodBuild = 1064;
>>>>>>> 983093da
	static final long transitionTime;
	
	static {
		final Calendar _cal = Calendar.getInstance(TimeZone.getTimeZone("GMT"));
		// year, month - 1 (or constant), day, hour, minute, second
<<<<<<< HEAD
		_cal.set( 2007, Calendar.AUGUST, 14, 0, 0, 0 );
=======
		_cal.set( 2007, Calendar.SEPTEMBER, 28, 0, 0, 0 );
>>>>>>> 983093da
		transitionTime = _cal.getTimeInMillis();
	}
	
	/**
	 * @return The build number (not SVN revision number) of this node.
	 */
	public static final int buildNumber() {
		return buildNumber;
	}

	/**
	 * @return The lowest build number with which the node will connect and exchange
	 * data normally.
	 */
	public static final int lastGoodBuild() {
		if(System.currentTimeMillis() >= transitionTime)
			return newLastGoodBuild;
		else
			return oldLastGoodBuild;
	}
	
	/** The highest reported build of fred */
	public static int highestSeenBuild = buildNumber;

	/** The current stable tree version */
	public static final String stableNodeVersion = "0.7";

	/** The stable protocol version supported */
	public static final String stableProtocolVersion = "STABLE-0.7";

	/** Oldest stable build of Fred we will talk to */
	public static final int lastGoodStableBuild = 1;

	/** Revision number of Version.java as read from CVS */
	public static final String cvsRevision = "@custom@";
	
	private static boolean logDEBUG = Logger.shouldLog(Logger.DEBUG,Version.class);
	
	/**
	 * @return the node's version designators as an array
	 */
	public static final String[] getVersion() {
		String[] ret =
			{ nodeName, nodeVersion, protocolVersion, "" + buildNumber };
		return ret;
	}
	
	public static final String[] getLastGoodVersion() {
		String[] ret =
			{ nodeName, nodeVersion, protocolVersion, "" + lastGoodBuild() };
		return ret;
	}
	
	/**
	 * @return the version string that should be presented in the NodeReference
	 */
	public static final String getVersionString() {
		return Fields.commaList(getVersion());
	}
	
	/**
	 * @return is needed for the freeviz
	 */
	public static final String getLastGoodVersionString() {
		return Fields.commaList(getLastGoodVersion());
	}

	/**
	 * @return true if requests should be accepted from nodes brandishing this
	 *         protocol version string
	 */
	private static boolean goodProtocol(String prot) {
		if (prot.equals(protocolVersion)
// uncomment next line to accept stable, see also explainBadVersion() below
//			|| prot.equals(stableProtocolVersion)
			)
			return true;
		return false;
	}

	/**
	 * @return true if requests should be accepted from nodes brandishing this
	 *         version string
	 */
	public static final boolean checkGoodVersion(
		String version) {
	    if(version == null) {
	        Logger.error(Version.class, "version == null!",
	                new Exception("error"));
	        return false;
	    }
		String[] v = Fields.commaList(version);

		if ((v.length < 3) || !goodProtocol(v[2])) {
			return false;
		}
		if (sameVersion(v)) {
			try {
				int build = Integer.parseInt(v[3]);
				int req = lastGoodBuild();
				if (build < req) {
					if(logDEBUG) Logger.debug(
						Version.class,
						"Not accepting unstable from version: "
							+ version
							+ "(lastGoodBuild="
							+ req
							+ ')');
					return false;
				}
			} catch (NumberFormatException e) {
				if(Logger.shouldLog(Logger.MINOR, Version.class))
					Logger.minor(Version.class,
							"Not accepting (" + e + ") from " + version);
				return false;
			}
		}
		if (stableVersion(v)) {
			try {
				int build = Integer.parseInt(v[3]);
				if(build < lastGoodStableBuild) {
					if(logDEBUG) Logger.debug(
						Version.class,
						"Not accepting stable from version"
							+ version
							+ "(lastGoodStableBuild="
							+ lastGoodStableBuild
							+ ')');
					return false;
				}
			} catch (NumberFormatException e) {
				Logger.minor(
					Version.class,
					"Not accepting (" + e + ") from " + version);
				return false;
			}
		}
		if(logDEBUG)
			Logger.minor(Version.class, "Accepting: " + version);
		return true;
	}

	/**
	 * @return true if requests should be accepted from nodes brandishing this
	 *         version string, given an arbitrary lastGoodVersion
	 */
	public static final boolean checkArbitraryGoodVersion(
		String version, String lastGoodVersion) {
	    if(version == null) {
	        Logger.error(Version.class, "version == null!",
	                new Exception("error"));
	        return false;
	    }
	    if(lastGoodVersion == null) {
	        Logger.error(Version.class, "lastGoodVersion == null!",
	                new Exception("error"));
	        return false;
	    }
		String[] v = Fields.commaList(version);
		String[] lgv = Fields.commaList(lastGoodVersion);

		if ((v == null || v.length < 3) || !goodProtocol(v[2])) {
			return false;
		}
		if ((lgv == null || lgv.length < 3) || !goodProtocol(lgv[2])) {
			return false;
		}
		if (sameArbitraryVersion(v,lgv)) {
			try {
				int build = Integer.parseInt(v[3]);
				int min_build = Integer.parseInt(lgv[3]);
				if (build < min_build) {
					if(logDEBUG) Logger.debug(
						Version.class,
						"Not accepting unstable from version: "
							+ version
							+ "(lastGoodVersion="
							+ lastGoodVersion
							+ ')');
					return false;
				}
			} catch (NumberFormatException e) {
				if(Logger.shouldLog(Logger.MINOR, Version.class))
					Logger.minor(Version.class,
							"Not accepting (" + e + ") from " + version + " and/or " + lastGoodVersion);
				return false;
			}
		}
		if (stableVersion(v)) {
			try {
				int build = Integer.parseInt(v[3]);
				if(build < lastGoodStableBuild) {
					if(logDEBUG) Logger.debug(
						Version.class,
						"Not accepting stable from version"
							+ version
							+ "(lastGoodStableBuild="
							+ lastGoodStableBuild
							+ ')');
					return false;
				}
			} catch (NumberFormatException e) {
				Logger.minor(
					Version.class,
					"Not accepting (" + e + ") from " + version);
				return false;
			}
		}
		if(logDEBUG)
			Logger.minor(Version.class, "Accepting: " + version);
		return true;
	}

	/**
	 * @return string explaining why a version string is rejected
	 */
	public static final String explainBadVersion(String version) {
		String[] v = Fields.commaList(version);
		
		if ((v.length < 3) || !goodProtocol(v[2])) {
			return "Required protocol version is "
						+ protocolVersion
// uncomment next line if accepting stable, see also goodProtocol() above
//						+ " or " + stableProtocolVersion
						;
		}
		if (sameVersion(v)) {
			try {
				int build = Integer.parseInt(v[3]);
				int req = lastGoodBuild();
				if (build < req)
					return "Build older than last good build " + req;
			} catch (NumberFormatException e) {
				return "Build number not numeric.";
			}
		}
		if (stableVersion(v)) {
			try {
				int build = Integer.parseInt(v[3]);
				if (build < lastGoodStableBuild)
					return "Build older than last good stable build " + lastGoodStableBuild;
			} catch (NumberFormatException e) {
				return "Build number not numeric.";
			}
		}
		return null;
	}

	/**
	 * @return the build number of an arbitrary version string
	 */
	public static final int getArbitraryBuildNumber(
		String version ) {
	    if(version == null) {
	        Logger.error(Version.class, "version == null!",
	                new Exception("error"));
	        throw new NumberFormatException();
	    }
		String[] v = Fields.commaList(version);

		if ((v.length < 3) || !goodProtocol(v[2])) {
	        throw new NumberFormatException();
		}
		return Integer.parseInt(v[3]);
	}

	/**
	 * Update static variable highestSeenBuild anytime we encounter
	 * a new node with a higher version than we've seen before
	 */
	public static final void seenVersion(String version) {
		String[] v = Fields.commaList(version);

		if (v.length < 3)
			return; // bad, but that will be discovered elsewhere

		if (sameVersion(v)) {

			int buildNo;
			try {
				buildNo = Integer.parseInt(v[3]);
			} catch (NumberFormatException e) {
				return;
			}
			if (buildNo > highestSeenBuild) {
				if (Logger.shouldLog(Logger.MINOR, Version.class)) {
					Logger.minor(
						Version.class,
						"New highest seen build: " + buildNo);
				}
				highestSeenBuild = buildNo;
			}
		}
	}

	/**
	 * @return true if the string describes the same node version as ours.
	 * Note that the build number may be different, and is ignored.
	 */
	public static boolean sameVersion(String[] v) {
		return v[0].equals(nodeName)
			&& v[1].equals(nodeVersion)
			&& (v.length >= 4);
	}

	/**
	 * @return true if the string describes the same node version as an arbitrary one.
	 * Note that the build number may be different, and is ignored.
	 */
	public static boolean sameArbitraryVersion(String[] v, String[] lgv) {
		return v[0].equals(lgv[0])
			&& v[1].equals(lgv[1])
			&& (v.length >= 4)
			&& (lgv.length >= 4);
	}

	/**
	 * @return true if the string describes a stable node version
	 */
	private static boolean stableVersion(String[] v) {
		return v[0].equals(nodeName)
			&& v[1].equals(stableNodeVersion)
			&& (v.length >= 4);
	}

	public static void main(String[] args) throws Throwable {
		System.out.println(
			"Freenet: "
				+ nodeName
				+ ' '
                    + nodeVersion
				+ " (protocol "
				+ protocolVersion
				+ ") build "
				+ buildNumber
				+ " (last good build: "
				+ lastGoodBuild()
				+ ')');
	}
}<|MERGE_RESOLUTION|>--- conflicted
+++ resolved
@@ -24,29 +24,17 @@
 	public static final String protocolVersion = "1.0";
 
 	/** The build number of the current revision */
-<<<<<<< HEAD
-	private static final int buildNumber = 1054;
-
-	/** Oldest build of Fred we will talk to */
-	private static final int oldLastGoodBuild = 1049;
-	private static final int newLastGoodBuild = 1054;
-=======
 	private static final int buildNumber = 1064;
 
 	/** Oldest build of Fred we will talk to */
 	private static final int oldLastGoodBuild = 1058;
 	private static final int newLastGoodBuild = 1064;
->>>>>>> 983093da
 	static final long transitionTime;
 	
 	static {
 		final Calendar _cal = Calendar.getInstance(TimeZone.getTimeZone("GMT"));
 		// year, month - 1 (or constant), day, hour, minute, second
-<<<<<<< HEAD
-		_cal.set( 2007, Calendar.AUGUST, 14, 0, 0, 0 );
-=======
 		_cal.set( 2007, Calendar.SEPTEMBER, 28, 0, 0, 0 );
->>>>>>> 983093da
 		transitionTime = _cal.getTimeInMillis();
 	}
 	
