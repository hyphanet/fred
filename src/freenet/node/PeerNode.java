package freenet.node;

import java.io.BufferedReader;
import java.io.ByteArrayInputStream;
import java.io.IOException;
import java.io.InputStreamReader;
import java.io.UnsupportedEncodingException;
import java.io.Writer;
import java.lang.ref.WeakReference;
import java.math.BigInteger;
import java.net.InetAddress;
import java.net.MalformedURLException;
import java.net.UnknownHostException;
import java.security.MessageDigest;
import java.util.ArrayList;
import java.util.Arrays;
import java.util.Collections;
import java.util.EnumMap;
import java.util.HashMap;
import java.util.HashSet;
import java.util.Hashtable;
import java.util.Iterator;
import java.util.Set;
import java.util.TreeMap;
import java.util.Vector;
import java.util.zip.DataFormatException;
import java.util.zip.Inflater;

import net.i2p.util.NativeBigInteger;
import freenet.client.FetchResult;
import freenet.client.async.USKRetriever;
import freenet.client.async.USKRetrieverCallback;
import freenet.crypt.BlockCipher;
import freenet.crypt.DSA;
import freenet.crypt.DSAGroup;
import freenet.crypt.DSAPublicKey;
import freenet.crypt.DSASignature;
import freenet.crypt.Global;
import freenet.crypt.HMAC;
import freenet.crypt.KeyAgreementSchemeContext;
import freenet.crypt.SHA256;
import freenet.crypt.UnsupportedCipherException;
import freenet.crypt.ciphers.Rijndael;
import freenet.io.AddressTracker;
import freenet.io.comm.AsyncMessageCallback;
import freenet.io.comm.ByteCounter;
import freenet.io.comm.DMT;
import freenet.io.comm.DisconnectedException;
import freenet.io.comm.FreenetInetAddress;
import freenet.io.comm.Message;
import freenet.io.comm.MessageFilter;
import freenet.io.comm.NotConnectedException;
import freenet.io.comm.PacketSocketHandler;
import freenet.io.comm.Peer;
import freenet.io.comm.PeerContext;
import freenet.io.comm.PeerParseException;
import freenet.io.comm.PeerRestartedException;
import freenet.io.comm.ReferenceSignatureVerificationException;
import freenet.io.comm.SocketHandler;
import freenet.io.xfer.PacketThrottle;
import freenet.io.xfer.WaitedTooLongException;
import freenet.keys.ClientSSK;
import freenet.keys.FreenetURI;
import freenet.keys.Key;
import freenet.keys.USK;
import freenet.node.NodeStats.ByteCountersSnapshot;
import freenet.node.NodeStats.PeerLoadStats;
import freenet.node.NodeStats.RequestType;
import freenet.node.NodeStats.RunningRequestsSnapshot;
import freenet.node.OpennetManager.ConnectionType;
import freenet.node.PeerManager.PeerStatusChangeListener;
import freenet.support.Base64;
import freenet.support.Fields;
import freenet.support.HexUtil;
import freenet.support.IllegalBase64Exception;
import freenet.support.LogThresholdCallback;
import freenet.support.Logger;
import freenet.support.Logger.LogLevel;
import freenet.support.SimpleFieldSet;
import freenet.support.TimeUtil;
import freenet.support.WeakHashSet;
import freenet.support.WouldBlockException;
import freenet.support.math.RunningAverage;
import freenet.support.math.SimpleRunningAverage;
import freenet.support.math.TimeDecayingRunningAverage;
import freenet.support.transport.ip.HostnameSyntaxException;
import freenet.support.transport.ip.IPUtil;

/**
 * @author amphibian
 *
 * Represents a peer we are connected to. One of the major issues
 * is that we can rekey, or a node can go down and come back up
 * while we are connected to it, and we want to reinitialize the
 * packet numbers when this happens. Hence we separate a lot of
 * code into SessionKey, which handles all communications to and
 * from this peer over the duration of a single key.
 */
public abstract class PeerNode implements PeerContext, USKRetrieverCallback {

	private String lastGoodVersion;
	/**
	 * True if this peer has a build number older than our last-known-good build number.
	 * Note that even if this is true, the node can still be 'connected'.
	 */
	protected boolean unroutableOlderVersion;
	/**
	 * True if this peer reports that our build number is before their last-known-good build number.
	 * Note that even if this is true, the node can still be 'connected'.
	 */
	protected boolean unroutableNewerVersion;
	protected boolean disableRouting;
	protected boolean disableRoutingHasBeenSetLocally;
	protected boolean disableRoutingHasBeenSetRemotely;
	/*
	* Buffer of Ni,Nr,g^i,g^r,ID
	*/
	private byte[] jfkBuffer;
	//TODO: sync ?

	protected byte[] jfkKa;
	protected byte[] jfkKe;
	protected byte[] jfkKs;
	protected byte[] jfkMyRef;
	// The following is used only if we are the initiator

	protected long jfkContextLifetime = 0;
	/** My low-level address for SocketManager purposes */
	private Peer detectedPeer;
	/** My OutgoingPacketMangler i.e. the object which encrypts packets sent to this node */
	private final OutgoingPacketMangler outgoingMangler;
	/** Advertised addresses */
	protected Vector<Peer> nominalPeer;
	/** The PeerNode's report of our IP address */
	private Peer remoteDetectedPeer;
	/** Is this a testnet node? */
	public final boolean testnetEnabled;
	/** Packets sent/received on the current preferred key */
	private SessionKey currentTracker;
	/** Previous key - has a separate packet number space */
	private SessionKey previousTracker;
	/** When did we last rekey (promote the unverified tracker to new) ? */
	private long timeLastRekeyed;
	/** How much data did we send with the current tracker ? */
	private long totalBytesExchangedWithCurrentTracker = 0;
	/** Are we rekeying ? */
	private boolean isRekeying = false;
	/** Unverified tracker - will be promoted to currentTracker if
	* we receive packets on it
	*/
	private SessionKey unverifiedTracker;
	/** When did we last send a packet? */
	private long timeLastSentPacket;
	/** When did we last receive a packet? */
	private long timeLastReceivedPacket;
	/** When did we last receive a non-auth packet? */
	private long timeLastReceivedDataPacket;
	/** When was isConnected() last true? */
	private long timeLastConnected;
	/** When was isRoutingCompatible() last true? */
	private long timeLastRoutable;
	/** Time added or restarted (reset on startup unlike peerAddedTime) */
	private long timeAddedOrRestarted;

	private long countSelectionsSinceConnected = 0;
	// 5mins; yes it's alchemy!
	public static final int SELECTION_SAMPLING_PERIOD = 5 * 60 * 1000;
	// 30%; yes it's alchemy too! and probably *way* too high to serve any purpose
	public static final int SELECTION_PERCENTAGE_WARNING = 30;
	// Minimum number of routable peers to have for the selection code to have any effect
	public static final int SELECTION_MIN_PEERS = 5;
	// Should be good enough provided we don't get selected more than 10 times per/sec
	// Lower the following value if you want to spare memory... or better switch from a TreeSet to a bit field.
	public static final int SELECTION_MAX_SAMPLES = 10 * SELECTION_SAMPLING_PERIOD / 1000;

	/** Are we connected? If not, we need to start trying to
	* handshake.
	*/
	private boolean isConnected;
	private boolean isRoutable;

	/** Used by maybeOnConnect */
	private boolean wasDisconnected = true;
	/**
	* ARK fetcher.
	*/
	private USKRetriever arkFetcher;
	/** My ARK SSK public key; edition is the next one, not the current one,
	* so this is what we want to fetch. */
	private USK myARK;
	/** Number of handshake attempts since last successful connection or ARK fetch */
	private int handshakeCount;
	/** After this many failed handshakes, we start the ARK fetcher. */
	private static final int MAX_HANDSHAKE_COUNT = 2;
	/** Current location in the keyspace, or -1 if it is unknown */
	private double currentLocation;
	/** Current locations of our peer's peers */
	private double[] currentPeersLocation;
	/** Time the location was set */
	private long locSetTime;
	/** Node identity; for now a block of data, in future a
	* public key (FIXME). Cannot be changed.
	*/
	final byte[] identity;
	final String identityAsBase64String;
	/** Hash of node identity. Used in setup key. */
	final byte[] identityHash;
	/** Hash of hash of node identity. Used in setup key. */
	final byte[] identityHashHash;
	/** Semi-unique ID used to help in mapping the network (see the code that uses it). Note this is for diagnostic
	* purposes only and should be removed along with the code that uses it eventually - FIXME */
	final long swapIdentifier;
	/** Negotiation types supported */
	int[] negTypes;
	/** Integer hash of node identity. Used as hashCode(). */
	final int hashCode;
	/** The Node we serve */
	final Node node;
	/** The PeerManager we serve */
	final PeerManager peers;
	/** MessageItem's to send ASAP.
	 * LOCKING: Lock on self, always take that lock last. Sometimes used inside PeerNode.this lock. */
	private final PeerMessageQueue messageQueue;
	/** When did we last receive a SwapRequest? */
	private long timeLastReceivedSwapRequest;
	/** Average interval between SwapRequest's */
	private final RunningAverage swapRequestsInterval;
	/** When did we last receive a probe request? */
	private long timeLastReceivedProbeRequest;
	/** Average interval between probe requests */
	private final RunningAverage probeRequestsInterval;
	/** Should we decrement HTL when it is at the maximum?
	* This decision is made once per node to prevent giving
	* away information that can make correlation attacks much
	* easier.
	*/
	final boolean decrementHTLAtMaximum;
	/** Should we decrement HTL when it is at the minimum (1)? */
	final boolean decrementHTLAtMinimum;

	/** Time at which we should send the next handshake request */
	protected long sendHandshakeTime;
	/** Time after which we log message requeues while rate limiting */
	private long nextMessageRequeueLogTime;
	/** Interval between rate limited message requeue logs (in milliseconds) */
	private long messageRequeueLogRateLimitInterval = 1000;
	/** Number of messages to be requeued after which we rate limit logging of such */
	private int messageRequeueLogRateLimitThreshold = 15;
	/** Version of the node */
	private String version;
	/** Total input */
	private long totalInputSinceStartup;
	/** Total output */
	private long totalOutputSinceStartup;
	/** Peer node crypto group; changing this means new noderef */
	final DSAGroup peerCryptoGroup;

	/** Peer node public key; changing this means new noderef */
	final DSAPublicKey peerPubKey;
	private boolean isSignatureVerificationSuccessfull;
	/** Incoming setup key. Used to decrypt incoming auth packets.
	* Specifically: K_node XOR H(setupKey).
	*/
	final byte[] incomingSetupKey;
	/** Outgoing setup key. Used to encrypt outgoing auth packets.
	* Specifically: setupKey XOR H(K_node).
	*/
	final byte[] outgoingSetupKey;
	/** Incoming setup cipher (see above) */
	final BlockCipher incomingSetupCipher;
	/** Outgoing setup cipher (see above) */
	final BlockCipher outgoingSetupCipher;
	/** Anonymous-connect cipher. This is used in link setup if
	 * we are trying to get a connection to this node even though
	 * it doesn't know us, e.g. as a seednode. */
	final BlockCipher anonymousInitiatorSetupCipher;
	/** The context object for the currently running negotiation. */
	private KeyAgreementSchemeContext ctx;
	/** The other side's boot ID. This is a random number generated
	* at startup.
	*/
	private long bootID;

	/** If true, this means last time we tried, we got a bogus noderef */
	private boolean bogusNoderef;
	/** The time at which we last completed a connection setup. */
	private long connectedTime;
	/** The status of this peer node in terms of Node.PEER_NODE_STATUS_* */
	public int peerNodeStatus = PeerManager.PEER_NODE_STATUS_DISCONNECTED;

	static final int CHECK_FOR_SWAPPED_TRACKERS_INTERVAL = FNPPacketMangler.SESSION_KEY_REKEYING_INTERVAL / 30;

	static final byte[] TEST_AS_BYTES;
	static {
		try {
			TEST_AS_BYTES = "test".getBytes("UTF-8");
		} catch (UnsupportedEncodingException e) {
			throw new Error("Impossible: JVM doesn't support UTF-8: " + e, e);
		}
	}

	/** Holds a String-Long pair that shows which message types (as name) have been send to this peer. */
	private final Hashtable<String, Long> localNodeSentMessageTypes = new Hashtable<String, Long>();
	/** Holds a String-Long pair that shows which message types (as name) have been received by this peer. */
	private final Hashtable<String, Long> localNodeReceivedMessageTypes = new Hashtable<String, Long>();

	/** Hold collected IP addresses for handshake attempts, populated by DNSRequestor */
	private Peer[] handshakeIPs;
	/** The last time we attempted to update handshakeIPs */
	private long lastAttemptedHandshakeIPUpdateTime;
	/** True if we have never connected to this peer since it was added to this node */
	protected boolean neverConnected;
	/** When this peer was added to this node.
	 * This is used differently by opennet and darknet nodes.
	 * Darknet nodes clear it after connecting but persist it across restarts, and clear it on restart unless the peer has never connected, or if it is more than 30 days ago.
	 * Opennet nodes clear it after the post-connect grace period elapses, and don't persist it across restarts.
	 */
	protected long peerAddedTime = 1;
	/** Average proportion of requests which are rejected or timed out */
	private TimeDecayingRunningAverage pRejected;
	/** Total low-level input bytes */
	private long totalBytesIn;
	/** Total low-level output bytes */
	private long totalBytesOut;
	/** Times had routable connection when checked */
	private long hadRoutableConnectionCount;
	/** Times checked for routable connection */
	private long routableConnectionCheckCount;
	/** Delta between our clock and his clock (positive = his clock is fast, negative = our clock is fast) */
	private long clockDelta;
	/** Percentage uptime of this node, 0 if they haven't said */
	private byte uptime;

	/** If the clock delta is more than this constant, we don't talk to the node. Reason: It may not be up to date,
	* it will have difficulty resolving date-based content etc. */
	private static final long MAX_CLOCK_DELTA = 24L * 60L * 60L * 1000L;
	/** 1 hour after the node is disconnected, if it is still disconnected and hasn't connected in that time,
	 * clear the message queue */
	private static final long CLEAR_MESSAGE_QUEUE_AFTER = 60 * 60 * 1000L;
	/** A WeakReference to this object. Can be taken whenever a node object needs to refer to this object for a
	 * long time, but without preventing it from being GC'ed. */
	final WeakReference<PeerNode> myRef;
	/** The node is being disconnected, but it may take a while. */
	private boolean disconnecting;
	/** When did we last disconnect? Not Disconnected because a discrete event */
	long timeLastDisconnect;
	/** Previous time of disconnection */
	long timePrevDisconnect;

	// Burst-only mode
	/** True if we are currently sending this peer a burst of handshake requests */
	private boolean isBursting;
	/** Number of handshake attempts (while in ListenOnly mode) since the beginning of this burst */
	private int listeningHandshakeBurstCount;
	/** Total number of handshake attempts (while in ListenOnly mode) to be in this burst */
	private int listeningHandshakeBurstSize;

	/** The set of the listeners that needs to be notified when status changes. It uses WeakReference, so there is no need to deregister*/
	private Set<PeerManager.PeerStatusChangeListener> listeners=Collections.synchronizedSet(new WeakHashSet<PeerStatusChangeListener>());

	// NodeCrypto for the relevant node reference for this peer's type (Darknet or Opennet at this time))
	protected NodeCrypto crypto;

	/**
	 * Some alchemy we use in PeerNode.shouldBeExcludedFromPeerList()
	 */
	public static final int BLACK_MAGIC_BACKOFF_PRUNING_TIME = 5 * 60 * 1000;
	public static final double BLACK_MAGIC_BACKOFF_PRUNING_PERCENTAGE = 0.9;

	/**
	 * For FNP link setup:
	 *  The initiator has to ensure that nonces send back by the
	 *  responder in message2 match what was chosen in message 1
	 */
	protected final HashMap<Peer,byte[]> jfkNoncesSent = new HashMap<Peer,byte[]>();
	private static volatile boolean logMINOR;

	static {
		Logger.registerLogThresholdCallback(new LogThresholdCallback(){
			@Override
			public void shouldUpdate(){
				logMINOR = Logger.shouldLog(LogLevel.MINOR, this);
			}
		});
	}

	/**
	 * If this returns true, we will generate the identity from the pubkey.
	 * Only set this if you don't want to send an identity, e.g. for anonymous
	 * initiator crypto where we need a small noderef and we don't use the
	 * identity anyway because we don't auto-reconnect.
	 */
	protected abstract boolean generateIdentityFromPubkey();

	protected boolean ignoreLastGoodVersion() {
		return false;
	}

	/**
	* Create a PeerNode from a SimpleFieldSet containing a
	* node reference for one. This must contain the following
	* fields:
	* - identity
	* - version
	* - location
	* - physical.udp
	* - setupKey
	* Do not add self to PeerManager.
	* @param fs The SimpleFieldSet to parse
	* @param node2 The running Node we are part of.
	*/
	public PeerNode(SimpleFieldSet fs, Node node2, NodeCrypto crypto, PeerManager peers, boolean fromLocal, boolean fromAnonymousInitiator, OutgoingPacketMangler mangler, boolean isOpennet) throws FSParseException, PeerParseException, ReferenceSignatureVerificationException {
		boolean noSig = false;
		if(fromLocal || fromAnonymousInitiator) noSig = true;
		myRef = new WeakReference<PeerNode>(this);
		this.outgoingMangler = mangler;
		this.node = node2;
		this.crypto = crypto;
		this.peers = peers;
		this.backedOffPercent = new TimeDecayingRunningAverage(0.0, 180000, 0.0, 1.0, node);
		version = fs.get("version");
		Version.seenVersion(version);
		try {
			simpleVersion = Version.getArbitraryBuildNumber(version);
		} catch (VersionParseException e2) {
			throw new FSParseException("Invalid version "+version+" : "+e2);
		}
		String locationString = fs.get("location");
		String[] peerLocationsString = fs.getAll("peersLocation");

		currentLocation = Location.getLocation(locationString);
		if(peerLocationsString != null) {
			double[] peerLocations = new double[peerLocationsString.length];
			for(int i = 0; i < peerLocationsString.length; i++)
				peerLocations[i] = Location.getLocation(peerLocationsString[i]);
			currentPeersLocation = peerLocations;
		}
		locSetTime = System.currentTimeMillis();

		disableRouting = disableRoutingHasBeenSetLocally = false;
		disableRoutingHasBeenSetRemotely = false; // Assume so

		lastGoodVersion = fs.get("lastGoodVersion");
		updateVersionRoutablity();

		testnetEnabled = fs.getBoolean("testnet", false);
		if(node.testnetEnabled != testnetEnabled) {
			String err = "Ignoring incompatible node " + detectedPeer + " - peer.testnet=" + testnetEnabled + '(' + fs.get("testnet") + ") but node.testnet=" + node.testnetEnabled;
			Logger.error(this, err);
			throw new PeerParseException(err);
		}

		negTypes = fs.getIntArray("auth.negTypes");
		if(negTypes == null || negTypes.length == 0) {
			if(fromAnonymousInitiator)
				negTypes = mangler.supportedNegTypes(); // Assume compatible. Anonymous initiator = short-lived, and we already connected so we know we are.
			else
				throw new FSParseException("No negTypes!");
		}

		if(fs.getBoolean("opennet", false) != isOpennet)
			throw new FSParseException("Trying to parse a darknet peer as opennet or an opennet peer as darknet isOpennet="+isOpennet+" boolean = "+fs.getBoolean("opennet", false)+" string = \""+fs.get("opennet")+"\"");

		/* Read the DSA key material for the peer */
		try {
			SimpleFieldSet sfs = fs.subset("dsaGroup");
			if(sfs == null)
				throw new FSParseException("No dsaGroup - very old reference?");
			else
				this.peerCryptoGroup = DSAGroup.create(sfs);

			sfs = fs.subset("dsaPubKey");
			if(sfs == null || peerCryptoGroup == null)
				throw new FSParseException("No dsaPubKey - very old reference?");
			else
				this.peerPubKey = DSAPublicKey.create(sfs, peerCryptoGroup);

			String signature = fs.get("sig");
			fs.removeValue("sig");
			if(!noSig) {
				try {
					boolean failed = false;
					if(signature == null || peerCryptoGroup == null || peerPubKey == null ||
						(failed = !(DSA.verify(peerPubKey, new DSASignature(signature), new BigInteger(1, SHA256.digest(fs.toOrderedString().getBytes("UTF-8"))), false)))) {
						String errCause = "";
						if(signature == null)
							errCause += " (No signature)";
						if(peerCryptoGroup == null)
							errCause += " (No peer crypto group)";
						if(peerPubKey == null)
							errCause += " (No peer public key)";
						if(failed)
							errCause += " (VERIFICATION FAILED)";
						Logger.error(this, "The integrity of the reference has been compromised!" + errCause + " fs was\n" + fs.toOrderedString());
						this.isSignatureVerificationSuccessfull = false;
						fs.putSingle("sig", signature);
						throw new ReferenceSignatureVerificationException("The integrity of the reference has been compromised!" + errCause);
					} else
						this.isSignatureVerificationSuccessfull = true;
				} catch(NumberFormatException e) {
					Logger.error(this, "Invalid reference: " + e, e);
					throw new ReferenceSignatureVerificationException("The node reference you added is invalid: It does not have a valid signature.");
				} catch(UnsupportedEncodingException e) {
					throw new Error("Impossible: JVM doesn't support UTF-8: " + e, e);
				}
			} else {
				// Local is always good (assumed)
				this.isSignatureVerificationSuccessfull = true;
			}
		} catch(IllegalBase64Exception e) {
			Logger.error(this, "Caught " + e, e);
			throw new FSParseException(e);
		}

		// Identifier

		if(!generateIdentityFromPubkey()) {
			String identityString = fs.get("identity");
			if(identityString == null)
				throw new PeerParseException("No identity!");
			try {
				identity = Base64.decode(identityString);
			} catch(NumberFormatException e) {
				throw new FSParseException(e);
			} catch(IllegalBase64Exception e) {
				throw new FSParseException(e);
			}
		} else {
			identity = peerPubKey.asBytesHash();
		}

		if(identity == null)
			throw new FSParseException("No identity");
		identityAsBase64String = Base64.encode(identity);
		identityHash = SHA256.digest(identity);
		identityHashHash = SHA256.digest(identityHash);
		swapIdentifier = Fields.bytesToLong(identityHashHash);
		hashCode = Fields.hashCode(identityHash);

		// Setup incoming and outgoing setup ciphers
		byte[] nodeKey = crypto.identityHash;
		byte[] nodeKeyHash = crypto.identityHashHash;

		int digestLength = SHA256.getDigestLength();
		incomingSetupKey = new byte[digestLength];
		for(int i = 0; i < incomingSetupKey.length; i++)
			incomingSetupKey[i] = (byte) (nodeKey[i] ^ identityHashHash[i]);
		outgoingSetupKey = new byte[digestLength];
		for(int i = 0; i < outgoingSetupKey.length; i++)
			outgoingSetupKey[i] = (byte) (nodeKeyHash[i] ^ identityHash[i]);
		if(logMINOR)
			Logger.minor(this, "Keys:\nIdentity:  " + HexUtil.bytesToHex(crypto.myIdentity) +
				"\nThisIdent: " + HexUtil.bytesToHex(identity) +
				"\nNode:      " + HexUtil.bytesToHex(nodeKey) +
				"\nNode hash: " + HexUtil.bytesToHex(nodeKeyHash) +
				"\nThis:      " + HexUtil.bytesToHex(identityHash) +
				"\nThis hash: " + HexUtil.bytesToHex(identityHashHash) +
				"\nFor:       " + getPeer());

		try {
			incomingSetupCipher = new Rijndael(256, 256);
			incomingSetupCipher.initialize(incomingSetupKey);
			outgoingSetupCipher = new Rijndael(256, 256);
			outgoingSetupCipher.initialize(outgoingSetupKey);
			anonymousInitiatorSetupCipher = new Rijndael(256, 256);
			anonymousInitiatorSetupCipher.initialize(identityHash);
		} catch(UnsupportedCipherException e1) {
			Logger.error(this, "Caught: " + e1);
			throw new Error(e1);
		}

		nominalPeer = new Vector<Peer>();
		try {
			String physical[] = fs.getAll("physical.udp");
			if(physical == null) {
				// Leave it empty
			} else {
				for(int i = 0; i < physical.length; i++) {
					Peer p;
					try {
						p = new Peer(physical[i], true, true);
					} catch(HostnameSyntaxException e) {
						if(fromLocal)
							Logger.error(this, "Invalid hostname or IP Address syntax error while parsing peer reference in local peers list: " + physical[i]);
						System.err.println("Invalid hostname or IP Address syntax error while parsing peer reference: " + physical[i]);
						continue;
					}
					if(!nominalPeer.contains(p))
						nominalPeer.addElement(p);
				}
			}
		} catch(Exception e1) {
			throw new FSParseException(e1);
		}
		if(nominalPeer.isEmpty()) {
			Logger.normal(this, "No IP addresses found for identity '" + identityAsBase64String + "', possibly at location '" + Double.toString(currentLocation) + ": " + userToString());
			detectedPeer = null;
		} else {
			detectedPeer = nominalPeer.firstElement();
		}
		updateShortToString();

		// Don't create trackers until we have a key
		currentTracker = null;
		previousTracker = null;

		timeLastSentPacket = -1;
		timeLastReceivedPacket = -1;
		timeLastReceivedSwapRequest = -1;
		timeLastConnected = -1;
		timeLastRoutable = -1;
		timeAddedOrRestarted = System.currentTimeMillis();

		swapRequestsInterval = new SimpleRunningAverage(50, Node.MIN_INTERVAL_BETWEEN_INCOMING_SWAP_REQUESTS);
		probeRequestsInterval = new SimpleRunningAverage(50, Node.MIN_INTERVAL_BETWEEN_INCOMING_PROBE_REQUESTS);

		// Not connected yet; need to handshake
		isConnected = false;

		messageQueue = new PeerMessageQueue(this);

		decrementHTLAtMaximum = node.random.nextFloat() < Node.DECREMENT_AT_MAX_PROB;
		decrementHTLAtMinimum = node.random.nextFloat() < Node.DECREMENT_AT_MIN_PROB;

		pingNumber = node.random.nextLong();

		// A SimpleRunningAverage would be a bad choice because it would cause oscillations.
		// So go for a filter.
		pingAverage =
			// Short average otherwise we will reject for a *REALLY* long time after any spike.
			new TimeDecayingRunningAverage(1, 30 * 1000, 0, NodePinger.CRAZY_MAX_PING_TIME, node);

		// TDRA for probability of rejection
		pRejected =
			new TimeDecayingRunningAverage(0, 240 * 1000, 0.0, 1.0, node);

		// ARK stuff.

		parseARK(fs, true, false);

		// Now for the metadata.
		// The metadata sub-fieldset contains data about the node which is not part of the node reference.
		// It belongs to this node, not to the node being described.
		// Therefore, if we are parsing a remotely supplied ref, ignore it.

		long now = System.currentTimeMillis();
		if(fromLocal) {

			SimpleFieldSet metadata = fs.subset("metadata");

			if(metadata != null) {

				// Don't be tolerant of nonexistant domains; this should be an IP address.
				Peer p;
				try {
					String detectedUDPString = metadata.get("detected.udp");
					p = null;
					if(detectedUDPString != null)
						p = new Peer(detectedUDPString, false);
				} catch(UnknownHostException e) {
					p = null;
					Logger.error(this, "detected.udp = " + metadata.get("detected.udp") + " - " + e, e);
				} catch(PeerParseException e) {
					p = null;
					Logger.error(this, "detected.udp = " + metadata.get("detected.udp") + " - " + e, e);
				}
				if(p != null)
					detectedPeer = p;
				updateShortToString();
				String tempTimeLastReceivedPacketString = metadata.get("timeLastReceivedPacket");
				if(tempTimeLastReceivedPacketString != null) {
					long tempTimeLastReceivedPacket = Fields.parseLong(tempTimeLastReceivedPacketString, -1);
					timeLastReceivedPacket = tempTimeLastReceivedPacket;
				}
				String tempTimeLastConnectedString = metadata.get("timeLastConnected");
				if(tempTimeLastConnectedString != null) {
					long tempTimeLastConnected = Fields.parseLong(tempTimeLastConnectedString, -1);
					timeLastConnected = tempTimeLastConnected;
				}
				String tempTimeLastRoutableString = metadata.get("timeLastRoutable");
				if(tempTimeLastRoutableString != null) {
					long tempTimeLastRoutable = Fields.parseLong(tempTimeLastRoutableString, -1);
					timeLastRoutable = tempTimeLastRoutable;
				}
				if(timeLastConnected < 1 && timeLastReceivedPacket > 1)
					timeLastConnected = timeLastReceivedPacket;
				if(timeLastRoutable < 1 && timeLastReceivedPacket > 1)
					timeLastRoutable = timeLastReceivedPacket;
				String tempPeerAddedTimeString = metadata.get("peerAddedTime");
				if(tempPeerAddedTimeString != null) {
					long tempPeerAddedTime = Fields.parseLong(tempPeerAddedTimeString, 0);
					peerAddedTime = tempPeerAddedTime;
				} else
					peerAddedTime = 0; // This is normal: Not only do exported refs not include it, opennet peers don't either.
				neverConnected = Fields.stringToBool(metadata.get("neverConnected"), false);
				maybeClearPeerAddedTimeOnRestart(now);
				String tempHadRoutableConnectionCountString = metadata.get("hadRoutableConnectionCount");
				if(tempHadRoutableConnectionCountString != null) {
					long tempHadRoutableConnectionCount = Fields.parseLong(tempHadRoutableConnectionCountString, 0);
					hadRoutableConnectionCount = tempHadRoutableConnectionCount;
				} else
					hadRoutableConnectionCount = 0;
				String tempRoutableConnectionCheckCountString = metadata.get("routableConnectionCheckCount");
				if(tempRoutableConnectionCheckCountString != null) {
					long tempRoutableConnectionCheckCount = Fields.parseLong(tempRoutableConnectionCheckCountString, 0);
					routableConnectionCheckCount = tempRoutableConnectionCheckCount;
				} else
					routableConnectionCheckCount = 0;
			}
		} else {
			neverConnected = true;
			peerAddedTime = now;
		}
		// populate handshakeIPs so handshakes can start ASAP
		lastAttemptedHandshakeIPUpdateTime = 0;
		maybeUpdateHandshakeIPs(true);

		listeningHandshakeBurstCount = 0;
		listeningHandshakeBurstSize = Node.MIN_BURSTING_HANDSHAKE_BURST_SIZE
			+ node.random.nextInt(Node.RANDOMIZED_BURSTING_HANDSHAKE_BURST_SIZE);

		if(isBurstOnly()) {
			Logger.minor(this, "First BurstOnly mode handshake in "+(sendHandshakeTime - now)+"ms for "+shortToString()+" (count: "+listeningHandshakeBurstCount+", size: "+listeningHandshakeBurstSize+ ')');
		}

		if(fromLocal)
			innerCalcNextHandshake(false, false, now); // Let them connect so we can recognise we are NATed

		else
			sendHandshakeTime = now;  // Be sure we're ready to handshake right away

		totalInputSinceStartup = fs.getLong("totalInput", 0);
		totalOutputSinceStartup = fs.getLong("totalOutput", 0);

	// status may have changed from PEER_NODE_STATUS_DISCONNECTED to PEER_NODE_STATUS_NEVER_CONNECTED
	}

	protected abstract void maybeClearPeerAddedTimeOnRestart(long now);

	private boolean parseARK(SimpleFieldSet fs, boolean onStartup, boolean forDiffNodeRef) {
		USK ark = null;
		long arkNo = 0;
		try {
			String arkPubKey = fs.get("ark.pubURI");
			arkNo = fs.getLong("ark.number", -1);
			if(arkPubKey == null && arkNo <= -1) {
				// ark.pubURI and ark.number are always optional as a pair
				return false;
			} else if(arkPubKey != null && arkNo > -1) {
				if(onStartup) arkNo++;
				// this is the number of the ref we are parsing.
				// we want the number of the next edition.
				// on startup we want to fetch the old edition in case there's been a corruption.
				FreenetURI uri = new FreenetURI(arkPubKey);
				ClientSSK ssk = new ClientSSK(uri);
				ark = new USK(ssk, arkNo);
			} else if(forDiffNodeRef && arkPubKey == null && myARK != null && arkNo > -1) {
				// get the ARK URI from the previous ARK and the edition from the SFS
				ark = myARK.copy(arkNo);
			} else if(forDiffNodeRef && arkPubKey != null && myARK != null && arkNo <= -1) {
				// the SFS must contain an edition if it contains a arkPubKey
				Logger.error(this, "Got a differential node reference from " + this + " with an arkPubKey but no ARK edition");
				return false;
			} else return false;
		} catch(MalformedURLException e) {
			Logger.error(this, "Couldn't parse ARK info for " + this + ": " + e, e);
		} catch(NumberFormatException e) {
			Logger.error(this, "Couldn't parse ARK info for " + this + ": " + e, e);
		}

		synchronized(this) {
			if(ark != null) {
				if((myARK == null) || ((myARK != ark) && !myARK.equals(ark))) {
					myARK = ark;
					return true;
				}
			}
		}
		return false;
	}

	/**
	* Get my low-level address. This is the address that packets have been received from from this node.
	*
	* Normally this is the address that packets have been received from from this node.
	* However, if ignoreSourcePort is set, we will search for a similar address with a different port
	* number in the node reference.
	*/
	public synchronized Peer getPeer() {
		return detectedPeer;
	}

	/**
	* Returns an array with the advertised addresses and the detected one
	*/
	protected synchronized Peer[] getHandshakeIPs() {
		return handshakeIPs;
	}

	private String handshakeIPsToString() {
		Peer[] localHandshakeIPs;
		synchronized(this) {
			localHandshakeIPs = handshakeIPs;
		}
		if(localHandshakeIPs == null)
			return "null";
		StringBuilder toOutputString = new StringBuilder(1024);
		boolean needSep = false;
		toOutputString.append("[ ");
		for(int i = 0; i < localHandshakeIPs.length; i++) {
			if(needSep)
				toOutputString.append(", ");
			if(localHandshakeIPs[i] == null) {
				toOutputString.append("null");
				needSep = true;
				continue;
			}
			toOutputString.append('\'');
			// Actually do the DNS request for the member Peer of localHandshakeIPs
			toOutputString.append(localHandshakeIPs[i].getAddress(false));
			toOutputString.append('\'');
			needSep = true;
		}
		toOutputString.append(" ]");
		return toOutputString.toString();
	}

	/**
	* Do the maybeUpdateHandshakeIPs DNS requests, but only if ignoreHostnames is false
	* This method should only be called by maybeUpdateHandshakeIPs.
	* Also removes dupes post-lookup.
	*/
	private Peer[] updateHandshakeIPs(Peer[] localHandshakeIPs, boolean ignoreHostnames) {
		for(int i = 0; i < localHandshakeIPs.length; i++) {
			if(ignoreHostnames) {
				// Don't do a DNS request on the first cycle through PeerNodes by DNSRequest
				// upon startup (I suspect the following won't do anything, but just in case)
				if(logMINOR)
					Logger.debug(this, "updateHandshakeIPs: calling getAddress(false) on Peer '" + localHandshakeIPs[i] + "' for " + shortToString() + " (" + ignoreHostnames + ')');
				localHandshakeIPs[i].getAddress(false);
			} else {
				// Actually do the DNS request for the member Peer of localHandshakeIPs
				if(logMINOR)
					Logger.debug(this, "updateHandshakeIPs: calling getHandshakeAddress() on Peer '" + localHandshakeIPs[i] + "' for " + shortToString() + " (" + ignoreHostnames + ')');
				localHandshakeIPs[i].getHandshakeAddress();
			}
		}
		// De-dupe
		HashSet<Peer> ret = new HashSet<Peer>();
		for(int i = 0; i < localHandshakeIPs.length; i++)
			ret.add(localHandshakeIPs[i]);
		return ret.toArray(new Peer[ret.size()]);
	}

	/**
	* Do occasional DNS requests, but ignoreHostnames should be true
	* on PeerNode construction
	*/
	public void maybeUpdateHandshakeIPs(boolean ignoreHostnames) {
		long now = System.currentTimeMillis();
		Peer localDetectedPeer = null;
		synchronized(this) {
			localDetectedPeer = detectedPeer;
			if((now - lastAttemptedHandshakeIPUpdateTime) < (5 * 60 * 1000)) {  // 5 minutes
				//Logger.minor(this, "Looked up recently (localDetectedPeer = "+localDetectedPeer + " : "+((localDetectedPeer == null) ? "" : localDetectedPeer.getAddress(false).toString()));
				return;
			}
			// We want to come back right away for DNS requesting if this is our first time through
			if(!ignoreHostnames)
				lastAttemptedHandshakeIPUpdateTime = now;
		}
		if(logMINOR)
			Logger.minor(this, "Updating handshake IPs for peer '" + shortToString() + "' (" + ignoreHostnames + ')');
		Peer[] myNominalPeer;

		// Don't synchronize while doing lookups which may take a long time!
		synchronized(this) {
			myNominalPeer = nominalPeer.toArray(new Peer[nominalPeer.size()]);
		}

		Peer[] localHandshakeIPs;
		if(myNominalPeer.length == 0) {
			if(localDetectedPeer == null) {
				synchronized(this) {
					handshakeIPs = null;
				}
				if(logMINOR)
					Logger.minor(this, "1: maybeUpdateHandshakeIPs got a result of: " + handshakeIPsToString());
				return;
			}
			localHandshakeIPs = new Peer[]{localDetectedPeer};
			localHandshakeIPs = updateHandshakeIPs(localHandshakeIPs, ignoreHostnames);
			synchronized(this) {
				handshakeIPs = localHandshakeIPs;
			}
			if(logMINOR)
				Logger.minor(this, "2: maybeUpdateHandshakeIPs got a result of: " + handshakeIPsToString());
			return;
		}

		// Hack for two nodes on the same IP that can't talk over inet for routing reasons
		FreenetInetAddress localhost = node.fLocalhostAddress;
		Peer[] nodePeers = outgoingMangler.getPrimaryIPAddress();

		Vector<Peer> localPeers = null;
		synchronized(this) {
			localPeers = new Vector<Peer>(nominalPeer);
		}

		boolean addedLocalhost = false;
		Peer detectedDuplicate = null;
		for(int i = 0; i < myNominalPeer.length; i++) {
			Peer p = myNominalPeer[i];
			if(p == null)
				continue;
			if(localDetectedPeer != null) {
				if((p != localDetectedPeer) && p.equals(localDetectedPeer)) {
					// Equal but not the same object; need to update the copy.
					detectedDuplicate = p;
				}
			}
			FreenetInetAddress addr = p.getFreenetAddress();
			if(addr.equals(localhost)) {
				if(addedLocalhost)
					continue;
				addedLocalhost = true;
			}
			for(int j = 0; j < nodePeers.length; j++) {
				// REDFLAG - Two lines so we can see which variable is null when it NPEs
				FreenetInetAddress myAddr = nodePeers[j].getFreenetAddress();
				if(myAddr.equals(addr)) {
					if(!addedLocalhost)
						localPeers.add(new Peer(localhost, p.getPort()));
					addedLocalhost = true;
				}
			}
			if(localPeers.contains(p))
				continue;
			localPeers.add(p);
		}

		localHandshakeIPs = localPeers.toArray(new Peer[localPeers.size()]);
		localHandshakeIPs = updateHandshakeIPs(localHandshakeIPs, ignoreHostnames);
		synchronized(this) {
			handshakeIPs = localHandshakeIPs;
			if((detectedDuplicate != null) && detectedDuplicate.equals(localDetectedPeer))
				localDetectedPeer = detectedPeer = detectedDuplicate;
			updateShortToString();
		}
		if(logMINOR) {
			if(localDetectedPeer != null)
				Logger.minor(this, "3: detectedPeer = " + localDetectedPeer + " (" + localDetectedPeer.getAddress(false) + ')');
			Logger.minor(this, "3: maybeUpdateHandshakeIPs got a result of: " + handshakeIPsToString());
		}
	}

	/**
	* Returns this peer's current keyspace location, or -1 if it is unknown.
	*/
	public synchronized double getLocation() {
		return currentLocation;
	}

	public boolean shouldBeExcludedFromPeerList() {
		long now = System.currentTimeMillis();
		synchronized(this) {
			if(BLACK_MAGIC_BACKOFF_PRUNING_PERCENTAGE < backedOffPercent.currentValue())
				return true;
			else if(BLACK_MAGIC_BACKOFF_PRUNING_TIME + now < getRoutingBackedOffUntil())
				return true;
			else
				return false;
		}
	}

	public synchronized  double[] getPeersLocation() {
		return currentPeersLocation;
	}

	public synchronized long getLocSetTime() {
		return locSetTime;
	}

	/**
	* Returns a unique node identifier (usefull to compare two peernodes).
	*/
	public int getIdentityHash() {
		return hashCode;
	}

	/**
	 * Returns true if the last-known build number for this peer is to old to allow traffic to be routed to it.
	 * This does not give any indication as to the connection status of the peer.
	 */
	public synchronized boolean isUnroutableOlderVersion() {
		return unroutableOlderVersion;
	}

	/**
	 * Returns true if this (or another) peer has reported to us that our build number is too old for data to be routed
	 * to us. In turn, we will not route data to them either. Does not strictly indicate that the peer is connected.
	 */
	public synchronized boolean isUnroutableNewerVersion() {
		return unroutableNewerVersion;
	}

	/**
	* Returns true if requests can be routed through this peer. True if the peer's location is known, presently
	* connected, and routing-compatible. That is, ignoring backoff, the peer's location is known, build number
	* is compatible, and routing has not been explicitly disabled.
	*
	* Note possible deadlocks! PeerManager calls this, we call
	* PeerManager in e.g. verified.
	*/
	public boolean isRoutable() {
		return isConnected() && isRoutingCompatible() &&
			!(currentLocation < 0.0 || currentLocation > 1.0);
	}

	/**
	 * Returns true if (apart from actually knowing the peer's location), it is presumed that this peer could route requests.
	 * True if this peer's build number is not 'too-old' or 'too-new', actively connected, and not marked as explicity disabled.
	 * Does not reflect any 'backoff' logic, except the mandatory backoff logic.
	 */
	public boolean isRoutingCompatible() {
		long now = System.currentTimeMillis(); // no System.currentTimeMillis in synchronized
		synchronized(this) {
			if(isRoutable && !disableRouting) {
				if(mandatoryBackoffUntil > -1 && now < mandatoryBackoffUntil)
					return false;
				timeLastRoutable = now;
				return true;
			}
			return false;
		}
	}

	public boolean isConnected() {
		long now = System.currentTimeMillis(); // no System.currentTimeMillis in synchronized
		synchronized(this) {
			if(isConnected && currentTracker != null && !currentTracker.packets.isDeprecated()) {
				timeLastConnected = now;
				return true;
			}
			return false;
		}
	}

	/**
	* Send a message, off-thread, to this node.
	* @param msg The message to be sent.
	* @param cb The callback to be called when the packet has been sent, or null.
	* @param ctr A callback to tell how many bytes were used to send this message.
	*/
	public MessageItem sendAsync(Message msg, AsyncMessageCallback cb, ByteCounter ctr) throws NotConnectedException {
		if(ctr == null)
			Logger.error(this, "Bytes not logged", new Exception("debug"));
		if(logMINOR)
			Logger.minor(this, "Sending async: " + msg + " : " + cb + " on " + this+" for "+node.getDarknetPortNumber());
		if(!isConnected()) {
			if(cb != null)
				cb.disconnected();
			throw new NotConnectedException();
		}
		addToLocalNodeSentMessagesToStatistic(msg);
		MessageItem item = new MessageItem(msg, cb == null ? null : new AsyncMessageCallback[]{cb}, ctr, this);
		long now = System.currentTimeMillis();
		reportBackoffStatus(now);
		int x = messageQueue.queueAndEstimateSize(item);
		if(x > 1024 || !node.enablePacketCoalescing) {
			// If there is a packet's worth to send, wake up the packetsender.
			node.ps.wakeUp();
		}
		// Otherwise we do not need to wake up the PacketSender
		// It will wake up before the maximum coalescing delay (100ms) because
		// it wakes up every 100ms *anyway*.
		return item;
	}
	
	public boolean unqueueMessage(MessageItem message) {
		if(logMINOR) Logger.minor(this, "Unqueueing message on "+this+" : "+message);
		return messageQueue.removeMessage(message);
	}

	public long getMessageQueueLengthBytes() {
		return messageQueue.getMessageQueueLengthBytes();
	}

	/**
	 * Returns the number of milliseconds that it is estimated to take to transmit the currently queued packets.
	 */
	public long getProbableSendQueueTime() {
		double bandwidth = (getThrottle().getBandwidth()+1.0);
		if(shouldThrottle())
			bandwidth = Math.min(bandwidth, node.getOutputBandwidthLimit() / 2);
		long length = getMessageQueueLengthBytes();
		return (long)(1000.0*length/bandwidth);
	}

	/**
	* @return The last time we received a packet.
	*/
	public synchronized long lastReceivedPacketTime() {
		return timeLastReceivedPacket;
	}

	public synchronized long lastReceivedDataPacketTime() {
		return timeLastReceivedDataPacket;
	}

	public synchronized long timeLastConnected() {
		return timeLastConnected;
	}

	public synchronized long timeLastRoutable() {
		return timeLastRoutable;
	}

	protected void maybeRekey() {
		long now = System.currentTimeMillis();
		boolean shouldDisconnect = false;
		boolean shouldReturn = false;
		boolean shouldRekey = false;
		long timeWhenRekeyingShouldOccur = 0;

		synchronized (this) {
			timeWhenRekeyingShouldOccur = timeLastRekeyed + FNPPacketMangler.SESSION_KEY_REKEYING_INTERVAL;
			shouldDisconnect = (timeWhenRekeyingShouldOccur + FNPPacketMangler.MAX_SESSION_KEY_REKEYING_DELAY < now) && isRekeying;
			shouldReturn = isRekeying || !isConnected;
			shouldRekey = (timeWhenRekeyingShouldOccur < now);
			if((!shouldRekey) && totalBytesExchangedWithCurrentTracker > FNPPacketMangler.AMOUNT_OF_BYTES_ALLOWED_BEFORE_WE_REKEY) {
				shouldRekey = true;
				timeWhenRekeyingShouldOccur = now;
			}
		}

		if(shouldDisconnect) {
			String time = TimeUtil.formatTime(FNPPacketMangler.MAX_SESSION_KEY_REKEYING_DELAY);
			System.err.println("The peer (" + this + ") has been asked to rekey " + time + " ago... force disconnect.");
			Logger.error(this, "The peer (" + this + ") has been asked to rekey " + time + " ago... force disconnect.");
			forceDisconnect(false);
		} else if (shouldReturn || hasLiveHandshake(now)) {
			return;
		} else if(shouldRekey) {
			synchronized(this) {
				isRekeying = true;
				sendHandshakeTime = now; // Immediately
				ctx = null;
			}
			Logger.normal(this, "We are asking for the key to be renewed (" + this.detectedPeer + ')');
		}
	}

	/**
	* @return The time this PeerNode was added to the node (persistent across restarts).
	*/
	public synchronized long getPeerAddedTime() {
		return peerAddedTime;
	}

	/**
	* @return The time elapsed since this PeerNode was added to the node, or the node started up.
	*/
	public synchronized long timeSinceAddedOrRestarted() {
		return System.currentTimeMillis() - timeAddedOrRestarted;
	}

	/**
	* Disconnected e.g. due to not receiving a packet for ages.
	* @param dumpMessageQueue If true, clear the messages-to-send queue.
	* @param dumpTrackers If true, dump the SessionKey's.
	* @return True if the node was connected, false if it was not.
	*/
	public boolean disconnected(boolean dumpMessageQueue, boolean dumpTrackers) {
		final long now = System.currentTimeMillis();
		Logger.normal(this, "Disconnected " + this, new Exception("debug"));
		node.usm.onDisconnect(this);
		node.failureTable.onDisconnect(this);
		node.peers.disconnected(this);
		if(node.nodeUpdater != null)
			node.nodeUpdater.disconnected(this);
		boolean ret;
		SessionKey cur, prev, unv;
		MessageItem[] messagesTellDisconnected = null;
		synchronized(this) {
			ret = isConnected;
			// Force renegotiation.
			isConnected = false;
			isRoutable = false;
			isRekeying = false;
			// Prevent sending packets to the node until that happens.
			cur = currentTracker;
			prev = previousTracker;
			unv = unverifiedTracker;
			if(dumpTrackers) {
				currentTracker = null;
				previousTracker = null;
				unverifiedTracker = null;
			}
			// Else DO NOT clear trackers, because hopefully it's a temporary connectivity glitch.
			sendHandshakeTime = now;
			countFailedRevocationTransfers = 0;
			timePrevDisconnect = timeLastDisconnect;
			timeLastDisconnect = now;
			if(dumpMessageQueue) {
				messagesTellDisconnected = grabQueuedMessageItems();
			}
		}
		if(messagesTellDisconnected != null) {
			if(logMINOR)
				Logger.minor(this, "Messages to dump: "+messagesTellDisconnected.length);
			for(MessageItem mi : messagesTellDisconnected) {
				mi.onDisconnect();
			}
		}
		if(cur != null) cur.packets.disconnected();
		if(prev != null) prev.packets.disconnected();
		if(unv != null) unv.packets.disconnected();
		if(_lastThrottle != null)
			_lastThrottle.maybeDisconnected();
		node.lm.lostOrRestartedNode(this);
		setPeerNodeStatus(now);
		if(!dumpMessageQueue) {
			node.getTicker().queueTimedJob(new Runnable() {
				public void run() {
					if((!PeerNode.this.isConnected()) &&
							timeLastDisconnect == now) {
						MessageItem[] messagesTellDisconnected = grabQueuedMessageItems();
						if(messagesTellDisconnected != null) {
							for(MessageItem mi : messagesTellDisconnected) {
								mi.onDisconnect();
							}
						}
					}

				}
			}, CLEAR_MESSAGE_QUEUE_AFTER);
		}
		// Tell opennet manager even if this is darknet, because we may need more opennet peers now.
		OpennetManager om = node.getOpennet();
		if(om != null)
			om.onDisconnect(this);
		outputLoadTrackerRealTime.failSlotWaiters(true);
		outputLoadTrackerBulk.failSlotWaiters(true);
		loadSenderRealTime.onDisconnect();
		loadSenderBulk.onDisconnect();
		return ret;
	}

	public void forceDisconnect(boolean purge) {
		Logger.error(this, "Forcing disconnect on " + this, new Exception("debug"));
		disconnected(purge, true); // always dump trackers, maybe dump messages
	}

	/**
	* Grab all queued Message's.
	* @return Null if no messages are queued, or an array of
	* Message's.
	*/
	public MessageItem[] grabQueuedMessageItems() {
		return messageQueue.grabQueuedMessageItems();
	}

	public void requeueMessageItems(MessageItem[] messages, int offset, int length, boolean dontLog) {
		requeueMessageItems(messages, offset, length, dontLog, "");
	}

	public void requeueMessageItems(MessageItem[] messages, int offset, int length, boolean dontLog, String reason) {
		// Will usually indicate serious problems
		if(!dontLog) {
			long now = System.currentTimeMillis();
			String rateLimitWrapper = "";
			boolean rateLimitLogging = false;
			if(messages.length > messageRequeueLogRateLimitThreshold) {
				rateLimitWrapper = " (log message rate limited)";
				if(nextMessageRequeueLogTime <= now) {
					nextMessageRequeueLogTime = now + messageRequeueLogRateLimitInterval;
				} else {
					rateLimitLogging = true;
				}
			}
			if(!rateLimitLogging) {
				String reasonWrapper = "";
				if(0 <= reason.length()) {
					reasonWrapper = " because of '" + reason + '\'';
				}
				Logger.normal(this, "Requeueing " + messages.length + " messages" + reasonWrapper + " on " + this + rateLimitWrapper);
			}
		}
		synchronized(messageQueue) {
			for(int i = offset+length-1; i >= offset; i--)
				if(messages[i] != null)
					messageQueue.pushfrontPrioritizedMessageItem(messages[i]);
		}
	}

	/**
	* @return The time at which we must send a packet, even if
	* it means it will only contains ack requests etc., or
	* Long.MAX_VALUE if we have no pending ack request/acks/etc.
	* Note that if this is less than now, it may not be entirely
	* accurate i.e. we definitely must send a packet, but don't
	* rely on it to tell you exactly how overdue we are.
	*/
	public long getNextUrgentTime(long now) {
		long t = Long.MAX_VALUE;
		SessionKey cur;
		SessionKey prev;
		synchronized(this) {
			cur = currentTracker;
			prev = previousTracker;
		}
		SessionKey kt = cur;
		if(kt != null) {
			long next = kt.packets.getNextUrgentTime();
			t = Math.min(t, next);
			if(next < now && logMINOR)
				Logger.minor(this, "Next urgent time from curTracker less than now");
			if(kt.packets.hasPacketsToResend()) return now;
		}
		kt = prev;
		if(kt != null) {
			long next = kt.packets.getNextUrgentTime();
			t = Math.min(t, next);
			if(next < now && logMINOR)
				Logger.minor(this, "Next urgent time from prevTracker less than now");
			if(kt.packets.hasPacketsToResend()) return now;
		}
		try {
			if(cur != null && !cur.packets.wouldBlock(false))
				t = messageQueue.getNextUrgentTime(t, now);
			// If there isn't a current tracker, no point worrying about it as we won't be able to send it anyway...
		} catch (BlockedTooLongException e) {
			// Ignore for now, it will come back around
		}
		return t;
	}

	private synchronized boolean mustSendNotificationsNow(long now) {
		SessionKey kt = currentTracker;
		if(kt != null) {
			if(kt.packets.getNextUrgentTime() < now) return true;
		}
		kt = previousTracker;
		if(kt != null)
			if(kt.packets.getNextUrgentTime() < now) return true;
		return false;
	}

	/**
	* @return The time at which we last sent a packet.
	*/
	public long lastSentPacketTime() {
		return timeLastSentPacket;
	}

	/**
	* @return True, if we are disconnected and it has been a
	* sufficient time period since we last sent a handshake
	* attempt.
	*/
	public boolean shouldSendHandshake() {
		long now = System.currentTimeMillis();
		boolean tempShouldSendHandshake = false;
		synchronized(this) {
			tempShouldSendHandshake = ((now > sendHandshakeTime) && (handshakeIPs != null) && (isRekeying || !isConnected()));
		}
		if(tempShouldSendHandshake && (hasLiveHandshake(now)))
			tempShouldSendHandshake = false;
		if(tempShouldSendHandshake) {
			if(isBurstOnly()) {
				synchronized(this) {
					isBursting = true;
				}
				setPeerNodeStatus(System.currentTimeMillis());
			} else
				return true;
		}
		return tempShouldSendHandshake;
	}

	/**
	* Does the node have a live handshake in progress?
	* @param now The current time.
	*/
	public boolean hasLiveHandshake(long now) {
		KeyAgreementSchemeContext c = null;
		synchronized(this) {
			c = ctx;
		}
		if(c != null && logMINOR)
			Logger.minor(this, "Last used: " + (now - c.lastUsedTime()));
		return !((c == null) || (now - c.lastUsedTime() > Node.HANDSHAKE_TIMEOUT));
	}
	boolean firstHandshake = true;

	/**
	 * Set sendHandshakeTime, and return whether to fetch the ARK.
	 */
	protected boolean innerCalcNextHandshake(boolean successfulHandshakeSend, boolean dontFetchARK, long now) {
		if(isBurstOnly())
			return calcNextHandshakeBurstOnly(now);
		synchronized(this) {
			long delay;
			if(unroutableOlderVersion || unroutableNewerVersion || disableRouting) {
				// Let them know we're here, but have no hope of routing general data to them.
				delay = Node.MIN_TIME_BETWEEN_VERSION_SENDS + node.random.nextInt(Node.RANDOMIZED_TIME_BETWEEN_VERSION_SENDS);
			} else if(invalidVersion() && !firstHandshake) {
				delay = Node.MIN_TIME_BETWEEN_VERSION_PROBES + node.random.nextInt(Node.RANDOMIZED_TIME_BETWEEN_VERSION_PROBES);
			} else {
				delay = Node.MIN_TIME_BETWEEN_HANDSHAKE_SENDS + node.random.nextInt(Node.RANDOMIZED_TIME_BETWEEN_HANDSHAKE_SENDS);
			}
			// FIXME proper multi-homing support!
			delay /= (handshakeIPs == null ? 1 : handshakeIPs.length);
			if(delay < 3000) delay = 3000;
			sendHandshakeTime = now + delay;

			if(successfulHandshakeSend)
				firstHandshake = false;
			handshakeCount++;
			return handshakeCount == MAX_HANDSHAKE_COUNT;
		}
	}

	private synchronized boolean calcNextHandshakeBurstOnly(long now) {
		boolean fetchARKFlag = false;
		listeningHandshakeBurstCount++;
		if(isBurstOnly()) {
			if(listeningHandshakeBurstCount >= listeningHandshakeBurstSize) {
				listeningHandshakeBurstCount = 0;
				fetchARKFlag = true;
			}
		}
		long delay;
		if(listeningHandshakeBurstCount == 0) {  // 0 only if we just reset it above
			delay = Node.MIN_TIME_BETWEEN_BURSTING_HANDSHAKE_BURSTS
				+ node.random.nextInt(Node.RANDOMIZED_TIME_BETWEEN_BURSTING_HANDSHAKE_BURSTS);
			listeningHandshakeBurstSize = Node.MIN_BURSTING_HANDSHAKE_BURST_SIZE
					+ node.random.nextInt(Node.RANDOMIZED_BURSTING_HANDSHAKE_BURST_SIZE);
			isBursting = false;
		} else {
			delay = Node.MIN_TIME_BETWEEN_HANDSHAKE_SENDS
				+ node.random.nextInt(Node.RANDOMIZED_TIME_BETWEEN_HANDSHAKE_SENDS);
		}
		// FIXME proper multi-homing support!
		delay /= (handshakeIPs == null ? 1 : handshakeIPs.length);
		if(delay < 3000) delay = 3000;

		sendHandshakeTime = now + delay;
		if(logMINOR) Logger.minor(this, "Next BurstOnly mode handshake in "+(sendHandshakeTime - now)+"ms for "+shortToString()+" (count: "+listeningHandshakeBurstCount+", size: "+listeningHandshakeBurstSize+ ')', new Exception("double-called debug"));
		return fetchARKFlag;
	}

	protected void calcNextHandshake(boolean successfulHandshakeSend, boolean dontFetchARK, boolean notRegistered) {
		long now = System.currentTimeMillis();
		boolean fetchARKFlag = false;
		fetchARKFlag = innerCalcNextHandshake(successfulHandshakeSend, dontFetchARK, now);
		if(!notRegistered)
			setPeerNodeStatus(now);  // Because of isBursting being set above and it can't hurt others
		// Don't fetch ARKs for peers we have verified (through handshake) to be incompatible with us
		if(fetchARKFlag && !dontFetchARK) {
			long arkFetcherStartTime1 = System.currentTimeMillis();
			startARKFetcher();
			long arkFetcherStartTime2 = System.currentTimeMillis();
			if((arkFetcherStartTime2 - arkFetcherStartTime1) > 500)
				Logger.normal(this, "arkFetcherStartTime2 is more than half a second after arkFetcherStartTime1 (" + (arkFetcherStartTime2 - arkFetcherStartTime1) + ") working on " + shortToString());
		}
	}

	/** If the outgoingMangler allows bursting, we still don't want to burst *all the time*, because it may be mistaken
	 * in its detection of a port forward. So from time to time we will aggressively handshake anyway. This flag is set
	 * once every UPDATE_BURST_NOW_PERIOD. */
	private boolean burstNow;
	private long timeSetBurstNow;
	static final int UPDATE_BURST_NOW_PERIOD = 5*60*1000;
	/** Burst only 19 in 20 times if definitely port forwarded. Save entropy by writing this as 20 not 0.95. */
	static final int P_BURST_IF_DEFINITELY_FORWARDED = 20;

	public boolean isBurstOnly() {
		AddressTracker.Status status = outgoingMangler.getConnectivityStatus();
		if(status == AddressTracker.Status.DONT_KNOW) return false;
		if(status == AddressTracker.Status.DEFINITELY_NATED || status == AddressTracker.Status.MAYBE_NATED) return false;

		// For now. FIXME try it with a lower probability when we're sure that the packet-deltas mechanisms works.
		if(status == AddressTracker.Status.MAYBE_PORT_FORWARDED) return false;
		long now = System.currentTimeMillis();
		if(now - timeSetBurstNow > UPDATE_BURST_NOW_PERIOD) {
			burstNow = (node.random.nextInt(P_BURST_IF_DEFINITELY_FORWARDED) == 0);
			timeSetBurstNow = now;
		}
		return burstNow;
	}

	/**
	* Call this method when a handshake request has been
	* sent.
	*/
	public void sentHandshake(boolean notRegistered) {
		if(logMINOR)
			Logger.minor(this, "sentHandshake(): " + this);
		calcNextHandshake(true, false, notRegistered);
	}

	/**
	* Call this method when a handshake request could not be sent (i.e. no IP address available)
	* sent.
	*/
	public void couldNotSendHandshake(boolean notRegistered) {
		if(logMINOR)
			Logger.minor(this, "couldNotSendHandshake(): " + this);
		calcNextHandshake(false, false, notRegistered);
	}

	/**
	* @return The maximum time between received packets.
	*/
	public int maxTimeBetweenReceivedPackets() {
		return Node.MAX_PEER_INACTIVITY;
	}

	/**
	* Low-level ping this node.
	* @return True if we received a reply inside 2000ms.
	* (If we have heavy packet loss, it can take that long to resend).
	*/
	public boolean ping(int pingID) throws NotConnectedException {
		Message ping = DMT.createFNPPing(pingID);
		node.usm.send(this, ping, node.dispatcher.pingCounter);
		Message msg;
		try {
			msg = node.usm.waitFor(MessageFilter.create().setTimeout(2000).setType(DMT.FNPPong).setField(DMT.PING_SEQNO, pingID), null);
		} catch(DisconnectedException e) {
			throw new NotConnectedException("Disconnected while waiting for pong");
		}
		return msg != null;
	}

	/**
	* Decrement the HTL (or not), in accordance with our
	* probabilistic HTL rules.
	* @param htl The old HTL.
	* @return The new HTL.
	*/
	public short decrementHTL(short htl) {
		short max = node.maxHTL();
		if(htl > max)
			htl = max;
		if(htl <= 0)
			return 0;
		if(htl == max) {
			if(decrementHTLAtMaximum || node.disableProbabilisticHTLs)
				htl--;
			return htl;
		}
		if(htl == 1) {
			if(decrementHTLAtMinimum || node.disableProbabilisticHTLs)
				htl--;
			return htl;
		}
		htl--;
		return htl;
	}

	/**
	* Enqueue a message to be sent to this node and wait up to a minute for it to be transmitted.
	*/
	public void sendSync(Message req, ByteCounter ctr) throws NotConnectedException {
		SyncMessageCallback cb = new SyncMessageCallback();
		sendAsync(req, cb, ctr);
		cb.waitForSend(60 * 1000);
		if (!cb.done) {
			Logger.error(this, "Waited too long for a blocking send for " + req + " to " + PeerNode.this, new Exception("error"));
			this.localRejectedOverload("SendSyncTimeout");
			// Other side will normally timeout so no need for fatalTimeout().
		}
	}

	private class SyncMessageCallback implements AsyncMessageCallback {

		private boolean done = false;
		private boolean disconnected = false;

		public synchronized void waitForSend(long maxWaitInterval) throws NotConnectedException {
			long now = System.currentTimeMillis();
			long end = now + maxWaitInterval;
			while((now = System.currentTimeMillis()) < end) {
				if(done) {
					if(disconnected)
						throw new NotConnectedException();
					return;
				}
				int waitTime = (int) (Math.min(end - now, Integer.MAX_VALUE));
				try {
					wait(waitTime);
				} catch(InterruptedException e) {
				// Ignore
				}
			}
		}

		public void acknowledged() {
			synchronized(this) {
				if(!done)
					// Can happen due to lag.
					Logger.normal(this, "Acknowledged but not sent?! on " + this + " for " + PeerNode.this+" - lag ???");
				else
					return;
				done = true;
				notifyAll();
			}
		}

		public void disconnected() {
			synchronized(this) {
				done = true;
				disconnected = true;
				notifyAll();
			}
		}

		public void fatalError() {
			synchronized(this) {
				done = true;
				notifyAll();
			}
		}

		public void sent() {
			synchronized(this) {
				done = true;
				notifyAll();
			}
		}
	}

	public void updateLocation(double newLoc, double[] newLocs) {
		if(newLoc < 0.0 || newLoc > 1.0) {
			Logger.error(this, "Invalid location update for " + this+ " ("+newLoc+')', new Exception("error"));
			// Ignore it
			return;
		}

		for(double currentLoc : newLocs) {
			if(currentLoc < 0.0 || currentLoc > 1.0) {
				Logger.error(this, "Invalid location update for " + this + " ("+currentLoc+')', new Exception("error"));
				// Ignore it
				return;
			}
		}

		Arrays.sort(newLocs);

		synchronized(this) {
			currentLocation = newLoc;
			currentPeersLocation = newLocs;
			locSetTime = System.currentTimeMillis();
		}
		node.peers.writePeers();
		setPeerNodeStatus(System.currentTimeMillis());
	}

	/**
	* Should we reject a swap request?
	*/
	public boolean shouldRejectSwapRequest() {
		long now = System.currentTimeMillis();
		synchronized(this) {
			if(timeLastReceivedSwapRequest > 0) {
				long timeSinceLastTime = now - timeLastReceivedSwapRequest;
				swapRequestsInterval.report(timeSinceLastTime);
				double averageInterval = swapRequestsInterval.currentValue();
				if(averageInterval >= Node.MIN_INTERVAL_BETWEEN_INCOMING_SWAP_REQUESTS) {
					timeLastReceivedSwapRequest = now;
					return false;
				} else return true;
			}
			timeLastReceivedSwapRequest = now;
		}
		return false;
	}

	/**
	* Should we reject a swap request?
	*/
	public boolean shouldRejectProbeRequest() {
		long now = System.currentTimeMillis();
		synchronized(this) {
			if(timeLastReceivedProbeRequest > 0) {
				long timeSinceLastTime = now - timeLastReceivedProbeRequest;
				probeRequestsInterval.report(timeSinceLastTime);
				double averageInterval = probeRequestsInterval.currentValue();
				if(averageInterval >= Node.MIN_INTERVAL_BETWEEN_INCOMING_PROBE_REQUESTS) {
					timeLastReceivedProbeRequest = now;
					return false;
				} else return true;
			}
			timeLastReceivedProbeRequest = now;
		}
		return false;
	}

	/**
	* IP on the other side appears to have changed...
	* @param newPeer The new address of the peer.
	*/
	public void changedIP(Peer newPeer) {
		setDetectedPeer(newPeer);
	}

	private void setDetectedPeer(Peer newPeer) {
		// Only clear lastAttemptedHandshakeIPUpdateTime if we have a new IP.
		// Also, we need to call .equals() to propagate any DNS lookups that have been done if the two have the same domain.
		Peer p = newPeer;
		newPeer = newPeer.dropHostName();
		if(newPeer == null) {
			Logger.error(this, "Impossible: No address for detected peer! "+p+" on "+this);
			return;
		}
		synchronized(this) {
			Peer oldPeer = detectedPeer;
			if((newPeer != null) && ((oldPeer == null) || !oldPeer.equals(newPeer))) {
				this.detectedPeer = newPeer;
				updateShortToString();
				this.lastAttemptedHandshakeIPUpdateTime = 0;
				if(!isConnected)
					return;
				// Prevent leak by clearing, *but keep the current handshake*
				newPeer = newPeer.dropHostName();
				oldPeer = oldPeer.dropHostName();
				byte[] newPeerHandshake = jfkNoncesSent.get(newPeer);
				byte[] oldPeerHandshake = jfkNoncesSent.get(oldPeer);
				jfkNoncesSent.clear();
				jfkNoncesSent.put(newPeer, newPeerHandshake);
				jfkNoncesSent.put(newPeer, oldPeerHandshake);
			} else
				return;
		}
		getThrottle().maybeDisconnected();
		sendIPAddressMessage();
	}

	/**
	* @return The current primary SessionKey, or null if we
	* don't have one.
	*/
	public synchronized SessionKey getCurrentKeyTracker() {
		return currentTracker;
	}

	/**
	* @return The previous primary SessionKey, or null if we
	* don't have one.
	*/
	public synchronized SessionKey getPreviousKeyTracker() {
		return previousTracker;
	}

	/**
	* @return The unverified SessionKey, if any, or null if we
	* don't have one. The caller MUST call verified(KT) if a
	* decrypt succeeds with this KT.
	*/
	public synchronized SessionKey getUnverifiedKeyTracker() {
		return unverifiedTracker;
	}

	private String shortToString;
	private void updateShortToString() {
		shortToString = super.toString() + '@' + detectedPeer + '@' + HexUtil.bytesToHex(identity);
	}

	/**
	* @return short version of toString()
	* *** Note that this is not synchronized! It is used by logging in code paths that
	* will deadlock if it is synchronized! ***
	*/
	public String shortToString() {
		return shortToString;
	}

	@Override
	public String toString() {
		// FIXME?
		return shortToString()+'@'+Integer.toHexString(super.hashCode());
	}

	/**
	* Update timeLastReceivedPacket
	* @throws NotConnectedException
	* @param dontLog If true, don't log an error or throw an exception if we are not connected. This
	* can be used in handshaking when the connection hasn't been verified yet.
	* @param dataPacket If this is a real packet, as opposed to a handshake packet.
	*/
	void receivedPacket(boolean dontLog, boolean dataPacket) {
		synchronized(this) {
			if((!isConnected) && (!dontLog)) {
				// Don't log if we are disconnecting, because receiving packets during disconnecting is normal.
				// That includes receiving packets after we have technically disconnected already.
				// A race condition involving forceCancelDisconnecting causing a mistaken log message anyway
				// is conceivable, but unlikely...
				if((unverifiedTracker == null) && (currentTracker == null) && !disconnecting)
					Logger.error(this, "Received packet while disconnected!: " + this, new Exception("error"));
				else
					if(logMINOR)
						Logger.minor(this, "Received packet while disconnected on " + this + " - recently disconnected() ?");
			} else {
				if(logMINOR) Logger.minor(this, "Received packet on "+this);
			}
		}
		long now = System.currentTimeMillis();
		synchronized(this) {
			timeLastReceivedPacket = now;
			if(dataPacket)
				timeLastReceivedDataPacket = now;
		}
	}

	/**
	* Update timeLastSentPacket
	*/
	public void sentPacket() {
		timeLastSentPacket = System.currentTimeMillis();
	}

	public synchronized KeyAgreementSchemeContext getKeyAgreementSchemeContext() {
		return ctx;
	}

	public synchronized void setKeyAgreementSchemeContext(KeyAgreementSchemeContext ctx2) {
		this.ctx = ctx2;
		if(logMINOR)
			Logger.minor(this, "setKeyAgreementSchemeContext(" + ctx2 + ") on " + this);
	}

	/**
	* Called when we have completed a handshake, and have a new session key.
	* Creates a new tracker and demotes the old one. Deletes the old one if
	* the bootID isn't recognized, since if the node has restarted we cannot
	* recover old messages. In more detail:
	* <ul>
	* <li>Process the new noderef (check if it's valid, pick up any new information etc).</li>
	* <li>Handle version conflicts (if the node is too old, or we are too old, we mark it as
	* non-routable, but some messages will still be exchanged e.g. Update Over Mandatory stuff).</li>
	* <li>Deal with key trackers (if we just got message 4, the new key tracker becomes current;
	* if we just got message 3, it's possible that our message 4 will be lost in transit, so we
	* make the new tracker unverified. It will be promoted to current if we get a packet on it..
	* if the node has restarted, we dump the old key trackers, otherwise current becomes previous).</li>
	* <li>Complete the connection process: update the node's status, send initial messages, update
	* the last-received-packet timestamp, etc.</li>
	* @param thisBootID The boot ID of the peer we have just connected to.
	* This is simply a random number regenerated on every startup of the node.
	* We use it to determine whether the node has restarted since we last saw
	* it.
	* @param data Byte array from which to read the new noderef.
	* @param offset Offset to start reading at.
	* @param length Number of bytes to read.
	* @param encKey The new session key.
	* @param replyTo The IP the handshake came in on.
	* @param trackerID The tracker ID proposed by the other side. If -1, create a new tracker. If any
	* other value, check whether we have it, and if we do, return that, otherwise return the ID of the
	* new tracker.
	* @param isJFK4 If true, we are processing a JFK(4) and must respect the tracker ID chosen by the
	* responder. If false, we are processing a JFK(3) and we can either reuse the suggested tracker ID,
	* which the other side is able to reuse, or we can create a new tracker ID.
	* @param jfk4SameAsOld If true, the responder chose to use the tracker ID that we provided. If
	* we don't have it now the connection fails.
	* @return The ID of the new PacketTracker. If this is different to the passed-in trackerID, then
	* it's a new tracker. -1 to indicate failure.
	*/
	public long completedHandshake(long thisBootID, byte[] data, int offset, int length, BlockCipher encCipher, byte[] encKey, Peer replyTo, boolean unverified, int negType, long trackerID, boolean isJFK4, boolean jfk4SameAsOld) {
		long now = System.currentTimeMillis();
		if(logMINOR) Logger.minor(this, "Tracker ID "+trackerID+" isJFK4="+isJFK4+" jfk4SameAsOld="+jfk4SameAsOld);

		// Update sendHandshakeTime; don't send another handshake for a while.
		// If unverified, "a while" determines the timeout; if not, it's just good practice to avoid a race below.
		calcNextHandshake(true, true, false);
		stopARKFetcher();
		try {
			// First, the new noderef
			processNewNoderef(data, offset, length);
		} catch(FSParseException e1) {
			synchronized(this) {
				bogusNoderef = true;
				// Disconnect, something broke
				isConnected = false;
			}
			Logger.error(this, "Failed to parse new noderef for " + this + ": " + e1, e1);
			node.peers.disconnected(this);
			return -1;
		}
		boolean routable = true;
		boolean newer = false;
		boolean older = false;
		if(isSeed()) {
                        routable = false;
                        if(logMINOR) Logger.minor(this, "Not routing traffic to " + this + " it's for announcement.");
                } else if(bogusNoderef) {
			Logger.normal(this, "Not routing traffic to " + this + " - bogus noderef");
			routable = false;
			//FIXME: It looks like bogusNoderef will just be set to false a few lines later...
		} else if(reverseInvalidVersion()) {
			try {
				node.setNewestPeerLastGoodVersion(Version.getArbitraryBuildNumber(getLastGoodVersion(), Version.lastGoodBuild()));
			} catch(NumberFormatException e) {
			// ignore
			}
			Logger.normal(this, "Not routing traffic to " + this + " - reverse invalid version " + Version.getVersionString() + " for peer's lastGoodversion: " + getLastGoodVersion());
			newer = true;
		} else
			newer = false;
		if(forwardInvalidVersion()) {
			Logger.normal(this, "Not routing traffic to " + this + " - invalid version " + getVersion());
			older = true;
			routable = false;
		} else if(Math.abs(clockDelta) > MAX_CLOCK_DELTA) {
			Logger.normal(this, "Not routing traffic to " + this + " - clock problems");
			routable = false;
		} else
			older = false;
		changedIP(replyTo);
		boolean bootIDChanged = false;
		boolean wasARekey = false;
		SessionKey oldPrev = null;
		SessionKey oldCur = null;
		SessionKey prev = null;
		SessionKey newTracker;
		MessageItem[] messagesTellDisconnected = null;
		PacketTracker packets = null;
		synchronized(this) {
			// FIXME this shouldn't happen, does it?
			if(currentTracker != null) {
				if(Arrays.equals(encKey, currentTracker.sessionKey)) {
					Logger.error(this, "completedHandshake() with identical key to current, maybe replayed JFK(4)?");
					return -1;
				}
			}
			if(previousTracker != null) {
				if(Arrays.equals(encKey, previousTracker.sessionKey)) {
					Logger.error(this, "completedHandshake() with identical key to previous, maybe replayed JFK(4)?");
					return -1;
				}
			}
			if(unverifiedTracker != null) {
				if(Arrays.equals(encKey, unverifiedTracker.sessionKey)) {
					Logger.error(this, "completedHandshake() with identical key to unverified, maybe replayed JFK(4)?");
					return -1;
				}
			}
			handshakeCount = 0;
			bogusNoderef = false;
			// Don't reset the uptime if we rekey
			if(!isConnected) {
				connectedTime = now;
				countSelectionsSinceConnected = 0;
				sentInitialMessages = false;
			} else
				wasARekey = true;
			isConnected = true;
			disableRouting = disableRoutingHasBeenSetLocally || disableRoutingHasBeenSetRemotely;
			isRoutable = routable;
			unroutableNewerVersion = newer;
			unroutableOlderVersion = older;
			boolean notReusingTracker = false;
			bootIDChanged = (thisBootID != this.bootID);
			if(bootIDChanged && wasARekey) {
				Logger.error(this, "Changed boot ID while rekeying! from " + bootID + " to " + thisBootID + " for " + getPeer());
				wasARekey = false;
				connectedTime = now;
				countSelectionsSinceConnected = 0;
				sentInitialMessages = false;
			} else if(bootIDChanged && logMINOR)
				Logger.minor(this, "Changed boot ID from " + bootID + " to " + thisBootID + " for " + getPeer());
			this.bootID = thisBootID;
			if(currentTracker != null && currentTracker.packets.trackerID == trackerID && !currentTracker.packets.isDeprecated()) {
				if(isJFK4 && !jfk4SameAsOld)
					Logger.error(this, "In JFK(4), found tracker ID "+trackerID+" but other side says is new! for "+this);
				packets = currentTracker.packets;
				if(logMINOR) Logger.minor(this, "Re-using packet tracker ID "+trackerID+" on "+this+" from current "+currentTracker);
			} else if(previousTracker != null && previousTracker.packets.trackerID == trackerID && !previousTracker.packets.isDeprecated()) {
				if(isJFK4 && !jfk4SameAsOld)
					Logger.error(this, "In JFK(4), found tracker ID "+trackerID+" but other side says is new! for "+this);
				packets = previousTracker.packets;
				if(logMINOR) Logger.minor(this, "Re-using packet tracker ID "+trackerID+" on "+this+" from prev "+previousTracker);
			} else if(isJFK4 && jfk4SameAsOld) {
				isConnected = false;
				Logger.error(this, "Can't reuse old tracker ID "+trackerID+" as instructed - disconnecting");
				return -1;
			} else if(trackerID == -1) {
				// Create a new tracker unconditionally
				packets = new PacketTracker(this);
				notReusingTracker = true;
				if(logMINOR) Logger.minor(this, "Creating new PacketTracker as instructed for "+this);
			} else {
				if(isJFK4 && negType >= 4 && trackerID < 0)
					Logger.error(this, "JFK(4) packet with neg type "+negType+" has negative tracker ID: "+trackerID);

				notReusingTracker = true;
				if(isJFK4/* && !jfk4SameAsOld implied */ && trackerID >= 0) {
					packets = new PacketTracker(this, trackerID);
				} else
					packets = new PacketTracker(this);
				if(logMINOR) Logger.minor(this, "Creating new tracker (last resort) on "+this);
			}
			if(bootIDChanged || notReusingTracker) {
				if((!bootIDChanged) && notReusingTracker && !(currentTracker == null && previousTracker == null))
					// FIXME is this a real problem? Clearly the other side has changed trackers for some reason...
					// Normally that shouldn't happen except when a connection times out ... it is probably possible
					// for that to timeout on one side and not the other ...
					Logger.error(this, "Not reusing tracker, so wiping old trackers for "+this);
				oldPrev = previousTracker;
				oldCur = currentTracker;
				previousTracker = null;
				currentTracker = null;
				// Messages do not persist across restarts.
				// Generally they would be incomprehensible, anything that isn't should be sent as
				// connection initial messages by maybeOnConnect().
				messagesTellDisconnected = grabQueuedMessageItems();
				this.offeredMainJarVersion = 0;
			} else {
				// else it's a rekey
			}
			newTracker = new SessionKey(this, packets, encCipher, encKey);
			if(logMINOR) Logger.minor(this, "New key tracker in completedHandshake: "+newTracker+" for "+packets+" for "+shortToString()+" neg type "+negType);
			if(unverified) {
				if(unverifiedTracker != null) {
					// Keep the old unverified tracker if possible.
					if(previousTracker == null)
						previousTracker = unverifiedTracker;
				}
				unverifiedTracker = newTracker;
				if(currentTracker == null || currentTracker.packets.isDeprecated())
					isConnected = false;
			} else {
				prev = currentTracker;
				previousTracker = prev;
				currentTracker = newTracker;
				// Keep the old unverified tracker.
				// In case of a race condition (two setups between A and B complete at the same time),
				// we might want to keep the unverified tracker rather than the previous tracker.
				neverConnected = false;
				maybeClearPeerAddedTimeOnConnect();
				maybeSwapTrackers();
				prev = previousTracker;
			}
			ctx = null;
			isRekeying = false;
			timeLastRekeyed = now - (unverified ? 0 : FNPPacketMangler.MAX_SESSION_KEY_REKEYING_DELAY / 2);
			totalBytesExchangedWithCurrentTracker = 0;
			// This has happened in the past, and caused problems, check for it.
			if(currentTracker != null && previousTracker != null &&
					Arrays.equals(currentTracker.sessionKey, previousTracker.sessionKey))
				Logger.error(this, "currentTracker key equals previousTracker key: cur "+currentTracker+" prev "+previousTracker);
			if(previousTracker != null && unverifiedTracker != null &&
					Arrays.equals(previousTracker.sessionKey, unverifiedTracker.sessionKey))
				Logger.error(this, "previousTracker key equals unverifiedTracker key: prev "+previousTracker+" unv "+unverifiedTracker);
			timeLastSentPacket = now;
		}
		if(messagesTellDisconnected != null) {
			for(int i=0;i<messagesTellDisconnected.length;i++) {
				messagesTellDisconnected[i].onDisconnect();
			}
		}

		if(bootIDChanged) {
			node.lm.lostOrRestartedNode(this);
			node.usm.onRestart(this);
		}
		if(oldPrev != null && oldPrev.packets != newTracker.packets)
			oldPrev.packets.completelyDeprecated(newTracker);
		if(oldCur != null && oldCur.packets != newTracker.packets)
			oldCur.packets.completelyDeprecated(newTracker);
		if(prev != null && prev.packets != newTracker.packets)
			prev.packets.deprecated();
		PacketThrottle throttle;
		synchronized(this) {
			throttle = _lastThrottle;
		}
		if(throttle != null) throttle.maybeDisconnected();
		Logger.normal(this, "Completed handshake with " + this + " on " + replyTo + " - current: " + currentTracker +
			" old: " + previousTracker + " unverified: " + unverifiedTracker + " bootID: " + thisBootID + " for " + shortToString());

		// Received a packet
		receivedPacket(unverified, false);

		setPeerNodeStatus(now);

		if(newer || older || !isConnected())
			node.peers.disconnected(this);
		else if(!wasARekey) {
			node.peers.addConnectedPeer(this);
			maybeOnConnect();
		}

		return packets.trackerID;
	}

	protected abstract void maybeClearPeerAddedTimeOnConnect();

	/**
	 * Resolve race conditions where two connection setups between two peers complete simultaneously.
	 * Swap prev and current if:
	 * - There is a very short period between their respective creations.
	 * - Current's hashcode (including the key, the word "test", and the xor of the boot IDs) is
	 * greater than previous's.
	 */
	private synchronized void maybeSwapTrackers() {
		if(currentTracker == null || previousTracker == null) return;
		if(currentTracker.packets == previousTracker.packets) return;
		long delta = Math.abs(currentTracker.packets.createdTime - previousTracker.packets.createdTime);
		if(previousTracker != null && (!previousTracker.packets.isDeprecated()) &&
				delta < CHECK_FOR_SWAPPED_TRACKERS_INTERVAL) {
			// Swap prev and current iff H(new key) > H(old key).
			// To deal with race conditions (node A gets 1 current 2 prev, node B gets 2 current 1 prev; when we rekey we lose data and cause problems).

			// FIXME since this is a key dependancy, it needs to be looked at.
			// However, an attacker cannot get this far without knowing the privkey, so it's unlikely to be an issue.

			MessageDigest md = SHA256.getMessageDigest();
			md.update(currentTracker.sessionKey);
			md.update(TEST_AS_BYTES);
			md.update(Fields.longToBytes(bootID ^ node.bootID));
			int curHash = Fields.hashCode(md.digest());
			md.reset();

			md.update(previousTracker.sessionKey);
			md.update(TEST_AS_BYTES);
			md.update(Fields.longToBytes(bootID ^ node.bootID));
			int prevHash = Fields.hashCode(md.digest());
			SHA256.returnMessageDigest(md);

			if(prevHash < curHash) {
				// Swap over
				SessionKey temp = previousTracker;
				previousTracker = currentTracker;
				currentTracker = temp;
				if(logMINOR) Logger.minor(this, "Swapped SessionKey's on "+this+" cur "+currentTracker+" prev "+previousTracker+" delta "+delta+" cur.deprecated="+currentTracker.packets.isDeprecated()+" prev.deprecated="+previousTracker.packets.isDeprecated());
			} else {
				if(logMINOR) Logger.minor(this, "Not swapping SessionKey's on "+this+" cur "+currentTracker+" prev "+previousTracker+" delta "+delta+" cur.deprecated="+currentTracker.packets.isDeprecated()+" prev.deprecated="+previousTracker.packets.isDeprecated());
			}
		} else {
			if (logMINOR)
				Logger.minor(this, "Not swapping SessionKey's: previousTracker = " + previousTracker.toString()
				        + (previousTracker.packets.isDeprecated() ? " (deprecated)" : "") + " time delta = " + delta);
		}
	}

	public long getBootID() {
		return bootID;
	}
	private volatile Object arkFetcherSync = new Object();

	void startARKFetcher() {
		// FIXME any way to reduce locking here?
		if(!node.enableARKs) return;
		synchronized(arkFetcherSync) {
			if(myARK == null) {
				Logger.minor(this, "No ARK for " + this + " !!!!");
				return;
			}
			if(arkFetcher == null) {
				Logger.minor(this, "Starting ARK fetcher for " + this + " : " + myARK);
				arkFetcher = node.clientCore.uskManager.subscribeContent(myARK, this, true, node.arkFetcherContext, RequestStarter.IMMEDIATE_SPLITFILE_PRIORITY_CLASS, node.nonPersistentClient);
			}
		}
	}

	protected void stopARKFetcher() {
		if(!node.enableARKs) return;
		Logger.minor(this, "Stopping ARK fetcher for " + this + " : " + myARK);
		// FIXME any way to reduce locking here?
		synchronized(arkFetcherSync) {
			if(arkFetcher == null)
				return;
			node.clientCore.uskManager.unsubscribeContent(myARK, this.arkFetcher, true);
			arkFetcher = null;
		}
	}


	// Both at IMMEDIATE_SPLITFILE_PRIORITY_CLASS because we want to compete with FMS, not
	// wipe it out!

	public short getPollingPriorityNormal() {
		return RequestStarter.IMMEDIATE_SPLITFILE_PRIORITY_CLASS;
	}

	public short getPollingPriorityProgress() {
		return RequestStarter.IMMEDIATE_SPLITFILE_PRIORITY_CLASS;
	}

	boolean sentInitialMessages;

	void maybeSendInitialMessages() {
		synchronized(this) {
			if(sentInitialMessages)
				return;
			if(currentTracker != null && !currentTracker.packets.isDeprecated()) // FIXME is that possible?
				sentInitialMessages = true;
			else
				return;
		}

		sendInitialMessages();
	}

	/**
	* Send any high level messages that need to be sent on connect.
	*/
	protected void sendInitialMessages() {
		Message locMsg = DMT.createFNPLocChangeNotificationNew(node.lm.getLocation(), node.peers.getPeerLocationDoubles(true));
		Message ipMsg = DMT.createFNPDetectedIPAddress(detectedPeer);
		Message timeMsg = DMT.createFNPTime(System.currentTimeMillis());
		Message packetsMsg = createSentPacketsMessage();
		Message dRoutingMsg = DMT.createRoutingStatus(!disableRoutingHasBeenSetLocally);
		Message uptimeMsg = DMT.createFNPUptime((byte)(int)(100*node.uptime.getUptime()));

		try {
			if(isRealConnection())
				sendAsync(locMsg, null, node.nodeStats.initialMessagesCtr);
			sendAsync(ipMsg, null, node.nodeStats.initialMessagesCtr);
			sendAsync(timeMsg, null, node.nodeStats.initialMessagesCtr);
			sendAsync(packetsMsg, null, node.nodeStats.initialMessagesCtr);
			sendAsync(dRoutingMsg, null, node.nodeStats.initialMessagesCtr);
			sendAsync(uptimeMsg, null, node.nodeStats.initialMessagesCtr);
		} catch(NotConnectedException e) {
			Logger.error(this, "Completed handshake with " + getPeer() + " but disconnected (" + isConnected + ':' + currentTracker + "!!!: " + e, e);
		}

		if(node.nodeUpdater != null && isRealConnection())
			node.nodeUpdater.maybeSendUOMAnnounce(this);
		sendConnectedDiffNoderef();
	}

	private Message createSentPacketsMessage() {
		long[][] sent = getSentPacketTimesHashes();
		long[] times = sent[0];
		long[] hashes = sent[1];
		long now = System.currentTimeMillis();
		long horizon = now - Integer.MAX_VALUE;
		int skip = 0;
		for(int i = 0; i < times.length; i++) {
			long time = times[i];
			if(time < horizon)
				skip++;
			else
				break;
		}
		int[] timeDeltas = new int[times.length - skip];
		for(int i = skip; i < times.length; i++)
			timeDeltas[i] = (int) (now - times[i]);
		if(skip != 0) {
			// Unlikely code path, only happens with very long uptime.
			// Trim hashes too.
			long[] newHashes = new long[hashes.length - skip];
			System.arraycopy(hashes, skip, newHashes, 0, hashes.length - skip);
		}
		return DMT.createFNPSentPackets(timeDeltas, hashes, now);
	}

	private void sendIPAddressMessage() {
		Message ipMsg = DMT.createFNPDetectedIPAddress(detectedPeer);
		try {
			sendAsync(ipMsg, null, node.nodeStats.changedIPCtr);
		} catch(NotConnectedException e) {
			Logger.normal(this, "Sending IP change message to " + this + " but disconnected: " + e, e);
		}
	}

	/**
	* Called when a packet is successfully decrypted on a given
	* SessionKey for this node. Will promote the unverifiedTracker
	* if necessary.
	*/
	public void verified(SessionKey tracker) {
		long now = System.currentTimeMillis();
		SessionKey completelyDeprecatedTracker;
		synchronized(this) {
			if(tracker == unverifiedTracker && !tracker.packets.isDeprecated()) {
				if(logMINOR)
					Logger.minor(this, "Promoting unverified tracker " + tracker + " for " + getPeer());
				completelyDeprecatedTracker = previousTracker;
				previousTracker = currentTracker;
				currentTracker = unverifiedTracker;
				unverifiedTracker = null;
				isConnected = true;
				neverConnected = false;
				maybeClearPeerAddedTimeOnConnect();
				ctx = null;
				maybeSwapTrackers();
				if(previousTracker != null && previousTracker.packets != currentTracker.packets)
					previousTracker.packets.deprecated();
			} else
				return;
		}
		maybeSendInitialMessages();
		setPeerNodeStatus(now);
		node.peers.addConnectedPeer(this);
		maybeOnConnect();
		if(completelyDeprecatedTracker != null) {
			if(completelyDeprecatedTracker.packets != tracker.packets)
				completelyDeprecatedTracker.packets.completelyDeprecated(tracker);
		}
	}

	private synchronized boolean invalidVersion() {
		return bogusNoderef || forwardInvalidVersion() || reverseInvalidVersion();
	}

	private synchronized boolean forwardInvalidVersion() {
		return !Version.checkGoodVersion(version);
	}

	private synchronized boolean reverseInvalidVersion() {
		if(ignoreLastGoodVersion()) return false;
		return !Version.checkArbitraryGoodVersion(Version.getVersionString(), lastGoodVersion);
	}

	/**
	 * The same as isUnroutableOlderVersion, but not synchronized.
	 */
	public boolean publicInvalidVersion() {
		return unroutableOlderVersion;
	}

	/**
	 * The same as inUnroutableNewerVersion.
	 */
	public synchronized boolean publicReverseInvalidVersion() {
		return unroutableNewerVersion;
	}

	public synchronized boolean dontRoute() {
		return disableRouting;
	}

	/**
	* Process a differential node reference
	* The identity must not change, or we throw.
	*/
	public void processDiffNoderef(SimpleFieldSet fs) throws FSParseException {
		processNewNoderef(fs, false, true);
	}

	/**
	* Process a new nodereference, in compressed form.
	* The identity must not change, or we throw.
	*/
	private void processNewNoderef(byte[] data, int offset, int length) throws FSParseException {
		SimpleFieldSet fs = compressedNoderefToFieldSet(data, offset, length);
		processNewNoderef(fs, false, false);
	}

	static SimpleFieldSet compressedNoderefToFieldSet(byte[] data, int offset, int length) throws FSParseException {
		if(length <= 5)
			throw new FSParseException("Too short");
		// Lookup table for groups.
		DSAGroup group = null;
		int firstByte = data[offset];
		offset++;
		length--;
		if((firstByte & 0x2) == 2) {
			int groupIndex = (data[offset] & 0xff);
			offset++;
			length--;
			group = Global.getGroup(groupIndex);
			if(group == null) throw new FSParseException("Unknown group number "+groupIndex);
			if(logMINOR)
				Logger.minor(PeerNode.class, "DSAGroup set to "+group.fingerprintToString()+ " using the group-index "+groupIndex);
		}
		// Is it compressed?
		if((firstByte & 1) == 1) {
			try {
				// Gzipped
				Inflater i = new Inflater();
				i.setInput(data, offset, length);
				// We shouldn't ever need a 4096 bytes long ref!
				byte[] output = new byte[4096];
				length = i.inflate(output, 0, output.length);
				// Finished
				data = output;
				offset = 0;
				if(logMINOR)
					Logger.minor(PeerNode.class, "We have decompressed a "+length+" bytes big reference.");
			} catch(DataFormatException e) {
				throw new FSParseException("Invalid compressed data");
			}
		}
		if(logMINOR)
			Logger.minor(PeerNode.class, "Reference: " + HexUtil.bytesToHex(data, offset, length) + '(' + length + ')');

		// Now decode it
		ByteArrayInputStream bais = new ByteArrayInputStream(data, offset, length);
		InputStreamReader isr;
		try {
			isr = new InputStreamReader(bais, "UTF-8");
		} catch(UnsupportedEncodingException e1) {
			throw new Error("Impossible: JVM doesn't support UTF-8: " + e1, e1);
		}
		BufferedReader br = new BufferedReader(isr);
		try {
			SimpleFieldSet fs = new SimpleFieldSet(br, false, true);
			if(group != null) {
				SimpleFieldSet sfs = new SimpleFieldSet(true);
				sfs.put("dsaGroup", group.asFieldSet());
				fs.putAllOverwrite(sfs);
			}
			return fs;
		} catch(IOException e) {
			throw (FSParseException)new FSParseException("Impossible: " + e).initCause(e);
		}
	}

	/**
	* Process a new nodereference, as a SimpleFieldSet.
	*/
	private void processNewNoderef(SimpleFieldSet fs, boolean forARK, boolean forDiffNodeRef) throws FSParseException {
		if(logMINOR)
			Logger.minor(this, "Parsing: \n" + fs);
		boolean changedAnything = innerProcessNewNoderef(fs, forARK, forDiffNodeRef) || forARK;
		if(changedAnything)
			node.peers.writePeers();
	}

	/**
	* The synchronized part of processNewNoderef
	* @throws FSParseException
	*/
	protected synchronized boolean innerProcessNewNoderef(SimpleFieldSet fs, boolean forARK, boolean forDiffNodeRef) throws FSParseException {
		// Anything may be omitted for a differential node reference
		boolean changedAnything = false;
		if(!forDiffNodeRef && (node.testnetEnabled != Fields.stringToBool(fs.get("testnet"), false))) {
			String err = "Preventing connection to node " + detectedPeer + " - peer.testnet=" + !node.testnetEnabled + '(' + fs.get("testnet") + ") but node.testnet=" + node.testnetEnabled;
			Logger.error(this, err);
			throw new FSParseException(err);
		}
		String newVersion = fs.get("version");
		if(newVersion == null) {
			// Version may be ommitted for an ARK.
			if(!forARK && !forDiffNodeRef)
				throw new FSParseException("No version");
		} else {
			if(!newVersion.equals(version))
				changedAnything = true;
			version = newVersion;
			if(version != null) {
				try {
					simpleVersion = Version.getArbitraryBuildNumber(version);
				} catch (VersionParseException e) {
					Logger.error(this, "Bad version: " + version + " : " + e, e);
				}
			}
			Version.seenVersion(newVersion);
		}
		String newLastGoodVersion = fs.get("lastGoodVersion");
		if(newLastGoodVersion != null) {
			// Can be null if anon auth or if forDiffNodeRef.
			lastGoodVersion = newLastGoodVersion;
		}

		updateVersionRoutablity();

		String locationString = fs.get("location");
		if(locationString != null) {
			double newLoc = Location.getLocation(locationString);
			if (newLoc == -1) {
				if(logMINOR)
					Logger.minor(this, "Invalid or null location, waiting for FNPLocChangeNotification: locationString=" + locationString);
			} else {
				if(!Location.equals(newLoc, currentLocation)) {
					changedAnything = true;
					currentLocation = newLoc;
					locSetTime = System.currentTimeMillis();
				}
			}
		}
		try {
			String physical[] = fs.getAll("physical.udp");
			if(physical != null) {
				Vector<Peer> oldNominalPeer = nominalPeer;

				if(nominalPeer == null)
					nominalPeer = new Vector<Peer>();
				nominalPeer.removeAllElements();

				Peer[] oldPeers = nominalPeer.toArray(new Peer[nominalPeer.size()]);

				for(int i = 0; i < physical.length; i++) {
					Peer p;
					try {
						p = new Peer(physical[i], true, true);
					} catch(HostnameSyntaxException e) {
						Logger.error(this, "Invalid hostname or IP Address syntax error while parsing new peer reference: " + physical[i]);
						continue;
					}
					if(!nominalPeer.contains(p)) {
						if(oldNominalPeer.contains(p)) {
							// Do nothing
							// .contains() will .equals() on each, and equals() will propagate the looked-up IP if necessary.
							// This is obviously O(n^2), but it doesn't matter, there will be very few peers.
						}
						nominalPeer.addElement(p);
					}
				}
				if(!Arrays.equals(oldPeers, nominalPeer.toArray(new Peer[nominalPeer.size()]))) {
					changedAnything = true;
					if(logMINOR) Logger.minor(this, "Got new physical.udp for "+this+" : "+Arrays.toString(nominalPeer.toArray()));
					lastAttemptedHandshakeIPUpdateTime = 0;
					// Clear nonces to prevent leak. Will kill any in-progress connect attempts, but that is okay because
					// either we got an ARK which changed our peers list, or we just connected.
					jfkNoncesSent.clear();
				}

			} else if(forARK) {
				// Connection setup doesn't include a physical.udp.
				// Differential noderefs only include it on the first one after connect.
				Logger.error(this, "ARK noderef has no physical.udp for "+this+" : forDiffNodeRef="+forDiffNodeRef+" forARK="+forARK);
			}
		} catch(Exception e1) {
			Logger.error(this, "Caught "+e1, e1);
			throw new FSParseException(e1);
		}

		if(logMINOR)
			Logger.minor(this, "Parsed successfully; changedAnything = " + changedAnything);

		int[] newNegTypes = fs.getIntArray("auth.negTypes");

		boolean refHadNegTypes = false;

		if(newNegTypes == null || newNegTypes.length == 0) {
			newNegTypes = new int[]{0};
		} else {
			refHadNegTypes = true;
		}
		if(!forDiffNodeRef || refHadNegTypes) {
			if(!Arrays.equals(negTypes, newNegTypes)) {
				changedAnything = true;
				negTypes = newNegTypes;
			}
		}

		if(parseARK(fs, false, forDiffNodeRef))
			changedAnything = true;
		return changedAnything;
	}

	/**
	* Send a payload-less packet on either key if necessary.
	* @throws PacketSequenceException If there is an error sending the packet
	* caused by a sequence inconsistency.
	*/
	public boolean sendAnyUrgentNotifications(boolean forceSendPrimary) {
		boolean sent = false;
		if(logMINOR)
			Logger.minor(this, "sendAnyUrgentNotifications");
		long now = System.currentTimeMillis();
		SessionKey cur,
		 prev;
		synchronized(this) {
			cur = currentTracker;
			prev = previousTracker;
		}
		SessionKey tracker = cur;
		if(tracker != null) {
			long t = tracker.packets.getNextUrgentTime();
			if(t < now || forceSendPrimary) {
				try {
					if(logMINOR) Logger.minor(this, "Sending urgent notifications for current tracker on "+shortToString());
					int size = outgoingMangler.processOutgoing(null, 0, 0, tracker, DMT.PRIORITY_NOW);
					node.nodeStats.reportNotificationOnlyPacketSent(size);
					sent = true;
				} catch(NotConnectedException e) {
				// Ignore
				} catch(KeyChangedException e) {
				// Ignore
				} catch(WouldBlockException e) {
					Logger.error(this, "Caught impossible: "+e, e);
				} catch(PacketSequenceException e) {
					Logger.error(this, "Caught impossible: "+e, e);
				}
			}
		}
		tracker = prev;
		if(tracker != null) {
			long t = tracker.packets.getNextUrgentTime();
			if(t < now)
				try {
					if(logMINOR) Logger.minor(this, "Sending urgent notifications for previous tracker on "+shortToString());
					int size = outgoingMangler.processOutgoing(null, 0, 0, tracker, DMT.PRIORITY_NOW);
					node.nodeStats.reportNotificationOnlyPacketSent(size);
					sent = true;
				} catch(NotConnectedException e) {
				// Ignore
				} catch(KeyChangedException e) {
				// Ignore
				} catch(WouldBlockException e) {
					Logger.error(this, "Caught impossible: "+e, e);
				} catch(PacketSequenceException e) {
					Logger.error(this, "Caught impossible: "+e, e);
				}
		}
		return sent;
	}

	void checkTrackerTimeout() {
		long now = System.currentTimeMillis();
		SessionKey prev = null;
		SessionKey cur = null;
		synchronized(this) {
			if(previousTracker == null) return;
			if(currentTracker == null) return;
			cur = currentTracker;
			prev = previousTracker;
		}
		if(prev.packets == cur.packets) return;
		long t = prev.packets.getNextUrgentTime();
		if(!(t > -1 && prev.packets.timeLastDecodedPacket() > 0 && (now - prev.packets.timeLastDecodedPacket()) > 60*1000 &&
				cur.packets.timeLastDecodedPacket() > 0 && (now - cur.packets.timeLastDecodedPacket() < 30*1000) &&
				(prev.packets.countAckRequests() > 0 || prev.packets.countResendRequests() > 0)))
			return;
		Logger.error(this, "No packets decoded on "+prev+" for 60 seconds, deprecating in favour of cur: "+cur);
		prev.packets.completelyDeprecated(cur);
	}

	/**
	 * Get a PeerNodeStatus for this node.
	 * @param noHeavy If true, avoid any expensive operations e.g. the message count hashtables.
	 */
	public abstract PeerNodeStatus getStatus(boolean noHeavy);

	public String getTMCIPeerInfo() {
		long now = System.currentTimeMillis();
		int idle = -1;
		synchronized(this) {
			idle = (int) ((now - timeLastReceivedPacket) / 1000);
		}
		if((getPeerNodeStatus() == PeerManager.PEER_NODE_STATUS_NEVER_CONNECTED) && (getPeerAddedTime() > 1))
			idle = (int) ((now - getPeerAddedTime()) / 1000);
		return String.valueOf(getPeer()) + '\t' + getIdentityString() + '\t' + getLocation() + '\t' + getPeerNodeStatusString() + '\t' + idle;
	}

	public String getFreevizOutput() {
		return getStatus(true).toString() + '|' + identityAsBase64String;
	}

	public synchronized String getVersion() {
		return version;
	}

	private synchronized String getLastGoodVersion() {
		return lastGoodVersion;
	}

	private int simpleVersion;

	public int getSimpleVersion() {
		return simpleVersion;
	}

	/**
	* Write the peer's noderef to disk
	*/
	public void write(Writer w) throws IOException {
		SimpleFieldSet fs = exportFieldSet();
		SimpleFieldSet meta = exportMetadataFieldSet();
		if(!meta.isEmpty())
			fs.put("metadata", meta);
		fs.writeTo(w);
	}

	/**
	 * (both metadata + normal fieldset but atomically)
	 */
	public synchronized SimpleFieldSet exportDiskFieldSet() {
		SimpleFieldSet fs = exportFieldSet();
		SimpleFieldSet meta = exportMetadataFieldSet();
		if(!meta.isEmpty())
			fs.put("metadata", meta);
		return fs;
	}

	/**
	* Export metadata about the node as a SimpleFieldSet
	*/
	public synchronized SimpleFieldSet exportMetadataFieldSet() {
		SimpleFieldSet fs = new SimpleFieldSet(true);
		if(detectedPeer != null)
			fs.putSingle("detected.udp", detectedPeer.toStringPrefNumeric());
		if(lastReceivedPacketTime() > 0)
			fs.putSingle("timeLastReceivedPacket", Long.toString(timeLastReceivedPacket));
		if(timeLastConnected() > 0)
			fs.putSingle("timeLastConnected", Long.toString(timeLastConnected));
		if(timeLastRoutable() > 0)
			fs.putSingle("timeLastRoutable", Long.toString(timeLastRoutable));
		if(getPeerAddedTime() > 0 && shouldExportPeerAddedTime())
			fs.putSingle("peerAddedTime", Long.toString(peerAddedTime));
		if(neverConnected)
			fs.putSingle("neverConnected", "true");
		if(hadRoutableConnectionCount > 0)
			fs.putSingle("hadRoutableConnectionCount", Long.toString(hadRoutableConnectionCount));
		if(routableConnectionCheckCount > 0)
			fs.putSingle("routableConnectionCheckCount", Long.toString(routableConnectionCheckCount));
		if(currentPeersLocation != null)
			fs.put("peersLocation", currentPeersLocation);
		return fs;
	}

	// Opennet peers don't persist or export the peer added time.
	protected abstract boolean shouldExportPeerAddedTime();

	/**
	* Export volatile data about the node as a SimpleFieldSet
	*/
	public SimpleFieldSet exportVolatileFieldSet() {
		SimpleFieldSet fs = new SimpleFieldSet(true);
		long now = System.currentTimeMillis();
		synchronized(this) {
			fs.putSingle("averagePingTime", Double.toString(averagePingTime()));
			long idle = now - lastReceivedPacketTime();
			if(idle > (60 * 1000) && -1 != lastReceivedPacketTime())  // 1 minute

				fs.putSingle("idle", Long.toString(idle));
			if(peerAddedTime > 1)
				fs.putSingle("peerAddedTime", Long.toString(peerAddedTime));
			fs.putSingle("lastRoutingBackoffReason", lastRoutingBackoffReason);
			fs.putSingle("routingBackoffPercent", Double.toString(backedOffPercent.currentValue() * 100));
			fs.putSingle("routingBackoff", Long.toString((Math.max(Math.max(routingBackedOffUntil, transferBackedOffUntil) - now, 0))));
			fs.putSingle("routingBackoffLength", Integer.toString(routingBackoffLength));
			fs.putSingle("overloadProbability", Double.toString(getPRejected() * 100));
			fs.putSingle("percentTimeRoutableConnection", Double.toString(getPercentTimeRoutableConnection() * 100));
		}
		fs.putSingle("status", getPeerNodeStatusString());
		return fs;
	}

	/**
	* Export the peer's noderef as a SimpleFieldSet
	*/
	public synchronized SimpleFieldSet exportFieldSet() {
		SimpleFieldSet fs = new SimpleFieldSet(true);
		if(getLastGoodVersion() != null)
			fs.putSingle("lastGoodVersion", lastGoodVersion);
		for(int i = 0; i < nominalPeer.size(); i++)
			fs.putAppend("physical.udp", nominalPeer.get(i).toString());
		fs.put("auth.negTypes", negTypes);
		fs.putSingle("identity", getIdentityString());
		fs.putSingle("location", Double.toString(currentLocation));
		fs.putSingle("testnet", Boolean.toString(testnetEnabled));
		fs.putSingle("version", version);
		if(peerCryptoGroup != null)
			fs.put("dsaGroup", peerCryptoGroup.asFieldSet());
		if(peerPubKey != null)
			fs.put("dsaPubKey", peerPubKey.asFieldSet());
		if(myARK != null) {
			// Decrement it because we keep the number we would like to fetch, not the last one fetched.
			fs.putSingle("ark.number", Long.toString(myARK.suggestedEdition - 1));
			fs.putSingle("ark.pubURI", myARK.getBaseSSK().toString(false, false));
		}
		fs.put("opennet", isOpennet());
		fs.put("seed", isSeed());
		fs.put("totalInput", (getTotalInputSinceStartup()+getTotalInputBytes()));
		fs.put("totalOutput", (getTotalOutputSinceStartup()+getTotalOutputBytes()));
		return fs;
	}

	public abstract boolean isDarknet();

	public abstract boolean isOpennet();

	public abstract boolean isSeed();

	/**
	* @return The time at which we last connected (or reconnected).
	*/
	public synchronized long timeLastConnectionCompleted() {
		return connectedTime;
	}

	/**
	* Requeue ResendPacketItem[]s if they are not sent.
	* @param resendItems
	*/
	public void requeueResendItems(Vector<ResendPacketItem> resendItems) {
		SessionKey cur,
		 prev,
		 unv;
		synchronized(this) {
			cur = currentTracker;
			prev = previousTracker;
			unv = unverifiedTracker;
		}
		for(ResendPacketItem item : resendItems) {
			if(item.pn != this)
				throw new IllegalArgumentException("item.pn != this!");
			SessionKey kt = cur;
			if((kt != null) && (item.kt == kt.packets)) {
				kt.packets.resendPacket(item.packetNumber);
				continue;
			}
			kt = prev;
			if((kt != null) && (item.kt == kt.packets)) {
				kt.packets.resendPacket(item.packetNumber);
				continue;
			}
			kt = unv;
			if((kt != null) && (item.kt == kt.packets)) {
				kt.packets.resendPacket(item.packetNumber);
				continue;
			}
			// Doesn't match any of these, need to resend the data
			kt = cur == null ? unv : cur;
			if(kt == null) {
				Logger.error(this, "No tracker to resend packet " + item.packetNumber + " on");
				continue;
			}
			MessageItem mi = new MessageItem(item.buf, item.callbacks, true, resendByteCounter, item.priority, false, false);
			requeueMessageItems(new MessageItem[]{mi}, 0, 1, true);
		}
	}

	@Override
	public boolean equals(Object o) {
		if(o == this)
			return true;
		if(o instanceof PeerNode) {
			PeerNode pn = (PeerNode) o;
			return Arrays.equals(pn.identity, identity);
		} else
			return false;
	}

	@Override
	public int hashCode() {
		return hashCode;
	}

	public boolean isRoutingBackedOff(int ignoreBackoffUnder) {
		long now = System.currentTimeMillis();
		synchronized(this) {
			if(now < routingBackedOffUntil) {
				if(routingBackedOffUntil - now >= ignoreBackoffUnder) return true;
			}
			if(now < transferBackedOffUntil) {
				if(transferBackedOffUntil - now >= ignoreBackoffUnder) return true;
			}
			return false;
		}
	}
	
	public boolean isRoutingBackedOff() {
		long now = System.currentTimeMillis();
		synchronized(this) {
			return now < routingBackedOffUntil || now < transferBackedOffUntil;
		}
	}
	
	long routingBackedOffUntil = -1;
	/** Initial nominal routing backoff length */
	static final int INITIAL_ROUTING_BACKOFF_LENGTH = 1000;  // 1 second
	/** How much to multiply by during fast routing backoff */

	static final int BACKOFF_MULTIPLIER = 2;
	/** Maximum upper limit to routing backoff slow or fast */
	static final int MAX_ROUTING_BACKOFF_LENGTH = 3 * 60 * 60 * 1000;  // 3 hours
	/** Current nominal routing backoff length */

	// Transfer Backoff

	long transferBackedOffUntil = -1;
	static final int INITIAL_TRANSFER_BACKOFF_LENGTH = 30*1000; // 60 seconds, but it starts at twice this.
	static final int TRANSFER_BACKOFF_MULTIPLIER = 2;
	static final int MAX_TRANSFER_BACKOFF_LENGTH = 3 * 60 * 60 * 1000; // 3 hours

	int transferBackoffLength = INITIAL_TRANSFER_BACKOFF_LENGTH;

	int routingBackoffLength = INITIAL_ROUTING_BACKOFF_LENGTH;
	/** Last backoff reason */
	String lastRoutingBackoffReason;
	/** Previous backoff reason (used by setPeerNodeStatus)*/
	String previousRoutingBackoffReason;
	/* percent of time this peer is backed off */
	public final RunningAverage backedOffPercent;
	/* time of last sample */
	private long lastSampleTime = Long.MAX_VALUE;

	// Separate, mandatory backoff mechanism for when nodes are consistently sending unexpected soft rejects.
	// E.g. when load management predicts GUARANTEED and yet we are rejected.
	// This can happens when the peer's view of how many of our requests are running is different to our view.
	// But there has not been a timeout, so we haven't called fatalTimeout() and reconnected.
	
	// FIXME 3 different kinds of backoff? Can we get rid of some???
	
	long mandatoryBackoffUntil = -1;
	int mandatoryBackoffLength = INITIAL_MANDATORY_BACKOFF_LENGTH;
	static final int INITIAL_MANDATORY_BACKOFF_LENGTH = 1*1000;
	static final int MANDATORY_BACKOFF_MULTIPLIER = 2;
	static final int MAX_MANDATORY_BACKOFF_LENGTH = 5*60*1000;
	
	/** When load management predicts that a peer will definitely accept the request, both
	 * before it was sent and after we got the rejected, we go into mandatory backoff. */
	public synchronized void enterMandatoryBackoff(String reason) {
		long now = System.currentTimeMillis();
		if(mandatoryBackoffUntil > -1 && mandatoryBackoffUntil > now) return;
		Logger.error(this, "Entering mandatory backoff for "+this);
		mandatoryBackoffUntil = now + (mandatoryBackoffLength/2) + node.fastWeakRandom.nextInt(mandatoryBackoffLength/2);
		mandatoryBackoffLength *= MANDATORY_BACKOFF_MULTIPLIER;
		this.setLastBackoffReason(reason);
	}

	/** Called when a request is accepted. We don't wait for completion, unlike 
	 * successNotOverload(). */
	public synchronized void resetMandatoryBackoff() {
		mandatoryBackoffLength = INITIAL_MANDATORY_BACKOFF_LENGTH;
	}
	
	/**
	 * Track the percentage of time a peer spends backed off
	 */
	private void reportBackoffStatus(long now) {
		synchronized(this) {
			if(now > lastSampleTime) { // don't report twice in the same millisecond
				if(now > routingBackedOffUntil) { // not backed off
					if(lastSampleTime > routingBackedOffUntil) { // last sample after last backoff
						backedOffPercent.report(0.0);
					}else {
						if(routingBackedOffUntil > 0)
							backedOffPercent.report((double) (routingBackedOffUntil - lastSampleTime) / (double) (now - lastSampleTime));
					}
				} else {
					backedOffPercent.report(1.0);
				}
			}
			lastSampleTime = now;
		}
	}

	/**
	 * Got a local RejectedOverload.
	 * Back off this node for a while.
	 */
	public void localRejectedOverload(String reason) {
		assert reason.indexOf(" ") == -1;
		pRejected.report(1.0);
		if(logMINOR)
			Logger.minor(this, "Local rejected overload (" + reason + ") on " + this + " : pRejected=" + pRejected.currentValue());
		long now = System.currentTimeMillis();
		Peer peer = getPeer();
		reportBackoffStatus(now);
		// We need it because of nested locking on getStatus()
		synchronized(this) {
			// Don't back off any further if we are already backed off
			if(now > routingBackedOffUntil) {
				routingBackoffLength = routingBackoffLength * BACKOFF_MULTIPLIER;
				if(routingBackoffLength > MAX_ROUTING_BACKOFF_LENGTH)
					routingBackoffLength = MAX_ROUTING_BACKOFF_LENGTH;
				int x = node.random.nextInt(routingBackoffLength);
				routingBackedOffUntil = now + x;
				String reasonWrapper = "";
				if(0 <= reason.length())
					reasonWrapper = " because of '" + reason + '\'';
				if(logMINOR)
					Logger.minor(this, "Backing off" + reasonWrapper + ": routingBackoffLength=" + routingBackoffLength + ", until " + x + "ms on " + peer);
			} else {
				if(logMINOR)
					Logger.minor(this, "Ignoring localRejectedOverload: " + (routingBackedOffUntil - now) + "ms remaining on routing backoff on " + peer);
				return;
			}
			setLastBackoffReason(reason);
		}
		setPeerNodeStatus(now);
		outputLoadTrackerRealTime.failSlotWaiters(true);
		outputLoadTrackerBulk.failSlotWaiters(true);
	}

	/**
	 * Didn't get RejectedOverload.
	 * Reset routing backoff.
	 */
	public void successNotOverload() {
		pRejected.report(0.0);
		if(logMINOR)
			Logger.minor(this, "Success not overload on " + this + " : pRejected=" + pRejected.currentValue());
		Peer peer = getPeer();
		long now = System.currentTimeMillis();
		reportBackoffStatus(now);
		synchronized(this) {
			// Don't un-backoff if still backed off
			if(now > routingBackedOffUntil) {
				routingBackoffLength = INITIAL_ROUTING_BACKOFF_LENGTH;
				if(logMINOR)
					Logger.minor(this, "Resetting routing backoff on " + peer);
			} else {
				if(logMINOR)
					Logger.minor(this, "Ignoring successNotOverload: " + (routingBackedOffUntil - now) + "ms remaining on routing backoff on " + peer);
				return;
			}
		}
		setPeerNodeStatus(now);
	}

	/**
	 * A transfer failed.
	 * Back off this node for a while.
	 */
	public void transferFailed(String reason) {
		assert reason.indexOf(" ") == -1;
		pRejected.report(1.0);
		if(logMINOR)
			Logger.minor(this, "Transfer failed (" + reason + ") on " + this + " : pRejected=" + pRejected.currentValue());
		long now = System.currentTimeMillis();
		Peer peer = getPeer();
		reportBackoffStatus(now);
		// We need it because of nested locking on getStatus()
		synchronized(this) {
			// Don't back off any further if we are already backed off
			if(now > transferBackedOffUntil) {
				transferBackoffLength = transferBackoffLength * TRANSFER_BACKOFF_MULTIPLIER;
				if(transferBackoffLength > MAX_TRANSFER_BACKOFF_LENGTH)
					transferBackoffLength = MAX_TRANSFER_BACKOFF_LENGTH;
				int x = node.random.nextInt(transferBackoffLength);
				transferBackedOffUntil = now + x;
				String reasonWrapper = "";
				if(0 <= reason.length())
					reasonWrapper = " because of '" + reason + '\'';
				if(logMINOR)
					Logger.minor(this, "Backing off (transfer)" + reasonWrapper + ": transferBackoffLength=" + transferBackoffLength + ", until " + x + "ms on " + peer);
			} else {
				if(logMINOR)
					Logger.minor(this, "Ignoring transfer failure: " + (transferBackedOffUntil - now) + "ms remaining on transfer backoff on " + peer);
				return;
			}
			setLastBackoffReason(reason);
		}
		setPeerNodeStatus(now);
	}

	/**
	 * A transfer succeeded.
	 * Reset backoff.
	 */
	public void transferSuccess() {
		pRejected.report(0.0);
		if(logMINOR)
			Logger.minor(this, "Transfer success on " + this + " : pRejected=" + pRejected.currentValue());
		Peer peer = getPeer();
		long now = System.currentTimeMillis();
		reportBackoffStatus(now);
		synchronized(this) {
			// Don't un-backoff if still backed off
			if(now > transferBackedOffUntil) {
				routingBackoffLength = INITIAL_TRANSFER_BACKOFF_LENGTH;
				if(logMINOR)
					Logger.minor(this, "Resetting transfer backoff on " + peer);
			} else {
				if(logMINOR)
					Logger.minor(this, "Ignoring transfer success: " + (transferBackedOffUntil - now) + "ms remaining on transfer backoff on " + peer);
				return;
			}
		}
		setPeerNodeStatus(now);
	}


	Object pingSync = new Object();
	// Relatively few as we only get one every 200ms*#nodes
	// We want to get reasonably early feedback if it's dropping all of them...

	final static int MAX_PINGS = 5;
	long pingNumber;
	private final RunningAverage pingAverage;

	/**
	 * @return The probability of a request sent to this peer being rejected (locally)
	 * due to overload, or timing out after being accepted.
	 */
	public double getPRejected() {
		return pRejected.currentValue();
	}

	public double averagePingTime() {
		return pingAverage.currentValue();
	}

	public void reportThrottledPacketSendTime(long timeDiff) {
		node.nodeStats.throttledPacketSendAverage.report(timeDiff);
		if(logMINOR)
			Logger.minor(this, "Reporting throttled packet send time: " + timeDiff + " to " + getPeer());
	}

	public void setRemoteDetectedPeer(Peer p) {
		this.remoteDetectedPeer = p;
	}

	public Peer getRemoteDetectedPeer() {
		return remoteDetectedPeer;
	}

	public synchronized int getRoutingBackoffLength() {
		return routingBackoffLength;
	}

	public synchronized long getRoutingBackedOffUntil() {
		return Math.max(this.mandatoryBackoffUntil, Math.max(routingBackedOffUntil, transferBackedOffUntil));
	}

	public synchronized String getLastBackoffReason() {
		return lastRoutingBackoffReason;
	}

	public synchronized String getPreviousBackoffReason() {
		return previousRoutingBackoffReason;
	}

	public synchronized void setLastBackoffReason(String s) {
		lastRoutingBackoffReason = s;
	}

	public void addToLocalNodeSentMessagesToStatistic(Message m) {
		String messageSpecName;
		Long count;

		messageSpecName = m.getSpec().getName();
		// Synchronize to make increments atomic.
		synchronized(localNodeSentMessageTypes) {
			count = localNodeSentMessageTypes.get(messageSpecName);
			if(count == null)
				count = 1L;
			else
				count = count.longValue() + 1;
			localNodeSentMessageTypes.put(messageSpecName, count);
		}
	}

	public void addToLocalNodeReceivedMessagesFromStatistic(Message m) {
		String messageSpecName;
		Long count;

		messageSpecName = m.getSpec().getName();
		// Synchronize to make increments atomic.
		synchronized(localNodeReceivedMessageTypes) {
			count = localNodeReceivedMessageTypes.get(messageSpecName);
			if(count == null)
				count = 1L;
			else
				count = count.longValue() + 1;
			localNodeReceivedMessageTypes.put(messageSpecName, count);
		}
	}

	public Hashtable<String,Long> getLocalNodeSentMessagesToStatistic() {
		// Must be synchronized *during the copy*
		synchronized (localNodeSentMessageTypes) {
			return new Hashtable<String,Long>(localNodeSentMessageTypes);
		}
	}

	public Hashtable<String,Long> getLocalNodeReceivedMessagesFromStatistic() {
		// Must be synchronized *during the copy*
		synchronized (localNodeReceivedMessageTypes) {
			return new Hashtable<String,Long>(localNodeReceivedMessageTypes);
		}
	}

	synchronized USK getARK() {
		return myARK;
	}

	public void gotARK(SimpleFieldSet fs, long fetchedEdition) {
		try {
			synchronized(this) {
				handshakeCount = 0;
				// edition +1 because we store the ARK edition that we want to fetch.
				if(myARK.suggestedEdition < fetchedEdition + 1)
					myARK = myARK.copy(fetchedEdition + 1);
			}
			processNewNoderef(fs, true, false);
		} catch(FSParseException e) {
			Logger.error(this, "Invalid ARK update: " + e, e);
			// This is ok as ARKs are limited to 4K anyway.
			Logger.error(this, "Data was: \n" + fs.toString());
			synchronized(this) {
				handshakeCount = PeerNode.MAX_HANDSHAKE_COUNT;
			}
		}
	}

	public synchronized int getPeerNodeStatus() {
		return peerNodeStatus;
	}

	public String getPeerNodeStatusString() {
		int status = getPeerNodeStatus();
		return getPeerNodeStatusString(status);
	}

	public static String getPeerNodeStatusString(int status) {
		if(status == PeerManager.PEER_NODE_STATUS_CONNECTED)
			return "CONNECTED";
		if(status == PeerManager.PEER_NODE_STATUS_ROUTING_BACKED_OFF)
			return "BACKED OFF";
		if(status == PeerManager.PEER_NODE_STATUS_TOO_NEW)
			return "TOO NEW";
		if(status == PeerManager.PEER_NODE_STATUS_TOO_OLD)
			return "TOO OLD";
		if(status == PeerManager.PEER_NODE_STATUS_DISCONNECTED)
			return "DISCONNECTED";
		if(status == PeerManager.PEER_NODE_STATUS_NEVER_CONNECTED)
			return "NEVER CONNECTED";
		if(status == PeerManager.PEER_NODE_STATUS_DISABLED)
			return "DISABLED";
		if(status == PeerManager.PEER_NODE_STATUS_CLOCK_PROBLEM)
			return "CLOCK PROBLEM";
		if(status == PeerManager.PEER_NODE_STATUS_CONN_ERROR)
			return "CONNECTION ERROR";
		if(status == PeerManager.PEER_NODE_STATUS_ROUTING_DISABLED)
			return "ROUTING DISABLED";
		if(status == PeerManager.PEER_NODE_STATUS_LISTEN_ONLY)
			return "LISTEN ONLY";
		if(status == PeerManager.PEER_NODE_STATUS_LISTENING)
			return "LISTENING";
		if(status == PeerManager.PEER_NODE_STATUS_BURSTING)
			return "BURSTING";
		if(status == PeerManager.PEER_NODE_STATUS_DISCONNECTING)
			return "DISCONNECTING";
		return "UNKNOWN STATUS";
	}

	public String getPeerNodeStatusCSSClassName() {
		int status = getPeerNodeStatus();
		return getPeerNodeStatusCSSClassName(status);
	}

	public static String getPeerNodeStatusCSSClassName(int status) {
		if(status == PeerManager.PEER_NODE_STATUS_CONNECTED)
			return "peer_connected";
		else if(status == PeerManager.PEER_NODE_STATUS_ROUTING_BACKED_OFF)
			return "peer_backed_off";
		else if(status == PeerManager.PEER_NODE_STATUS_TOO_NEW)
			return "peer_too_new";
		else if(status == PeerManager.PEER_NODE_STATUS_TOO_OLD)
			return "peer_too_old";
		else if(status == PeerManager.PEER_NODE_STATUS_DISCONNECTED)
			return "peer_disconnected";
		else if(status == PeerManager.PEER_NODE_STATUS_NEVER_CONNECTED)
			return "peer_never_connected";
		else if(status == PeerManager.PEER_NODE_STATUS_DISABLED)
			return "peer_disabled";
		else if(status == PeerManager.PEER_NODE_STATUS_ROUTING_DISABLED)
			return "peer_routing_disabled";
		else if(status == PeerManager.PEER_NODE_STATUS_BURSTING)
			return "peer_bursting";
		else if(status == PeerManager.PEER_NODE_STATUS_CLOCK_PROBLEM)
			return "peer_clock_problem";
		else if(status == PeerManager.PEER_NODE_STATUS_LISTENING)
			return "peer_listening";
		else if(status == PeerManager.PEER_NODE_STATUS_LISTEN_ONLY)
			return "peer_listen_only";
		else if(status == PeerManager.PEER_NODE_STATUS_DISCONNECTING)
			return "peer_disconnecting";
		else
			return "peer_unknown_status";
	}

	protected synchronized int getPeerNodeStatus(long now, long routingBackedOffUntil) {
		checkConnectionsAndTrackers();
		if(disconnecting)
			return PeerManager.PEER_NODE_STATUS_DISCONNECTING;
		if(isRoutable()) {  // Function use also updates timeLastConnected and timeLastRoutable
			peerNodeStatus = PeerManager.PEER_NODE_STATUS_CONNECTED;
			if(now < routingBackedOffUntil) {
				peerNodeStatus = PeerManager.PEER_NODE_STATUS_ROUTING_BACKED_OFF;
				if(!lastRoutingBackoffReason.equals(previousRoutingBackoffReason) || (previousRoutingBackoffReason == null)) {
					if(previousRoutingBackoffReason != null) {
						peers.removePeerNodeRoutingBackoffReason(previousRoutingBackoffReason, this);
					}
					peers.addPeerNodeRoutingBackoffReason(lastRoutingBackoffReason, this);
					previousRoutingBackoffReason = lastRoutingBackoffReason;
				}
			} else {
				if(previousRoutingBackoffReason != null) {
					peers.removePeerNodeRoutingBackoffReason(previousRoutingBackoffReason, this);
					previousRoutingBackoffReason = null;
				}
			}
		} else if(isConnected() && bogusNoderef)
			peerNodeStatus = PeerManager.PEER_NODE_STATUS_CONN_ERROR;
		else if(isConnected() && unroutableNewerVersion)
			peerNodeStatus = PeerManager.PEER_NODE_STATUS_TOO_NEW;
		else if(isConnected && unroutableOlderVersion)
			peerNodeStatus = PeerManager.PEER_NODE_STATUS_TOO_OLD;
		else if(isConnected && disableRouting)
			peerNodeStatus = PeerManager.PEER_NODE_STATUS_ROUTING_DISABLED;
		else if(isConnected && Math.abs(clockDelta) > MAX_CLOCK_DELTA)
			peerNodeStatus = PeerManager.PEER_NODE_STATUS_CLOCK_PROBLEM;
		else if(neverConnected)
			peerNodeStatus = PeerManager.PEER_NODE_STATUS_NEVER_CONNECTED;
		else if(isBursting)
			return PeerManager.PEER_NODE_STATUS_BURSTING;
		else
			peerNodeStatus = PeerManager.PEER_NODE_STATUS_DISCONNECTED;
		if(!isConnected && (previousRoutingBackoffReason != null)) {
			peers.removePeerNodeRoutingBackoffReason(previousRoutingBackoffReason, this);
			previousRoutingBackoffReason = null;
		}
		return peerNodeStatus;
	}

	public int setPeerNodeStatus(long now) {
		return setPeerNodeStatus(now, false);
	}

	public int setPeerNodeStatus(long now, boolean noLog) {
		long localRoutingBackedOffUntil = getRoutingBackedOffUntil();
		int oldPeerNodeStatus;
		synchronized(this) {
			oldPeerNodeStatus = peerNodeStatus;
			peerNodeStatus = getPeerNodeStatus(now, localRoutingBackedOffUntil);

			if(peerNodeStatus != oldPeerNodeStatus && recordStatus()) {
				peers.removePeerNodeStatus(oldPeerNodeStatus, this, noLog);
				peers.addPeerNodeStatus(peerNodeStatus, this, noLog);
			}

		}
		if(peerNodeStatus!=oldPeerNodeStatus){
			notifyPeerNodeStatusChangeListeners();
		}
		return peerNodeStatus;
	}

	public abstract boolean recordStatus();

	private synchronized void checkConnectionsAndTrackers() {
		if(isConnected) {
			if(currentTracker == null) {
				if(unverifiedTracker != null) {
					if(unverifiedTracker.packets.isDeprecated())
						Logger.error(this, "Connected but primary tracker is null and unverified is deprecated ! " + unverifiedTracker + " for " + this, new Exception("debug"));
					else if(logMINOR)
						Logger.minor(this, "Connected but primary tracker is null, but unverified = " + unverifiedTracker + " for " + this, new Exception("debug"));
				} else {
					Logger.error(this, "Connected but both primary and unverified are null on " + this, new Exception("debug"));
				}
			} else if(currentTracker.packets.isDeprecated()) {
				if(unverifiedTracker != null) {
					if(unverifiedTracker.packets.isDeprecated())
						Logger.error(this, "Connected but primary tracker is deprecated, unverified is deprecated: primary=" + currentTracker + " unverified: " + unverifiedTracker + " for " + this, new Exception("debug"));
					else if(logMINOR)
						Logger.minor(this, "Connected, primary tracker deprecated, unverified is valid, " + unverifiedTracker + " for " + this, new Exception("debug"));
				} else {
					// !!!!!!!
					Logger.error(this, "Connected but primary tracker is deprecated and unverified tracker is null on " + this+" primary tracker = "+currentTracker, new Exception("debug"));
					isConnected = false;
				}
			}
		}
	}

	public String getIdentityString() {
		return identityAsBase64String;
	}

	public boolean isFetchingARK() {
		return arkFetcher != null;
	}

	public synchronized int getHandshakeCount() {
		return handshakeCount;
	}

	/**
	 * Queries the Version class to determine if this peers advertised build-number is either too-old or
	 * to new for the routing of requests.
	 */
	synchronized void updateVersionRoutablity() {
			unroutableOlderVersion = forwardInvalidVersion();
			unroutableNewerVersion = reverseInvalidVersion();
	}

	/**
	 * Will return true if routing to this node is either explictly disabled, or disabled due to
	 * noted incompatiblity in build-version numbers.
	 * Logically: "not(isRoutable())", but will return false even if disconnected (meaning routing is not disabled).
	 */
	public synchronized boolean noLongerRoutable() {
		if(unroutableNewerVersion || unroutableOlderVersion || disableRouting)
			return true;
		return false;
	}

	protected synchronized void invalidate() {
		isRoutable = false;
		Logger.normal(this, "Invalidated " + this);
	}

	public void maybeOnConnect() {
		if(wasDisconnected && isConnected()) {
			synchronized(this) {
				wasDisconnected = false;
			}
			onConnect();
		} else if(!isConnected()) {
			synchronized(this) {
				wasDisconnected = true;
			}
		}
	}

	/**
	 * A method to be called once at the beginning of every time isConnected() is true
	 */
	protected void onConnect() {
		OpennetManager om = node.getOpennet();
		if(om != null)
			om.dropExcessPeers();
	}

	public void onFound(USK origUSK, long edition, FetchResult result) {
		if(isConnected() || myARK.suggestedEdition > edition) {
			result.asBucket().free();
			return;
		}

		byte[] data;
		try {
			data = result.asByteArray();
		} catch(IOException e) {
			Logger.error(this, "I/O error reading fetched ARK: " + e, e);
			result.asBucket().free();
			return;
		}

		String ref;
		try {
			ref = new String(data, "UTF-8");
		} catch(UnsupportedEncodingException e) {
			result.asBucket().free();
			throw new Error("Impossible: JVM doesn't support UTF-8: " + e, e);
		}

		SimpleFieldSet fs;
		try {
			fs = new SimpleFieldSet(ref, false, true);
			if(logMINOR)
				Logger.minor(this, "Got ARK for " + this);
			gotARK(fs, edition);
		} catch(IOException e) {
			// Corrupt ref.
			Logger.error(this, "Corrupt ARK reference? Fetched " + myARK.copy(edition) + " got while parsing: " + e + " from:\n" + ref, e);
		}
		result.asBucket().free();

	}

	public synchronized boolean noContactDetails() {
		return handshakeIPs == null || handshakeIPs.length == 0;
	}

	private synchronized void reportIncomingBytes(int length) {
		totalBytesIn += length;
		totalBytesExchangedWithCurrentTracker += length;
	}

	private synchronized void reportOutgoingBytes(int length) {
		totalBytesOut += length;
		totalBytesExchangedWithCurrentTracker += length;
	}

	public synchronized long getTotalInputBytes() {
		return totalBytesIn;
	}

	public synchronized long getTotalOutputBytes() {
		return totalBytesOut;
	}

	public synchronized long getTotalInputSinceStartup() {
		return totalInputSinceStartup;
	}

	public synchronized long getTotalOutputSinceStartup() {
		return totalOutputSinceStartup;
	}

	public boolean isSignatureVerificationSuccessfull() {
		return isSignatureVerificationSuccessfull;
	}

	public void checkRoutableConnectionStatus() {
		synchronized(this) {
			if(isRoutable())
				hadRoutableConnectionCount += 1;
			routableConnectionCheckCount += 1;
			// prevent the average from moving too slowly by capping the checkcount to 200000,
			// which, at 7 seconds between counts, works out to about 2 weeks.  This also prevents
			// knowing how long we've had a particular peer long term.
			if(routableConnectionCheckCount >= 200000) {
				// divide both sides by the same amount to keep the same ratio
				hadRoutableConnectionCount = hadRoutableConnectionCount / 2;
				routableConnectionCheckCount = routableConnectionCheckCount / 2;
			}
		}
	}

	public synchronized double getPercentTimeRoutableConnection() {
		if(hadRoutableConnectionCount == 0)
			return 0.0;
		return ((double) hadRoutableConnectionCount) / routableConnectionCheckCount;
	}

	public int getVersionNumber() {
		return Version.getArbitraryBuildNumber(getVersion(), -1);
	}

	private final PacketThrottle _lastThrottle = new PacketThrottle(Node.PACKET_SIZE);

	public PacketThrottle getThrottle() {
		return _lastThrottle;
	}

	/**
	 * Select the most appropriate negType, taking the user's preference into account
	 * order matters
	 *
	 * @param mangler
	 * @return -1 if no common negType has been found
	 */
	public int selectNegType(OutgoingPacketMangler mangler) {
		int[] hisNegTypes;
		int[] myNegTypes = mangler.supportedNegTypes();
		synchronized(this) {
			hisNegTypes = negTypes;
		}
		int bestNegType = -1;
		for(int i = 0; i < myNegTypes.length; i++) {
			int negType = myNegTypes[i];
			for(int j = 0; j < hisNegTypes.length; j++) {
				if(hisNegTypes[j] == negType) {
					bestNegType = negType;
					break;
				}
			}
		}
		return bestNegType;
	}

	/** Verify a hash */
	public boolean verify(byte[] hash, DSASignature sig) {
		return DSA.verify(peerPubKey, sig, new NativeBigInteger(1, hash), false);
	}

	public String userToString() {
		return "" + getPeer();
	}

	public void setTimeDelta(long delta) {
		synchronized(this) {
			clockDelta = delta;
			if(Math.abs(clockDelta) > MAX_CLOCK_DELTA)
				isRoutable = false;
		}
		setPeerNodeStatus(System.currentTimeMillis());
	}

	public long getClockDelta() {
		return clockDelta;
	}

	/** Offer a key to this node */
	public void offer(Key key) {
		byte[] keyBytes = key.getFullKey();
		// FIXME maybe the authenticator should be shorter than 32 bytes to save memory?
		byte[] authenticator = HMAC.macWithSHA256(node.failureTable.offerAuthenticatorKey, keyBytes, 32);
		Message msg = DMT.createFNPOfferKey(key, authenticator);
		try {
			sendAsync(msg, null, node.nodeStats.sendOffersCtr);
		} catch(NotConnectedException e) {
		// Ignore
		}
	}

	public OutgoingPacketMangler getOutgoingMangler() {
		return outgoingMangler;
	}

	public SocketHandler getSocketHandler() {
		return outgoingMangler.getSocketHandler();
	}

	/** Is this peer disabled? I.e. has the user explicitly disabled it? */
	public boolean isDisabled() {
		return false;
	}

	/** Is this peer allowed local addresses? If false, we will never connect to this peer via
	 * a local address even if it advertises them.
	 */
	public boolean allowLocalAddresses() {
		return this.outgoingMangler.alwaysAllowLocalAddresses();
	}

	/** Is this peer set to ignore source address? If so, we will always reply to the peer's official
	 * address, even if we get packets from somewhere else. @see DarknetPeerNode.isIgnoreSourcePort().
	 */
	public boolean isIgnoreSource() {
		return false;
	}

	/**
	 * Create a DarknetPeerNode or an OpennetPeerNode as appropriate
	 */
	public static PeerNode create(SimpleFieldSet fs, Node node2, NodeCrypto crypto, OpennetManager opennet, PeerManager manager, boolean b, OutgoingPacketMangler mangler) throws FSParseException, PeerParseException, ReferenceSignatureVerificationException {
		if(crypto.isOpennet)
			return new OpennetPeerNode(fs, node2, crypto, opennet, manager, b, mangler);
		else
			return new DarknetPeerNode(fs, node2, crypto, manager, b, mangler);
	}

	public byte[] getIdentity() {
		return identity;
	}

	public boolean neverConnected() {
		return neverConnected;
	}

	/** Called when a request or insert succeeds. Used by opennet. */
	public abstract void onSuccess(boolean insert, boolean ssk);

	/** Called when a delayed disconnect is occurring. Tell the node that it is being disconnected, but
	 * that the process may take a while. */
	public void notifyDisconnecting() {
		synchronized(this) {
			disconnecting = true;
			jfkNoncesSent.clear();
		}
		setPeerNodeStatus(System.currentTimeMillis());
	}

	/** Called to cancel a delayed disconnect. Always succeeds even if the node was not being
	 * disconnected. */
	public void forceCancelDisconnecting() {
		synchronized(this) {
			if(!disconnecting)
				return;
			disconnecting = false;
		}
		setPeerNodeStatus(System.currentTimeMillis(), true);
	}

	/** Called when the peer is removed from the PeerManager */
	public void onRemove() {
		disconnected(true, true);
		stopARKFetcher();
	}

	public synchronized boolean isDisconnecting() {
		return disconnecting;
	}

	protected byte[] getJFKBuffer() {
		return jfkBuffer;
	}

	protected void setJFKBuffer(byte[] bufferJFK) {
		this.jfkBuffer = bufferJFK;
	}

	public int getSigParamsByteLength() {
		int bitLen = this.peerCryptoGroup.getQ().bitLength();
		int byteLen = bitLen / 8 + (bitLen % 8 != 0 ? 1 : 0);
		return byteLen;
	}

	// Recent packets sent/received
	// We record times and weak short hashes of the last 64 packets
	// sent/received. When we connect successfully, we send the data
	// on what packets we have sent, and the recipient can compare
	// this to their records of received packets to determine if there
	// is a problem, which usually indicates not being port forwarded.

	static final short TRACK_PACKETS = 64;
	private final long[] packetsSentTimes = new long[TRACK_PACKETS];
	private final long[] packetsRecvTimes = new long[TRACK_PACKETS];
	private final long[] packetsSentHashes = new long[TRACK_PACKETS];
	private final long[] packetsRecvHashes = new long[TRACK_PACKETS];
	private short sentPtr;
	private short recvPtr;
	private boolean sentTrackPackets;
	private boolean recvTrackPackets;

	public void reportIncomingPacket(byte[] buf, int offset, int length, long now) {
		reportIncomingBytes(length);
		long hash = Fields.longHashCode(buf, offset, length);
		synchronized(this) {
			packetsRecvTimes[recvPtr] = now;
			packetsRecvHashes[recvPtr] = hash;
			recvPtr++;
			if(recvPtr == TRACK_PACKETS) {
				recvPtr = 0;
				recvTrackPackets = true;
			}
		}
	}

	public void reportOutgoingPacket(byte[] buf, int offset, int length, long now) {
		reportOutgoingBytes(length);
		long hash = Fields.longHashCode(buf, offset, length);
		synchronized(this) {
			packetsSentTimes[sentPtr] = now;
			packetsSentHashes[sentPtr] = hash;
			sentPtr++;
			if(sentPtr == TRACK_PACKETS) {
				sentPtr = 0;
				sentTrackPackets = true;
			}
		}
	}

	/**
	 * @return a long[] consisting of two arrays, the first being packet times,
	 * the second being packet hashes.
	 */
	public synchronized long[][] getSentPacketTimesHashes() {
		short count = sentTrackPackets ? TRACK_PACKETS : sentPtr;
		long[] times = new long[count];
		long[] hashes = new long[count];
		if(!sentTrackPackets) {
			System.arraycopy(packetsSentTimes, 0, times, 0, sentPtr);
			System.arraycopy(packetsSentHashes, 0, hashes, 0, sentPtr);
		} else {
			System.arraycopy(packetsSentTimes, sentPtr, times, 0, TRACK_PACKETS - sentPtr);
			System.arraycopy(packetsSentTimes, 0, times, TRACK_PACKETS - sentPtr, sentPtr);
			System.arraycopy(packetsSentHashes, sentPtr, hashes, 0, TRACK_PACKETS - sentPtr);
			System.arraycopy(packetsSentHashes, 0, hashes, TRACK_PACKETS - sentPtr, sentPtr);
		}
		return new long[][]{times, hashes};
	}

	/**
	 * @return a long[] consisting of two arrays, the first being packet times,
	 * the second being packet hashes.
	 */
	public synchronized long[][] getRecvPacketTimesHashes() {
		short count = recvTrackPackets ? TRACK_PACKETS : recvPtr;
		long[] times = new long[count];
		long[] hashes = new long[count];
		if(!recvTrackPackets) {
			System.arraycopy(packetsRecvTimes, 0, times, 0, recvPtr);
			System.arraycopy(packetsRecvHashes, 0, hashes, 0, recvPtr);
		} else {
			System.arraycopy(packetsRecvTimes, recvPtr, times, 0, TRACK_PACKETS - recvPtr);
			System.arraycopy(packetsRecvTimes, 0, times, TRACK_PACKETS - recvPtr, recvPtr);
			System.arraycopy(packetsRecvHashes, recvPtr, hashes, 0, TRACK_PACKETS - recvPtr);
			System.arraycopy(packetsRecvHashes, 0, hashes, TRACK_PACKETS - recvPtr, recvPtr);
		}
		return new long[][]{times, hashes};
	}
	static final int SENT_PACKETS_MAX_TIME_AFTER_CONNECT = 5 * 60 * 1000;

	/**
	 * Handle an FNPSentPackets message
	 */
	public void handleSentPackets(Message m) {

		// IMHO it's impossible to make this work reliably on lossy connections, especially highly saturated upstreams.
		// If it was possible it would likely involve a lot of work, refactoring, voting between peers, marginal results,
		// very slow accumulation of data etc.

//		long now = System.currentTimeMillis();
//		synchronized(this) {
//			if(forceDisconnectCalled)
//				return;
//			/*
//			 * I've had some very strange results from seed clients!
//			 * One showed deltas of over 10 minutes... how is that possible? The PN wouldn't reconnect?!
//			 */
//			if(!isRealConnection())
//				return; // The packets wouldn't have been assigned to this PeerNode!
////			if(now - this.timeLastConnected < SENT_PACKETS_MAX_TIME_AFTER_CONNECT)
////				return;
//		}
//		long baseTime = m.getLong(DMT.TIME);
//		baseTime += this.clockDelta;
//		// Should be a reasonable approximation now
//		int[] timeDeltas = Fields.bytesToInts(((ShortBuffer) m.getObject(DMT.TIME_DELTAS)).getData());
//		long[] packetHashes = Fields.bytesToLongs(((ShortBuffer) m.getObject(DMT.HASHES)).getData());
//		long[] times = new long[timeDeltas.length];
//		for(int i = 0; i < times.length; i++)
//			times[i] = baseTime - timeDeltas[i];
//		long tolerance = 60 * 1000 + (Math.abs(timeDeltas[0]) / 20); // 1 minute or 5% of full interval
//		synchronized(this) {
//			// They are in increasing order
//			// Loop backwards
//			long otime = Long.MAX_VALUE;
//			long[][] sent = getRecvPacketTimesHashes();
//			long[] sentTimes = sent[0];
//			long[] sentHashes = sent[1];
//			short sentPtr = (short) (sent.length - 1);
//			short notFoundCount = 0;
//			short consecutiveNotFound = 0;
//			short longestConsecutiveNotFound = 0;
//			short ignoredUptimeCount = 0;
//			short found = 0;
//			//The arrays are constructed from received data, don't throw an ArrayIndexOutOfBoundsException if they are different sizes.
//			int shortestArray=times.length;
//			if (shortestArray > packetHashes.length)
//				shortestArray = packetHashes.length;
//			for(short i = (short) (shortestArray-1); i >= 0; i--) {
//				long time = times[i];
//				if(time > otime) {
//					Logger.error(this, "Inconsistent time order: [" + i + "]=" + time + " but [" + (i + 1) + "] is " + otime);
//					return;
//				} else
//					otime = time;
//				long hash = packetHashes[i];
//				// Search for the hash.
//				short match = -1;
//				// First try forwards
//				for(short j = sentPtr; j < sentTimes.length; j++) {
//					long ttime = sentTimes[j];
//					if(sentHashes[j] == hash) {
//						match = j;
//						sentPtr = j;
//						break;
//					}
//					if(ttime - time > tolerance)
//						break;
//				}
//				if(match == -1)
//					for(short j = (short) (sentPtr - 1); j >= 0; j--) {
//						long ttime = sentTimes[j];
//						if(sentHashes[j] == hash) {
//							match = j;
//							sentPtr = j;
//							break;
//						}
//						if(time - ttime > tolerance)
//							break;
//					}
//				if(match == -1) {
//					long mustHaveBeenUpAt = now - (int)(timeDeltas[i] * 1.1) - 100;
//					if(this.crypto.socket.getStartTime() > mustHaveBeenUpAt) {
//						ignoredUptimeCount++;
//					} else {
//						// Not found
//						consecutiveNotFound++;
//						notFoundCount++;
//					}
//				} else {
//					if(consecutiveNotFound > longestConsecutiveNotFound)
//						longestConsecutiveNotFound = consecutiveNotFound;
//					consecutiveNotFound = 0;
//					found++;
//				}
//			}
//			if(consecutiveNotFound > longestConsecutiveNotFound)
//				longestConsecutiveNotFound = consecutiveNotFound;
//			Logger.error(this, "Packets: "+packetHashes.length+" not found "+notFoundCount+" consecutive not found "+consecutiveNotFound+" longest consecutive not found "+longestConsecutiveNotFound+" ignored due to uptime: "+ignoredUptimeCount+" found: "+found);
//			if(longestConsecutiveNotFound > TRACK_PACKETS / 2) {
//				manyPacketsClaimedSentNotReceived = true;
//				timeManyPacketsClaimedSentNotReceived = now;
//				Logger.error(this, "" + consecutiveNotFound + " consecutive packets not found on " + userToString());
//				SocketHandler handler = outgoingMangler.getSocketHandler();
//				if(handler instanceof PortForwardSensitiveSocketHandler) {
//					((PortForwardSensitiveSocketHandler) handler).rescanPortForward();
//				}
//			}
//		}
//		if(manyPacketsClaimedSentNotReceived) {
//			outgoingMangler.setPortForwardingBroken();
//		}
	}
	private boolean manyPacketsClaimedSentNotReceived = false;

	synchronized boolean manyPacketsClaimedSentNotReceived() {
		return manyPacketsClaimedSentNotReceived;
	}

	static final int MAX_SIMULTANEOUS_ANNOUNCEMENTS = 1;
	static final int MAX_ANNOUNCE_DELAY = 1000;
	private long timeLastAcceptedAnnouncement;
	private long[] runningAnnounceUIDs = new long[0];

	public synchronized boolean shouldAcceptAnnounce(long uid) {
		long now = System.currentTimeMillis();
		if(runningAnnounceUIDs.length < MAX_SIMULTANEOUS_ANNOUNCEMENTS &&
				now - timeLastAcceptedAnnouncement > MAX_ANNOUNCE_DELAY) {
			long[] newList = new long[runningAnnounceUIDs.length + 1];
			if(runningAnnounceUIDs.length > 0)
				System.arraycopy(runningAnnounceUIDs, 0, newList, 0, runningAnnounceUIDs.length);
			newList[runningAnnounceUIDs.length] = uid;
			timeLastAcceptedAnnouncement = now;
			return true;
		} else {
			return false;
		}
	}

	public synchronized boolean completedAnnounce(long uid) {
		final int runningAnnounceUIDsLength = runningAnnounceUIDs.length;
		if(runningAnnounceUIDsLength < 1) return false;
		long[] newList = new long[runningAnnounceUIDsLength - 1];
		int x = 0;
		for(int i=0;i<runningAnnounceUIDs.length;i++) {
			if(i == runningAnnounceUIDs.length) return false;
			long l = runningAnnounceUIDs[i];
			if(l == uid) continue;
			newList[x++] = l;
		}
		runningAnnounceUIDs = newList;
		if(x < runningAnnounceUIDs.length) {
			newList = new long[x];
			System.arraycopy(runningAnnounceUIDs, 0, newList, 0, x);
			runningAnnounceUIDs = newList;
		}
		return true;
	}

	public synchronized long timeLastDisconnect() {
		return timeLastDisconnect;
	}

	/** Does this peernode want to be returned by for example PeerManager.getByPeer() ?
	 * False = seednode etc, never going to be routable. */
	public abstract boolean isRealConnection();

	/** Can we accept announcements from this node? */
	public boolean canAcceptAnnouncements() {
		return isOpennet() || node.passOpennetRefsThroughDarknet();
	}

	public boolean handshakeUnknownInitiator() {
		return false;
	}

	public int handshakeSetupType() {
		return -1;
	}

	public WeakReference<PeerNode> getWeakRef() {
		return myRef;
	}

	/**
	 * Get a single address to send a handshake to.
	 * The current code doesn't work well with multiple simulataneous handshakes.
	 * Alternates between valid values.
	 * (FIXME!)
	 */
	public Peer getHandshakeIP() {
		Peer[] localHandshakeIPs;
		if(!shouldSendHandshake()) {
			if(logMINOR) Logger.minor(this, "Not sending handshake to "+getPeer()+" because pn.shouldSendHandshake() returned false");
			return null;
		}
		long firstTime = System.currentTimeMillis();
		localHandshakeIPs = getHandshakeIPs();
		long secondTime = System.currentTimeMillis();
		if((secondTime - firstTime) > 1000)
			Logger.error(this, "getHandshakeIPs() took more than a second to execute ("+(secondTime - firstTime)+") working on "+userToString());
		if(localHandshakeIPs.length == 0) {
			long thirdTime = System.currentTimeMillis();
			if((thirdTime - secondTime) > 1000)
				Logger.error(this, "couldNotSendHandshake() (after getHandshakeIPs()) took more than a second to execute ("+(thirdTime - secondTime)+") working on "+userToString());
			return null;
		}
		long loopTime1 = System.currentTimeMillis();
		Vector<Peer> validIPs = new Vector<Peer>();
		for(int i=0;i<localHandshakeIPs.length;i++){
			Peer peer = localHandshakeIPs[i];
			FreenetInetAddress addr = peer.getFreenetAddress();
			if(!outgoingMangler.allowConnection(this, addr)) {
				if(logMINOR)
					Logger.minor(this, "Not sending handshake packet to "+peer+" for "+this);
			}
			if(peer.getAddress(false) == null) {
				if(logMINOR) Logger.minor(this, "Not sending handshake to "+localHandshakeIPs[i]+" for "+getPeer()+" because the DNS lookup failed or it's a currently unsupported IPv6 address");
				continue;
			}
			if(!peer.isRealInternetAddress(false, false, allowLocalAddresses())) {
				if(logMINOR) Logger.minor(this, "Not sending handshake to "+localHandshakeIPs[i]+" for "+getPeer()+" because it's not a real Internet address and metadata.allowLocalAddresses is not true");
				continue;
			}
			validIPs.add(peer);
		}
		Peer ret;
		if(validIPs.isEmpty()) {
			ret = null;
		} else if(validIPs.size() == 1) {
			ret = validIPs.get(0);
		} else {
			// Don't need to synchronize for this value as we're only called from one thread anyway.
			handshakeIPAlternator %= validIPs.size();
			ret = validIPs.get(handshakeIPAlternator);
			handshakeIPAlternator++;
		}
		long loopTime2 = System.currentTimeMillis();
		if((loopTime2 - loopTime1) > 1000)
			Logger.normal(this, "loopTime2 is more than a second after loopTime1 ("+(loopTime2 - loopTime1)+") working on "+userToString());
		return ret;
	}

	private int handshakeIPAlternator;

	public void sendNodeToNodeMessage(SimpleFieldSet fs, int n2nType, boolean includeSentTime, long now, boolean queueOnNotConnected) {
		fs.putOverwrite("n2nType", Integer.toString(n2nType));
		if(includeSentTime) {
			fs.put("sentTime", now);
		}
		try {
			Message n2nm;
			n2nm = DMT.createNodeToNodeMessage(
					n2nType, fs.toString().getBytes("UTF-8"));
			try {
				sendAsync(n2nm, null, node.nodeStats.nodeToNodeCounter);
			} catch (NotConnectedException e) {
				if(includeSentTime) {
					fs.removeValue("sentTime");
				}
				if(isDarknet() && queueOnNotConnected) {
					queueN2NM(fs);
				}
			}
		} catch (UnsupportedEncodingException e) {
			throw new Error("Impossible: JVM doesn't support UTF-8: " + e, e);
		}
	}

	/**
	 * A method to queue an N2NM in a extra peer data file, only implemented by DarknetPeerNode
	 */
	public void queueN2NM(SimpleFieldSet fs) {
		// Do nothing in the default impl
	}

	/**
	 * Return the relevant local node reference related to this peer's type
	 */
	protected SimpleFieldSet getLocalNoderef() {
		return crypto.exportPublicFieldSet();
	}

	/**
	 * A method to be called after completing a handshake to send the
	 * newly connected peer, as a differential node reference, the
	 * parts of our node reference not needed for handshake.
	 * Should only be called by completedHandshake() after we're happy
	 * with the connection
	 */
	protected void sendConnectedDiffNoderef() {
		SimpleFieldSet fs = new SimpleFieldSet(true);
		SimpleFieldSet nfs = getLocalNoderef();
		if(null == nfs) return;
		if(null != nfs.get("ark.pubURI")) {
			fs.putOverwrite("ark.pubURI", nfs.get("ark.pubURI"));
		}
		if(null != nfs.get("ark.number")) {
			fs.putOverwrite("ark.number", nfs.get("ark.number"));
		}
		if(isDarknet() && null != nfs.get("myName")) {
			fs.putOverwrite("myName", nfs.get("myName"));
		}
		String[] physicalUDPEntries = nfs.getAll("physical.udp");
		if(physicalUDPEntries != null) {
			fs.putOverwrite("physical.udp", physicalUDPEntries);
		}
		if(!fs.isEmpty()) {
			if(logMINOR) Logger.minor(this, "fs is '" + fs.toString() + "'");
			sendNodeToNodeMessage(fs, Node.N2N_MESSAGE_TYPE_DIFFNODEREF, false, 0, false);
		} else {
			if(logMINOR) Logger.minor(this, "fs is empty");
		}
	}

	int assignedNetworkID;
	int providedNetworkID;
	NetworkIDManager.PeerNetworkGroup networkGroup;

	void handleFNPNetworkID(Message m) {
		int got=m.getInt(DMT.UID);
		if (logMINOR) Logger.minor(this, "now peer thinks he is in network "+got);
		if (providedNetworkID!=got && assignedNetworkID!=got) {
			providedNetworkID=got;
			node.netid.onPeerNodeChangedNetworkID(this);
		} else {
			providedNetworkID=got;
		}
	}

	void sendFNPNetworkID(ByteCounter ctr) throws NotConnectedException {
		if (assignedNetworkID!=0)
			sendAsync(DMT.createFNPNetworkID(assignedNetworkID), null, ctr);
	}

	public boolean shouldThrottle() {
		return shouldThrottle(getPeer(), node);
	}

	public static boolean shouldThrottle(Peer peer, Node node) {
		if(node.throttleLocalData) return true;
		if(peer == null) return true; // presumably
		InetAddress addr = peer.getAddress(false);
		if(addr == null) return true; // presumably
		return IPUtil.isValidAddress(addr, false);
	}

	public void reportPing(long t) {
		this.pingAverage.report(t);
	}

	private long resendBytesSent;

	public final ByteCounter resendByteCounter = new ByteCounter() {

		public void receivedBytes(int x) {
			// Ignore
		}

		public void sentBytes(int x) {
			synchronized(PeerNode.this) {
				resendBytesSent += x;
			}
			node.nodeStats.resendByteCounter.sentBytes(x);
		}

		public void sentPayload(int x) {
			// Ignore
		}

	};

	public long getResendBytesSent() {
		return resendBytesSent;
	}

	public MessageItem sendThrottledMessage(Message msg, int packetSize, ByteCounter ctr, int timeout, boolean blockForSend, AsyncMessageCallback callback) throws NotConnectedException, WaitedTooLongException, SyncSendWaitedTooLongException, PeerRestartedException {
		long deadline = System.currentTimeMillis() + timeout;
		if(logMINOR) Logger.minor(this, "Sending throttled message with timeout "+timeout+" packet size "+packetSize+" to "+shortToString());
		return getThrottle().sendThrottledMessage(msg, this, packetSize, ctr, deadline, blockForSend, callback);
	}

	/**
	 * Should this peer be disconnected and removed immediately?
	 */
	public boolean shouldDisconnectAndRemoveNow() {
		return false;
	}

	public void setUptime(byte uptime2) {
		this.uptime = uptime2;
	}

	public short getUptime() {
		return (short) (uptime & 0xFF);
	}

	public void incrementNumberOfSelections(long time) {
		// TODO: reimplement with a bit field to spare memory
		synchronized(this) {
			countSelectionsSinceConnected++;
		}
	}

	/**
	 * @return The rate at which this peer has been selected since it connected.
	 */
	public synchronized double selectionRate() {
		long timeSinceConnected = System.currentTimeMillis() - this.connectedTime;
		// Avoid bias due to short uptime.
		if(timeSinceConnected < 10*1000) return 0.0;
		return countSelectionsSinceConnected / (double) timeSinceConnected;
	}

	private volatile long offeredMainJarVersion;

	public void setMainJarOfferedVersion(long mainJarVersion) {
		offeredMainJarVersion = mainJarVersion;
	}

	public long getMainJarOfferedVersion() {
		return offeredMainJarVersion;
	}

	private volatile long offeredExtJarVersion;

	public void setExtJarOfferedVersion(long extJarVersion) {
		offeredExtJarVersion = extJarVersion;
	}

	public long getExtJarOfferedVersion() {
		return offeredExtJarVersion;
	}

	/**
	 * Maybe send something. A SINGLE PACKET.
	 * Don't send everything at once, for two reasons:
	 * 1. It is possible for a node to have a very long backlog.
	 * 2. Sometimes sending a packet can take a long time.
	 * 3. In the near future PacketSender will be responsible for output bandwidth
	 * throttling.
	 * So it makes sense to send a single packet and round-robin.
	 * @param now
	 * @param rpiTemp
	 * @param rpiTemp
	 * @throws BlockedTooLongException
	 */
	public boolean maybeSendPacket(long now, Vector<ResendPacketItem> rpiTemp, int[] rpiIntTemp) throws BlockedTooLongException {
		// If there are any urgent notifications, we must send a packet.
		if(logMINOR) Logger.minor(this, "maybeSendPacket: "+this);
		boolean mustSend = false;
		boolean mustSendPacket = false;
		if(mustSendNotificationsNow(now)) {
			if(logMINOR)
				Logger.minor(this, "Sending notification");
			mustSend = true;
			mustSendPacket = true;
		}
		// Any packets to resend? If so, resend ONE packet and then return.
		for(int j = 0; j < 2; j++) {
			SessionKey kt;
			if(j == 0)
				kt = getCurrentKeyTracker();
			else// if(j == 1)
				kt = getPreviousKeyTracker();
			if(kt == null)
				continue;
			int[] tmp = kt.packets.grabResendPackets(rpiTemp, rpiIntTemp);
			if(tmp == null)
				continue;
			rpiIntTemp = tmp;
			for(ResendPacketItem item : rpiTemp) {
				if(item == null)
					continue;
				try {
					if(logMINOR)
						Logger.minor(this, "Resending " + item.packetNumber + " to " + item.kt);
					getOutgoingMangler().resend(item, kt);
					return true;
				} catch(KeyChangedException e) {
					Logger.error(this, "Caught " + e + " resending packets to " + kt);
					requeueResendItems(rpiTemp);
					return false;
				} catch(NotConnectedException e) {
					Logger.normal(this, "Caught " + e + " resending packets to " + kt);
					requeueResendItems(rpiTemp);
					return false;
				} catch(PacketSequenceException e) {
					Logger.error(this, "Caught " + e + " - disconnecting", e);
					// PSE is fairly drastic, something is broken between us, but maybe we can resync
					forceDisconnect(false);
					return false;
				} catch(WouldBlockException e) {
					Logger.error(this, "Impossible: " + e, e);
					return false;
				}
			}

		}
		int minSize = getOutgoingMangler().fullHeadersLengthOneMessage(); // includes UDP headers
		int maxSize = ((PacketSocketHandler) getSocketHandler()).getPacketSendThreshold();

		// If it's a keepalive, we must add an FNPVoid to ensure it has a packet number.
		boolean keepalive = false;

		long lastSent = lastSentPacketTime();
		if(now - lastSent > Node.KEEPALIVE_INTERVAL) {
			if(logMINOR)
				Logger.minor(this, "Sending keepalive");
			if(now - lastSent > Node.KEEPALIVE_INTERVAL * 10 && lastSent > -1)
				Logger.error(this, "Long gap between sending packets: "+(now - lastSent)+" for "+this);
			keepalive = true;
			mustSend = true;
			mustSendPacket = true;
		}

		ArrayList<MessageItem> messages = new ArrayList<MessageItem>(10);

		synchronized(messageQueue) {

			// Any urgent messages to send now?

			if(!mustSend) {
				if(messageQueue.mustSendNow(now))
					mustSend = true;
			}

			if(!mustSend) {
				// What about total length?
				if(messageQueue.mustSendSize(minSize, maxSize))
					mustSend = true;
			}
			
		}

		if(mustSend) {
<<<<<<< HEAD
			int size = minSize;
			size = messageQueue.addMessages(size, now, minSize, maxSize, messages);
=======
			messageQueue.addMessages(minSize, now, minSize, maxSize, messages);
>>>>>>> b687a0e4
		}

		if(messages.isEmpty() && keepalive) {
			// Force packet to have a sequence number.
			Message m = DMT.createFNPVoid();
			addToLocalNodeSentMessagesToStatistic(m);
			messages.add(new MessageItem(m, null, null, this));
		}

		if(!messages.isEmpty()) {
			// Send packets, right now, blocking, including any active notifications
			// Note that processOutgoingOrRequeue will drop messages from the end
			// if necessary to fit the messages into a single packet.
			if(!getOutgoingMangler().processOutgoingOrRequeue(messages.toArray(new MessageItem[messages.size()]), this, false, true)) {
				if(mustSendPacket) {
					if(!sendAnyUrgentNotifications(false))
						sendAnyUrgentNotifications(true);
				}
			}
			return true;
		} else {
			if(mustSend) {
					if(sendAnyUrgentNotifications(false))
						return true;
				// Can happen occasionally as a race condition...
				Logger.normal(this, "No notifications sent despite no messages and mustSend=true for "+this);
			}
		}

		return false;
	}

	/**
	 * @return The ID of a reusable PacketTracker if there is one, otherwise -1.
	 */
	public long getReusableTrackerID() {
		SessionKey cur;
		synchronized(this) {
			cur = currentTracker;
		}
		if(cur == null) {
			if(logMINOR) Logger.minor(this, "getReusableTrackerID(): cur = null on "+this);
			return -1;
		}
		if(cur.packets.isDeprecated()) {
			if(logMINOR) Logger.minor(this, "getReusableTrackerID(): cur.packets.isDeprecated on "+this);
			return -1;
		}
		if(logMINOR) Logger.minor(this, "getReusableTrackerID(): "+cur.packets.trackerID+" on "+this);
		return cur.packets.trackerID;
	}

<<<<<<< HEAD
=======
	static final int MAX_TURTLES_PER_PEER = 3;

	private HashMap<Key,RequestSender> turtlingTransfers = new HashMap<Key,RequestSender>();

	public String registerTurtleTransfer(RequestSender sender) {
		Key key = sender.key;
		synchronized(turtlingTransfers) {
			if(turtlingTransfers.size() >= MAX_TURTLES_PER_PEER) {
				Logger.warning(this, "Too many turtles for peer");
				return "Too many turtles for peer";
			}
			if(turtlingTransfers.containsKey(key)) {
				Logger.error(this, "Already fetching key from peer");
				return "Already fetching key from peer";
			}
			turtlingTransfers.put(key, sender);
			Logger.normal(this, "Turtles for "+getPeer()+" : "+turtlingTransfers.size());
			return null;
		}
	}

	public void unregisterTurtleTransfer(RequestSender sender) {
		Key key = sender.key;
		synchronized(turtlingTransfers) {
			if(!turtlingTransfers.containsKey(key)) {
				Logger.error(this, "Removing turtle transfer "+sender+" for "+key+" from "+this+" : DOES NOT EXIST");
				return;
			}
			RequestSender oldSender = turtlingTransfers.remove(key);
			if(oldSender != sender) {
				Logger.error(this, "Removing turtle transfer "+sender+" for "+key+" from "+this+" : WRONG SENDER: "+oldSender);
				turtlingTransfers.put(key, oldSender);
				return;
			}
		}
	}

	public boolean isTurtling(Key key) {
		synchronized(turtlingTransfers) {
			return turtlingTransfers.containsKey(key);
		}
	}

>>>>>>> b687a0e4
	private long lastFailedRevocationTransfer;
	/** Reset on disconnection */
	private int countFailedRevocationTransfers;

	public void failedRevocationTransfer() {
		lastAttemptedHandshakeIPUpdateTime = System.currentTimeMillis();
		countFailedRevocationTransfers++;
	}

	public int countFailedRevocationTransfers() {
		return countFailedRevocationTransfers;
	}

	/** Registers a listener that will be notified when status changes. Only the WeakReference of it is stored, so there is no need for deregistering
	 * @param listener - The listener to be registered*/
	public void registerPeerNodeStatusChangeListener(PeerManager.PeerStatusChangeListener listener){
		listeners.add(listener);
	}

	/** Notifies the listeners that status has been changed*/
	private void notifyPeerNodeStatusChangeListeners(){
		synchronized (listeners) {
			for(PeerManager.PeerStatusChangeListener l:listeners){
				l.onPeerStatusChange();
			}
		}
	}


	public boolean isLowUptime() {
		return getUptime() < Node.MIN_UPTIME_STORE_KEY;
	}

	public void setAddedReason(ConnectionType connectionType) {
		// Do nothing.
	}

	public synchronized ConnectionType getAddedReason() {
		return null;
	}
	
	final LoadSender loadSenderRealTime = new LoadSender(true);
	final LoadSender loadSenderBulk = new LoadSender(false);
	
	class LoadSender {
	
		LoadSender(boolean realTimeFlag) {
			this.realTimeFlag = realTimeFlag;
		}
		
		public void onDisconnect() {
			this.lastSentAllocationInput = 0;
			this.lastSentAllocationOutput = 0;
			this.timeLastSentAllocationNotice = -1;
			this.lastFullStats = null;
		}

		private int lastSentAllocationInput;
		private int lastSentAllocationOutput;
		private long timeLastSentAllocationNotice;
		private long countAllocationNotices;
		private PeerLoadStats lastFullStats;
		private final boolean realTimeFlag;
		
		public void onSetPeerAllocation(boolean input, int thisAllocation, int transfersPerInsert) {
			boolean mustSend = false;
			Message msg;
			// FIXME review constants, how often are allocations actually sent?
			synchronized(this) {
				int last = input ? lastSentAllocationInput : lastSentAllocationOutput;
				long now = System.currentTimeMillis();
				if(now - timeLastSentAllocationNotice > 5000) {
					if(logMINOR) Logger.minor(this, "Last sent allocation "+TimeUtil.formatTime(now - timeLastSentAllocationNotice));
					mustSend = true;
				} else {
					if(thisAllocation > last * 1.05) {
						if(logMINOR) Logger.minor(this, "Last allocation was "+last+" this is "+thisAllocation);
						mustSend = true;
					} else if(thisAllocation < last * 0.9) { 
						if(logMINOR) Logger.minor(this, "Last allocation was "+last+" this is "+thisAllocation);
						mustSend = true;
					}
				}
				if(!mustSend) return;
				msg = makeLoadStats(now, transfersPerInsert);
			}
			if(msg != null) {
				if(logMINOR) Logger.minor(this, "Sending allocation notice to "+this+" allocation is "+thisAllocation+" for "+input);
				try {
					sendAsync(msg, null, node.nodeStats.allocationNoticesCounter);
				} catch (NotConnectedException e) {
					// Ignore
				}
			}
		}
		
		Message makeLoadStats(long now, int transfersPerInsert) {
			PeerLoadStats stats = node.nodeStats.createPeerLoadStats(PeerNode.this, realTimeFlag, transfersPerInsert);
			synchronized(this) {
				lastSentAllocationInput = (int) stats.inputBandwidthPeerLimit;
				lastSentAllocationOutput = (int) stats.outputBandwidthPeerLimit;
				if(lastFullStats != null && lastFullStats.equals(stats)) return null;
				lastFullStats = stats;
				timeLastSentAllocationNotice = now;
				countAllocationNotices++;
			}
			Message msg = DMT.createFNPPeerLoadStatus(stats);
			return msg;
		}
	}
	
	public void onSetPeerAllocation(boolean input, int thisAllocation, boolean realTime, int transfersPerInsert) {
		(realTime ? loadSenderRealTime : loadSenderBulk).onSetPeerAllocation(input, thisAllocation, transfersPerInsert);
	}

	public class IncomingLoadSummaryStats {
		public IncomingLoadSummaryStats(int totalRequests,
				double outputBandwidthPeerLimit,
				double inputBandwidthPeerLimit,
				double outputBandwidthTotalLimit,
				double inputBandwidthTotalLimit,
				double usedOutput,
				double usedInput,
				double othersUsedOutput,
				double othersUsedInput) {
			runningRequestsTotal = totalRequests;
			peerCapacityOutputBytes = (int)outputBandwidthPeerLimit;
			peerCapacityInputBytes = (int)inputBandwidthPeerLimit;
			totalCapacityOutputBytes = (int)outputBandwidthTotalLimit;
			totalCapacityInputBytes = (int)inputBandwidthTotalLimit;
			usedCapacityOutputBytes = (int) usedOutput;
			usedCapacityInputBytes = (int) usedInput;
			othersUsedCapacityOutputBytes = (int) othersUsedOutput;
			othersUsedCapacityInputBytes = (int) othersUsedInput;
		}
		
		public final int runningRequestsTotal;
		public final int peerCapacityOutputBytes;
		public final int peerCapacityInputBytes;
		public final int totalCapacityOutputBytes;
		public final int totalCapacityInputBytes;
		public final int usedCapacityOutputBytes;
		public final int usedCapacityInputBytes;
		public final int othersUsedCapacityOutputBytes;
		public final int othersUsedCapacityInputBytes;
	}
	
	enum RequestLikelyAcceptedState {
		GUARANTEED, // guaranteed to be accepted, under the per-peer guaranteed limit
		LIKELY, // likely to be accepted even though above the per-peer guaranteed limit, as overall is below the overall lower limit
		UNLIKELY, // not likely to be accepted; peer is over the per-peer guaranteed limit, and global is over the overall lower limit
		UNKNOWN // no data but accepting anyway
	}
	
	// FIXME add LOW_CAPACITY/BROKEN. Set this when the published capacity is way below the median.
	// FIXME will need to calculate the median first!
	
	/** This should be held while making changes to the number of requests routed to this peer. */
	private final Object routedToLock = new Object();
	
	public static class SlotWaiter {
		
		private final HashSet<PeerNode> waitingFor;
		private PeerNode acceptedBy;
		private RequestLikelyAcceptedState acceptedState;
		final UIDTag tag;
		final boolean offeredKey;
		final RequestType requestType;
		private boolean failed;
		final boolean realTime;
		
		// FIXME the counter is a quick hack to ensure that the original ordering is preserved
		// even after failures (transfer failures, backoffs).
		// The real solution, which would likely result in simpler code as well as saving 
		// a thread, is to make the wait loop in RequestSender asynchronous i.e. to not
		// block at all there, but process the waiters in order in a callback when we get
		// such a failure.
		
		final long counter;
		static private long waiterCounter;
		
		SlotWaiter(UIDTag tag, RequestType type, PeerNode initial, boolean offeredKey, boolean realTime) {
			this.tag = tag;
			this.requestType = type;
			this.offeredKey = offeredKey;
			this.waitingFor = new HashSet<PeerNode>();
			this.waitingFor.add(initial);
			this.realTime = realTime;
			synchronized(SlotWaiter.class) {
				counter = waiterCounter++;
			}
		}
		
		public void addWaitingFor(PeerNode peer) {
			synchronized(this) {
				if(acceptedBy != null) return;
				waitingFor.add(peer);
			}
			peer.outputLoadTracker(realTime).queueSlotWaiter(this);
		}
		
		void onWaited(PeerNode peer, RequestLikelyAcceptedState state) {
			if(logMINOR) Logger.minor(this, "Waking slot waiter "+this);
			PeerNode[] all;
			synchronized(this) {
				if(acceptedBy != null) return;
				if(!waitingFor.contains(peer)) return;
				acceptedBy = peer;
				acceptedState = state;
				tag.addRoutedTo(peer, offeredKey);
				notifyAll();
				all = waitingFor.toArray(new PeerNode[waitingFor.size()]);
			}
			if(all.length == 1) return;
			for(PeerNode p : all)
				if(p != peer) p.outputLoadTracker(realTime).unqueueSlotWaiter(this);
		}
		
		/** Some sort of failure.
		 * @param reallyFailed If true, we can't route to the node, or should reconsider 
		 * routing to it, due to e.g. backoff or disconnection. If false, this is 
		 * something like the node is now regarded as low capacity so we should consider
		 * other nodes, but still allow this one.
		 */
		void onFailed(PeerNode peer, boolean reallyFailed) {
			synchronized(this) {
				if(acceptedBy != null) return;
				if(reallyFailed) {
					waitingFor.remove(peer);
					if(!waitingFor.isEmpty()) return;
				}
				failed = true;
				notifyAll();
			}
		}
		
		public HashSet<PeerNode> waitingForList() {
			synchronized(this) {
				return new HashSet<PeerNode>(waitingFor);
			}
		}
		
		public PeerNode waitForAny() {
			PeerNode[] all;
			synchronized(this) {
				if(!(acceptedBy == null && (!waitingFor.isEmpty()) && !failed)) {
					if(logMINOR) Logger.minor(this, "Returning in first check: accepted by "+acceptedBy+" waiting for "+waitingFor.size()+" failed "+failed);
					failed = false;
					PeerNode got = acceptedBy;
					acceptedBy = null; // Allow for it to wait again if necessary
					return got;
				}
				all = waitingFor.toArray(new PeerNode[waitingFor.size()]);
			}
			// Double-check before blocking, prevent race condition.
			for(PeerNode p : all) {
				RequestLikelyAcceptedState accept = p.outputLoadTracker(realTime).tryRouteTo(tag, RequestLikelyAcceptedState.LIKELY, offeredKey);
				if(accept != null) {
					if(logMINOR) Logger.minor(this, "tryRouteTo() pre-wait check returned "+accept);
					return p;
				}
			}
			synchronized(this) {
				while(acceptedBy == null && (!waitingFor.isEmpty()) && !failed) {
					try {
						wait();
					} catch (InterruptedException e) {
						// Ignore
					}
				}
				if(logMINOR) Logger.minor(this, "Returning after waiting: accepted by "+acceptedBy+" waiting for "+waitingFor.size()+" failed "+failed);
				failed = false;
				PeerNode got = acceptedBy;
				acceptedBy = null; // Allow for it to wait again if necessary
				return got;
			}
		}
		
		public synchronized RequestLikelyAcceptedState getAcceptedState() {
			return acceptedState;
		}
		
	}
	
	OutputLoadTracker outputLoadTrackerRealTime = new OutputLoadTracker(true);
	OutputLoadTracker outputLoadTrackerBulk = new OutputLoadTracker(false);
	
	public OutputLoadTracker outputLoadTracker(boolean realTime) {
		return realTime ? outputLoadTrackerRealTime : outputLoadTrackerBulk;
	}

	public void reportLoadStatus(PeerLoadStats stat) {
		outputLoadTracker(stat.realTime).reportLoadStatus(stat);
	}
	
	/** Uses the information we receive on the load on the target node to determine whether
	 * we can route to it and when we can route to it.
	 */
	class OutputLoadTracker {
		
		final boolean realTime;
		
		private PeerLoadStats lastIncomingLoadStats;
		
		private boolean dontSendUnlessGuaranteed;
		
		public void reportLoadStatus(PeerLoadStats stat) {
			if(logMINOR) Logger.minor(this, "Got load status : "+stat);
			synchronized(routedToLock) {
				lastIncomingLoadStats = stat;
				maybeNotifySlotWaiter();
			}
		}
		
		public synchronized PeerLoadStats getLastIncomingLoadStats(boolean realTime) {
			return lastIncomingLoadStats;
		}
		
		OutputLoadTracker(boolean realTime) {
			this.realTime = realTime;
		}
		
		public IncomingLoadSummaryStats getIncomingLoadStats() {
			PeerLoadStats loadStats;
			synchronized(routedToLock) {
				if(lastIncomingLoadStats == null) return null;
				loadStats = lastIncomingLoadStats;
			}
			ByteCountersSnapshot byteCountersOutput = node.nodeStats.getByteCounters(false);
			ByteCountersSnapshot byteCountersInput = node.nodeStats.getByteCounters(true);
			RunningRequestsSnapshot runningRequests = node.nodeStats.getRunningRequestsTo(PeerNode.this, realTime, loadStats.averageTransfersOutPerInsert);
			RunningRequestsSnapshot otherRunningRequests = loadStats.getOtherRunningRequests();
			boolean ignoreLocalVsRemoteBandwidthLiability = node.nodeStats.ignoreLocalVsRemoteBandwidthLiability();
			return new IncomingLoadSummaryStats(runningRequests.totalRequests(), 
					loadStats.outputBandwidthPeerLimit, loadStats.inputBandwidthPeerLimit,
					loadStats.outputBandwidthUpperLimit, loadStats.inputBandwidthUpperLimit,
					runningRequests.calculate(ignoreLocalVsRemoteBandwidthLiability, byteCountersOutput, false),
					runningRequests.calculate(ignoreLocalVsRemoteBandwidthLiability, byteCountersInput, true),
					otherRunningRequests.calculate(ignoreLocalVsRemoteBandwidthLiability, byteCountersOutput, false),
					otherRunningRequests.calculate(ignoreLocalVsRemoteBandwidthLiability, byteCountersInput, true));
		}
		
		public RequestLikelyAcceptedState tryRouteTo(UIDTag tag,
				RequestLikelyAcceptedState worstAcceptable, boolean offeredKey) {
			ByteCountersSnapshot byteCountersOutput = node.nodeStats.getByteCounters(false);
			ByteCountersSnapshot byteCountersInput = node.nodeStats.getByteCounters(true);
			PeerLoadStats loadStats;
			synchronized(this) {
				loadStats = lastIncomingLoadStats;
			}
			boolean ignoreLocalVsRemote = node.nodeStats.ignoreLocalVsRemoteBandwidthLiability();
			synchronized(routedToLock) {
				if(loadStats == null) {
					Logger.error(this, "Accepting because no load stats from "+this);
					tag.addRoutedTo(PeerNode.this, offeredKey);
					// FIXME maybe wait a bit, check the other side's version first???
					return RequestLikelyAcceptedState.UNKNOWN;
				}
				// Requests already running to this node
				RunningRequestsSnapshot runningRequests = node.nodeStats.getRunningRequestsTo(PeerNode.this, realTime, loadStats.averageTransfersOutPerInsert);
				runningRequests.log(PeerNode.this);
				// Requests running from its other peers
				RunningRequestsSnapshot otherRunningRequests = loadStats.getOtherRunningRequests();
				RequestLikelyAcceptedState acceptState = getRequestLikelyAcceptedState(byteCountersOutput, byteCountersInput, runningRequests, otherRunningRequests, ignoreLocalVsRemote, loadStats);
				if(logMINOR) Logger.minor(this, "Predicted acceptance state for request: "+acceptState);
				if(acceptState.ordinal() > worstAcceptable.ordinal()) return null;
				tag.addRoutedTo(PeerNode.this, offeredKey);
				return acceptState;
			}
		}
		
		// FIXME on capacity changing so that we should add another node???
		// FIXME on backoff so that we should add another node???
		
		private final EnumMap<RequestType,TreeMap<Long,SlotWaiter>> slotWaiters = new EnumMap<RequestType,TreeMap<Long,SlotWaiter>>(RequestType.class);
		
		void queueSlotWaiter(SlotWaiter waiter) {
			boolean noLoadStats = false;
			synchronized(routedToLock) {
				noLoadStats = (this.lastIncomingLoadStats == null);
				if(!noLoadStats) {
					TreeMap<Long,SlotWaiter> list = makeSlotWaiters(waiter.requestType);
					list.put(waiter.counter, waiter);
					if(logMINOR) Logger.minor(this, "Queued slot "+waiter+" waiter for "+waiter.requestType+" size is now "+list.size());
					return;
				}
			}
			if(logMINOR) Logger.minor(this, "Not waiting for "+this+" as no load stats");
			waiter.onWaited(PeerNode.this, RequestLikelyAcceptedState.UNKNOWN);
		}
		
		private TreeMap<Long,SlotWaiter> makeSlotWaiters(RequestType requestType) {
			TreeMap<Long,SlotWaiter> slots = slotWaiters.get(requestType);
			if(slots == null) {
				slots = new TreeMap<Long,SlotWaiter>();
				slotWaiters.put(requestType, slots);
			}
			return slots;
		}
		
		void unqueueSlotWaiter(SlotWaiter waiter) {
			synchronized(routedToLock) {
				slotWaiters.remove(waiter);
			}
		}
		
		private void failSlotWaiters(boolean reallyFailed) {
			for(RequestType type : RequestType.values()) {
				TreeMap<Long,SlotWaiter> slots; 
				synchronized(routedToLock) {
					slots = slotWaiters.get(type);
					if(slots == null) continue;
					slotWaiters.remove(type);
				}
				for(SlotWaiter w : slots.values())
					w.onFailed(PeerNode.this, reallyFailed);
			}
		}
		
		private int slotWaiterTypeCounter = 0;
		
		private void maybeNotifySlotWaiter() {
			ByteCountersSnapshot byteCountersOutput = null;
			ByteCountersSnapshot byteCountersInput = null;
			boolean ignoreLocalVsRemote = false;
			if(logMINOR) Logger.minor(this, "Maybe waking up slot waiters for "+this+" realtime="+realTime);
			boolean foundNever = true;
			while(true) {
				synchronized(routedToLock) {
					if(slotWaiters.isEmpty()) {
						if(logMINOR) Logger.minor(this, "No slot waiters for "+this);
						return;
					}
				}
				boolean foundNone = true;
				RequestType type;
				int typeNum;
				synchronized(this) {
					typeNum = slotWaiterTypeCounter;
				}
				for(int i=0;i<RequestType.values().length;i++) {
					TreeMap<Long,SlotWaiter> list;
					type = RequestType.values()[typeNum];
					if(logMINOR) Logger.minor(this, "Checking slot waiter list for "+type);
					synchronized(routedToLock) {
						list = slotWaiters.get(type);
						if(list == null) {
							if(logMINOR) Logger.minor(this, "No list");
							continue;
						}
						if(list.isEmpty()) {
							if(logMINOR) Logger.minor(this, "List empty");
							continue;
						}
					}
					if(logMINOR) Logger.minor(this, "Checking slot waiters for "+type);
					foundNone = false;
					foundNever = false;
					// Should be safe to collect these here, just a little expensive.
					if(byteCountersOutput == null) {
						ignoreLocalVsRemote = node.nodeStats.ignoreLocalVsRemoteBandwidthLiability();
						byteCountersOutput = node.nodeStats.getByteCounters(false);
						byteCountersInput = node.nodeStats.getByteCounters(true);
					}
					PeerLoadStats loadStats = lastIncomingLoadStats;
					// Requests already running to this node
					RunningRequestsSnapshot runningRequests = node.nodeStats.getRunningRequestsTo(PeerNode.this, realTime, loadStats.averageTransfersOutPerInsert);
					runningRequests.log(PeerNode.this);
					// Requests running from its other peers
					RunningRequestsSnapshot otherRunningRequests = loadStats.getOtherRunningRequests();
					RequestLikelyAcceptedState acceptState = getRequestLikelyAcceptedState(byteCountersOutput, byteCountersInput, runningRequests, otherRunningRequests, ignoreLocalVsRemote, loadStats);
					if(acceptState == null || acceptState == RequestLikelyAcceptedState.UNLIKELY) {
						if(logMINOR) Logger.minor(this, "Accept state is "+acceptState+" - not waking up - type is "+type);
						return;
					}
					SlotWaiter slot;
					synchronized(routedToLock) {
						if(dontSendUnlessGuaranteed && acceptState != RequestLikelyAcceptedState.GUARANTEED) {
							if(logMINOR) Logger.minor(this, "Not accepting until guaranteed for "+PeerNode.this+" realtime="+realTime);
							return;
						}
						Iterator<SlotWaiter> it = list.values().iterator();
						slot = it.next();
						it.remove();
					}
					if(logMINOR) Logger.minor(this, "Accept state is "+acceptState+" for "+slot+" - waking up");
					slot.onWaited(PeerNode.this, acceptState);
					typeNum++;
					if(typeNum == RequestType.values().length)
						typeNum = 0;
				}
				if(foundNone) {
					if(!foundNever) {
						synchronized(this) {
							slotWaiterTypeCounter = typeNum;
						}
					}
					return;
				}
			}
		}
		
		/** LOCKING: Call inside routedToLock 
		 * @param otherRunningRequests 
		 * @param runningRequests 
		 * @param byteCountersInput 
		 * @param byteCountersOutput */
		private RequestLikelyAcceptedState getRequestLikelyAcceptedState(ByteCountersSnapshot byteCountersOutput, ByteCountersSnapshot byteCountersInput, RunningRequestsSnapshot runningRequests, RunningRequestsSnapshot otherRunningRequests, boolean ignoreLocalVsRemote, PeerLoadStats stats) {
			RequestLikelyAcceptedState outputState = getRequestLikelyAcceptedState(byteCountersOutput, false, runningRequests, otherRunningRequests, ignoreLocalVsRemote, stats);
			RequestLikelyAcceptedState inputState = getRequestLikelyAcceptedState(byteCountersInput, true, runningRequests, otherRunningRequests, ignoreLocalVsRemote, stats);
			if(inputState.ordinal() > outputState.ordinal())
				return inputState;
			else
				return outputState;
		}
		
		private RequestLikelyAcceptedState getRequestLikelyAcceptedState(
				ByteCountersSnapshot byteCounters, boolean input,
				RunningRequestsSnapshot runningRequests,
				RunningRequestsSnapshot otherRunningRequests, boolean ignoreLocalVsRemote, 
				PeerLoadStats stats) {
			double ourUsage = runningRequests.calculate(ignoreLocalVsRemote, byteCounters, input);
			if(logMINOR) Logger.minor(this, "Our usage is "+ourUsage+" peer limit is "+stats.peerLimit(input)+" lower limit is "+stats.lowerLimit(input)+" realtime "+realTime+" input "+input);
			if(ourUsage < stats.peerLimit(input))
				return RequestLikelyAcceptedState.GUARANTEED;
			double theirUsage = otherRunningRequests.calculate(ignoreLocalVsRemote, byteCounters, input);
			if(logMINOR) Logger.minor(this, "Their usage is "+theirUsage);
			if(ourUsage + theirUsage < stats.lowerLimit(input))
				return RequestLikelyAcceptedState.LIKELY;
			else
				return RequestLikelyAcceptedState.UNLIKELY;
		}

<<<<<<< HEAD
		public void setDontSendUnlessGuaranteed() {
			synchronized(routedToLock) {
				if(!dontSendUnlessGuaranteed) {
					Logger.error(this, "Setting don't-send-unless-guaranteed for "+PeerNode.this+" realtime="+realTime);
					dontSendUnlessGuaranteed = true;
				}
			}
		}

		public void clearDontSendUnlessGuaranteed() {
			synchronized(routedToLock) {
				if(dontSendUnlessGuaranteed) {
					Logger.error(this, "Clearing don't-send-unless-guaranteed for "+PeerNode.this+" realtime="+realTime);
					dontSendUnlessGuaranteed = false;
				}
			}
		}
	
	}
	
	public void noLongerRoutingTo(UIDTag tag, boolean offeredKey) {
		synchronized(routedToLock) {
			if(offeredKey)
				tag.removeFetchingOfferedKeyFrom(this);
			else
				tag.removeRoutingTo(this);
			if(logMINOR) Logger.minor(this, "No longer routing to "+tag);
			outputLoadTracker(tag.realTimeFlag).maybeNotifySlotWaiter();
		}
	}
	
	public void postUnlock(UIDTag tag) {
		synchronized(routedToLock) {
			if(logMINOR) Logger.minor(this, "Unlocked "+tag);
			outputLoadTracker(tag.realTimeFlag).maybeNotifySlotWaiter();
		}
	}
	
	SlotWaiter createSlotWaiter(RequestTag tag, RequestType type, boolean offeredKey, boolean realTime) {
		return new SlotWaiter(tag, type, this, offeredKey, realTime);
	}

	public IncomingLoadSummaryStats getIncomingLoadStats(boolean realTime) {
		return outputLoadTracker(realTime).getIncomingLoadStats();
	}

	/** After a fatal timeout - that is, a timeout that we reasonably believe originated
	 * on the node rather than downstream - we do not know whether or not the node thinks
	 * the request is still running. Hence load management will get really confused and 
	 * likely start to send requests over and over, which are repeatedly rejected.
	 * 
	 * So we have some alternatives: 
	 * 1) Lock the slot forever (or at least until the node reconnects). So every time a
	 * node times out, it loses a slot, and gradually it becomes completely catatonic.
	 * 2) Wait forever for an acknowledgement of the timeout. This may be worth 
	 * investigating. One problem with this is that the slot would still count towards our
	 * overall load management, which is surely a bad thing, although we could make it 
	 * only count towards this node. Also, if it doesn't arrive in a reasonable time maybe
	 * there has been a severe problem e.g. out of memory, bug etc; in that case, waiting
	 * forever may not be sensible.
	 * 3) Disconnect the node. This makes perfect sense for opennet. For darknet it's a 
	 * bit more problematic.
	 * 4) Turn off routing to the node, possibly for a limited period. This would need to
	 * include the effects of disconnection. It might open up some cheapish local DoS's.
	 * 
	 * For all nodes, at present, we disconnect. For darknet nodes, we log an error, and 
	 * allow them to reconnect. */
	public abstract void fatalTimeout();
	
=======
	void removeUIDsFromMessageQueues(Long[] list) {
		this.messageQueue.removeUIDsFromMessageQueues(list);
	}

>>>>>>> b687a0e4
}<|MERGE_RESOLUTION|>--- conflicted
+++ resolved
@@ -4294,12 +4294,7 @@
 		}
 
 		if(mustSend) {
-<<<<<<< HEAD
-			int size = minSize;
-			size = messageQueue.addMessages(size, now, minSize, maxSize, messages);
-=======
 			messageQueue.addMessages(minSize, now, minSize, maxSize, messages);
->>>>>>> b687a0e4
 		}
 
 		if(messages.isEmpty() && keepalive) {
@@ -4352,52 +4347,6 @@
 		return cur.packets.trackerID;
 	}
 
-<<<<<<< HEAD
-=======
-	static final int MAX_TURTLES_PER_PEER = 3;
-
-	private HashMap<Key,RequestSender> turtlingTransfers = new HashMap<Key,RequestSender>();
-
-	public String registerTurtleTransfer(RequestSender sender) {
-		Key key = sender.key;
-		synchronized(turtlingTransfers) {
-			if(turtlingTransfers.size() >= MAX_TURTLES_PER_PEER) {
-				Logger.warning(this, "Too many turtles for peer");
-				return "Too many turtles for peer";
-			}
-			if(turtlingTransfers.containsKey(key)) {
-				Logger.error(this, "Already fetching key from peer");
-				return "Already fetching key from peer";
-			}
-			turtlingTransfers.put(key, sender);
-			Logger.normal(this, "Turtles for "+getPeer()+" : "+turtlingTransfers.size());
-			return null;
-		}
-	}
-
-	public void unregisterTurtleTransfer(RequestSender sender) {
-		Key key = sender.key;
-		synchronized(turtlingTransfers) {
-			if(!turtlingTransfers.containsKey(key)) {
-				Logger.error(this, "Removing turtle transfer "+sender+" for "+key+" from "+this+" : DOES NOT EXIST");
-				return;
-			}
-			RequestSender oldSender = turtlingTransfers.remove(key);
-			if(oldSender != sender) {
-				Logger.error(this, "Removing turtle transfer "+sender+" for "+key+" from "+this+" : WRONG SENDER: "+oldSender);
-				turtlingTransfers.put(key, oldSender);
-				return;
-			}
-		}
-	}
-
-	public boolean isTurtling(Key key) {
-		synchronized(turtlingTransfers) {
-			return turtlingTransfers.containsKey(key);
-		}
-	}
-
->>>>>>> b687a0e4
 	private long lastFailedRevocationTransfer;
 	/** Reset on disconnection */
 	private int countFailedRevocationTransfers;
@@ -4931,7 +4880,6 @@
 				return RequestLikelyAcceptedState.UNLIKELY;
 		}
 
-<<<<<<< HEAD
 		public void setDontSendUnlessGuaranteed() {
 			synchronized(routedToLock) {
 				if(!dontSendUnlessGuaranteed) {
@@ -5001,10 +4949,8 @@
 	 * allow them to reconnect. */
 	public abstract void fatalTimeout();
 	
-=======
 	void removeUIDsFromMessageQueues(Long[] list) {
 		this.messageQueue.removeUIDsFromMessageQueues(list);
 	}
 
->>>>>>> b687a0e4
 }