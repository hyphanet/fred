package freenet.node;

import static java.util.concurrent.TimeUnit.DAYS;
import static java.util.concurrent.TimeUnit.HOURS;
import static java.util.concurrent.TimeUnit.MILLISECONDS;
import static java.util.concurrent.TimeUnit.MINUTES;
import static java.util.concurrent.TimeUnit.SECONDS;

import java.io.BufferedReader;
import java.io.ByteArrayInputStream;
import java.io.IOException;
import java.io.InputStreamReader;
import java.io.UnsupportedEncodingException;
import java.io.Writer;
import java.lang.ref.WeakReference;
import java.math.BigInteger;
import java.net.InetAddress;
import java.net.MalformedURLException;
import java.net.UnknownHostException;
import java.security.interfaces.ECPublicKey;
import java.util.ArrayList;
import java.util.Arrays;
import java.util.Collections;
import java.util.EnumMap;
import java.util.HashSet;
import java.util.Hashtable;
import java.util.LinkedHashMap;
import java.util.LinkedList;
import java.util.List;
import java.util.Random;
import java.util.Set;
import java.util.TreeMap;
import java.util.concurrent.atomic.AtomicLong;
import java.util.zip.DataFormatException;
import java.util.zip.Inflater;

import freenet.client.FetchResult;
import freenet.client.async.USKRetriever;
import freenet.client.async.USKRetrieverCallback;
import freenet.crypt.BlockCipher;
import freenet.crypt.DSA;
import freenet.crypt.DSAGroup;
import freenet.crypt.DSAPublicKey;
import freenet.crypt.DSASignature;
import freenet.crypt.ECDSA;
import freenet.crypt.ECDSA.Curves;
import freenet.crypt.Global;
import freenet.crypt.HMAC;
import freenet.crypt.KeyAgreementSchemeContext;
import freenet.crypt.SHA256;
import freenet.crypt.UnsupportedCipherException;
import freenet.crypt.ciphers.Rijndael;
import freenet.io.AddressTracker;
import freenet.io.comm.AsyncMessageCallback;
import freenet.io.comm.ByteCounter;
import freenet.io.comm.DMT;
import freenet.io.comm.DisconnectedException;
import freenet.io.comm.FreenetInetAddress;
import freenet.io.comm.Message;
import freenet.io.comm.MessageFilter;
import freenet.io.comm.NotConnectedException;
import freenet.io.comm.Peer;
import freenet.io.comm.Peer.LocalAddressException;
import freenet.io.comm.PeerParseException;
import freenet.io.comm.ReferenceSignatureVerificationException;
import freenet.io.comm.SocketHandler;
import freenet.io.xfer.PacketThrottle;
import freenet.keys.ClientSSK;
import freenet.keys.FreenetURI;
import freenet.keys.Key;
import freenet.keys.USK;
import freenet.node.NodeStats.PeerLoadStats;
import freenet.node.NodeStats.RequestType;
import freenet.node.NodeStats.RunningRequestsSnapshot;
import freenet.node.OpennetManager.ConnectionType;
import freenet.node.PeerManager.PeerStatusChangeListener;
import freenet.support.Base64;
import freenet.support.BooleanLastTrueTracker;
import freenet.support.Fields;
import freenet.support.HexUtil;
import freenet.support.IllegalBase64Exception;
import freenet.support.LogThresholdCallback;
import freenet.support.Logger;
import freenet.support.Logger.LogLevel;
import freenet.support.SimpleFieldSet;
import freenet.support.TimeUtil;
import freenet.support.WeakHashSet;
import freenet.support.math.MersenneTwister;
import freenet.support.math.RunningAverage;
import freenet.support.math.SimpleRunningAverage;
import freenet.support.math.TimeDecayingRunningAverage;
import freenet.support.transport.ip.HostnameSyntaxException;
import freenet.support.transport.ip.IPUtil;

/**
 * @author amphibian
 *
 * Represents a peer we are connected to. One of the major issues
 * is that we can rekey, or a node can go down and come back up
 * while we are connected to it, and we want to reinitialize the
 * packet numbers when this happens. Hence we separate a lot of
 * code into SessionKey, which handles all communications to and
 * from this peer over the duration of a single key.
 * 
 * LOCKING: Can hold PeerManager and then lock PeerNode. Cannot hold
 * PeerNode and then lock PeerManager.
 */
public abstract class PeerNode implements USKRetrieverCallback, BasePeerNode, PeerNodeUnlocked {

	private String lastGoodVersion;
	/**
	 * True if this peer has a build number older than our last-known-good build number.
	 * Note that even if this is true, the node can still be 'connected'.
	 */
	protected boolean unroutableOlderVersion;
	/**
	 * True if this peer reports that our build number is before their last-known-good build number.
	 * Note that even if this is true, the node can still be 'connected'.
	 */
	protected boolean unroutableNewerVersion;
	protected boolean disableRouting;
	protected boolean disableRoutingHasBeenSetLocally;
	protected boolean disableRoutingHasBeenSetRemotely;
	/*
	* Buffer of Ni,Nr,g^i,g^r,ID
	*/
	private byte[] jfkBuffer;
	//TODO: sync ?

	protected byte[] jfkKa;
	protected byte[] incommingKey;
	protected byte[] jfkKe;
	protected byte[] outgoingKey;
	protected byte[] jfkMyRef;
	protected byte[] hmacKey;
	protected byte[] ivKey;
	protected byte[] ivNonce;
	protected int ourInitialSeqNum;
	protected int theirInitialSeqNum;
	protected int ourInitialMsgID;
	protected int theirInitialMsgID;
	// The following is used only if we are the initiator

	protected long jfkContextLifetime = 0;
	/** My low-level address for SocketManager purposes */
	private Peer detectedPeer;
	/** My OutgoingPacketMangler i.e. the object which encrypts packets sent to this node */
	private final OutgoingPacketMangler outgoingMangler;
	/** Advertised addresses */
	protected List<Peer> nominalPeer;
	/** The PeerNode's report of our IP address */
	private Peer remoteDetectedPeer;
	/** Is this a testnet node? */
	public final boolean testnetEnabled;
	/** Packets sent/received on the current preferred key */
	private SessionKey currentTracker;
	/** Previous key - has a separate packet number space */
	private SessionKey previousTracker;
	/** When did we last rekey (promote the unverified tracker to new) ? */
	private long timeLastRekeyed;
	/** How much data did we send with the current tracker ? */
	private long totalBytesExchangedWithCurrentTracker = 0;
	/** Are we rekeying ? */
	private boolean isRekeying = false;
	/** Unverified tracker - will be promoted to currentTracker if
	* we receive packets on it
	*/
	private SessionKey unverifiedTracker;
	/** When did we last send a packet? */
	private long timeLastSentPacket;
	/** When did we last receive a packet? */
	private long timeLastReceivedPacket;
	/** When did we last receive a non-auth packet? */
	private long timeLastReceivedDataPacket;
	/** When did we last receive an ack? */
	private long timeLastReceivedAck;
	/** When was isRoutingCompatible() last true? */
	private long timeLastRoutable;
	/** Time added or restarted (reset on startup unlike peerAddedTime) */
	private long timeAddedOrRestarted;
	
	private long countSelectionsSinceConnected = 0;
	// 5mins; yes it's alchemy!
	public static final long SELECTION_SAMPLING_PERIOD = MINUTES.toMillis(5);
	// 30%; yes it's alchemy too! and probably *way* too high to serve any purpose
	public static final int SELECTION_PERCENTAGE_WARNING = 30;
	// Minimum number of routable peers to have for the selection code to have any effect
	public static final int SELECTION_MIN_PEERS = 5;
	// Should be good enough provided we don't get selected more than 10 times per/sec
	// Lower the following value if you want to spare memory... or better switch from a TreeSet to a bit field.
	public static final int SELECTION_MAX_SAMPLES = (int) (10 * SECONDS.convert(SELECTION_SAMPLING_PERIOD, MILLISECONDS));

	/** Is the peer connected? If currentTracker == null then we have no way to send packets 
	 * (though we may be able to receive them on the other trackers), and are disconnected. So we
	 * MUST set isConnected to false when currentTracker = null, but the other way around isn't
	 * always true. LOCKING: Locks itself, safe to read atomically, however we should take (this) 
	 * when setting it. */
	private final BooleanLastTrueTracker isConnected;
	
	// FIXME use a BooleanLastTrueTracker. Be careful as isRoutable() depends on more than this flag!
	private boolean isRoutable;

	/** Used by maybeOnConnect */
	private boolean wasDisconnected = true;
	
	/** Were we removed from the routing table? 
	 * Used as a cache to avoid accessing PeerManager if not needed. */
	private boolean removed;
	
	/**
	* ARK fetcher.
	*/
	private USKRetriever arkFetcher;
	/** My ARK SSK public key; edition is the next one, not the current one,
	* so this is what we want to fetch. */
	private USK myARK;
	/** Number of handshake attempts since last successful connection or ARK fetch */
	private int handshakeCount;
	/** After this many failed handshakes, we start the ARK fetcher. */
	private static final int MAX_HANDSHAKE_COUNT = 2;
	final PeerLocation location;
	/** Node identity; for now a block of data, in future a
	* public key (FIXME). Cannot be changed.
	*/
	final byte[] identity;
	final String identityAsBase64String;
	/** Hash of node identity. Used in setup key. */
	final byte[] identityHash;
	/** Hash of hash of node identity. Used in setup key. */
	final byte[] identityHashHash;
	/** Semi-unique ID used to help in mapping the network (see the code that uses it). Note this is for diagnostic
	* purposes only and should be removed along with the code that uses it eventually - FIXME */
	final long swapIdentifier;
	/** Negotiation types supported */
	int[] negTypes;
	/** Integer hash of node identity. Used as hashCode(). */
	final int hashCode;
	/** The Node we serve */
	final Node node;
	/** The PeerManager we serve */
	final PeerManager peers;
	/** MessageItem's to send ASAP.
	 * LOCKING: Lock on self, always take that lock last. Sometimes used inside PeerNode.this lock. */
	private final PeerMessageQueue messageQueue;
	/** When did we last receive a SwapRequest? */
	private long timeLastReceivedSwapRequest;
	/** Average interval between SwapRequest's */
	private final RunningAverage swapRequestsInterval;
	/** When did we last receive a probe request? */
	private long timeLastReceivedProbeRequest;
	/** Average interval between probe requests */
	private final RunningAverage probeRequestsInterval;
	/** Should we decrement HTL when it is at the maximum?
	* This decision is made once per node to prevent giving
	* away information that can make correlation attacks much
	* easier.
	*/
	final boolean decrementHTLAtMaximum;
	/** Should we decrement HTL when it is at the minimum (1)? */
	final boolean decrementHTLAtMinimum;

	/** Time at which we should send the next handshake request */
	protected long sendHandshakeTime;
	/** Time after which we log message requeues while rate limiting */
	private long nextMessageRequeueLogTime;
	/** Interval between rate limited message requeue logs (in milliseconds) */
	private static final long messageRequeueLogRateLimitInterval = 1000;
	/** Number of messages to be requeued after which we rate limit logging of such */
	private static final int messageRequeueLogRateLimitThreshold = 15;
	/** Version of the node */
	private String version;
	/** Total input */
	private long totalInputSinceStartup;
	/** Total output */
	private long totalOutputSinceStartup;
	/** Peer node crypto group; changing this means new noderef */
	final DSAGroup peerCryptoGroup;

	/** Peer node public key; changing this means new noderef */
	final DSAPublicKey peerPubKey;
	// FIXME when negType 9 is mandatory, make peerECDSAPubKey final and remove getter, synchronization and complexity in parseECDSA().
	private ECPublicKey peerECDSAPubKey;
	private byte[] peerECDSAPubKeyHash;
	final byte[] pubKeyHash;
	final byte[] pubKeyHashHash;
	private boolean isSignatureVerificationSuccessfull;
	/** Incoming setup key. Used to decrypt incoming auth packets.
	* Specifically: K_node XOR H(setupKey).
	*/
	final byte[] incomingSetupKey;
	/** Outgoing setup key. Used to encrypt outgoing auth packets.
	* Specifically: setupKey XOR H(K_node).
	*/
	final byte[] outgoingSetupKey;
	/** Incoming setup cipher (see above) */
	final BlockCipher incomingSetupCipher;
	/** Outgoing setup cipher (see above) */
	final BlockCipher outgoingSetupCipher;
	/** Anonymous-connect cipher. This is used in link setup if
	 * we are trying to get a connection to this node even though
	 * it doesn't know us, e.g. as a seednode. */
	final BlockCipher anonymousInitiatorSetupCipher;
	/** The context object for the currently running negotiation. */
	private KeyAgreementSchemeContext ctx;
	/** The other side's boot ID. This is a random number generated
	* at startup. LOCKING: It is far too dangerous to hold the main (this) lock while accessing 
	* bootID given that we ask for it in the messaging code and so on. This is essentially a "the 
	* other side restarted" flag, so there isn't really a consistency issue with the rest of 
	* PeerNode. So it's okay to effectively use a separate lock for it. */
	private final AtomicLong bootID;
	/** Our boot ID. This is set to a random number on startup, and then reset whenever
	 * we dump the in-flight messages and call disconnected() on their clients, i.e.
	 * whenever we call disconnected(true, ...) */
	private long myBootID;
	/** myBootID at the time of the last successful completed handshake. */
	private long myLastSuccessfulBootID;

	/** If true, this means last time we tried, we got a bogus noderef */
	private boolean bogusNoderef;
	/** The time at which we last completed a connection setup. */
	private long connectedTime;
	/** The status of this peer node in terms of Node.PEER_NODE_STATUS_* */
	private int peerNodeStatus = PeerManager.PEER_NODE_STATUS_DISCONNECTED;

	static final long CHECK_FOR_SWAPPED_TRACKERS_INTERVAL = FNPPacketMangler.SESSION_KEY_REKEYING_INTERVAL / 30;

	static final byte[] TEST_AS_BYTES;
	static {
		try {
			TEST_AS_BYTES = "test".getBytes("UTF-8");
		} catch (UnsupportedEncodingException e) {
			throw new Error("Impossible: JVM doesn't support UTF-8: " + e, e);
		}
	}

	/** Holds a String-Long pair that shows which message types (as name) have been send to this peer. */
	private final Hashtable<String, Long> localNodeSentMessageTypes = new Hashtable<String, Long>();
	/** Holds a String-Long pair that shows which message types (as name) have been received by this peer. */
	private final Hashtable<String, Long> localNodeReceivedMessageTypes = new Hashtable<String, Long>();

	/** Hold collected IP addresses for handshake attempts, populated by DNSRequestor */
	private Peer[] handshakeIPs;
	/** The last time we attempted to update handshakeIPs */
	private long lastAttemptedHandshakeIPUpdateTime;
	/** True if we have never connected to this peer since it was added to this node */
	protected boolean neverConnected;
	/** When this peer was added to this node.
	 * This is used differently by opennet and darknet nodes.
	 * Darknet nodes clear it after connecting but persist it across restarts, and clear it on restart unless the peer has never connected, or if it is more than 30 days ago.
	 * Opennet nodes clear it after the post-connect grace period elapses, and don't persist it across restarts.
	 */
	protected long peerAddedTime = 1;
	/** Average proportion of requests which are rejected or timed out */
	private TimeDecayingRunningAverage pRejected;
	/** Total low-level input bytes */
	private long totalBytesIn;
	/** Total low-level output bytes */
	private long totalBytesOut;
	/** Times had routable connection when checked */
	private long hadRoutableConnectionCount;
	/** Times checked for routable connection */
	private long routableConnectionCheckCount;
	/** Delta between our clock and his clock (positive = his clock is fast, negative = our clock is fast) */
	private long clockDelta;
	/** Percentage uptime of this node, 0 if they haven't said */
	private byte uptime;

	/** If the clock delta is more than this constant, we don't talk to the node. Reason: It may not be up to date,
	* it will have difficulty resolving date-based content etc. */
	private static final long MAX_CLOCK_DELTA = DAYS.toMillis(1);
	/** 1 hour after the node is disconnected, if it is still disconnected and hasn't connected in that time,
	 * clear the message queue */
	private static final long CLEAR_MESSAGE_QUEUE_AFTER = HOURS.toMillis(1);
	/** A WeakReference to this object. Can be taken whenever a node object needs to refer to this object for a
	 * long time, but without preventing it from being GC'ed. */
	final WeakReference<PeerNode> myRef;
	/** The node is being disconnected, but it may take a while. */
	private boolean disconnecting;
	/** When did we last disconnect? Not Disconnected because a discrete event */
	long timeLastDisconnect;
	/** Previous time of disconnection */
	long timePrevDisconnect;
	/** Acknowledging mode */
	private boolean useCumulativeAcks;

	// Burst-only mode
	/** True if we are currently sending this peer a burst of handshake requests */
	private boolean isBursting;
	/** Number of handshake attempts (while in ListenOnly mode) since the beginning of this burst */
	private int listeningHandshakeBurstCount;
	/** Total number of handshake attempts (while in ListenOnly mode) to be in this burst */
	private int listeningHandshakeBurstSize;

	/** The set of the listeners that needs to be notified when status changes. It uses WeakReference, so there is no need to deregister*/
	private Set<PeerManager.PeerStatusChangeListener> listeners=Collections.synchronizedSet(new WeakHashSet<PeerStatusChangeListener>());

	// NodeCrypto for the relevant node reference for this peer's type (Darknet or Opennet at this time))
	protected final NodeCrypto crypto;

	/**
	 * Some alchemy we use in PeerNode.shouldBeExcludedFromPeerList()
	 */
	public static final long BLACK_MAGIC_BACKOFF_PRUNING_TIME = MINUTES.toMillis(5);
	public static final double BLACK_MAGIC_BACKOFF_PRUNING_PERCENTAGE = 0.9;

	/**
	 * For FNP link setup:
	 *  The initiator has to ensure that nonces send back by the
	 *  responder in message2 match what was chosen in message 1
	 */
	protected final LinkedList<byte[]> jfkNoncesSent = new LinkedList<byte[]>();
	private static volatile boolean logMINOR;
	private static volatile boolean logDEBUG;

	static {
		Logger.registerLogThresholdCallback(new LogThresholdCallback(){
			@Override
			public void shouldUpdate(){
				logMINOR = Logger.shouldLog(LogLevel.MINOR, this);
				logDEBUG = Logger.shouldLog(LogLevel.DEBUG, this);
			}
		});
	}

	private PacketFormat packetFormat;
	MersenneTwister paddingGen;
	
	protected SimpleFieldSet fullFieldSet;

	/**
	 * If this returns true, we will generate the identity from the pubkey.
	 * Only set this if you don't want to send an identity, e.g. for anonymous
	 * initiator crypto where we need a small noderef and we don't use the
	 * identity anyway because we don't auto-reconnect.
	 */
	protected abstract boolean generateIdentityFromPubkey();

	protected boolean ignoreLastGoodVersion() {
		return false;
	}

	/**
	* Create a PeerNode from a SimpleFieldSet containing a
	* node reference for one. This must contain the following
	* fields:
	* - identity
	* - version
	* - location
	* - physical.udp
	* - setupKey
	* Do not add self to PeerManager.
	* @param fs The SimpleFieldSet to parse
	* @param node2 The running Node we are part of.
	*/
	public PeerNode(SimpleFieldSet fs, Node node2, NodeCrypto crypto, PeerManager peers, boolean fromLocal, boolean fromAnonymousInitiator, OutgoingPacketMangler mangler, boolean isOpennet) throws FSParseException, PeerParseException, ReferenceSignatureVerificationException {
		boolean noSig = false;
		if(fromLocal || fromAnonymousInitiator) noSig = true;
		myRef = new WeakReference<PeerNode>(this);
		this.checkStatusAfterBackoff = new PeerNodeBackoffStatusChecker(myRef);
		if(mangler == null) throw new NullPointerException();
		this.outgoingMangler = mangler;
		this.node = node2;
		this.crypto = crypto;
		assert(crypto.isOpennet == (isOpennet() || isSeed()));
		this.peers = peers;
		this.backedOffPercent = new TimeDecayingRunningAverage(0.0, 180000, 0.0, 1.0, node);
		this.backedOffPercentRT = new TimeDecayingRunningAverage(0.0, 180000, 0.0, 1.0, node);
		this.backedOffPercentBulk = new TimeDecayingRunningAverage(0.0, 180000, 0.0, 1.0, node);
		this.myBootID = node2.bootID;
		this.bootID = new AtomicLong();
		version = fs.get("version");
		Version.seenVersion(version);
		try {
			simpleVersion = Version.getArbitraryBuildNumber(version);
		} catch (VersionParseException e2) {
			throw new FSParseException("Invalid version "+version+" : "+e2);
		}
		String locationString = fs.get("location");

		location = new PeerLocation(locationString);
		
		disableRouting = disableRoutingHasBeenSetLocally = false;
		disableRoutingHasBeenSetRemotely = false; // Assume so

		lastGoodVersion = fs.get("lastGoodVersion");
		updateVersionRoutablity();

		testnetEnabled = fs.getBoolean("testnet", false);
		if(testnetEnabled) {
			String err = "Ignoring incompatible testnet node " + detectedPeer;
			Logger.error(this, err);
			throw new PeerParseException(err);
		}

		negTypes = fs.getIntArray("auth.negTypes");
		if(negTypes == null || negTypes.length == 0) {
			if(fromAnonymousInitiator)
				negTypes = mangler.supportedNegTypes(false); // Assume compatible. Anonymous initiator = short-lived, and we already connected so we know we are.
			else
				throw new FSParseException("No negTypes!");
		}

		if(fs.getBoolean("opennet", false) != isOpennet)
			throw new FSParseException("Trying to parse a darknet peer as opennet or an opennet peer as darknet isOpennet="+isOpennet+" boolean = "+fs.getBoolean("opennet", false)+" string = \""+fs.get("opennet")+"\"");

		/* Read the DSA key material for the peer */
		try {
			SimpleFieldSet sfs = fs.subset("dsaGroup");
			if(sfs == null) {
			    this.peerCryptoGroup = Global.DSAgroupBigA;
				fs.put("dsaGroup", this.peerCryptoGroup.asFieldSet());
			} else
			    this.peerCryptoGroup = DSAGroup.create(sfs);

			sfs = fs.subset("dsaPubKey");
			if(sfs == null || peerCryptoGroup == null)
				throw new FSParseException("No dsaPubKey - very old reference?");
			else {
				this.peerPubKey = DSAPublicKey.create(sfs, peerCryptoGroup);
				pubKeyHash = SHA256.digest(peerPubKey.asBytes());
				pubKeyHashHash = SHA256.digest(pubKeyHash);
			}
			
			parseECDSA(fs, fromAnonymousInitiator, true);
			if(noSig || verifyReferenceSignature(fs)) {
				this.isSignatureVerificationSuccessfull = true;
			}
		} catch(IllegalBase64Exception e) {
			Logger.error(this, "Caught " + e, e);
			throw new FSParseException(e);
		}

		// Identifier

		if(!generateIdentityFromPubkey()) {
			String identityString = fs.get("identity");
			if(identityString == null)
				throw new PeerParseException("No identity!");
			try {
				identity = Base64.decode(identityString);
			} catch(NumberFormatException e) {
				throw new FSParseException(e);
			} catch(IllegalBase64Exception e) {
				throw new FSParseException(e);
			}
		} else {
			identity = pubKeyHash;
		}

		if(identity == null)
			throw new FSParseException("No identity");
		identityAsBase64String = Base64.encode(identity);
		identityHash = SHA256.digest(identity);
		identityHashHash = SHA256.digest(identityHash);
		swapIdentifier = Fields.bytesToLong(identityHashHash);
		hashCode = Fields.hashCode(pubKeyHash);

		// Setup incoming and outgoing setup ciphers
		byte[] nodeKey = crypto.identityHash;
		byte[] nodeKeyHash = crypto.identityHashHash;

		int digestLength = SHA256.getDigestLength();
		incomingSetupKey = new byte[digestLength];
		for(int i = 0; i < incomingSetupKey.length; i++)
			incomingSetupKey[i] = (byte) (nodeKey[i] ^ identityHashHash[i]);
		outgoingSetupKey = new byte[digestLength];
		for(int i = 0; i < outgoingSetupKey.length; i++)
			outgoingSetupKey[i] = (byte) (nodeKeyHash[i] ^ identityHash[i]);
		if(logMINOR)
			Logger.minor(this, "Keys:\nIdentity:  " + HexUtil.bytesToHex(crypto.myIdentity) +
				"\nThisIdent: " + HexUtil.bytesToHex(identity) +
				"\nNode:      " + HexUtil.bytesToHex(nodeKey) +
				"\nNode hash: " + HexUtil.bytesToHex(nodeKeyHash) +
				"\nThis:      " + HexUtil.bytesToHex(identityHash) +
				"\nThis hash: " + HexUtil.bytesToHex(identityHashHash) +
				"\nFor:       " + getPeer());

		try {
			incomingSetupCipher = new Rijndael(256, 256);
			incomingSetupCipher.initialize(incomingSetupKey);
			outgoingSetupCipher = new Rijndael(256, 256);
			outgoingSetupCipher.initialize(outgoingSetupKey);
			anonymousInitiatorSetupCipher = new Rijndael(256, 256);
			anonymousInitiatorSetupCipher.initialize(identityHash);
		} catch(UnsupportedCipherException e1) {
			Logger.error(this, "Caught: " + e1);
			throw new Error(e1);
		}

		nominalPeer = new ArrayList<Peer>();
		try {
			String physical[] = fs.getAll("physical.udp");
			if(physical == null) {
				// Leave it empty
			} else {
				for(String phys: physical) {
					Peer p;
					try {
						p = new Peer(phys, true, true);
					} catch(HostnameSyntaxException e) {
						if(fromLocal)
							Logger.error(this, "Invalid hostname or IP Address syntax error while parsing peer reference in local peers list: " + phys);
						System.err.println("Invalid hostname or IP Address syntax error while parsing peer reference: " + phys);
						continue;
					} catch (PeerParseException e) {
						if(fromLocal)
							Logger.error(this, "Invalid hostname or IP Address syntax error while parsing peer reference in local peers list: " + phys);
						System.err.println("Invalid hostname or IP Address syntax error while parsing peer reference: " + phys);
						continue;
					} catch (UnknownHostException e) {
						if(fromLocal)
							Logger.error(this, "Invalid hostname or IP Address syntax error while parsing peer reference in local peers list: " + phys);
						System.err.println("Invalid hostname or IP Address syntax error while parsing peer reference: " + phys);
						continue;
					}
					if(!nominalPeer.contains(p))
						nominalPeer.add(p);
				}
			}
		} catch(Exception e1) {
			throw new FSParseException(e1);
		}
		if(nominalPeer.isEmpty()) {
			Logger.normal(this, "No IP addresses found for identity '" + identityAsBase64String + "', possibly at location '" + location + ": " + userToString());
			detectedPeer = null;
		} else {
			detectedPeer = nominalPeer.get(0);
		}
		updateShortToString();

		// Don't create trackers until we have a key
		currentTracker = null;
		previousTracker = null;

		timeLastSentPacket = -1;
		timeLastReceivedPacket = -1;
		timeLastReceivedSwapRequest = -1;
		timeLastRoutable = -1;
		timeAddedOrRestarted = System.currentTimeMillis();

		swapRequestsInterval = new SimpleRunningAverage(50, Node.MIN_INTERVAL_BETWEEN_INCOMING_SWAP_REQUESTS);
		probeRequestsInterval = new SimpleRunningAverage(50, Node.MIN_INTERVAL_BETWEEN_INCOMING_PROBE_REQUESTS);

		messageQueue = new PeerMessageQueue();

		decrementHTLAtMaximum = node.random.nextFloat() < Node.DECREMENT_AT_MAX_PROB;
		decrementHTLAtMinimum = node.random.nextFloat() < Node.DECREMENT_AT_MIN_PROB;

		pingNumber = node.random.nextLong();

		// A SimpleRunningAverage would be a bad choice because it would cause oscillations.
		// So go for a filter.
		pingAverage =
			// Short average otherwise we will reject for a *REALLY* long time after any spike.
			new TimeDecayingRunningAverage(1, SECONDS.toMillis(30), 0, NodePinger.CRAZY_MAX_PING_TIME, node);

		// TDRA for probability of rejection
		pRejected =
			new TimeDecayingRunningAverage(0, MINUTES.toMillis(4), 0.0, 1.0, node);

		// ARK stuff.

		parseARK(fs, true, false);

		// Now for the metadata.
		// The metadata sub-fieldset contains data about the node which is not part of the node reference.
		// It belongs to this node, not to the node being described.
		// Therefore, if we are parsing a remotely supplied ref, ignore it.

		long now = System.currentTimeMillis();
		if(fromLocal) {

			SimpleFieldSet metadata = fs.subset("metadata");

			if(metadata != null) {
				
				location.setPeerLocations(fs.getAll("peersLocation"));
				
				// Don't be tolerant of nonexistant domains; this should be an IP address.
				Peer p;
				try {
					String detectedUDPString = metadata.get("detected.udp");
					p = null;
					if(detectedUDPString != null)
						p = new Peer(detectedUDPString, false);
				} catch(UnknownHostException e) {
					p = null;
					Logger.error(this, "detected.udp = " + metadata.get("detected.udp") + " - " + e, e);
				} catch(PeerParseException e) {
					p = null;
					Logger.error(this, "detected.udp = " + metadata.get("detected.udp") + " - " + e, e);
				}
				if(p != null)
					detectedPeer = p;
				updateShortToString();
				timeLastReceivedPacket = metadata.getLong("timeLastReceivedPacket", -1);
				long timeLastConnected = metadata.getLong("timeLastConnected", -1);
				timeLastRoutable = metadata.getLong("timeLastRoutable", -1);
				if(timeLastConnected < 1 && timeLastReceivedPacket > 1)
					timeLastConnected = timeLastReceivedPacket;
				isConnected = new BooleanLastTrueTracker(timeLastConnected);
				if(timeLastRoutable < 1 && timeLastReceivedPacket > 1)
					timeLastRoutable = timeLastReceivedPacket;
				peerAddedTime = metadata.getLong("peerAddedTime",
						0 // missing peerAddedTime is normal: Not only do exported refs not include it, opennet peers don't either.
						);
				neverConnected = metadata.getBoolean("neverConnected", false);
				maybeClearPeerAddedTimeOnRestart(now);
				hadRoutableConnectionCount = metadata.getLong("hadRoutableConnectionCount", 0);
				routableConnectionCheckCount = metadata.getLong("routableConnectionCheckCount", 0);
			} else {
				isConnected = new BooleanLastTrueTracker();
			}
		} else {
			isConnected = new BooleanLastTrueTracker();
			neverConnected = true;
			peerAddedTime = now;
		}
		// populate handshakeIPs so handshakes can start ASAP
		lastAttemptedHandshakeIPUpdateTime = 0;
		maybeUpdateHandshakeIPs(true);

		listeningHandshakeBurstCount = 0;
		listeningHandshakeBurstSize = Node.MIN_BURSTING_HANDSHAKE_BURST_SIZE
			+ node.random.nextInt(Node.RANDOMIZED_BURSTING_HANDSHAKE_BURST_SIZE);

		if(isBurstOnly()) {
			Logger.minor(this, "First BurstOnly mode handshake in "+(sendHandshakeTime - now)+"ms for "+shortToString()+" (count: "+listeningHandshakeBurstCount+", size: "+listeningHandshakeBurstSize+ ')');
		}

		if(fromLocal)
			innerCalcNextHandshake(false, false, now); // Let them connect so we can recognise we are NATed

		else
			sendHandshakeTime = now;  // Be sure we're ready to handshake right away

		totalInputSinceStartup = fs.getLong("totalInput", 0);
		totalOutputSinceStartup = fs.getLong("totalOutput", 0);

		byte buffer[] = new byte[16];
		node.random.nextBytes(buffer);
		paddingGen = new MersenneTwister(buffer);
		
		if(fromLocal) {
			SimpleFieldSet f = fs.subset("full");
			if(fullFieldSet == null && f != null)
				fullFieldSet = f;
		}
		
	// status may have changed from PEER_NODE_STATUS_DISCONNECTED to PEER_NODE_STATUS_NEVER_CONNECTED
	}

	/** @return True if there is a new ECDSA key */
	private synchronized boolean parseECDSA(SimpleFieldSet fs, boolean fromAnonymousInitiator, boolean startup) throws FSParseException {
	    // FIXME When negType9 is mandatory, make the fields final and move back into PeerNode.
		SimpleFieldSet sfs = fs.subset("ecdsa.P256");
		if(sfs == null) {
			// ECDSA is not sent on connect, for example.
			// This is fine, don't change the existing reference.
			return false;
		} else {
            byte[] pub;
			try {
				pub = Base64.decode(sfs.get("pub"));
			} catch (IllegalBase64Exception e) {
				Logger.error(this, "Caught " + e + " parsing ECC pubkey", e);
				throw new FSParseException(e);
			}
            if (pub.length > ECDSA.Curves.P256.modulusSize)
                throw new FSParseException("ecdsa.P256.pub is not the right size!");
            ECPublicKey key = ECDSA.getPublicKey(pub, ECDSA.Curves.P256);
            if(key == null)
                throw new FSParseException("ecdsa.P256.pub is invalid!");
            if(peerECDSAPubKey == null) {
                this.peerECDSAPubKey = key;
                peerECDSAPubKeyHash = SHA256.digest(peerECDSAPubKey.getEncoded());
                if(!startup) {
                    Logger.normal(this, "Peer now has an ECDSA key, upgraded to negType 9+: "+userToString());
                    if(isDarknet()) node.peers.writePeersDarknetUrgent();
                }
                return true;
            } else if(!key.equals(peerECDSAPubKey)) {
            	Logger.error(this, "Tried to change ECDSA key on "+userToString()+" - did neighbour try to downgrade? Rejecting...");
            	throw new FSParseException("Changing ECDSA key not allowed!");
            } else {
            	return false;
            }
		}
	}

	abstract boolean dontKeepFullFieldSet();

	protected abstract void maybeClearPeerAddedTimeOnRestart(long now);

	private boolean parseARK(SimpleFieldSet fs, boolean onStartup, boolean forDiffNodeRef) {
		USK ark = null;
		long arkNo = 0;
		try {
			String arkPubKey = fs.get("ark.pubURI");
			arkNo = fs.getLong("ark.number", -1);
			if(arkPubKey == null && arkNo <= -1) {
				// ark.pubURI and ark.number are always optional as a pair
				return false;
			} else if(arkPubKey != null && arkNo > -1) {
				if(onStartup) arkNo++;
				// this is the number of the ref we are parsing.
				// we want the number of the next edition.
				// on startup we want to fetch the old edition in case there's been a corruption.
				FreenetURI uri = new FreenetURI(arkPubKey);
				ClientSSK ssk = new ClientSSK(uri);
				ark = new USK(ssk, arkNo);
			} else if(forDiffNodeRef && arkPubKey == null && myARK != null && arkNo > -1) {
				// get the ARK URI from the previous ARK and the edition from the SFS
				ark = myARK.copy(arkNo);
			} else if(forDiffNodeRef && arkPubKey != null && myARK != null && arkNo <= -1) {
				// the SFS must contain an edition if it contains a arkPubKey
				Logger.error(this, "Got a differential node reference from " + this + " with an arkPubKey but no ARK edition");
				return false;
			} else return false;
		} catch(MalformedURLException e) {
			Logger.error(this, "Couldn't parse ARK info for " + this + ": " + e, e);
		} catch(NumberFormatException e) {
			Logger.error(this, "Couldn't parse ARK info for " + this + ": " + e, e);
		}

		synchronized(this) {
			if(ark != null) {
				if((myARK == null) || ((myARK != ark) && !myARK.equals(ark))) {
					myARK = ark;
					return true;
				}
			}
		}
		return false;
	}

	/**
	* Get my low-level address. This is the address that packets have been received from from this node.
	*
	* Normally this is the address that packets have been received from from this node.
	* However, if ignoreSourcePort is set, we will search for a similar address with a different port
	* number in the node reference.
	*/
	@Override
	public synchronized Peer getPeer() {
		return detectedPeer;
	}

	/**
	* Returns an array with the advertised addresses and the detected one
	*/
	protected synchronized Peer[] getHandshakeIPs() {
		return handshakeIPs;
	}

	private String handshakeIPsToString() {
		Peer[] localHandshakeIPs;
		synchronized(this) {
			localHandshakeIPs = handshakeIPs;
		}
		if(localHandshakeIPs == null)
			return "null";
		StringBuilder toOutputString = new StringBuilder(1024);
		toOutputString.append("[ ");
		if (localHandshakeIPs.length != 0) {
			for(Peer localHandshakeIP: localHandshakeIPs) {
				if(localHandshakeIP == null) {
					toOutputString.append("null, ");
					continue;
				}
				toOutputString.append('\'');
				// Actually do the DNS request for the member Peer of localHandshakeIPs
				toOutputString.append(localHandshakeIP.getAddress(false));
				toOutputString.append('\'');
				toOutputString.append(", ");
			}
			// assert(toOutputString.length() >= 2) -- always true as localHandshakeIPs.length != 0
			// remove last ", "
			toOutputString.deleteCharAt(toOutputString.length()-1);
			toOutputString.deleteCharAt(toOutputString.length()-1);
		}
		toOutputString.append(" ]");
		return toOutputString.toString();
	}

	/**
	* Do the maybeUpdateHandshakeIPs DNS requests, but only if ignoreHostnames is false
	* This method should only be called by maybeUpdateHandshakeIPs.
	* Also removes dupes post-lookup.
	*/
	private Peer[] updateHandshakeIPs(Peer[] localHandshakeIPs, boolean ignoreHostnames) {
		for(Peer localHandshakeIP: localHandshakeIPs) {
			if(ignoreHostnames) {
				// Don't do a DNS request on the first cycle through PeerNodes by DNSRequest
				// upon startup (I suspect the following won't do anything, but just in case)
				if(logMINOR)
					Logger.debug(this, "updateHandshakeIPs: calling getAddress(false) on Peer '" + localHandshakeIP + "' for " + shortToString() + " (" + ignoreHostnames + ')');
				localHandshakeIP.getAddress(false);
			} else {
				// Actually do the DNS request for the member Peer of localHandshakeIPs
				if(logMINOR)
					Logger.debug(this, "updateHandshakeIPs: calling getHandshakeAddress() on Peer '" + localHandshakeIP + "' for " + shortToString() + " (" + ignoreHostnames + ')');
				localHandshakeIP.getHandshakeAddress();
			}
		}
		// De-dupe
		HashSet<Peer> ret = new HashSet<Peer>();
		for(Peer localHandshakeIP: localHandshakeIPs)
			ret.add(localHandshakeIP);
		return ret.toArray(new Peer[ret.size()]);
	}

	/**
	* Do occasional DNS requests, but ignoreHostnames should be true
	* on PeerNode construction
	*/
	public void maybeUpdateHandshakeIPs(boolean ignoreHostnames) {
		long now = System.currentTimeMillis();
		Peer localDetectedPeer = null;
		synchronized(this) {
			localDetectedPeer = detectedPeer;
			if((now - lastAttemptedHandshakeIPUpdateTime) < MINUTES.toMillis(5)) {
				//Logger.minor(this, "Looked up recently (localDetectedPeer = "+localDetectedPeer + " : "+((localDetectedPeer == null) ? "" : localDetectedPeer.getAddress(false).toString()));
				return;
			}
			// We want to come back right away for DNS requesting if this is our first time through
			if(!ignoreHostnames)
				lastAttemptedHandshakeIPUpdateTime = now;
		}
		if(logMINOR)
			Logger.minor(this, "Updating handshake IPs for peer '" + shortToString() + "' (" + ignoreHostnames + ')');
		Peer[] myNominalPeer;

		// Don't synchronize while doing lookups which may take a long time!
		synchronized(this) {
			myNominalPeer = nominalPeer.toArray(new Peer[nominalPeer.size()]);
		}

		Peer[] localHandshakeIPs;
		if(myNominalPeer.length == 0) {
			if(localDetectedPeer == null) {
				synchronized(this) {
					handshakeIPs = null;
				}
				if(logMINOR)
					Logger.minor(this, "1: maybeUpdateHandshakeIPs got a result of: " + handshakeIPsToString());
				return;
			}
			localHandshakeIPs = new Peer[]{localDetectedPeer};
			localHandshakeIPs = updateHandshakeIPs(localHandshakeIPs, ignoreHostnames);
			synchronized(this) {
				handshakeIPs = localHandshakeIPs;
			}
			if(logMINOR)
				Logger.minor(this, "2: maybeUpdateHandshakeIPs got a result of: " + handshakeIPsToString());
			return;
		}

		// Hack for two nodes on the same IP that can't talk over inet for routing reasons
		FreenetInetAddress localhost = node.fLocalhostAddress;
		Peer[] nodePeers = outgoingMangler.getPrimaryIPAddress();

		List<Peer> localPeers = null;
		synchronized(this) {
			localPeers = new ArrayList<Peer>(nominalPeer);
		}

		boolean addedLocalhost = false;
		Peer detectedDuplicate = null;
		for(Peer p: myNominalPeer) {
			if(p == null)
				continue;
			if(localDetectedPeer != null) {
				if((p != localDetectedPeer) && p.equals(localDetectedPeer)) {
					// Equal but not the same object; need to update the copy.
					detectedDuplicate = p;
				}
			}
			FreenetInetAddress addr = p.getFreenetAddress();
			if(addr.equals(localhost)) {
				if(addedLocalhost)
					continue;
				addedLocalhost = true;
			}
			for(Peer nodePeer: nodePeers) {
				// REDFLAG - Two lines so we can see which variable is null when it NPEs
				FreenetInetAddress myAddr = nodePeer.getFreenetAddress();
				if(myAddr.equals(addr)) {
					if(!addedLocalhost)
						localPeers.add(new Peer(localhost, p.getPort()));
					addedLocalhost = true;
				}
			}
			if(localPeers.contains(p))
				continue;
			localPeers.add(p);
		}

		localHandshakeIPs = localPeers.toArray(new Peer[localPeers.size()]);
		localHandshakeIPs = updateHandshakeIPs(localHandshakeIPs, ignoreHostnames);
		synchronized(this) {
			handshakeIPs = localHandshakeIPs;
			if((detectedDuplicate != null) && detectedDuplicate.equals(localDetectedPeer))
				localDetectedPeer = detectedPeer = detectedDuplicate;
			updateShortToString();
		}
		if(logMINOR) {
			if(localDetectedPeer != null)
				Logger.minor(this, "3: detectedPeer = " + localDetectedPeer + " (" + localDetectedPeer.getAddress(false) + ')');
			Logger.minor(this, "3: maybeUpdateHandshakeIPs got a result of: " + handshakeIPsToString());
		}
	}

	/**
	* Returns this peer's current keyspace location, or -1 if it is unknown.
	*/
	public double getLocation() {
		return location.getLocation();
	}

	public boolean shouldBeExcludedFromPeerList() {
		long now = System.currentTimeMillis();
		synchronized(this) {
			if(BLACK_MAGIC_BACKOFF_PRUNING_PERCENTAGE < backedOffPercent.currentValue())
				return true;
			else if(BLACK_MAGIC_BACKOFF_PRUNING_TIME + now < getRoutingBackedOffUntilMax())
				return true;
			else
				return false;
		}
	}

	public double[] getPeersLocation() {
		return location.getPeerLocations();
	}

	public long getLocSetTime() {
		return location.getLocationSetTime();
	}

	/**
	* Returns a unique node identifier (usefull to compare two peernodes).
	*/
	public int getIdentityHash() {
		return hashCode;
	}

	/**
	 * Returns true if the last-known build number for this peer is to old to allow traffic to be routed to it.
	 * This does not give any indication as to the connection status of the peer.
	 */
	public synchronized boolean isUnroutableOlderVersion() {
		return unroutableOlderVersion;
	}

	/**
	 * Returns true if this (or another) peer has reported to us that our build number is too old for data to be routed
	 * to us. In turn, we will not route data to them either. Does not strictly indicate that the peer is connected.
	 */
	public synchronized boolean isUnroutableNewerVersion() {
		return unroutableNewerVersion;
	}

	/**
	* Returns true if requests can be routed through this peer. True if the peer's location is known, presently
	* connected, and routing-compatible. That is, ignoring backoff, the peer's location is known, build number
	* is compatible, and routing has not been explicitly disabled.
	*
	* Note possible deadlocks! PeerManager calls this, we call
	* PeerManager in e.g. verified.
	*/
	@Override
	public boolean isRoutable() {
		if((!isConnected()) || (!isRoutingCompatible())) return false;
		return location.isValidLocation();
	}
	
	synchronized boolean isInMandatoryBackoff(long now, boolean realTime) {
		long mandatoryBackoffUntil = realTime ? mandatoryBackoffUntilRT : mandatoryBackoffUntilBulk;
		if((mandatoryBackoffUntil > -1 && now < mandatoryBackoffUntil)) {
			if(logMINOR) Logger.minor(this, "In mandatory backoff");
			return true;
		}
		return false;
	}
	
	/**
	 * Returns true if (apart from actually knowing the peer's location), it is presumed that this peer could route requests.
	 * True if this peer's build number is not 'too-old' or 'too-new', actively connected, and not marked as explicity disabled.
	 * Does not reflect any 'backoff' logic.
	 */
	public boolean isRoutingCompatible() {
		long now = System.currentTimeMillis(); // no System.currentTimeMillis in synchronized
		synchronized(this) {
			if(isRoutable && !disableRouting) {
				timeLastRoutable = now;
				return true;
			}
			if(logMINOR) Logger.minor(this, "Not routing compatible");
			return false;
		}
	}

	@Override
	public boolean isConnected() {
		return isConnected.isTrue();
	}

	/**
	* Send a message, off-thread, to this node.
	* @param msg The message to be sent.
	* @param cb The callback to be called when the packet has been sent, or null.
	* @param ctr A callback to tell how many bytes were used to send this message.
	*/
	@Override
	public MessageItem sendAsync(Message msg, AsyncMessageCallback cb, ByteCounter ctr) throws NotConnectedException {
		if(ctr == null)
			Logger.error(this, "ByteCounter null, so bandwidth usage cannot be logged. Refusing to send.", new Exception("debug"));
		if(logMINOR)
			Logger.minor(this, "Sending async: " + msg + " : " + cb + " on " + this+" for "+node.getDarknetPortNumber()+" priority "+msg.getPriority());
		if(!isConnected()) {
			if(cb != null)
				cb.disconnected();
			throw new NotConnectedException();
		}
		if(msg.getSource() != null) {
			Logger.error(this, "Messages should NOT be relayed as-is, they should always be re-created to clear any sub-messages etc, see comments in Message.java!: "+msg, new Exception("error"));
		}
		addToLocalNodeSentMessagesToStatistic(msg);
		MessageItem item = new MessageItem(msg, cb == null ? null : new AsyncMessageCallback[]{cb}, ctr);
		long now = System.currentTimeMillis();
		reportBackoffStatus(now);
		int maxSize = getMaxPacketSize();
		int x = messageQueue.queueAndEstimateSize(item, maxSize);
		if(x > maxSize || !node.enablePacketCoalescing) {
			// If there is a packet's worth to send, wake up the packetsender.
			wakeUpSender();
		}
		// Otherwise we do not need to wake up the PacketSender
		// It will wake up before the maximum coalescing delay (100ms) because
		// it wakes up every 100ms *anyway*.
		return item;
	}
	
	@Override
	public void wakeUpSender() {
		if(logMINOR) Logger.minor(this, "Waking up PacketSender");
		node.ps.wakeUp();
	}

	@Override
	public boolean unqueueMessage(MessageItem message) {
		if(logMINOR) Logger.minor(this, "Unqueueing message on "+this+" : "+message);
		return messageQueue.removeMessage(message);
	}

	public long getMessageQueueLengthBytes() {
		return messageQueue.getMessageQueueLengthBytes();
	}

	/**
	 * Returns the number of milliseconds that it is estimated to take to transmit the currently queued packets.
	 */
	public long getProbableSendQueueTime() {
		double bandwidth = (getThrottle().getBandwidth()+1.0);
		if(shouldThrottle())
			bandwidth = Math.min(bandwidth, node.getOutputBandwidthLimit() / 2);
		long length = getMessageQueueLengthBytes();
		return (long)(1000.0*length/bandwidth);
	}

	/**
	* @return The last time we received a packet.
	*/
	public synchronized long lastReceivedPacketTime() {
		return timeLastReceivedPacket;
	}

	public synchronized long lastReceivedDataPacketTime() {
		return timeLastReceivedDataPacket;
	}
	
	public synchronized long lastReceivedAckTime() {
		return timeLastReceivedAck;
	}

	public long timeLastConnected(long now) {
		return isConnected.getTimeLastTrue(now);
	}

	public synchronized long timeLastRoutable() {
		return timeLastRoutable;
	}

	@Override
	public void maybeRekey() {
		long now = System.currentTimeMillis();
		boolean shouldDisconnect = false;
		boolean shouldReturn = false;
		boolean shouldRekey = false;
		long timeWhenRekeyingShouldOccur = 0;

		synchronized (this) {
			timeWhenRekeyingShouldOccur = timeLastRekeyed + FNPPacketMangler.SESSION_KEY_REKEYING_INTERVAL;
			shouldDisconnect = (timeWhenRekeyingShouldOccur + FNPPacketMangler.MAX_SESSION_KEY_REKEYING_DELAY < now) && isRekeying;
			shouldReturn = isRekeying || !isConnected();
			shouldRekey = (timeWhenRekeyingShouldOccur < now);
			if((!shouldRekey) && totalBytesExchangedWithCurrentTracker > FNPPacketMangler.AMOUNT_OF_BYTES_ALLOWED_BEFORE_WE_REKEY) {
				shouldRekey = true;
				timeWhenRekeyingShouldOccur = now;
			}
		}

		if(shouldDisconnect) {
			String time = TimeUtil.formatTime(FNPPacketMangler.MAX_SESSION_KEY_REKEYING_DELAY);
			System.err.println("The peer (" + this + ") has been asked to rekey " + time + " ago... force disconnect.");
			Logger.error(this, "The peer (" + this + ") has been asked to rekey " + time + " ago... force disconnect.");
			forceDisconnect();
		} else if (shouldReturn || hasLiveHandshake(now)) {
			return;
		} else if(shouldRekey) {
			startRekeying();
		}
	}

	@Override
	public void startRekeying() {
		long now = System.currentTimeMillis();
		synchronized(this) {
			if(isRekeying) return;
			isRekeying = true;
			sendHandshakeTime = now; // Immediately
			ctx = null;
		}
		Logger.normal(this, "We are asking for the key to be renewed (" + this.detectedPeer + ')');
	}

	/**
	* @return The time this PeerNode was added to the node (persistent across restarts).
	*/
	public synchronized long getPeerAddedTime() {
		return peerAddedTime;
	}

	/**
	* @return The time elapsed since this PeerNode was added to the node, or the node started up.
	*/
	public synchronized long timeSinceAddedOrRestarted() {
		return System.currentTimeMillis() - timeAddedOrRestarted;
	}
	
	/**
	* Disconnected e.g. due to not receiving a packet for ages.
	* @param dumpMessageQueue If true, clear the messages-to-send queue, and
	* change the bootID so even if we reconnect the other side will know that
	* a disconnect happened. If false, don't clear the messages yet. They 
	* will be cleared after an hour if the peer is disconnected at that point.
	* @param dumpTrackers If true, dump the SessionKey's (i.e. dump the
	* cryptographic data so we don't understand any packets they send us).
	* <br>
	* Possible arguments:<ul>
	* <li>true, true => dump everything, immediate disconnect</li>
	* <li>true, false => dump messages but keep trackers so we can 
	* acknowledge messages on their end for a while.</li>
	* <li>false, false => tell the rest of the node that we have 
	* disconnected but do not immediately drop messages, continue to 
	* respond to their messages.</li>
	* <li>false, true => dump crypto but keep messages. DOES NOT MAKE 
	* SENSE!!! DO NOT USE!!! </ul>
	* @return True if the node was connected, false if it was not.
	*/
	public boolean disconnected(boolean dumpMessageQueue, boolean dumpTrackers) {
		assert(!((!dumpMessageQueue) && dumpTrackers)); // Invalid combination!
		final long now = System.currentTimeMillis();
		if(isRealConnection())
			Logger.normal(this, "Disconnected " + this, new Exception("debug"));
		else if(logMINOR)
			Logger.minor(this, "Disconnected "+this, new Exception("debug"));
		node.usm.onDisconnect(this);
		if(dumpMessageQueue)
			node.tracker.onRestartOrDisconnect(this);
		node.failureTable.onDisconnect(this);
		node.peers.disconnected(this);
		node.nodeUpdater.disconnected(this);
		boolean ret;
		SessionKey cur, prev, unv;
		MessageItem[] messagesTellDisconnected = null;
		List<MessageItem> moreMessagesTellDisconnected = null;
		PacketFormat oldPacketFormat = null;
		synchronized(this) {
			disconnecting = false;
			// Force renegotiation.
			ret = isConnected.set(false, now);
			isRoutable = false;
			isRekeying = false;
			// Prevent sending packets to the node until that happens.
			cur = currentTracker;
			prev = previousTracker;
			unv = unverifiedTracker;
			if(dumpTrackers) {
				currentTracker = null;
				previousTracker = null;
				unverifiedTracker = null;
			}
			// Else DO NOT clear trackers, because hopefully it's a temporary connectivity glitch.
			sendHandshakeTime = now;
			countFailedRevocationTransfers = 0;
			timePrevDisconnect = timeLastDisconnect;
			timeLastDisconnect = now;
			if(dumpMessageQueue) {
				// Reset the boot ID so that we get different trackers next time.
				myBootID = node.fastWeakRandom.nextLong();
				messagesTellDisconnected = grabQueuedMessageItems();
				oldPacketFormat = packetFormat;
				packetFormat = null;
			}
		}
		if(oldPacketFormat != null) {
			moreMessagesTellDisconnected = oldPacketFormat.onDisconnect();
		}
		if(messagesTellDisconnected != null) {
			if(logMINOR)
				Logger.minor(this, "Messages to dump: "+messagesTellDisconnected.length);
			for(MessageItem mi : messagesTellDisconnected) {
				mi.onDisconnect();
			}
		}
		if(moreMessagesTellDisconnected != null) {
			if(logMINOR)
				Logger.minor(this, "Messages to dump: "+moreMessagesTellDisconnected.size());
			for(MessageItem mi : moreMessagesTellDisconnected) {
				mi.onDisconnect();
			}
		}
		if(cur != null) cur.disconnected();
		if(prev != null) prev.disconnected();
		if(unv != null) unv.disconnected();
		if(_lastThrottle != null)
			_lastThrottle.maybeDisconnected();
		node.lm.lostOrRestartedNode(this);
		if(peers.havePeer(this))
			setPeerNodeStatus(now);
		if(!dumpMessageQueue) {
			// Wait for a while and then drop the messages if we haven't
			// reconnected.
			node.getTicker().queueTimedJob(new Runnable() {
				@Override
				public void run() {
					if((!PeerNode.this.isConnected()) &&
							timeLastDisconnect == now) {
						PacketFormat oldPacketFormat = null;
						synchronized(this) {
							if(isConnected()) return;
							// Reset the boot ID so that we get different trackers next time.
							myBootID = node.fastWeakRandom.nextLong();
							oldPacketFormat = packetFormat;
							packetFormat = null;
						}
						MessageItem[] messagesTellDisconnected = grabQueuedMessageItems();
						if(messagesTellDisconnected != null) {
							for(MessageItem mi : messagesTellDisconnected) {
								mi.onDisconnect();
							}
						}
						if(oldPacketFormat != null) {
							List<MessageItem> moreMessagesTellDisconnected = 
								oldPacketFormat.onDisconnect();
							if(moreMessagesTellDisconnected != null) {
								if(logMINOR)
									Logger.minor(this, "Messages to dump: "+moreMessagesTellDisconnected.size());
								for(MessageItem mi : moreMessagesTellDisconnected) {
									mi.onDisconnect();
								}
							}
						}
					}

				}
			}, CLEAR_MESSAGE_QUEUE_AFTER);
		}
		// Tell opennet manager even if this is darknet, because we may need more opennet peers now.
		OpennetManager om = node.getOpennet();
		if(om != null)
			om.onDisconnect(this);
		outputLoadTrackerRealTime.failSlotWaiters(true);
		outputLoadTrackerBulk.failSlotWaiters(true);
		loadSenderRealTime.onDisconnect();
		loadSenderBulk.onDisconnect();
		return ret;
	}

	@Override
	public void forceDisconnect() {
		Logger.error(this, "Forcing disconnect on " + this, new Exception("debug"));
		disconnected(true, true); // always dump trackers, maybe dump messages
	}

	/**
	* Grab all queued Message's.
	* @return Null if no messages are queued, or an array of
	* Message's.
	*/
	public MessageItem[] grabQueuedMessageItems() {
		return messageQueue.grabQueuedMessageItems();
	}

	public void requeueMessageItems(MessageItem[] messages, int offset, int length, boolean dontLog) {
		requeueMessageItems(messages, offset, length, dontLog, "");
	}

	public void requeueMessageItems(MessageItem[] messages, int offset, int length, boolean dontLog, String reason) {
		// Will usually indicate serious problems
		if(!dontLog) {
			long now = System.currentTimeMillis();
			String rateLimitWrapper = "";
			boolean rateLimitLogging = false;
			if(messages.length > messageRequeueLogRateLimitThreshold) {
				rateLimitWrapper = " (log message rate limited)";
				if(nextMessageRequeueLogTime <= now) {
					nextMessageRequeueLogTime = now + messageRequeueLogRateLimitInterval;
				} else {
					rateLimitLogging = true;
				}
			}
			if(!rateLimitLogging) {
				String reasonWrapper = "";
				if(0 < reason.length()) {
					reasonWrapper = " because of '" + reason + '\'';
				}
				Logger.normal(this, "Requeueing " + messages.length + " messages" + reasonWrapper + " on " + this + rateLimitWrapper);
			}
		}
		synchronized(messageQueue) {
			for(int i = offset+length-1; i >= offset; i--)
				if(messages[i] != null)
					messageQueue.pushfrontPrioritizedMessageItem(messages[i]);
		}
	}

	/**
	* @return The time at which we must send a packet, even if
	* it means it will only contains ack requests etc., or
	* Long.MAX_VALUE if we have no pending ack request/acks/etc.
	* Note that if this is less than now, it may not be entirely
	* accurate i.e. we definitely must send a packet, but don't
	* rely on it to tell you exactly how overdue we are.
	*/
	public long getNextUrgentTime(long now) {
		long t = Long.MAX_VALUE;
		SessionKey cur;
		SessionKey prev;
		PacketFormat pf;
		synchronized(this) {
			if(!isConnected()) return Long.MAX_VALUE;
			cur = currentTracker;
			prev = previousTracker;
			pf = packetFormat;
			if(cur == null && prev == null) return Long.MAX_VALUE;
		}
		if(pf != null) {
			boolean canSend = cur != null && pf.canSend(cur);
			if(canSend) { // New messages are only sent on cur.
				long l = messageQueue.getNextUrgentTime(t, 0); // Need an accurate value even if in the past.
				if(t >= now && l < now && logMINOR)
					Logger.minor(this, "Next urgent time from message queue less than now");
				else if(logDEBUG)
					Logger.debug(this, "Next urgent time is "+(l-now)+"ms on "+this);
				t = l;
			}
			long l = pf.timeNextUrgent(canSend);
			if(l < now && logMINOR)
				Logger.minor(this, "Next urgent time from packet format less than now on "+this);
			t = Math.min(t, l);
		}
		return t;
	}

	/**
	* @return The time at which we last sent a packet.
	*/
	public long lastSentPacketTime() {
		return timeLastSentPacket;
	}

	/**
	* @return True, if we are disconnected and it has been a
	* sufficient time period since we last sent a handshake
	* attempt.
	*/
	public boolean shouldSendHandshake(boolean notInRoutingTable) {
		long now = System.currentTimeMillis();
		boolean tempShouldSendHandshake = false;
		boolean disconnected;
		synchronized(this) {
			if(disconnecting) return false;
			disconnected = !isConnected();
			tempShouldSendHandshake = ((now > sendHandshakeTime) && (handshakeIPs != null) && (isRekeying || disconnected));
		}
		if(logMINOR) Logger.minor(this, "shouldSendHandshake(): initial = "+tempShouldSendHandshake);
		if(tempShouldSendHandshake && (hasLiveHandshake(now)))
			tempShouldSendHandshake = false;
		if(tempShouldSendHandshake) {
			if(disconnected && isBurstOnly()) {
				synchronized(this) {
					isBursting = true;
				}
			    setPeerNodeStatus(System.currentTimeMillis(), false, notInRoutingTable);
			} else
				return true;
		}
		if(logMINOR) Logger.minor(this, "shouldSendHandshake(): final = "+tempShouldSendHandshake);
		return tempShouldSendHandshake;
	}
	
	public long timeSendHandshake(long now) {
		if(hasLiveHandshake(now)) return Long.MAX_VALUE;
		synchronized(this) {
			if(disconnecting) return Long.MAX_VALUE;
			if(handshakeIPs == null) return Long.MAX_VALUE;
			if(!(isRekeying || !isConnected())) return Long.MAX_VALUE;
			return sendHandshakeTime;
		}
	}

	/**
	* Does the node have a live handshake in progress?
	* @param now The current time.
	*/
	public boolean hasLiveHandshake(long now) {
		KeyAgreementSchemeContext c = null;
		synchronized(this) {
			c = ctx;
		}
		if(c != null && logDEBUG)
			Logger.minor(this, "Last used (handshake): " + (now - c.lastUsedTime()));
		return !((c == null) || (now - c.lastUsedTime() > Node.HANDSHAKE_TIMEOUT));
	}
	boolean firstHandshake = true;

	/**
	 * Set sendHandshakeTime, and return whether to fetch the ARK.
	 */
	protected boolean innerCalcNextHandshake(boolean successfulHandshakeSend, boolean dontFetchARK, long now) {
		if((!isConnected()) && isBurstOnly())
			return calcNextHandshakeBurstOnly(now);
		synchronized(this) {
			long delay;
			if(unroutableOlderVersion || unroutableNewerVersion || disableRouting) {
				// Let them know we're here, but have no hope of routing general data to them.
				delay = Node.MIN_TIME_BETWEEN_VERSION_SENDS + node.random.nextInt(Node.RANDOMIZED_TIME_BETWEEN_VERSION_SENDS);
			} else if(invalidVersion() && !firstHandshake) {
				delay = Node.MIN_TIME_BETWEEN_VERSION_PROBES + node.random.nextInt(Node.RANDOMIZED_TIME_BETWEEN_VERSION_PROBES);
			} else {
				delay = Node.MIN_TIME_BETWEEN_HANDSHAKE_SENDS + node.random.nextInt(Node.RANDOMIZED_TIME_BETWEEN_HANDSHAKE_SENDS);
			}
			// FIXME proper multi-homing support!
			delay /= (handshakeIPs == null ? 1 : handshakeIPs.length);
			if(delay < 3000) delay = 3000;
			sendHandshakeTime = now + delay;
			if(logMINOR) Logger.minor(this, "Next handshake in "+delay+" on "+this);

			if(successfulHandshakeSend)
				firstHandshake = false;
			handshakeCount++;
			return handshakeCount == MAX_HANDSHAKE_COUNT;
		}
	}

	private synchronized boolean calcNextHandshakeBurstOnly(long now) {
		boolean fetchARKFlag = false;
		listeningHandshakeBurstCount++;
		if(isBurstOnly()) {
			if(listeningHandshakeBurstCount >= listeningHandshakeBurstSize) {
				listeningHandshakeBurstCount = 0;
				fetchARKFlag = true;
			}
		}
		long delay;
		if(listeningHandshakeBurstCount == 0) {  // 0 only if we just reset it above
			delay = Node.MIN_TIME_BETWEEN_BURSTING_HANDSHAKE_BURSTS
				+ node.random.nextInt(Node.RANDOMIZED_TIME_BETWEEN_BURSTING_HANDSHAKE_BURSTS);
			listeningHandshakeBurstSize = Node.MIN_BURSTING_HANDSHAKE_BURST_SIZE
					+ node.random.nextInt(Node.RANDOMIZED_BURSTING_HANDSHAKE_BURST_SIZE);
			isBursting = false;
		} else {
			delay = Node.MIN_TIME_BETWEEN_HANDSHAKE_SENDS
				+ node.random.nextInt((int) Node.RANDOMIZED_TIME_BETWEEN_HANDSHAKE_SENDS);
		}
		// FIXME proper multi-homing support!
		delay /= (handshakeIPs == null ? 1 : handshakeIPs.length);
		if(delay < 3000) delay = 3000;

		sendHandshakeTime = now + delay;
		if(logMINOR) Logger.minor(this, "Next BurstOnly mode handshake in "+(sendHandshakeTime - now)+"ms for "+shortToString()+" (count: "+listeningHandshakeBurstCount+", size: "+listeningHandshakeBurstSize+ ") on "+this, new Exception("double-called debug"));
		return fetchARKFlag;
	}

	protected void calcNextHandshake(boolean successfulHandshakeSend, boolean dontFetchARK, boolean notRegistered) {
		long now = System.currentTimeMillis();
		boolean fetchARKFlag = false;
		fetchARKFlag = innerCalcNextHandshake(successfulHandshakeSend, dontFetchARK, now);
		if(!notRegistered)
			setPeerNodeStatus(now);  // Because of isBursting being set above and it can't hurt others
		// Don't fetch ARKs for peers we have verified (through handshake) to be incompatible with us
		if(fetchARKFlag && !dontFetchARK) {
			long arkFetcherStartTime1 = System.currentTimeMillis();
			startARKFetcher();
			long arkFetcherStartTime2 = System.currentTimeMillis();
			if((arkFetcherStartTime2 - arkFetcherStartTime1) > 500)
				Logger.normal(this, "arkFetcherStartTime2 is more than half a second after arkFetcherStartTime1 (" + (arkFetcherStartTime2 - arkFetcherStartTime1) + ") working on " + shortToString());
		}
	}

	/** If the outgoingMangler allows bursting, we still don't want to burst *all the time*, because it may be mistaken
	 * in its detection of a port forward. So from time to time we will aggressively handshake anyway. This flag is set
	 * once every UPDATE_BURST_NOW_PERIOD. */
	private boolean burstNow;
	private long timeSetBurstNow;
	static final long UPDATE_BURST_NOW_PERIOD = MINUTES.toMillis(5);
	/** Burst only 19 in 20 times if definitely port forwarded. Save entropy by writing this as 20 not 0.95. */
	static final int P_BURST_IF_DEFINITELY_FORWARDED = 20;

	public boolean isBurstOnly() {
		AddressTracker.Status status = outgoingMangler.getConnectivityStatus();
		if(status == AddressTracker.Status.DONT_KNOW) return false;
		if(status == AddressTracker.Status.DEFINITELY_NATED || status == AddressTracker.Status.MAYBE_NATED) return false;

		// For now. FIXME try it with a lower probability when we're sure that the packet-deltas mechanisms works.
		if(status == AddressTracker.Status.MAYBE_PORT_FORWARDED) return false;
		long now = System.currentTimeMillis();
		if(now - timeSetBurstNow > UPDATE_BURST_NOW_PERIOD) {
			burstNow = (node.random.nextInt(P_BURST_IF_DEFINITELY_FORWARDED) == 0);
			timeSetBurstNow = now;
		}
		return burstNow;
	}

	/**
	* Call this method when a handshake request has been
	* sent.
	*/
	public void sentHandshake(boolean notRegistered) {
		if(logMINOR)
			Logger.minor(this, "sentHandshake(): " + this);
		calcNextHandshake(true, false, notRegistered);
	}

	/**
	* Call this method when a handshake request could not be sent (i.e. no IP address available)
	* sent.
	*/
	public void couldNotSendHandshake(boolean notRegistered) {
		if(logMINOR)
			Logger.minor(this, "couldNotSendHandshake(): " + this);
		calcNextHandshake(false, false, notRegistered);
	}

	/**
	* @return The maximum time between received packets.
	*/
	public long maxTimeBetweenReceivedPackets() {
		return Node.MAX_PEER_INACTIVITY;
	}

	/**
	* @return The maximum time between received packets.
	*/
	public long maxTimeBetweenReceivedAcks() {
		return Node.MAX_PEER_INACTIVITY;
	}

	/**
	* Low-level ping this node.
	* @return True if we received a reply inside 2000ms.
	* (If we have heavy packet loss, it can take that long to resend).
	*/
	public boolean ping(int pingID) throws NotConnectedException {
		Message ping = DMT.createFNPPing(pingID);
		node.usm.send(this, ping, node.dispatcher.pingCounter);
		Message msg;
		try {
			msg = node.usm.waitFor(MessageFilter.create().setTimeout(2000).setType(DMT.FNPPong).setField(DMT.PING_SEQNO, pingID), null);
		} catch(DisconnectedException e) {
			throw new NotConnectedException("Disconnected while waiting for pong");
		}
		return msg != null;
	}

	/**
	* Decrement the HTL (or not), in accordance with our
	* probabilistic HTL rules. Whether to decrement is determined once for
	* each connection, rather than for every request, because if we don't
	* we would get a predictable fraction of requests with each HTL - this
	* pattern could give away a lot of information close to the originator.
	* Although it's debatable whether it's worth worrying about given all
	* the other information they have if close by ...
	* @param htl The old HTL.
	* @return The new HTL.
	*/
	public short decrementHTL(short htl) {
		short max = node.maxHTL();
		if(htl > max)
			htl = max;
		if(htl <= 0)
			return 0;
		if(htl == max) {
			if(decrementHTLAtMaximum || node.disableProbabilisticHTLs)
				htl--;
			return htl;
		}
		if(htl == 1) {
			if(decrementHTLAtMinimum || node.disableProbabilisticHTLs)
				htl--;
			return htl;
		}
		htl--;
		return htl;
	}

	/**
	* Enqueue a message to be sent to this node and wait up to a minute for it to be transmitted
	* and acknowledged.
	*/
	public void sendSync(Message req, ByteCounter ctr, boolean realTime) throws NotConnectedException, SyncSendWaitedTooLongException {
		SyncMessageCallback cb = new SyncMessageCallback();
		MessageItem item = sendAsync(req, cb, ctr);
		cb.waitForSend(MINUTES.toMillis(1));
		if (!cb.done) {
			Logger.warning(this, "Waited too long for a blocking send for " + req + " to " + PeerNode.this, new Exception("error"));
			this.localRejectedOverload("SendSyncTimeout", realTime);
			// Try to unqueue it, since it presumably won't be of any use now.
			if(!messageQueue.removeMessage(item)) {
				cb.waitForSend(SECONDS.toMillis(10));
				if(!cb.done) {
					Logger.error(this, "Waited too long for blocking send and then could not unqueue for "+req+" to "+PeerNode.this, new Exception("error"));
					// Can't cancel yet can't send, something seriously wrong.
					// Treat as fatal timeout as probably their fault.
					// FIXME: We have already waited more than the no-messages timeout, but should we wait that period again???
					fatalTimeout();
					// Then throw the error.
				} else {
					return;
				}
			}
			throw new SyncSendWaitedTooLongException();
		}
	}

	private class SyncMessageCallback implements AsyncMessageCallback {

		private boolean done = false;
		private boolean disconnected = false;
		private boolean sent = false;

		public synchronized void waitForSend(long maxWaitInterval) throws NotConnectedException {
			long now = System.currentTimeMillis();
			long end = now + maxWaitInterval;
			while((now = System.currentTimeMillis()) < end) {
				if(done) {
					if(disconnected)
						throw new NotConnectedException();
					return;
				}
				int waitTime = (int) (Math.min(end - now, Integer.MAX_VALUE));
				try {
					wait(waitTime);
				} catch(InterruptedException e) {
				// Ignore
				}
			}
		}

		@Override
		public void acknowledged() {
			synchronized(this) {
				if(!done) {
					if (!sent) {
						// Can happen due to lag.
						Logger.normal(this, "Acknowledged but not sent?! on " + this + " for " + PeerNode.this+" - lag ???");
					}
				} else
					return;
				done = true;
				notifyAll();
			}
		}

		@Override
		public void disconnected() {
			synchronized(this) {
				done = true;
				disconnected = true;
				notifyAll();
			}
		}

		@Override
		public void fatalError() {
			synchronized(this) {
				done = true;
				notifyAll();
			}
		}

		@Override
		public void sent() {
			// It might have been lost, we wait until it is acked.
			synchronized(this) {
				sent = true;
			}
		}
	}

	/**
	 * Determines the degree of the peer via the locations of its peers it provides.
	 * @return The number of peers this peer reports having, or 0 if this peer does not provide that information.
	 */
	public int getDegree() {
		return location.getDegree();
	}

	public void updateLocation(double newLoc, double[] newLocs) {
		boolean anythingChanged = location.updateLocation(newLoc, newLocs);
		node.peers.updatePMUserAlert();
		if(anythingChanged)
			// Not urgent. This makes up the majority of the total writes.
			// Writing it on shutdown is sufficient.
			node.peers.writePeers(isOpennet());
		synchronized(this) {
		    if(!isConnected()) return; // Race condition.
	        setPeerNodeStatus(System.currentTimeMillis());
		}
	}

	/**
	* Should we reject a swap request?
	*/
	public boolean shouldRejectSwapRequest() {
		long now = System.currentTimeMillis();
		synchronized(this) {
			if(timeLastReceivedSwapRequest > 0) {
				long timeSinceLastTime = now - timeLastReceivedSwapRequest;
				swapRequestsInterval.report(timeSinceLastTime);
				double averageInterval = swapRequestsInterval.currentValue();
				if(averageInterval >= Node.MIN_INTERVAL_BETWEEN_INCOMING_SWAP_REQUESTS) {
					timeLastReceivedSwapRequest = now;
					return false;
				} else return true;
			}
			timeLastReceivedSwapRequest = now;
		}
		return false;
	}

	/**
	* Should we reject a swap request?
	*/
	public boolean shouldRejectProbeRequest() {
		long now = System.currentTimeMillis();
		synchronized(this) {
			if(timeLastReceivedProbeRequest > 0) {
				long timeSinceLastTime = now - timeLastReceivedProbeRequest;
				probeRequestsInterval.report(timeSinceLastTime);
				double averageInterval = probeRequestsInterval.currentValue();
				if(averageInterval >= Node.MIN_INTERVAL_BETWEEN_INCOMING_PROBE_REQUESTS) {
					timeLastReceivedProbeRequest = now;
					return false;
				} else return true;
			}
			timeLastReceivedProbeRequest = now;
		}
		return false;
	}

	/**
	* IP on the other side appears to have changed...
	* @param newPeer The new address of the peer.
	*/
	public void changedIP(Peer newPeer) {
		setDetectedPeer(newPeer);
	}

	private void setDetectedPeer(Peer newPeer) {
		// Also, we need to call .equals() to propagate any DNS lookups that have been done if the two have the same domain.
		Peer p = newPeer;
		newPeer = newPeer.dropHostName();
		if(newPeer == null) {
			Logger.error(this, "Impossible: No address for detected peer! "+p+" on "+this);
			return;
		}
		synchronized(this) {
			Peer oldPeer = detectedPeer;
			if((newPeer != null) && ((oldPeer == null) || !oldPeer.equals(newPeer))) {
				this.detectedPeer = newPeer;
				updateShortToString();
				// IP has changed, it is worth looking up the DNS address again.
				this.lastAttemptedHandshakeIPUpdateTime = 0;
				if(!isConnected())
					return;
			} else
				return;
		}
		getThrottle().maybeDisconnected();
		sendIPAddressMessage();
	}

	/**
	* @return The current primary SessionKey, or null if we
	* don't have one.
	*/
	@Override
	public synchronized SessionKey getCurrentKeyTracker() {
		return currentTracker;
	}

	/**
	* @return The previous primary SessionKey, or null if we
	* don't have one.
	*/
	@Override
	public synchronized SessionKey getPreviousKeyTracker() {
		return previousTracker;
	}

	/**
	* @return The unverified SessionKey, if any, or null if we
	* don't have one. The caller MUST call verified(KT) if a
	* decrypt succeeds with this KT.
	*/
	@Override
	public synchronized SessionKey getUnverifiedKeyTracker() {
		return unverifiedTracker;
	}

	private String shortToString;
	private void updateShortToString() {
		shortToString = super.toString() + '@' + detectedPeer + '@' + HexUtil.bytesToHex(pubKeyHash);
	}

	/**
	* @return short version of toString()
	* *** Note that this is not synchronized! It is used by logging in code paths that
	* will deadlock if it is synchronized! ***
	*/
	@Override
	public String shortToString() {
		return shortToString;
	}

	@Override
	public String toString() {
		// FIXME?
		return shortToString()+'@'+Integer.toHexString(super.hashCode());
	}

	/**
	* Update timeLastReceivedPacket
	* @throws NotConnectedException
	* @param dontLog If true, don't log an error or throw an exception if we are not connected. This
	* can be used in handshaking when the connection hasn't been verified yet.
	* @param dataPacket If this is a real packet, as opposed to a handshake packet.
	*/
	@Override
	public void receivedPacket(boolean dontLog, boolean dataPacket) {
		synchronized(this) {
			if((!isConnected()) && (!dontLog)) {
				// Don't log if we are disconnecting, because receiving packets during disconnecting is normal.
				// That includes receiving packets after we have technically disconnected already.
				// A race condition involving forceCancelDisconnecting causing a mistaken log message anyway
				// is conceivable, but unlikely...
				if((unverifiedTracker == null) && (currentTracker == null) && !disconnecting)
					Logger.error(this, "Received packet while disconnected!: " + this, new Exception("error"));
				else
					if(logMINOR)
						Logger.minor(this, "Received packet while disconnected on " + this + " - recently disconnected() ?");
			} else {
				if(logMINOR) Logger.minor(this, "Received packet on "+this);
			}
		}
		long now = System.currentTimeMillis();
		synchronized(this) {
			timeLastReceivedPacket = now;
			if(dataPacket)
				timeLastReceivedDataPacket = now;
		}
	}
	
	@Override
	public synchronized void receivedAck(long now) {
		if(timeLastReceivedAck < now)
			timeLastReceivedAck = now;
	}

	/**
	* Update timeLastSentPacket
	*/
	@Override
	public void sentPacket() {
		timeLastSentPacket = System.currentTimeMillis();
	}

	public synchronized KeyAgreementSchemeContext getKeyAgreementSchemeContext() {
		return ctx;
	}

	public synchronized void setKeyAgreementSchemeContext(KeyAgreementSchemeContext ctx2) {
		this.ctx = ctx2;
		if(logMINOR)
			Logger.minor(this, "setKeyAgreementSchemeContext(" + ctx2 + ") on " + this);
	}

	/**
	* Called when we have completed a handshake, and have a new session key.
	* Creates a new tracker and demotes the old one. Deletes the old one if
	* the bootID isn't recognized, since if the node has restarted we cannot
	* recover old messages. In more detail:
	* <ul>
	* <li>Process the new noderef (check if it's valid, pick up any new information etc).</li>
	* <li>Handle version conflicts (if the node is too old, or we are too old, we mark it as
	* non-routable, but some messages will still be exchanged e.g. Update Over Mandatory stuff).</li>
	* <li>Deal with key trackers (if we just got message 4, the new key tracker becomes current;
	* if we just got message 3, it's possible that our message 4 will be lost in transit, so we
	* make the new tracker unverified. It will be promoted to current if we get a packet on it..
	* if the node has restarted, we dump the old key trackers, otherwise current becomes previous).</li>
	* <li>Complete the connection process: update the node's status, send initial messages, update
	* the last-received-packet timestamp, etc.</li>
	* @param thisBootID The boot ID of the peer we have just connected to.
	* This is simply a random number regenerated on every startup of the node.
	* We use it to determine whether the node has restarted since we last saw
	* it.
	* @param data Byte array from which to read the new noderef.
	* @param offset Offset to start reading at.
	* @param length Number of bytes to read.
	* @param encKey The new session key.
	* @param replyTo The IP the handshake came in on.
	* @param trackerID The tracker ID proposed by the other side. If -1, create a new tracker. If any
	* other value, check whether we have it, and if we do, return that, otherwise return the ID of the
	* new tracker.
	* @param isJFK4 If true, we are processing a JFK(4) and must respect the tracker ID chosen by the
	* responder. If false, we are processing a JFK(3) and we can either reuse the suggested tracker ID,
	* which the other side is able to reuse, or we can create a new tracker ID.
	* @param jfk4SameAsOld If true, the responder chose to use the tracker ID that we provided. If
	* we don't have it now the connection fails.
	* @return The ID of the new PacketTracker. If this is different to the passed-in trackerID, then
	* it's a new tracker. -1 to indicate failure.
	*/
	public long completedHandshake(long thisBootID, byte[] data, int offset, int length, BlockCipher outgoingCipher, byte[] outgoingKey, BlockCipher incommingCipher, byte[] incommingKey, Peer replyTo, boolean unverified, int negType, long trackerID, boolean isJFK4, boolean jfk4SameAsOld, byte[] hmacKey, BlockCipher ivCipher, byte[] ivNonce, int ourInitialSeqNum, int theirInitialSeqNum, int ourInitialMsgID, int theirInitialMsgID) {
		long now = System.currentTimeMillis();
		if(logMINOR) Logger.minor(this, "Tracker ID "+trackerID+" isJFK4="+isJFK4+" jfk4SameAsOld="+jfk4SameAsOld);
		if(trackerID < 0) trackerID = Math.abs(node.random.nextLong());

		// Update sendHandshakeTime; don't send another handshake for a while.
		// If unverified, "a while" determines the timeout; if not, it's just good practice to avoid a race below.
		if(!(isSeed() && this instanceof SeedServerPeerNode))
                    calcNextHandshake(true, true, false);
		stopARKFetcher();
		try {
			// First, the new noderef
			processNewNoderef(data, offset, length);
		} catch(FSParseException e1) {
			synchronized(this) {
				bogusNoderef = true;
				// Disconnect, something broke
				isConnected.set(false, now);
			}
			Logger.error(this, "Failed to parse new noderef for " + this + ": " + e1, e1);
			node.peers.disconnected(this);
			return -1;
		}
		boolean routable = true;
		boolean newer = false;
		boolean older = false;
		if(isSeed()) {
                        routable = false;
                        if(logMINOR) Logger.minor(this, "Not routing traffic to " + this + " it's for announcement.");
                } else if(bogusNoderef) {
			Logger.normal(this, "Not routing traffic to " + this + " - bogus noderef");
			routable = false;
			//FIXME: It looks like bogusNoderef will just be set to false a few lines later...
		} else if(reverseInvalidVersion()) {
			Logger.normal(this, "Not routing traffic to " + this + " - reverse invalid version " + Version.getVersionString() + " for peer's lastGoodversion: " + getLastGoodVersion());
			newer = true;
		} else
			newer = false;
		if(forwardInvalidVersion()) {
			Logger.normal(this, "Not routing traffic to " + this + " - invalid version " + getVersion());
			older = true;
			routable = false;
		} else if(Math.abs(clockDelta) > MAX_CLOCK_DELTA) {
			Logger.normal(this, "Not routing traffic to " + this + " - clock problems");
			routable = false;
		} else
			older = false;
		changedIP(replyTo);
		boolean bootIDChanged = false;
		boolean wasARekey = false;
		SessionKey oldPrev = null;
		SessionKey oldCur = null;
		SessionKey newTracker;
		MessageItem[] messagesTellDisconnected = null;
		PacketFormat oldPacketFormat = null;
		synchronized(this) {
			disconnecting = false;
			// FIXME this shouldn't happen, does it?
			if(currentTracker != null) {
				if(Arrays.equals(outgoingKey, currentTracker.outgoingKey)
						&& Arrays.equals(incommingKey, currentTracker.incommingKey)) {
					Logger.error(this, "completedHandshake() with identical key to current, maybe replayed JFK(4)?");
					return -1;
				}
			}
			if(previousTracker != null) {
				if(Arrays.equals(outgoingKey, previousTracker.outgoingKey)
						&& Arrays.equals(incommingKey, previousTracker.incommingKey)) {
					Logger.error(this, "completedHandshake() with identical key to previous, maybe replayed JFK(4)?");
					return -1;
				}
			}
			if(unverifiedTracker != null) {
				if(Arrays.equals(outgoingKey, unverifiedTracker.outgoingKey)
						&& Arrays.equals(incommingKey, unverifiedTracker.incommingKey)) {
					Logger.error(this, "completedHandshake() with identical key to unverified, maybe replayed JFK(4)?");
					return -1;
				}
			}
			handshakeCount = 0;
			bogusNoderef = false;
			// Don't reset the uptime if we rekey
			if(!isConnected()) {
				connectedTime = now;
				countSelectionsSinceConnected = 0;
				sentInitialMessages = false;
			} else
				wasARekey = true;
			disableRouting = disableRoutingHasBeenSetLocally || disableRoutingHasBeenSetRemotely;
			isRoutable = routable;
			unroutableNewerVersion = newer;
			unroutableOlderVersion = older;
			boolean notReusingTracker = false;
			long oldBootID;
			oldBootID = bootID.getAndSet(thisBootID);
			bootIDChanged = oldBootID != thisBootID;
			if(myLastSuccessfulBootID != this.myBootID) {
				// If our own boot ID changed, because we forcibly disconnected, 
				// we need to use a new tracker. This is equivalent to us having restarted,
				// from the point of view of the other side, but since we haven't we need
				// to track it here.
				bootIDChanged = true;
				myLastSuccessfulBootID = myBootID;
			}
			if(bootIDChanged && wasARekey) {
				// This can happen if the other side thought we disconnected but we didn't think they did.
				Logger.normal(this, "Changed boot ID while rekeying! from " + oldBootID + " to " + thisBootID + " for " + getPeer());
				wasARekey = false;
				connectedTime = now;
				countSelectionsSinceConnected = 0;
				sentInitialMessages = false;
			} else if(bootIDChanged && logMINOR)
				Logger.minor(this, "Changed boot ID from " + oldBootID + " to " + thisBootID + " for " + getPeer());
			if(bootIDChanged) {
				oldPrev = previousTracker;
				oldCur = currentTracker;
				previousTracker = null;
				currentTracker = null;
				// Messages do not persist across restarts.
				// Generally they would be incomprehensible, anything that isn't should be sent as
				// connection initial messages by maybeOnConnect().
				messagesTellDisconnected = grabQueuedMessageItems();
				this.offeredMainJarVersion = 0;
				oldPacketFormat = packetFormat;
				packetFormat = null;
			} else {
				// else it's a rekey
			}
			newTracker = new SessionKey(this, outgoingCipher, outgoingKey, incommingCipher, incommingKey, ivCipher, ivNonce, hmacKey, new NewPacketFormatKeyContext(ourInitialSeqNum, theirInitialSeqNum), trackerID);
			if(logMINOR) Logger.minor(this, "New key tracker in completedHandshake: "+newTracker+" for "+shortToString()+" neg type "+negType);
			if(unverified) {
				if(unverifiedTracker != null) {
					// Keep the old unverified tracker if possible.
					if(previousTracker == null)
						previousTracker = unverifiedTracker;
				}
				unverifiedTracker = newTracker;
			} else {
				oldPrev = previousTracker;
				previousTracker = currentTracker;
				currentTracker = newTracker;
				// Keep the old unverified tracker.
				// In case of a race condition (two setups between A and B complete at the same time),
				// we might want to keep the unverified tracker rather than the previous tracker.
				neverConnected = false;
				maybeClearPeerAddedTimeOnConnect();
			}
			isConnected.set(currentTracker != null, now);
			ctx = null;
			isRekeying = false;
			timeLastRekeyed = now - (unverified ? 0 : FNPPacketMangler.MAX_SESSION_KEY_REKEYING_DELAY / 2);
			totalBytesExchangedWithCurrentTracker = 0;
			// This has happened in the past, and caused problems, check for it.
			if(currentTracker != null && previousTracker != null &&
					Arrays.equals(currentTracker.outgoingKey, previousTracker.outgoingKey) &&
					Arrays.equals(currentTracker.incommingKey, previousTracker.incommingKey))
				Logger.error(this, "currentTracker key equals previousTracker key: cur "+currentTracker+" prev "+previousTracker);
			if(previousTracker != null && unverifiedTracker != null &&
					Arrays.equals(previousTracker.outgoingKey, unverifiedTracker.outgoingKey) &&
					Arrays.equals(previousTracker.incommingKey, unverifiedTracker.incommingKey))
				Logger.error(this, "previousTracker key equals unverifiedTracker key: prev "+previousTracker+" unv "+unverifiedTracker);
			timeLastSentPacket = now;
			if(packetFormat == null) {
				packetFormat = new NewPacketFormat(this, ourInitialMsgID, theirInitialMsgID);
			}
			// Completed setup counts as received data packet, for purposes of avoiding spurious disconnections.
			timeLastReceivedPacket = now;
			timeLastReceivedDataPacket = now;
			timeLastReceivedAck = now;
		}
		if(messagesTellDisconnected != null) {
			for(MessageItem item: messagesTellDisconnected) {
				item.onDisconnect();
			}
		}

		if(bootIDChanged) {
			node.lm.lostOrRestartedNode(this);
			node.usm.onRestart(this);
			node.tracker.onRestartOrDisconnect(this);
		}
		if(oldPrev != null) oldPrev.disconnected();
		if(oldCur != null) oldCur.disconnected();
		if(oldPacketFormat != null) {
			List<MessageItem> tellDisconnect = oldPacketFormat.onDisconnect();
			if(tellDisconnect != null)
				for(MessageItem item : tellDisconnect) {
					item.onDisconnect();
				}
		}
		PacketThrottle throttle;
		synchronized(this) {
			throttle = _lastThrottle;
		}
		if(throttle != null) throttle.maybeDisconnected();
		Logger.normal(this, "Completed handshake with " + this + " on " + replyTo + " - current: " + currentTracker +
			" old: " + previousTracker + " unverified: " + unverifiedTracker + " bootID: " + thisBootID + (bootIDChanged ? "(changed) " : "") + " for " + shortToString());

		setPeerNodeStatus(now);

		if(newer || older || !isConnected())
			node.peers.disconnected(this);
		else if(!wasARekey) {
			node.peers.addConnectedPeer(this);
			maybeOnConnect();
		}
		
		crypto.maybeBootConnection(this, replyTo.getFreenetAddress());

		return trackerID;
	}

	protected abstract void maybeClearPeerAddedTimeOnConnect();

	@Override
	public long getBootID() {
		return bootID.get();
	}
	private final Object arkFetcherSync = new Object();

	void startARKFetcher() {
		// FIXME any way to reduce locking here?
		if(!node.enableARKs) return;
		synchronized(arkFetcherSync) {
			if(myARK == null) {
				Logger.minor(this, "No ARK for " + this + " !!!!");
				return;
			}
			if(arkFetcher == null) {
				Logger.minor(this, "Starting ARK fetcher for " + this + " : " + myARK);
				arkFetcher = node.clientCore.uskManager.subscribeContent(myARK, this, true, node.arkFetcherContext, RequestStarter.IMMEDIATE_SPLITFILE_PRIORITY_CLASS, node.nonPersistentClientRT);
			}
		}
	}

	protected void stopARKFetcher() {
		if(!node.enableARKs) return;
		Logger.minor(this, "Stopping ARK fetcher for " + this + " : " + myARK);
		// FIXME any way to reduce locking here?
		USKRetriever ret;
		synchronized(arkFetcherSync) {
			if(arkFetcher == null) {
				if(logMINOR) Logger.minor(this, "ARK fetcher not running for "+this);
				return;
			}
			ret = arkFetcher;
			arkFetcher = null;
		}
		final USKRetriever unsub = ret;
		node.executor.execute(new Runnable() {

			@Override
			public void run() {
				node.clientCore.uskManager.unsubscribeContent(myARK, unsub, true);
			}
			
		});
	}


	// Both at IMMEDIATE_SPLITFILE_PRIORITY_CLASS because we want to compete with FMS, not
	// wipe it out!

	@Override
	public short getPollingPriorityNormal() {
		return RequestStarter.IMMEDIATE_SPLITFILE_PRIORITY_CLASS;
	}

	@Override
	public short getPollingPriorityProgress() {
		return RequestStarter.IMMEDIATE_SPLITFILE_PRIORITY_CLASS;
	}

	boolean sentInitialMessages;

	void maybeSendInitialMessages() {
		synchronized(this) {
			if(sentInitialMessages)
				return;
			if(currentTracker != null)
				sentInitialMessages = true;
			else
				return;
		}

		sendInitialMessages();
	}

	/**
	* Send any high level messages that need to be sent on connect.
	*/
	protected void sendInitialMessages() {
		loadSender(true).setSendASAP();
		loadSender(false).setSendASAP();
		Message locMsg = DMT.createFNPLocChangeNotificationNew(node.lm.getLocation(), node.peers.getPeerLocationDoubles(true));
		Message ipMsg = DMT.createFNPDetectedIPAddress(detectedPeer);
		Message timeMsg = DMT.createFNPTime(System.currentTimeMillis());
		Message dRoutingMsg = DMT.createRoutingStatus(!disableRoutingHasBeenSetLocally);
		Message uptimeMsg = DMT.createFNPUptime((byte)(int)(100*node.uptime.getUptime()));

		try {
			if(isRealConnection())
				sendAsync(locMsg, null, node.nodeStats.initialMessagesCtr);
			sendAsync(ipMsg, null, node.nodeStats.initialMessagesCtr);
			sendAsync(timeMsg, null, node.nodeStats.initialMessagesCtr);
			sendAsync(dRoutingMsg, null, node.nodeStats.initialMessagesCtr);
			sendAsync(uptimeMsg, null, node.nodeStats.initialMessagesCtr);
		} catch(NotConnectedException e) {
			Logger.error(this, "Completed handshake with " + getPeer() + " but disconnected (" + isConnected + ':' + currentTracker + "!!!: " + e, e);
		}

		if(isRealConnection())
			node.nodeUpdater.maybeSendUOMAnnounce(this);
		sendConnectedDiffNoderef();
	}

	private void sendIPAddressMessage() {
		Message ipMsg = DMT.createFNPDetectedIPAddress(detectedPeer);
		try {
			sendAsync(ipMsg, null, node.nodeStats.changedIPCtr);
		} catch(NotConnectedException e) {
			Logger.normal(this, "Sending IP change message to " + this + " but disconnected: " + e, e);
		}
	}

	/**
	* Called when a packet is successfully decrypted on a given
	* SessionKey for this node. Will promote the unverifiedTracker
	* if necessary.
	*/
	@Override
	public void verified(SessionKey tracker) {
		long now = System.currentTimeMillis();
		SessionKey completelyDeprecatedTracker;
		synchronized(this) {
			if(tracker == unverifiedTracker) {
				if(logMINOR)
					Logger.minor(this, "Promoting unverified tracker " + tracker + " for " + getPeer());
				completelyDeprecatedTracker = previousTracker;
				previousTracker = currentTracker;
				currentTracker = unverifiedTracker;
				unverifiedTracker = null;
				isConnected.set(true, now);
				neverConnected = false;
				maybeClearPeerAddedTimeOnConnect();
				ctx = null;
			} else
				return;
		}
		maybeSendInitialMessages();
		setPeerNodeStatus(now);
		node.peers.addConnectedPeer(this);
		maybeOnConnect();
		if(completelyDeprecatedTracker != null) {
			completelyDeprecatedTracker.disconnected();
		}
	}

	private synchronized boolean invalidVersion() {
		return bogusNoderef || forwardInvalidVersion() || reverseInvalidVersion();
	}

	private synchronized boolean forwardInvalidVersion() {
		return !Version.checkGoodVersion(version);
	}

	private synchronized boolean reverseInvalidVersion() {
		if(ignoreLastGoodVersion()) return false;
		return !Version.checkArbitraryGoodVersion(Version.getVersionString(), lastGoodVersion);
	}

	/**
	 * The same as isUnroutableOlderVersion, but not synchronized.
	 */
	public boolean publicInvalidVersion() {
		return unroutableOlderVersion;
	}

	/**
	 * The same as inUnroutableNewerVersion.
	 */
	public synchronized boolean publicReverseInvalidVersion() {
		return unroutableNewerVersion;
	}

	public synchronized boolean dontRoute() {
		return disableRouting;
	}

	/**
	* Process a differential node reference
	* The identity must not change, or we throw.
	*/
	public void processDiffNoderef(SimpleFieldSet fs) throws FSParseException {
		processNewNoderef(fs, false, true, false);
	}

	/**
	* Process a new nodereference, in compressed form.
	* The identity must not change, or we throw.
	*/
	private void processNewNoderef(byte[] data, int offset, int length) throws FSParseException {
		SimpleFieldSet fs = compressedNoderefToFieldSet(data, offset, length);
		processNewNoderef(fs, false, false, false);
	}

	static SimpleFieldSet compressedNoderefToFieldSet(byte[] data, int offset, int length) throws FSParseException {
		if(length <= 5)
			throw new FSParseException("Too short");
		// Lookup table for groups.
		DSAGroup group = null;
		int firstByte = data[offset];
		offset++;
		length--;
		if((firstByte & 0x2) == 2) {
			int groupIndex = (data[offset] & 0xff);
			offset++;
			length--;
			group = Global.getGroup(groupIndex);
			if(group == null) throw new FSParseException("Unknown group number "+groupIndex);
			if(logMINOR)
				Logger.minor(PeerNode.class, "DSAGroup set to "+group.fingerprintToString()+ " using the group-index "+groupIndex);
		}
		// Is it compressed?
		if((firstByte & 1) == 1) {
			try {
				// Gzipped
				Inflater i = new Inflater();
				i.setInput(data, offset, length);
				// We shouldn't ever need a 4096 bytes long ref!
				byte[] output = new byte[4096];
				length = i.inflate(output, 0, output.length);
				// Finished
				data = output;
				offset = 0;
				if(logMINOR)
					Logger.minor(PeerNode.class, "We have decompressed a "+length+" bytes big reference.");
			} catch(DataFormatException e) {
				throw new FSParseException("Invalid compressed data");
			}
		}
		if(logMINOR)
			Logger.minor(PeerNode.class, "Reference: " + HexUtil.bytesToHex(data, offset, length) + '(' + length + ')');

		// Now decode it
		ByteArrayInputStream bais = new ByteArrayInputStream(data, offset, length);
		InputStreamReader isr;
		try {
			isr = new InputStreamReader(bais, "UTF-8");
		} catch(UnsupportedEncodingException e1) {
			throw new Error("Impossible: JVM doesn't support UTF-8: " + e1, e1);
		}
		BufferedReader br = new BufferedReader(isr);
		try {
			SimpleFieldSet fs = new SimpleFieldSet(br, false, true);
			if(group != null) {
				SimpleFieldSet sfs = new SimpleFieldSet(true);
				sfs.put("dsaGroup", group.asFieldSet());
				fs.putAllOverwrite(sfs);
			}
			return fs;
		} catch(IOException e) {
			throw (FSParseException)new FSParseException("Impossible: " + e).initCause(e);
		}
	}

	/**
	* Process a new nodereference, as a SimpleFieldSet.
	*/
	protected void processNewNoderef(SimpleFieldSet fs, boolean forARK, boolean forDiffNodeRef, boolean forFullNodeRef) throws FSParseException {
		if(logMINOR)
			Logger.minor(this, "Parsing: \n" + fs);
		boolean changedAnything = innerProcessNewNoderef(fs, forARK, forDiffNodeRef, forFullNodeRef) || forARK;
		if(changedAnything && !isSeed())
			node.peers.writePeers(isOpennet());
		// FIXME should this be urgent if IPs change? Dunno.
	}

	/**
	* The synchronized part of processNewNoderef
	* @throws FSParseException
	*/
	protected synchronized boolean innerProcessNewNoderef(SimpleFieldSet fs, boolean forARK, boolean forDiffNodeRef, boolean forFullNodeRef) throws FSParseException {
		
		boolean shouldUpdatePeerCounts = false;
		
		if(forFullNodeRef) {
		    // Check the signature.
			try {
				if(!verifyReferenceSignature(fs))
	                throw new FSParseException("Invalid signature");
			} catch (ReferenceSignatureVerificationException e) {
                throw new FSParseException("Invalid signature");
            }
		}
		
		// Anything may be omitted for a differential node reference
		boolean changedAnything = false;
		if(!forDiffNodeRef && (false != fs.getBoolean("testnet", false))) {
			String err = "Preventing connection to node " + detectedPeer +" - testnet is enabled!";
			Logger.error(this, err);
			throw new FSParseException(err);
		}
		String s = fs.get("opennet");
		if(s == null && forFullNodeRef)
			throw new FSParseException("No opennet ref");
		else if(s != null) {
			try {
				boolean b = Fields.stringToBool(s);
				if(b != (isOpennet() || isSeed()))
					throw new FSParseException("Changed opennet status?!?!?!? expected="+isOpennet()+" but got "+b+" ("+s+") on "+this);
			} catch (NumberFormatException e) {
				throw new FSParseException("Cannot parse opennet=\""+s+"\"", e);
			}
		}
		if(!generateIdentityFromPubkey()) {
			String identityString = fs.get("identity");
			if(identityString == null && forFullNodeRef)
				throw new FSParseException("No identity!");
			else if(identityString != null) {
				try {
					byte[] id = Base64.decode(identityString);
					if(!Arrays.equals(id, identity))
						throw new FSParseException("Changing the identity");
				} catch(NumberFormatException e) {
					throw new FSParseException(e);
				} catch(IllegalBase64Exception e) {
					throw new FSParseException(e);
				}
			}
		}
		
		SimpleFieldSet sfs = fs.subset("dsaGroup");
		if(sfs != null) {
			DSAGroup cmp;
			try {
				cmp = DSAGroup.create(sfs);
			} catch (IllegalBase64Exception e) {
				throw new FSParseException(e);
			}
			if(!cmp.equals(this.peerCryptoGroup))
				throw new FSParseException("Changed DSA group?!");
		}

		sfs = fs.subset("dsaPubKey");
		if(sfs != null) {
			DSAPublicKey key;
			key = DSAPublicKey.create(sfs, peerCryptoGroup);
			if(!key.equals(this.peerPubKey))
				throw new FSParseException("Changed pubkey?!");
		}

		String newVersion = fs.get("version");
		if(newVersion == null) {
			// Version may be ommitted for an ARK.
			if(!forARK && !forDiffNodeRef)
				throw new FSParseException("No version");
		} else {
			if(!newVersion.equals(version))
				changedAnything = true;
			version = newVersion;
			if(version != null) {
				try {
					simpleVersion = Version.getArbitraryBuildNumber(version);
				} catch (VersionParseException e) {
					Logger.error(this, "Bad version: " + version + " : " + e, e);
				}
			}
			Version.seenVersion(newVersion);
		}
		String newLastGoodVersion = fs.get("lastGoodVersion");
		if(newLastGoodVersion != null) {
			// Can be null if anon auth or if forDiffNodeRef.
			lastGoodVersion = newLastGoodVersion;
		} else if(forFullNodeRef)
			throw new FSParseException("No lastGoodVersion");

		updateVersionRoutablity();

		String locationString = fs.get("location");
		if(locationString != null) {
			double newLoc = Location.getLocation(locationString);
			if (!Location.isValid(newLoc)) {
				if(logMINOR)
					Logger.minor(this, "Invalid or null location, waiting for FNPLocChangeNotification: locationString=" + locationString);
			} else {
				double oldLoc = location.setLocation(newLoc);
				if(!Location.equals(oldLoc, newLoc)) {
					if(!Location.isValid(oldLoc))
						shouldUpdatePeerCounts = true;
					changedAnything = true;
				}
			}
		}
		try {
			String physical[] = fs.getAll("physical.udp");
			if(physical != null) {
				List<Peer> oldNominalPeer = nominalPeer;

				nominalPeer = new ArrayList<Peer>(physical.length);

				Peer[] oldPeers = oldNominalPeer.toArray(new Peer[oldNominalPeer.size()]);

				for(String phys: physical) {
					Peer p;
					try {
						p = new Peer(phys, true, true);
					} catch(HostnameSyntaxException e) {
						Logger.error(this, "Invalid hostname or IP Address syntax error while parsing new peer reference: " + phys);
						continue;
					} catch (PeerParseException e) {
						Logger.error(this, "Invalid hostname or IP Address syntax error while parsing new peer reference: " + phys);
						continue;
					} catch (UnknownHostException e) {
						// Should be impossible???
						Logger.error(this, "Invalid hostname or IP Address syntax error while parsing new peer reference: " + phys);
						continue;
					}
					if(!nominalPeer.contains(p)) {
						if(oldNominalPeer.contains(p)) {
							// Do nothing
							// .contains() will .equals() on each, and equals() will propagate the looked-up IP if necessary.
							// This is obviously O(n^2), but it doesn't matter, there will be very few peers.
						}
						nominalPeer.add(p);
					}
				}
				// XXX should we trigger changedAnything on *any* change, or on just *addition* of new addresses
				if(!Arrays.equals(oldPeers, nominalPeer.toArray(new Peer[nominalPeer.size()]))) {
					changedAnything = true;
					if(logMINOR) Logger.minor(this, "Got new physical.udp for "+this+" : "+Arrays.toString(nominalPeer.toArray()));
					// Look up the DNS names if any ASAP
					lastAttemptedHandshakeIPUpdateTime = 0;
					// Clear nonces to prevent leak. Will kill any in-progress connect attempts, but that is okay because
					// either we got an ARK which changed our peers list, or we just connected.
					jfkNoncesSent.clear();
				}

			} else if(forARK || forFullNodeRef) {
				// Connection setup doesn't include a physical.udp.
				// Differential noderefs only include it on the first one after connect.
				Logger.error(this, "ARK noderef has no physical.udp for "+this+" : forDiffNodeRef="+forDiffNodeRef+" forARK="+forARK);
				if(forFullNodeRef)
					throw new FSParseException("ARK noderef has no physical.udp");
			}
		} catch(Exception e1) {
			Logger.error(this, "Caught "+e1, e1);
			throw new FSParseException(e1);
		}

		if(logMINOR)
			Logger.minor(this, "Parsed successfully; changedAnything = " + changedAnything);

		int[] newNegTypes = fs.getIntArray("auth.negTypes");

		boolean refHadNegTypes = false;

		if(newNegTypes == null || newNegTypes.length == 0) {
			newNegTypes = new int[]{0};
		} else {
			refHadNegTypes = true;
		}
		if(!forDiffNodeRef || refHadNegTypes) {
			if(!Arrays.equals(negTypes, newNegTypes)) {
				changedAnything = true;
				negTypes = newNegTypes;
			}
		}
		changedAnything |= parseECDSA(fs, false, false);

		if(parseARK(fs, false, forDiffNodeRef))
			changedAnything = true;
		if(shouldUpdatePeerCounts) {
			node.executor.execute(new Runnable() {

				@Override
				public void run() {
					node.peers.updatePMUserAlert();
				}
				
			});

		}
		return changedAnything;
	}

	/**
	 * Get a PeerNodeStatus for this node.
	 * @param noHeavy If true, avoid any expensive operations e.g. the message count hashtables.
	 */
	public abstract PeerNodeStatus getStatus(boolean noHeavy);

	public String getTMCIPeerInfo() {
		long now = System.currentTimeMillis();
		int idle = -1;
		synchronized(this) {
			idle = (int) ((now - timeLastReceivedPacket) / 1000);
		}
		if((getPeerNodeStatus() == PeerManager.PEER_NODE_STATUS_NEVER_CONNECTED) && (getPeerAddedTime() > 1))
			idle = (int) ((now - getPeerAddedTime()) / 1000);
		return String.valueOf(getPeer()) + '\t' + getIdentityString() + '\t' + getLocation() + '\t' + getPeerNodeStatusString() + '\t' + idle;
	}

	public synchronized String getVersion() {
		return version;
	}

	private synchronized String getLastGoodVersion() {
		return lastGoodVersion;
	}

	private int simpleVersion;

	public int getSimpleVersion() {
		return simpleVersion;
	}

	/**
	* Write the peer's noderef to disk
	*/
	public void write(Writer w) throws IOException {
		SimpleFieldSet fs = exportFieldSet();
		SimpleFieldSet meta = exportMetadataFieldSet(System.currentTimeMillis());
		if(!meta.isEmpty())
			fs.put("metadata", meta);
		fs.writeTo(w);
	}

	/**
	 * (both metadata + normal fieldset but atomically)
	 */
	public synchronized SimpleFieldSet exportDiskFieldSet() {
		SimpleFieldSet fs = exportFieldSet();
		SimpleFieldSet meta = exportMetadataFieldSet(System.currentTimeMillis());
		if(!meta.isEmpty())
			fs.put("metadata", meta);
		if(fullFieldSet != null)
			fs.put("full", fullFieldSet);
		return fs;
	}

	/**
	* Export metadata about the node as a SimpleFieldSet
	*/
	public synchronized SimpleFieldSet exportMetadataFieldSet(long now) {
		SimpleFieldSet fs = new SimpleFieldSet(true);
		if(detectedPeer != null)
			fs.putSingle("detected.udp", detectedPeer.toStringPrefNumeric());
		if(lastReceivedPacketTime() > 0)
			fs.put("timeLastReceivedPacket", timeLastReceivedPacket);
		if(lastReceivedAckTime() > 0)
			fs.put("timeLastReceivedAck", timeLastReceivedAck);
		long timeLastConnected = isConnected.getTimeLastTrue(now);
		if(timeLastConnected > 0)
			fs.put("timeLastConnected", timeLastConnected);
		if(timeLastRoutable() > 0)
			fs.put("timeLastRoutable", timeLastRoutable);
		if(getPeerAddedTime() > 0 && shouldExportPeerAddedTime())
			fs.put("peerAddedTime", peerAddedTime);
		if(neverConnected)
			fs.putSingle("neverConnected", "true");
		if(hadRoutableConnectionCount > 0)
			fs.put("hadRoutableConnectionCount", hadRoutableConnectionCount);
		if(routableConnectionCheckCount > 0)
			fs.put("routableConnectionCheckCount", routableConnectionCheckCount);
		double[] peerLocs = getPeersLocation();
		if(peerLocs != null)
			fs.put("peersLocation", peerLocs);
		return fs;
	}

	// Opennet peers don't persist or export the peer added time.
	protected abstract boolean shouldExportPeerAddedTime();

	/**
	* Export volatile data about the node as a SimpleFieldSet
	*/
	public SimpleFieldSet exportVolatileFieldSet() {
		SimpleFieldSet fs = new SimpleFieldSet(true);
		long now = System.currentTimeMillis();
		synchronized(this) {
			fs.put("averagePingTime", averagePingTime());
			long idle = now - lastReceivedPacketTime();
			if(idle > SECONDS.toMillis(60) && -1 != lastReceivedPacketTime())

				fs.put("idle", idle);
			if(peerAddedTime > 1)
				fs.put("peerAddedTime", peerAddedTime);
			fs.putSingle("lastRoutingBackoffReasonRT", lastRoutingBackoffReasonRT);
			fs.putSingle("lastRoutingBackoffReasonBulk", lastRoutingBackoffReasonBulk);
			fs.put("routingBackoffPercent", backedOffPercent.currentValue() * 100);
			fs.put("routingBackoffRT", Math.max(Math.max(routingBackedOffUntilRT, transferBackedOffUntilRT) - now, 0));
			fs.put("routingBackoffBulk", Math.max(Math.max(routingBackedOffUntilBulk, transferBackedOffUntilBulk) - now, 0));
			fs.put("routingBackoffLengthRT", routingBackoffLengthRT);
			fs.put("routingBackoffLengthBulk", routingBackoffLengthBulk);
			fs.put("overloadProbability", getPRejected() * 100);
			fs.put("percentTimeRoutableConnection", getPercentTimeRoutableConnection() * 100);
		}
		fs.putSingle("status", getPeerNodeStatusString());
		return fs;
	}

	/**
	* Export the peer's noderef as a SimpleFieldSet
	*/
	public synchronized SimpleFieldSet exportFieldSet() {
		SimpleFieldSet fs = new SimpleFieldSet(true);
		if(getLastGoodVersion() != null)
			fs.putSingle("lastGoodVersion", lastGoodVersion);
		for(int i = 0; i < nominalPeer.size(); i++)
			fs.putAppend("physical.udp", nominalPeer.get(i).toString());
		fs.put("auth.negTypes", negTypes);
		fs.putSingle("identity", getIdentityString());
		fs.put("location", getLocation());
		fs.put("testnet", testnetEnabled);
		fs.putSingle("version", version);
		if(peerCryptoGroup != null)
			fs.put("dsaGroup", peerCryptoGroup.asFieldSet());
		if(peerPubKey != null)
			fs.put("dsaPubKey", peerPubKey.asFieldSet());
		if(peerECDSAPubKey != null) {
		    fs.put("ecdsa", ECDSA.Curves.P256.getSFS(peerECDSAPubKey));
		}
		if(myARK != null) {
			// Decrement it because we keep the number we would like to fetch, not the last one fetched.
			fs.put("ark.number", myARK.suggestedEdition - 1);
			fs.putSingle("ark.pubURI", myARK.getBaseSSK().toString(false, false));
		}
		fs.put("opennet", isOpennet());
		fs.put("seed", isSeed());
		fs.put("totalInput", (getTotalInputSinceStartup()+getTotalInputBytes()));
		fs.put("totalOutput", (getTotalOutputSinceStartup()+getTotalOutputBytes()));
		return fs;
	}

	public abstract boolean isDarknet();

	public abstract boolean isOpennet();

	public abstract boolean isSeed();

	/**
	* @return The time at which we last connected (or reconnected).
	*/
	public synchronized long timeLastConnectionCompleted() {
		return connectedTime;
	}

	@Override
	public boolean equals(Object o) {
		if(o == this)
			return true;
		if(o instanceof PeerNode) {
			PeerNode pn = (PeerNode) o;
			return Arrays.equals(pn.pubKeyHash, pubKeyHash);
		} else
			return false;
	}

	@Override
	public final int hashCode() {
		return hashCode;
	}

	public boolean isRoutingBackedOff(long ignoreBackoffUnder, boolean realTime) {
		long now = System.currentTimeMillis();
		double pingTime;
		synchronized(this) {
			long routingBackedOffUntil = realTime ? routingBackedOffUntilRT : routingBackedOffUntilBulk;
			if(now < routingBackedOffUntil) {
				if(routingBackedOffUntil - now >= ignoreBackoffUnder) return true;
			}
			long transferBackedOffUntil = realTime ? transferBackedOffUntilRT : transferBackedOffUntilBulk;
			if(now < transferBackedOffUntil) {
				if(transferBackedOffUntil - now >= ignoreBackoffUnder) return true;
			}
			if(isInMandatoryBackoff(now, realTime)) return true;
			pingTime = averagePingTime();
		}
		if(pingTime > maxPeerPingTime()) return true;
		return false;
	}
	
	public boolean isRoutingBackedOff(boolean realTime) {
		long now = System.currentTimeMillis();
		double pingTime;
		synchronized(this) {
			long routingBackedOffUntil = realTime ? routingBackedOffUntilRT : routingBackedOffUntilBulk;
			long transferBackedOffUntil = realTime ? transferBackedOffUntilRT : transferBackedOffUntilBulk;
			if(now < routingBackedOffUntil || now < transferBackedOffUntil) return true;
			pingTime = averagePingTime();
		}
		if(pingTime > maxPeerPingTime()) return true;
		return false;
	}
	
	public boolean isRoutingBackedOffEither() {
		long now = System.currentTimeMillis();
		double pingTime;
		synchronized(this) {
			long routingBackedOffUntil = Math.max(routingBackedOffUntilRT, routingBackedOffUntilBulk);
			long transferBackedOffUntil = Math.max(transferBackedOffUntilRT, transferBackedOffUntilBulk);
			if(now < routingBackedOffUntil || now < transferBackedOffUntil) return true;
			pingTime = averagePingTime();
		}
		if(pingTime > maxPeerPingTime()) return true;
		return false;
	}
	
	long routingBackedOffUntilRT = -1;
	long routingBackedOffUntilBulk = -1;
	/** Initial nominal routing backoff length */
	static final int INITIAL_ROUTING_BACKOFF_LENGTH = (int) SECONDS.toMillis(1);
	/** How much to multiply by during fast routing backoff */

	static final int BACKOFF_MULTIPLIER = 2;
	/** Maximum upper limit to routing backoff slow or fast */
	static final int MAX_ROUTING_BACKOFF_LENGTH = (int) HOURS.toMillis(3);
	/** Current nominal routing backoff length */

	// Transfer Backoff

	long transferBackedOffUntilRT = -1;
	long transferBackedOffUntilBulk = -1;
	static final int INITIAL_TRANSFER_BACKOFF_LENGTH = (int) SECONDS.toMillis(30); // 60 seconds, but it starts at twice this.
	static final int TRANSFER_BACKOFF_MULTIPLIER = 2;
	static final int MAX_TRANSFER_BACKOFF_LENGTH = (int) HOURS.toMillis(3);

	int transferBackoffLengthRT = INITIAL_TRANSFER_BACKOFF_LENGTH;
	int transferBackoffLengthBulk = INITIAL_TRANSFER_BACKOFF_LENGTH;

	int routingBackoffLengthRT = INITIAL_ROUTING_BACKOFF_LENGTH;
	int routingBackoffLengthBulk = INITIAL_ROUTING_BACKOFF_LENGTH;
	/** Last backoff reason */
	String lastRoutingBackoffReasonRT;
	String lastRoutingBackoffReasonBulk;
	/** Previous backoff reason (used by setPeerNodeStatus)*/
	String previousRoutingBackoffReasonRT;
	String previousRoutingBackoffReasonBulk;
	/* percent of time this peer is backed off */
	public final RunningAverage backedOffPercent;
	public final RunningAverage backedOffPercentRT;
	public final RunningAverage backedOffPercentBulk;
	/* time of last sample */
	private long lastSampleTime = Long.MAX_VALUE;
	
	// Separate, mandatory backoff mechanism for when nodes are consistently sending unexpected soft rejects.
	// E.g. when load management predicts GUARANTEED and yet we are rejected.
	// This can happens when the peer's view of how many of our requests are running is different to our view.
	// But there has not been a timeout, so we haven't called fatalTimeout() and reconnected.
	
	// FIXME 3 different kinds of backoff? Can we get rid of some???
	
	long mandatoryBackoffUntilRT = -1;
	int mandatoryBackoffLengthRT = INITIAL_MANDATORY_BACKOFF_LENGTH;
	long mandatoryBackoffUntilBulk = -1;
	int mandatoryBackoffLengthBulk = INITIAL_MANDATORY_BACKOFF_LENGTH;
	static final int INITIAL_MANDATORY_BACKOFF_LENGTH = (int) SECONDS.toMillis(1);
	static final int MANDATORY_BACKOFF_MULTIPLIER = 2;
	static final int MAX_MANDATORY_BACKOFF_LENGTH = (int) MINUTES.toMillis(5);

	/** When load management predicts that a peer will definitely accept the request, both
	 * before it was sent and after we got the rejected, we go into mandatory backoff. */
	public void enterMandatoryBackoff(String reason, boolean realTime) {
		long now = System.currentTimeMillis();
		synchronized(this) {
			long mandatoryBackoffUntil = realTime ? mandatoryBackoffUntilRT : mandatoryBackoffUntilBulk;
			int mandatoryBackoffLength = realTime ? mandatoryBackoffLengthRT : mandatoryBackoffLengthBulk;
			if(mandatoryBackoffUntil > -1 && mandatoryBackoffUntil > now) return;
			Logger.error(this, "Entering mandatory backoff for "+this + (realTime ? " (realtime)" : " (bulk)"));
			mandatoryBackoffUntil = now + (mandatoryBackoffLength/2) + node.fastWeakRandom.nextInt((int) (mandatoryBackoffLength/2));
			mandatoryBackoffLength *= MANDATORY_BACKOFF_MULTIPLIER;
			node.nodeStats.reportMandatoryBackoff(reason, mandatoryBackoffUntil - now, realTime);
			if(realTime) {
				mandatoryBackoffLengthRT = mandatoryBackoffLength;
				mandatoryBackoffUntilRT = mandatoryBackoffUntil;
			} else {
				mandatoryBackoffLengthBulk = mandatoryBackoffLength;
				mandatoryBackoffUntilBulk = mandatoryBackoffUntil;
			}
			setLastBackoffReason(reason, realTime);
		}
		if(realTime)
			outputLoadTrackerRealTime.failSlotWaiters(true);
		else
			outputLoadTrackerBulk.failSlotWaiters(true);
	}
	
	/** Called when a request is accepted. We don't wait for completion, unlike 
	 * successNotOverload(). */
	public synchronized void resetMandatoryBackoff(boolean realTime) {
		if(realTime)
			mandatoryBackoffLengthRT = INITIAL_MANDATORY_BACKOFF_LENGTH;
		else
			mandatoryBackoffLengthBulk = INITIAL_MANDATORY_BACKOFF_LENGTH;
	}
	
	/**
	 * Track the percentage of time a peer spends backed off
	 */
	private void reportBackoffStatus(long now) {
		synchronized(this) {
			if(now > lastSampleTime) { // don't report twice in the same millisecond
				double report = 0.0;
				if(now > routingBackedOffUntilRT) { // not backed off
					if(lastSampleTime > routingBackedOffUntilRT) { // last sample after last backoff
						backedOffPercentRT.report(0.0);
						report = 0.0;
					}else {
						if(routingBackedOffUntilRT > 0) {
							report = (double) (routingBackedOffUntilRT - lastSampleTime) / (double) (now - lastSampleTime);
							backedOffPercentRT.report(report);
						}
					}
				} else {
					report = 0.0;
					backedOffPercentRT.report(1.0);
				}
				
				if(now > routingBackedOffUntilBulk) { // not backed off
					if(lastSampleTime > routingBackedOffUntilBulk) { // last sample after last backoff
						report = 0.0;
						backedOffPercentBulk.report(0.0);
					}else {
						if(routingBackedOffUntilBulk > 0) {
							double myReport = (double) (routingBackedOffUntilBulk - lastSampleTime) / (double) (now - lastSampleTime);
							backedOffPercentBulk.report(myReport);
							if(report > myReport) report = myReport;
						}
					}
				} else {
					backedOffPercentBulk.report(1.0);
				}
				backedOffPercent.report(report);
			}
			lastSampleTime = now;
		}
	}

	/**
	 * Got a local RejectedOverload.
	 * Back off this node for a while.
	 */
	public void localRejectedOverload(String reason, boolean realTime) {
		assert reason.indexOf(' ') == -1;
		pRejected.report(1.0);
		if(logMINOR)
			Logger.minor(this, "Local rejected overload (" + reason + ") on " + this + " : pRejected=" + pRejected.currentValue());
		long now = System.currentTimeMillis();
		Peer peer = getPeer();
		reportBackoffStatus(now);
		// We need it because of nested locking on getStatus()
		synchronized(this) {
			// Don't back off any further if we are already backed off
			long routingBackedOffUntil = realTime ? routingBackedOffUntilRT : routingBackedOffUntilBulk;
			int routingBackoffLength = realTime ? routingBackoffLengthRT : routingBackoffLengthBulk;
			if(now > routingBackedOffUntil) {
				routingBackoffLength = routingBackoffLength * BACKOFF_MULTIPLIER;
				if(routingBackoffLength > MAX_ROUTING_BACKOFF_LENGTH)
					routingBackoffLength = MAX_ROUTING_BACKOFF_LENGTH;
				int x = node.random.nextInt((int) routingBackoffLength);
				routingBackedOffUntil = now + x;
				node.nodeStats.reportRoutingBackoff(reason, x, realTime);
				if(logMINOR) {
					String reasonWrapper = "";
					if(0 < reason.length())
						reasonWrapper = " because of '" + reason + '\'';
					Logger.minor(this, "Backing off" + reasonWrapper + ": routingBackoffLength=" + routingBackoffLength + ", until " + x + "ms on " + peer);
				}
				if(realTime) {
					routingBackedOffUntilRT = routingBackedOffUntil;
					routingBackoffLengthRT = routingBackoffLength;
				} else {
					routingBackedOffUntilBulk = routingBackedOffUntil;
					routingBackoffLengthBulk = routingBackoffLength;
				}
			} else {
				if(logMINOR)
					Logger.minor(this, "Ignoring localRejectedOverload: " + (routingBackedOffUntil - now) + "ms remaining on routing backoff on " + peer);
				return;
			}
			setLastBackoffReason(reason, realTime);
		}
		setPeerNodeStatus(now);
		if(realTime)
			outputLoadTrackerRealTime.failSlotWaiters(true);
		else
			outputLoadTrackerBulk.failSlotWaiters(true);
	}

	/**
	 * Didn't get RejectedOverload.
	 * Reset routing backoff.
	 */
	public void successNotOverload(boolean realTime) {
		pRejected.report(0.0);
		if(logMINOR)
			Logger.minor(this, "Success not overload on " + this + " : pRejected=" + pRejected.currentValue());
		Peer peer = getPeer();
		long now = System.currentTimeMillis();
		reportBackoffStatus(now);
		synchronized(this) {
			// Don't un-backoff if still backed off
			long until;
			if(now > (until = realTime ? routingBackedOffUntilRT : routingBackedOffUntilBulk)) {
				if(realTime)
					routingBackoffLengthRT = INITIAL_ROUTING_BACKOFF_LENGTH;
				else
					routingBackoffLengthBulk = INITIAL_ROUTING_BACKOFF_LENGTH;
				if(logMINOR)
					Logger.minor(this, "Resetting routing backoff on " + peer);
			} else {
				if(logMINOR)
					Logger.minor(this, "Ignoring successNotOverload: " + (until - now) + "ms remaining on routing backoff on " + peer);
				return;
			}
		}
		setPeerNodeStatus(now);
	}

	/**
	 * A transfer failed.
	 * Back off this node for a while.
	 */
	@Override
	public void transferFailed(String reason, boolean realTime) {
		assert reason.indexOf(' ') == -1;
		pRejected.report(1.0);
		if(logMINOR)
			Logger.minor(this, "Transfer failed (" + reason + ") on " + this + " : pRejected=" + pRejected.currentValue());
		long now = System.currentTimeMillis();
		Peer peer = getPeer();
		reportBackoffStatus(now);
		// We need it because of nested locking on getStatus()
		synchronized(this) {
			// Don't back off any further if we are already backed off
			long transferBackedOffUntil = realTime ? transferBackedOffUntilRT : transferBackedOffUntilBulk;
			int transferBackoffLength = realTime ? transferBackoffLengthRT : transferBackoffLengthBulk;
			if(now > transferBackedOffUntil) {
				transferBackoffLength = transferBackoffLength * TRANSFER_BACKOFF_MULTIPLIER;
				if(transferBackoffLength > MAX_TRANSFER_BACKOFF_LENGTH)
					transferBackoffLength = MAX_TRANSFER_BACKOFF_LENGTH;
				int x = node.random.nextInt((int) transferBackoffLength);
				transferBackedOffUntil = now + x;
				node.nodeStats.reportTransferBackoff(reason, x, realTime);
				if(logMINOR) {
					String reasonWrapper = "";
					if(0 < reason.length())
						reasonWrapper = " because of '" + reason + '\'';
					Logger.minor(this, "Backing off (transfer)" + reasonWrapper + ": transferBackoffLength=" + transferBackoffLength + ", until " + x + "ms on " + peer);
				}
				if(realTime) {
					transferBackedOffUntilRT = transferBackedOffUntil;
					transferBackoffLengthRT = transferBackoffLength;
				} else {
					transferBackedOffUntilBulk = transferBackedOffUntil;
					transferBackoffLengthBulk = transferBackoffLength;
				}
			} else {
				if(logMINOR)
					Logger.minor(this, "Ignoring transfer failure: " + (transferBackedOffUntil - now) + "ms remaining on transfer backoff on " + peer);
				return;
			}
			setLastBackoffReason(reason, realTime);
		}
		if(realTime)
			outputLoadTrackerRealTime.failSlotWaiters(true);
		else
			outputLoadTrackerBulk.failSlotWaiters(true);
		setPeerNodeStatus(now);
	}

	/**
	 * A transfer succeeded.
	 * Reset backoff.
	 */
	public void transferSuccess(boolean realTime) {
		pRejected.report(0.0);
		if(logMINOR)
			Logger.minor(this, "Transfer success on " + this + " : pRejected=" + pRejected.currentValue());
		Peer peer = getPeer();
		long now = System.currentTimeMillis();
		reportBackoffStatus(now);
		synchronized(this) {
			// Don't un-backoff if still backed off
			long until;
			if(now > (until = realTime ? transferBackedOffUntilRT : transferBackedOffUntilBulk)) {
				if(realTime)
					transferBackoffLengthRT = INITIAL_TRANSFER_BACKOFF_LENGTH;
				else
					transferBackoffLengthBulk = INITIAL_TRANSFER_BACKOFF_LENGTH;
				if(logMINOR)
					Logger.minor(this, "Resetting transfer backoff on " + peer);
			} else {
				if(logMINOR)
					Logger.minor(this, "Ignoring transfer success: " + (until - now) + "ms remaining on transfer backoff on " + peer);
				return;
			}
		}
		setPeerNodeStatus(now);
	}


	Object pingSync = new Object();
	// Relatively few as we only get one every 200ms*#nodes
	// We want to get reasonably early feedback if it's dropping all of them...

	final static int MAX_PINGS = 5;
	long pingNumber;
	private final RunningAverage pingAverage;

	/**
	 * @return The probability of a request sent to this peer being rejected (locally)
	 * due to overload, or timing out after being accepted.
	 */
	public double getPRejected() {
		return pRejected.currentValue();
	}

	@Override
	public double averagePingTime() {
		return pingAverage.currentValue();
	}
	
	private boolean reportedRTT;
	private double SRTT = 1000;
	private double RTTVAR = 0;
	private double RTO = 1000;
	
	/** Calculated as per RFC 2988 */
	@Override
	public synchronized double averagePingTimeCorrected() {
		return RTO; 
	}

	@Override
	public void reportThrottledPacketSendTime(long timeDiff, boolean realTime) {
		// FIXME do we need this?
		if(logMINOR)
			Logger.minor(this, "Reporting throttled packet send time: " + timeDiff + " to " + getPeer()+" ("+(realTime?"realtime":"bulk")+")");
	}

	public void setRemoteDetectedPeer(Peer p) {
		this.remoteDetectedPeer = p;
	}

	public Peer getRemoteDetectedPeer() {
		return remoteDetectedPeer;
	}

	public synchronized long getRoutingBackoffLength(boolean realTime) {
		return realTime ? routingBackoffLengthRT : routingBackoffLengthBulk;
	}

	public synchronized long getRoutingBackedOffUntil(boolean realTime) {
		return Math.max(realTime ? mandatoryBackoffUntilRT : mandatoryBackoffUntilBulk,
				Math.max(                               
						realTime ? routingBackedOffUntilRT : routingBackedOffUntilBulk, 
								realTime ? transferBackedOffUntilRT : transferBackedOffUntilBulk));
	}
	
	public synchronized long getRoutingBackedOffUntilMax() {
		return Math.max(Math.max(mandatoryBackoffUntilRT, mandatoryBackoffUntilBulk),
				Math.max(
						Math.max(routingBackedOffUntilRT, routingBackedOffUntilBulk),
						Math.max(transferBackedOffUntilRT, transferBackedOffUntilBulk)));
	}
	
	public synchronized long getRoutingBackedOffUntilRT() {
		return Math.max(routingBackedOffUntilRT, transferBackedOffUntilRT);
	}
	
	public synchronized long getRoutingBackedOffUntilBulk() {
		return Math.max(routingBackedOffUntilBulk, transferBackedOffUntilBulk);
	}

	public synchronized String getLastBackoffReason(boolean realTime) {
		return realTime ? lastRoutingBackoffReasonRT : lastRoutingBackoffReasonBulk;
	}

	public synchronized String getPreviousBackoffReason(boolean realTime) {
		return realTime ? previousRoutingBackoffReasonRT : previousRoutingBackoffReasonBulk;
	}

	public synchronized void setLastBackoffReason(String s, boolean realTime) {
		if(realTime)
			lastRoutingBackoffReasonRT = s;
		else
			lastRoutingBackoffReasonBulk = s;
	}

	public void addToLocalNodeSentMessagesToStatistic(Message m) {
		String messageSpecName;
		Long count;

		messageSpecName = m.getSpec().getName();
		// Synchronize to make increments atomic.
		synchronized(localNodeSentMessageTypes) {
			count = localNodeSentMessageTypes.get(messageSpecName);
			if(count == null)
				count = 1L;
			else
				count = count.longValue() + 1;
			localNodeSentMessageTypes.put(messageSpecName, count);
		}
	}

	public void addToLocalNodeReceivedMessagesFromStatistic(Message m) {
		String messageSpecName;
		Long count;

		messageSpecName = m.getSpec().getName();
		// Synchronize to make increments atomic.
		synchronized(localNodeReceivedMessageTypes) {
			count = localNodeReceivedMessageTypes.get(messageSpecName);
			if(count == null)
				count = 1L;
			else
				count = count.longValue() + 1;
			localNodeReceivedMessageTypes.put(messageSpecName, count);
		}
	}

	public Hashtable<String,Long> getLocalNodeSentMessagesToStatistic() {
		// Must be synchronized *during the copy*
		synchronized (localNodeSentMessageTypes) {
			return new Hashtable<String,Long>(localNodeSentMessageTypes);
		}
	}

	public Hashtable<String,Long> getLocalNodeReceivedMessagesFromStatistic() {
		// Must be synchronized *during the copy*
		synchronized (localNodeReceivedMessageTypes) {
			return new Hashtable<String,Long>(localNodeReceivedMessageTypes);
		}
	}

	synchronized USK getARK() {
		return myARK;
	}

	public void gotARK(SimpleFieldSet fs, long fetchedEdition) {
		try {
			synchronized(this) {
				handshakeCount = 0;
				// edition +1 because we store the ARK edition that we want to fetch.
				if(myARK.suggestedEdition < fetchedEdition + 1)
					myARK = myARK.copy(fetchedEdition + 1);
			}
			processNewNoderef(fs, true, false, false);
		} catch(FSParseException e) {
			Logger.error(this, "Invalid ARK update: " + e, e);
			// This is ok as ARKs are limited to 4K anyway.
			Logger.error(this, "Data was: \n" + fs.toString());
			synchronized(this) {
				handshakeCount = PeerNode.MAX_HANDSHAKE_COUNT;
			}
		}
	}

	public synchronized int getPeerNodeStatus() {
		return peerNodeStatus;
	}

	public String getPeerNodeStatusString() {
		int status = getPeerNodeStatus();
		return getPeerNodeStatusString(status);
	}

	public static String getPeerNodeStatusString(int status) {
		if(status == PeerManager.PEER_NODE_STATUS_CONNECTED)
			return "CONNECTED";
		if(status == PeerManager.PEER_NODE_STATUS_ROUTING_BACKED_OFF)
			return "BACKED OFF";
		if(status == PeerManager.PEER_NODE_STATUS_TOO_NEW)
			return "TOO NEW";
		if(status == PeerManager.PEER_NODE_STATUS_TOO_OLD)
			return "TOO OLD";
		if(status == PeerManager.PEER_NODE_STATUS_DISCONNECTED)
			return "DISCONNECTED";
		if(status == PeerManager.PEER_NODE_STATUS_NEVER_CONNECTED)
			return "NEVER CONNECTED";
		if(status == PeerManager.PEER_NODE_STATUS_DISABLED)
			return "DISABLED";
		if(status == PeerManager.PEER_NODE_STATUS_CLOCK_PROBLEM)
			return "CLOCK PROBLEM";
		if(status == PeerManager.PEER_NODE_STATUS_CONN_ERROR)
			return "CONNECTION ERROR";
		if(status == PeerManager.PEER_NODE_STATUS_ROUTING_DISABLED)
			return "ROUTING DISABLED";
		if(status == PeerManager.PEER_NODE_STATUS_LISTEN_ONLY)
			return "LISTEN ONLY";
		if(status == PeerManager.PEER_NODE_STATUS_LISTENING)
			return "LISTENING";
		if(status == PeerManager.PEER_NODE_STATUS_BURSTING)
			return "BURSTING";
		if(status == PeerManager.PEER_NODE_STATUS_DISCONNECTING)
			return "DISCONNECTING";
		if(status == PeerManager.PEER_NODE_STATUS_NO_LOAD_STATS)
			return "NO LOAD STATS";
		return "UNKNOWN STATUS";
	}

	public String getPeerNodeStatusCSSClassName() {
		int status = getPeerNodeStatus();
		return getPeerNodeStatusCSSClassName(status);
	}

	public static String getPeerNodeStatusCSSClassName(int status) {
		if(status == PeerManager.PEER_NODE_STATUS_CONNECTED)
			return "peer_connected";
		else if(status == PeerManager.PEER_NODE_STATUS_ROUTING_BACKED_OFF)
			return "peer_backed_off";
		else if(status == PeerManager.PEER_NODE_STATUS_TOO_NEW)
			return "peer_too_new";
		else if(status == PeerManager.PEER_NODE_STATUS_TOO_OLD)
			return "peer_too_old";
		else if(status == PeerManager.PEER_NODE_STATUS_DISCONNECTED)
			return "peer_disconnected";
		else if(status == PeerManager.PEER_NODE_STATUS_NEVER_CONNECTED)
			return "peer_never_connected";
		else if(status == PeerManager.PEER_NODE_STATUS_DISABLED)
			return "peer_disabled";
		else if(status == PeerManager.PEER_NODE_STATUS_ROUTING_DISABLED)
			return "peer_routing_disabled";
		else if(status == PeerManager.PEER_NODE_STATUS_BURSTING)
			return "peer_bursting";
		else if(status == PeerManager.PEER_NODE_STATUS_CLOCK_PROBLEM)
			return "peer_clock_problem";
		else if(status == PeerManager.PEER_NODE_STATUS_LISTENING)
			return "peer_listening";
		else if(status == PeerManager.PEER_NODE_STATUS_LISTEN_ONLY)
			return "peer_listen_only";
		else if(status == PeerManager.PEER_NODE_STATUS_DISCONNECTING)
			return "peer_disconnecting";
		else if(status == PeerManager.PEER_NODE_STATUS_NO_LOAD_STATS)
			return "peer_no_load_stats";
		else
			return "peer_unknown_status";
	}

	/** Calculate the current status. Do not update this.peerNodeStatus and do not update the
	 * PeerManager. */
	protected synchronized int getPeerNodeStatus(long now, long routingBackedOffUntilRT, long localRoutingBackedOffUntilBulk, boolean overPingTime, boolean noLoadStats) {
		if(disconnecting)
			return PeerManager.PEER_NODE_STATUS_DISCONNECTING;
		int peerNodeStatus; // Caller's responsibility to update this.peerNodeStatus.
		boolean isConnected = isConnected();
		if(isRoutable()) {  // Function use also updates timeLastConnected and timeLastRoutable
			if(noLoadStats)
				peerNodeStatus = PeerManager.PEER_NODE_STATUS_NO_LOAD_STATS;
			else {
				peerNodeStatus = PeerManager.PEER_NODE_STATUS_CONNECTED;
				if(overPingTime && (lastRoutingBackoffReasonRT == null || now >= routingBackedOffUntilRT)) {
					lastRoutingBackoffReasonRT = "TooHighPing";
				}
				if(now < routingBackedOffUntilRT || overPingTime || isInMandatoryBackoff(now, true)) {
					peerNodeStatus = PeerManager.PEER_NODE_STATUS_ROUTING_BACKED_OFF;
					if(!lastRoutingBackoffReasonRT.equals(previousRoutingBackoffReasonRT) || (previousRoutingBackoffReasonRT == null)) {
						if(previousRoutingBackoffReasonRT != null) {
							peers.removePeerNodeRoutingBackoffReason(previousRoutingBackoffReasonRT, this, true);
						}
						peers.addPeerNodeRoutingBackoffReason(lastRoutingBackoffReasonRT, this, true);
						previousRoutingBackoffReasonRT = lastRoutingBackoffReasonRT;
					}
				} else {
					if(previousRoutingBackoffReasonRT != null) {
						peers.removePeerNodeRoutingBackoffReason(previousRoutingBackoffReasonRT, this, true);
						previousRoutingBackoffReasonRT = null;
					}
				}
				if(overPingTime && (lastRoutingBackoffReasonBulk == null || now >= routingBackedOffUntilBulk)) {
					lastRoutingBackoffReasonBulk = "TooHighPing";
				}
				
				if(now < routingBackedOffUntilBulk || overPingTime || isInMandatoryBackoff(now, false)) {
					peerNodeStatus = PeerManager.PEER_NODE_STATUS_ROUTING_BACKED_OFF;
					if(!lastRoutingBackoffReasonBulk.equals(previousRoutingBackoffReasonBulk) || (previousRoutingBackoffReasonBulk == null)) {
						if(previousRoutingBackoffReasonBulk != null) {
							peers.removePeerNodeRoutingBackoffReason(previousRoutingBackoffReasonBulk, this, false);
						}
						peers.addPeerNodeRoutingBackoffReason(lastRoutingBackoffReasonBulk, this, false);
						previousRoutingBackoffReasonBulk = lastRoutingBackoffReasonBulk;
					}
				} else {
					if(previousRoutingBackoffReasonBulk != null) {
						peers.removePeerNodeRoutingBackoffReason(previousRoutingBackoffReasonBulk, this, false);
						previousRoutingBackoffReasonBulk = null;
					}
				}
			}
		} else if(isConnected && bogusNoderef)
			peerNodeStatus = PeerManager.PEER_NODE_STATUS_CONN_ERROR;
		else if(isConnected && unroutableNewerVersion)
			peerNodeStatus = PeerManager.PEER_NODE_STATUS_TOO_NEW;
		else if(isConnected && unroutableOlderVersion)
			peerNodeStatus = PeerManager.PEER_NODE_STATUS_TOO_OLD;
		else if(isConnected && disableRouting)
			peerNodeStatus = PeerManager.PEER_NODE_STATUS_ROUTING_DISABLED;
		else if(isConnected && Math.abs(clockDelta) > MAX_CLOCK_DELTA)
			peerNodeStatus = PeerManager.PEER_NODE_STATUS_CLOCK_PROBLEM;
		else if(neverConnected)
			peerNodeStatus = PeerManager.PEER_NODE_STATUS_NEVER_CONNECTED;
		else if(isBursting)
			return PeerManager.PEER_NODE_STATUS_BURSTING;
		else
			peerNodeStatus = PeerManager.PEER_NODE_STATUS_DISCONNECTED;
		if(!isConnected && (previousRoutingBackoffReasonRT != null)) {
			peers.removePeerNodeRoutingBackoffReason(previousRoutingBackoffReasonRT, this, true);
			previousRoutingBackoffReasonRT = null;
		}
		if(!isConnected && (previousRoutingBackoffReasonBulk != null)) {
			peers.removePeerNodeRoutingBackoffReason(previousRoutingBackoffReasonBulk, this, false);
			previousRoutingBackoffReasonBulk = null;
		}
		return peerNodeStatus;
	}

	public int setPeerNodeStatus(long now) {
		return setPeerNodeStatus(now, false, false);
	}

	public int setPeerNodeStatus(long now, boolean noLog, boolean temporaryNoStatus) {
		long localRoutingBackedOffUntilRT = getRoutingBackedOffUntil(true);
		long localRoutingBackedOffUntilBulk = getRoutingBackedOffUntil(true);
		int oldPeerNodeStatus;
		long threshold = maxPeerPingTime();
		boolean noLoadStats = noLoadStats();
		synchronized(this) {
			oldPeerNodeStatus = peerNodeStatus;
			peerNodeStatus = getPeerNodeStatus(now, localRoutingBackedOffUntilRT, localRoutingBackedOffUntilBulk, averagePingTime() > threshold, noLoadStats);

<<<<<<< HEAD
			if(peerNodeStatus != oldPeerNodeStatus && recordStatus() && !temporaryNoStatus) {
=======
			if(peerNodeStatus != oldPeerNodeStatus && recordStatus() && !removed) {
>>>>>>> 78728172
				peers.changePeerNodeStatus(this, oldPeerNodeStatus, peerNodeStatus, noLog);
			}

		}
		if(logMINOR) Logger.minor(this, "Peer node status now "+peerNodeStatus+" was "+oldPeerNodeStatus);
		if(peerNodeStatus!=oldPeerNodeStatus){
			if(oldPeerNodeStatus == PeerManager.PEER_NODE_STATUS_ROUTING_BACKED_OFF) {
				outputLoadTrackerRealTime.maybeNotifySlotWaiter();
				outputLoadTrackerBulk.maybeNotifySlotWaiter();
			}
			notifyPeerNodeStatusChangeListeners();
		}
		if(peerNodeStatus == PeerManager.PEER_NODE_STATUS_ROUTING_BACKED_OFF) {
			long delta = Math.max(localRoutingBackedOffUntilRT, localRoutingBackedOffUntilBulk) - now + 1;
			if(delta > 0)
				node.ticker.queueTimedJob(checkStatusAfterBackoff, "Update status for "+this, delta, true, true);
		}
		return peerNodeStatus;
	}
	
	/** @return True if either bulk or realtime has not yet received a valid peer load 
	 * stats message. If so, we will not be able to route requests to the node under new 
	 * load management. */
	private boolean noLoadStats() {
		if(node.enableNewLoadManagement(false) || node.enableNewLoadManagement(true)) {
			if(outputLoadTrackerRealTime.getLastIncomingLoadStats() == null) {
				if(isRoutable())
					Logger.normal(this, "No realtime load stats on "+this);
				return true;
			}
			if(outputLoadTrackerBulk.getLastIncomingLoadStats() == null) {
				if(isRoutable())
					Logger.normal(this, "No bulk load stats on "+this);
				return true;
			}
		}
		return false;
	}
	
	private final Runnable checkStatusAfterBackoff;

	public abstract boolean recordStatus();

	public String getIdentityString() {
		return identityAsBase64String;
	}

	public boolean isFetchingARK() {
		return arkFetcher != null;
	}

	public synchronized int getHandshakeCount() {
		return handshakeCount;
	}

	/**
	 * Queries the Version class to determine if this peers advertised build-number is either too-old or
	 * to new for the routing of requests.
	 */
	synchronized void updateVersionRoutablity() {
			unroutableOlderVersion = forwardInvalidVersion();
			unroutableNewerVersion = reverseInvalidVersion();
	}

	/**
	 * Will return true if routing to this node is either explictly disabled, or disabled due to
	 * noted incompatiblity in build-version numbers.
	 * Logically: "not(isRoutable())", but will return false even if disconnected (meaning routing is not disabled).
	 */
	public synchronized boolean noLongerRoutable() {
		if(unroutableNewerVersion || unroutableOlderVersion || disableRouting)
			return true;
		return false;
	}

	final void invalidate(long now) {
		synchronized(this) {
			isRoutable = false;
		}
		Logger.normal(this, "Invalidated " + this);
		setPeerNodeStatus(System.currentTimeMillis());
	}

	public void maybeOnConnect() {
		if(wasDisconnected && isConnected()) {
			synchronized(this) {
				wasDisconnected = false;
			}
			onConnect();
		} else if(!isConnected()) {
			synchronized(this) {
				wasDisconnected = true;
			}
		}
	}

	/**
	 * A method to be called once at the beginning of every time isConnected() is true
	 */
	protected void onConnect() {
		synchronized(this) {
			uomCount = 0;
			lastSentUOM = -1;
			sendingUOMMainJar = false;
			sendingUOMLegacyExtJar = false;
		}
		OpennetManager om = node.getOpennet();
		if(om != null) {
		    // OpennetManager must be notified of a new connection even if it is a darknet peer.
		    om.onConnectedPeer(this);
		}
	}

	@Override
	public void onFound(USK origUSK, long edition, FetchResult result) {
		if(isConnected() || myARK.suggestedEdition > edition) {
			result.asBucket().free();
			return;
		}

		byte[] data;
		try {
			data = result.asByteArray();
		} catch(IOException e) {
			Logger.error(this, "I/O error reading fetched ARK: " + e, e);
			result.asBucket().free();
			return;
		}

		String ref;
		try {
			ref = new String(data, "UTF-8");
		} catch(UnsupportedEncodingException e) {
			result.asBucket().free();
			throw new Error("Impossible: JVM doesn't support UTF-8: " + e, e);
		}

		SimpleFieldSet fs;
		try {
			fs = new SimpleFieldSet(ref, false, true, false);
			if(logMINOR)
				Logger.minor(this, "Got ARK for " + this);
			gotARK(fs, edition);
		} catch(IOException e) {
			// Corrupt ref.
			Logger.error(this, "Corrupt ARK reference? Fetched " + myARK.copy(edition) + " got while parsing: " + e + " from:\n" + ref, e);
		}
		result.asBucket().free();

	}

	public synchronized boolean noContactDetails() {
		return handshakeIPs == null || handshakeIPs.length == 0;
	}

	public synchronized void reportIncomingBytes(int length) {
		totalBytesIn += length;
		totalBytesExchangedWithCurrentTracker += length;
	}

	public synchronized void reportOutgoingBytes(int length) {
		totalBytesOut += length;
		totalBytesExchangedWithCurrentTracker += length;
	}

	public synchronized long getTotalInputBytes() {
		return totalBytesIn;
	}

	public synchronized long getTotalOutputBytes() {
		return totalBytesOut;
	}

	public synchronized long getTotalInputSinceStartup() {
		return totalInputSinceStartup;
	}

	public synchronized long getTotalOutputSinceStartup() {
		return totalOutputSinceStartup;
	}

	public boolean isSignatureVerificationSuccessfull() {
		return isSignatureVerificationSuccessfull;
	}

	public void checkRoutableConnectionStatus() {
		synchronized(this) {
			if(isRoutable())
				hadRoutableConnectionCount += 1;
			routableConnectionCheckCount += 1;
			// prevent the average from moving too slowly by capping the checkcount to 200000,
			// which, at 7 seconds between counts, works out to about 2 weeks.  This also prevents
			// knowing how long we've had a particular peer long term.
			if(routableConnectionCheckCount >= 200000) {
				// divide both sides by the same amount to keep the same ratio
				hadRoutableConnectionCount = hadRoutableConnectionCount / 2;
				routableConnectionCheckCount = routableConnectionCheckCount / 2;
			}
		}
	}

	public synchronized double getPercentTimeRoutableConnection() {
		if(hadRoutableConnectionCount == 0)
			return 0.0;
		return ((double) hadRoutableConnectionCount) / routableConnectionCheckCount;
	}

	@Override
	public int getVersionNumber() {
		return Version.getArbitraryBuildNumber(getVersion(), -1);
	}

	private final PacketThrottle _lastThrottle = new PacketThrottle(Node.PACKET_SIZE);

	@Override
	public PacketThrottle getThrottle() {
		return _lastThrottle;
	}

	/**
	 * Select the most appropriate negType, taking the user's preference into account
	 * order matters
	 *
	 * @param mangler
	 * @return -1 if no common negType has been found
	 */
	public int selectNegType(OutgoingPacketMangler mangler) {
		int[] hisNegTypes;
		int[] myNegTypes = mangler.supportedNegTypes(false);
		boolean supportECDSA;
		synchronized(this) {
			hisNegTypes = negTypes;
			supportECDSA = this.peerECDSAPubKey != null; // FIXME REMOVE
		}
		int bestNegType = -1;
		for(int negType: myNegTypes) {
			if(negType >= 9 && !supportECDSA)
				continue; // FIXME REMOVE
			for(int hisNegType: hisNegTypes) {
				if(hisNegType == negType) {
					bestNegType = negType;
					break;
				}
			}
		}
		return bestNegType;
	}

	public String userToString() {
		return String.valueOf(getPeer());
	}

	public void setTimeDelta(long delta) {
		synchronized(this) {
			clockDelta = delta;
			if(Math.abs(clockDelta) > MAX_CLOCK_DELTA)
				isRoutable = false;
		}
		setPeerNodeStatus(System.currentTimeMillis());
	}

	public long getClockDelta() {
		return clockDelta;
	}

	/** Offer a key to this node */
	public void offer(Key key) {
		byte[] keyBytes = key.getFullKey();
		// FIXME maybe the authenticator should be shorter than 32 bytes to save memory?
		byte[] authenticator = HMAC.macWithSHA256(node.failureTable.offerAuthenticatorKey, keyBytes, 32);
		Message msg = DMT.createFNPOfferKey(key, authenticator);
		try {
			sendAsync(msg, null, node.nodeStats.sendOffersCtr);
		} catch(NotConnectedException e) {
		// Ignore
		}
	}

	@Override
	public OutgoingPacketMangler getOutgoingMangler() {
		return outgoingMangler;
	}

	@Override
	public SocketHandler getSocketHandler() {
		return outgoingMangler.getSocketHandler();
	}

	/** Is this peer disabled? I.e. has the user explicitly disabled it? */
	public boolean isDisabled() {
		return false;
	}

	/** Is this peer allowed local addresses? If false, we will never connect to this peer via
	 * a local address even if it advertises them.
	 */
	public boolean allowLocalAddresses() {
		return this.outgoingMangler.alwaysAllowLocalAddresses();
	}

	/** Is this peer set to ignore source address? If so, we will always reply to the peer's official
	 * address, even if we get packets from somewhere else. @see DarknetPeerNode.isIgnoreSourcePort().
	 */
	public boolean isIgnoreSource() {
		return false;
	}

	/**
	 * Create a DarknetPeerNode or an OpennetPeerNode as appropriate
	 */
	public static PeerNode create(SimpleFieldSet fs, Node node2, NodeCrypto crypto, OpennetManager opennet, PeerManager manager, OutgoingPacketMangler mangler) throws FSParseException, PeerParseException, ReferenceSignatureVerificationException {
		if(crypto.isOpennet)
			return new OpennetPeerNode(fs, node2, crypto, opennet, manager, true, mangler);
		else
			return new DarknetPeerNode(fs, node2, crypto, manager, true, mangler, null, null);
	}
	
	public byte[] getPubKeyHash() {
		return pubKeyHash;
	}

	public byte[] getPubKeyHashHash() {
		return pubKeyHashHash;
	}

	public boolean neverConnected() {
		return neverConnected;
	}

	/** Called when a request or insert succeeds. Used by opennet. */
	public abstract void onSuccess(boolean insert, boolean ssk);

	/** Called when a delayed disconnect is occurring. Tell the node that it is being 
	 * disconnected, but that the process may take a while. After this point, requests
	 * will not be accepted from the peer nor routed to it. 
	 * @param dumpMessageQueue If true, immediately dump the message queue, since we are
	 * closing the connection due to some low level trouble e.g. not acknowledging. 
	 * We will continue to try to send anything already in flight, and it is possible to
	 * send more messages after this point, for instance the message telling it we are
	 * disconnecting, but see above - no requests will be routed across this connection. 
	 * @return True if we have already started disconnecting, false otherwise. */
	public boolean notifyDisconnecting(boolean dumpMessageQueue) {
		MessageItem[] messagesTellDisconnected = null;
		synchronized(this) {
			if(disconnecting) return true;
			disconnecting = true;
			jfkNoncesSent.clear();
			if(dumpMessageQueue) {
				// Reset the boot ID so that we get different trackers next time.
				myBootID = node.fastWeakRandom.nextLong();
				messagesTellDisconnected = grabQueuedMessageItems();
			}
		}
		setPeerNodeStatus(System.currentTimeMillis());
		if(messagesTellDisconnected != null) {
			if(logMINOR)
				Logger.minor(this, "Messages to dump: "+messagesTellDisconnected.length);
			for(MessageItem mi : messagesTellDisconnected) {
				mi.onDisconnect();
			}
		}
		return false;
	}

	/** Called to cancel a delayed disconnect. Always succeeds even if the node was not being
	 * disconnected. */
	public void forceCancelDisconnecting() {
		synchronized(this) {
			removed = false;
			if(!disconnecting)
				return;
			disconnecting = false;
		}
		setPeerNodeStatus(System.currentTimeMillis(), true, false);
	}

	/** Called when the peer is removed from the PeerManager */
	public void onRemove() {
		synchronized(this) {
			removed = true;
		}
		node.getTicker().removeQueuedJob(checkStatusAfterBackoff);
		disconnected(true, true);
		stopARKFetcher();
	}
	
	/** @return True if we have been removed from the peers list. */
	synchronized boolean cachedRemoved() {
		return removed;
	}

	public synchronized boolean isDisconnecting() {
		return disconnecting;
	}

	protected byte[] getJFKBuffer() {
		return jfkBuffer;
	}

	protected void setJFKBuffer(byte[] bufferJFK) {
		this.jfkBuffer = bufferJFK;
	}

	public int getSigParamsByteLength() {
		int bitLen = this.peerCryptoGroup.getQ().bitLength();
		int byteLen = (bitLen + 7) / 8;
		return byteLen;
	}

	static final int MAX_SIMULTANEOUS_ANNOUNCEMENTS = 1;
	static final int MAX_ANNOUNCE_DELAY = 1000;
	private long timeLastAcceptedAnnouncement;
	private long[] runningAnnounceUIDs = new long[0];

	public synchronized boolean shouldAcceptAnnounce(long uid) {
		long now = System.currentTimeMillis();
		if(runningAnnounceUIDs.length < MAX_SIMULTANEOUS_ANNOUNCEMENTS &&
				now - timeLastAcceptedAnnouncement > MAX_ANNOUNCE_DELAY) {
			long[] newList = new long[runningAnnounceUIDs.length + 1];
			if(runningAnnounceUIDs.length > 0)
				System.arraycopy(runningAnnounceUIDs, 0, newList, 0, runningAnnounceUIDs.length);
			newList[runningAnnounceUIDs.length] = uid;
			timeLastAcceptedAnnouncement = now;
			return true;
		} else {
			return false;
		}
	}

	public synchronized boolean completedAnnounce(long uid) {
		final int runningAnnounceUIDsLength = runningAnnounceUIDs.length;
		if(runningAnnounceUIDsLength < 1) return false;
		long[] newList = new long[runningAnnounceUIDsLength - 1];
		int x = 0;
		for(int i=0;i<runningAnnounceUIDs.length;i++) {
			if(i == runningAnnounceUIDs.length) return false;
			long l = runningAnnounceUIDs[i];
			if(l == uid) continue;
			newList[x++] = l;
		}
		runningAnnounceUIDs = newList;
		if(x < runningAnnounceUIDs.length) {
			assert(false); // Callers prevent duplicated UIDs.
			runningAnnounceUIDs = Arrays.copyOf(runningAnnounceUIDs, x);
		}
		return true;
	}

	public synchronized long timeLastDisconnect() {
		return timeLastDisconnect;
	}

	/** Does this peernode want to be returned by for example PeerManager.getByPeer() ?
	 * False = seednode etc, never going to be routable. */
	public abstract boolean isRealConnection();

	/** Can we accept announcements from this node? */
	public boolean canAcceptAnnouncements() {
		return isOpennet() || node.passOpennetRefsThroughDarknet();
	}

	public boolean handshakeUnknownInitiator() {
		return false;
	}

	public int handshakeSetupType() {
		return -1;
	}

	@Override
	public WeakReference<PeerNode> getWeakRef() {
		return myRef;
	}

	/**
	 * Get a single address to send a handshake to.
	 * The current code doesn't work well with multiple simulataneous handshakes.
	 * Alternates between valid values.
	 * (FIXME!)
	 */
	public Peer getHandshakeIP() {
		Peer[] localHandshakeIPs;
		if(!shouldSendHandshake(false)) {
			if(logMINOR) Logger.minor(this, "Not sending handshake to "+getPeer()+" because pn.shouldSendHandshake() returned false");
			return null;
		}
		long firstTime = System.currentTimeMillis();
		localHandshakeIPs = getHandshakeIPs();
		long secondTime = System.currentTimeMillis();
		if((secondTime - firstTime) > 1000)
			Logger.error(this, "getHandshakeIPs() took more than a second to execute ("+(secondTime - firstTime)+") working on "+userToString());
		if(localHandshakeIPs.length == 0) {
			long thirdTime = System.currentTimeMillis();
			if((thirdTime - secondTime) > 1000)
				Logger.error(this, "couldNotSendHandshake() (after getHandshakeIPs()) took more than a second to execute ("+(thirdTime - secondTime)+") working on "+userToString());
			return null;
		}
		long loopTime1 = System.currentTimeMillis();
		List<Peer> validIPs = new ArrayList<Peer>(localHandshakeIPs.length);
		boolean allowLocalAddresses = allowLocalAddresses();
		for(Peer peer: localHandshakeIPs) {
			FreenetInetAddress addr = peer.getFreenetAddress();
			if(peer.getAddress(false) == null) {
				if(logMINOR) Logger.minor(this, "Not sending handshake to "+peer+" for "+getPeer()+" because the DNS lookup failed or it's a currently unsupported IPv6 address");
				continue;
			}
			if(!peer.isRealInternetAddress(false, false, allowLocalAddresses)) {
				if(logMINOR) Logger.minor(this, "Not sending handshake to "+peer+" for "+getPeer()+" because it's not a real Internet address and metadata.allowLocalAddresses is not true");
				continue;
			}
			if(!isConnected()) {
				// If we are connected, we are rekeying.
				// We have separate code to boot out connections.
				if(!outgoingMangler.allowConnection(this, addr)) {
					if(logMINOR)
						Logger.minor(this, "Not sending handshake packet to "+peer+" for "+this);
					continue;
				}
			}
			validIPs.add(peer);
		}
		Peer ret;
		if(validIPs.isEmpty()) {
			ret = null;
		} else if(validIPs.size() == 1) {
			ret = validIPs.get(0);
		} else {
			// Don't need to synchronize for this value as we're only called from one thread anyway.
			handshakeIPAlternator %= validIPs.size();
			ret = validIPs.get(handshakeIPAlternator);
			handshakeIPAlternator++;
		}
		long loopTime2 = System.currentTimeMillis();
		if((loopTime2 - loopTime1) > 1000)
			Logger.normal(this, "loopTime2 is more than a second after loopTime1 ("+(loopTime2 - loopTime1)+") working on "+userToString());
		return ret;
	}

	private int handshakeIPAlternator;

	public void sendNodeToNodeMessage(SimpleFieldSet fs, int n2nType, boolean includeSentTime, long now, boolean queueOnNotConnected) {
		fs.putOverwrite("n2nType", Integer.toString(n2nType));
		if(includeSentTime) {
			fs.put("sentTime", now);
		}
		try {
			Message n2nm;
			n2nm = DMT.createNodeToNodeMessage(
					n2nType, fs.toString().getBytes("UTF-8"));
			try {
				sendAsync(n2nm, null, node.nodeStats.nodeToNodeCounter);
			} catch (NotConnectedException e) {
				if(includeSentTime) {
					fs.removeValue("sentTime");
				}
				if(isDarknet() && queueOnNotConnected) {
					queueN2NM(fs);
				}
			}
		} catch (UnsupportedEncodingException e) {
			throw new Error("Impossible: JVM doesn't support UTF-8: " + e, e);
		}
	}

	/**
	 * A method to queue an N2NM in a extra peer data file, only implemented by DarknetPeerNode
	 */
	public void queueN2NM(SimpleFieldSet fs) {
		// Do nothing in the default impl
	}

	/**
	 * Return the relevant local node reference related to this peer's type
	 */
	protected SimpleFieldSet getLocalNoderef() {
		return crypto.exportPublicFieldSet();
	}

	/**
	 * A method to be called after completing a handshake to send the
	 * newly connected peer, as a differential node reference, the
	 * parts of our node reference not needed for handshake.
	 * Should only be called by completedHandshake() after we're happy
	 * with the connection
	 * 
	 * FIXME this should be sent when our noderef changes.
	 */
	protected void sendConnectedDiffNoderef() {
		SimpleFieldSet fs = new SimpleFieldSet(true);
		SimpleFieldSet nfs = getLocalNoderef();
		if(null == nfs) return;
		String s;
		s = nfs.get("ark.pubURI");
		if(null != s) {
			fs.putOverwrite("ark.pubURI", s);
		}
		s = nfs.get("ark.number");
		if(null != s) {
			fs.putOverwrite("ark.number", s);
		}
		if(isDarknet() && null != (s = nfs.get("myName"))) {
			fs.putOverwrite("myName", s);
		}
		String[] physicalUDPEntries = nfs.getAll("physical.udp");
		if(physicalUDPEntries != null) {
			fs.putOverwrite("physical.udp", physicalUDPEntries);
		}
		// FIXME remove when make peerECDSA* final.
		fs.putOverwrite("ecdsa.P256.pub", nfs.get("ecdsa.P256.pub"));
		if(!fs.isEmpty()) {
			if(logMINOR) Logger.minor(this, "fs is '" + fs.toString() + "'");
			sendNodeToNodeMessage(fs, Node.N2N_MESSAGE_TYPE_DIFFNODEREF, false, 0, false);
		} else {
			if(logMINOR) Logger.minor(this, "fs is empty");
		}
	}

	@Override
	public boolean shouldThrottle() {
		return shouldThrottle(getPeer(), node);
	}

	public static boolean shouldThrottle(Peer peer, Node node) {
		if(node.throttleLocalData) return true;
		if(peer == null) return true; // presumably
		InetAddress addr = peer.getAddress(false);
		if(addr == null) return true; // presumably
		return IPUtil.isValidAddress(addr, false);
	}

	static final long MAX_RTO = SECONDS.toMillis(60);
	static final long MIN_RTO = SECONDS.toMillis(1);
	private int consecutiveRTOBackoffs;

	// Clock generally has 20ms granularity or better, right?
	// FIXME determine the clock granularity.
	private static final int CLOCK_GRANULARITY = 20;
	
	@Override
	public void reportPing(long t) {
		this.pingAverage.report(t);
		synchronized(this) {
			consecutiveRTOBackoffs = 0;
			// Update RTT according to RFC 2988.
			if(!reportedRTT) {
				double oldRTO = RTO;
				// Initialize
				SRTT = t;
				RTTVAR = t / 2;
				RTO = SRTT + Math.max(CLOCK_GRANULARITY, RTTVAR * 4);
				// RFC 2988 specifies a 1 second minimum RTT, mostly due to legacy issues,
				// but given that Freenet is mostly used on very slow upstream links, it 
				// probably makes sense for us too for now, to avoid excessive retransmits.
				// FIXME !!!
				if(RTO < MIN_RTO)
					RTO = MIN_RTO;
				if(RTO > MAX_RTO)
					RTO = MAX_RTO;
				reportedRTT = true;
				if(logMINOR) Logger.minor(this, "Received first packet on "+shortToString()+" setting RTO to "+RTO);
				if(oldRTO > RTO) {
					// We have backed off
					if(logMINOR) Logger.minor(this, "Received first packet after backing off on resend. RTO is "+RTO+" but was "+oldRTO);
					// FIXME: do something???
				}
			} else {
				// Update
				RTTVAR = 0.75 * RTTVAR + 0.25 * Math.abs(SRTT - t);
				SRTT = 0.875 * SRTT + 0.125 * t;
				RTO = SRTT + Math.max(CLOCK_GRANULARITY, RTTVAR * 4);
				// RFC 2988 specifies a 1 second minimum RTT, mostly due to legacy issues,
				// but given that Freenet is mostly used on very slow upstream links, it 
				// probably makes sense for us too for now, to avoid excessive retransmits.
				// FIXME !!!
				if(RTO < MIN_RTO)
					RTO = MIN_RTO;
				if(RTO > MAX_RTO)
					RTO = MAX_RTO;
			}
			if(logMINOR) Logger.minor(this, "Reported ping "+t+" avg is now "+pingAverage.currentValue()+" RTO is "+RTO+" SRTT is "+SRTT+" RTTVAR is "+RTTVAR+" for "+shortToString());
		}
	}
	
	/**
	 * RFC 2988:
	 *    Note that a TCP implementation MAY clear SRTT and RTTVAR after
	 *    backing off the timer multiple times as it is likely that the
	 *    current SRTT and RTTVAR are bogus in this situation.  Once SRTT and
	 *    RTTVAR are cleared they should be initialized with the next RTT
	 *    sample taken per (2.2) rather than using (2.3).
	 */
	static final int MAX_CONSECUTIVE_RTO_BACKOFFS = 5;
	
	@Override
	public synchronized void backoffOnResend() {
		if(RTO >= MAX_RTO) {
			Logger.error(this, "Major packet loss on "+this+" - RTO is already at limit and still losing packets!");
		}
		RTO = RTO * 2;
		if(RTO > MAX_RTO)
			RTO = MAX_RTO;
		consecutiveRTOBackoffs++;
		if(consecutiveRTOBackoffs > MAX_CONSECUTIVE_RTO_BACKOFFS) {
			Logger.warning(this, "Resetting RTO for "+this+" after "+consecutiveRTOBackoffs+" consecutive backoffs due to packet loss");
			consecutiveRTOBackoffs = 0;
			reportedRTT = false;
		}
		if(logMINOR) Logger.minor(this, "Backed off on resend, RTO is now "+RTO+" for "+shortToString()+" consecutive RTO backoffs is "+consecutiveRTOBackoffs);
	}

	private long resendBytesSent;

	public final ByteCounter resendByteCounter = new ByteCounter() {

		@Override
		public void receivedBytes(int x) {
			// Ignore
		}

		@Override
		public void sentBytes(int x) {
			synchronized(PeerNode.this) {
				resendBytesSent += x;
			}
			node.nodeStats.resendByteCounter.sentBytes(x);
		}

		@Override
		public void sentPayload(int x) {
			// Ignore
		}

	};

	public long getResendBytesSent() {
		return resendBytesSent;
	}

	/**
	 * Should this peer be disconnected and removed immediately?
	 */
	public boolean shouldDisconnectAndRemoveNow() {
		return false;
	}

	public void setUptime(byte uptime2) {
		this.uptime = uptime2;
	}

	public short getUptime() {
		return (short) (uptime & 0xFF);
	}

	public void incrementNumberOfSelections(long time) {
		// TODO: reimplement with a bit field to spare memory
		synchronized(this) {
			countSelectionsSinceConnected++;
		}
	}

	/**
	 * @return The rate at which this peer has been selected since it connected.
	 */
	public synchronized double selectionRate() {
		long timeSinceConnected = System.currentTimeMillis() - this.connectedTime;
		// Avoid bias due to short uptime.
		if(timeSinceConnected < SECONDS.toMillis(10)) return 0.0;
		return countSelectionsSinceConnected / (double) timeSinceConnected;
	}

	private volatile long offeredMainJarVersion;

	public void setMainJarOfferedVersion(long mainJarVersion) {
		offeredMainJarVersion = mainJarVersion;
	}

	public long getMainJarOfferedVersion() {
		return offeredMainJarVersion;
	}

	/**
	 * Maybe send something. A SINGLE PACKET.
	 * Don't send everything at once, for two reasons:
	 * 1. It is possible for a node to have a very long backlog.
	 * 2. Sometimes sending a packet can take a long time.
	 * 3. In the near future PacketSender will be responsible for output bandwidth
	 * throttling.
	 * So it makes sense to send a single packet and round-robin.
	 * @param now
	 * @param ackOnly
	 * @throws BlockedTooLongException
	 */
	public boolean maybeSendPacket(long now, boolean ackOnly) throws BlockedTooLongException {
		PacketFormat pf;
		synchronized(this) {
			if(packetFormat == null) return false;
			pf = packetFormat;
		}
		return pf.maybeSendPacket(now, ackOnly);
	}

	/**
	 * @return The ID of a reusable PacketTracker if there is one, otherwise -1.
	 */
	public long getReusableTrackerID() {
		SessionKey cur;
		synchronized(this) {
			cur = currentTracker;
		}
		if(cur == null) {
			if(logMINOR) Logger.minor(this, "getReusableTrackerID(): cur = null on "+this);
			return -1;
		}
		if(logMINOR) Logger.minor(this, "getReusableTrackerID(): "+cur.trackerID+" on "+this);
		return cur.trackerID;
	}

	private long lastFailedRevocationTransfer;
	/** Reset on disconnection */
	private int countFailedRevocationTransfers;

	public void failedRevocationTransfer() {
		// Something odd happened, possibly a disconnect, maybe looking up the DNS names will help?
		lastAttemptedHandshakeIPUpdateTime = System.currentTimeMillis();
		countFailedRevocationTransfers++;
	}

	public int countFailedRevocationTransfers() {
		return countFailedRevocationTransfers;
	}

	/** Registers a listener that will be notified when status changes. Only the WeakReference of it is stored, so there is no need for deregistering
	 * @param listener - The listener to be registered*/
	public void registerPeerNodeStatusChangeListener(PeerManager.PeerStatusChangeListener listener){
		listeners.add(listener);
	}

	/** Notifies the listeners that status has been changed*/
	private void notifyPeerNodeStatusChangeListeners(){
		synchronized (listeners) {
			for(PeerManager.PeerStatusChangeListener l:listeners){
				l.onPeerStatusChange();
			}
		}
	}


	public boolean isLowUptime() {
		return getUptime() < Node.MIN_UPTIME_STORE_KEY;
	}

	public void setAddedReason(ConnectionType connectionType) {
		// Do nothing.
	}

	public synchronized ConnectionType getAddedReason() {
		return null;
	}
	
	private final Object routedToLock = new Object();
	
	final LoadSender loadSenderRealTime = new LoadSender(true);
	final LoadSender loadSenderBulk = new LoadSender(false);
	
	class LoadSender {
	
		LoadSender(boolean realTimeFlag) {
			this.realTimeFlag = realTimeFlag;
		}
		
		public void onDisconnect() {
			this.lastSentAllocationInput = 0;
			this.lastSentAllocationOutput = 0;
			this.timeLastSentAllocationNotice = -1;
			this.lastFullStats = null;
		}

		private int lastSentAllocationInput;
		private int lastSentAllocationOutput;
		private int lastSentMaxOutputTransfers = Integer.MAX_VALUE;
		private int lastSentMaxOutputTransfersPeerLimit = Integer.MAX_VALUE;
		private long timeLastSentAllocationNotice;
		private long countAllocationNotices;
		private PeerLoadStats lastFullStats;
		private final boolean realTimeFlag;
		private boolean sendASAP;
		
		public void onSetPeerAllocation(boolean input, int thisAllocation, int transfersPerInsert) {
			
			boolean mustSend = false;
			// FIXME review constants, how often are allocations actually sent?
			long now = System.currentTimeMillis();
			synchronized(this) {
				int last = input ? lastSentAllocationInput : lastSentAllocationOutput;
				if(now - timeLastSentAllocationNotice > 5000) {
					if(logMINOR) Logger.minor(this, "Last sent allocation "+TimeUtil.formatTime(now - timeLastSentAllocationNotice));
					mustSend = true;
				} else {
					if(thisAllocation > last * 1.05) {
						if(logMINOR) Logger.minor(this, "Last allocation was "+last+" this is "+thisAllocation);
						mustSend = true;
					} else if(thisAllocation < last * 0.9) { 
						if(logMINOR) Logger.minor(this, "Last allocation was "+last+" this is "+thisAllocation);
						mustSend = true;
					}
				}
				if(!mustSend) return;
				sendASAP = true;
			}
			if(!mustSend) return;
		}
		
		public void onSetMaxOutputTransfers(int maxOutputTransfers) {
			synchronized(this) {
				if(maxOutputTransfers == lastSentMaxOutputTransfers) return;
				if(lastSentMaxOutputTransfers == Integer.MAX_VALUE || lastSentMaxOutputTransfers == 0) {
					sendASAP = true;
				} else if(maxOutputTransfers > lastSentMaxOutputTransfers * 1.05 || maxOutputTransfers < lastSentMaxOutputTransfers * 0.9) {
					sendASAP = true;
				}
			}
		}
		
		public void onSetMaxOutputTransfersPeerLimit(int maxOutputTransfersPeerLimit) {
			synchronized(this) {
				if(maxOutputTransfersPeerLimit == lastSentMaxOutputTransfersPeerLimit) return;
				if(lastSentMaxOutputTransfersPeerLimit == Integer.MAX_VALUE || lastSentMaxOutputTransfersPeerLimit == 0) {
					sendASAP = true;
				} else if(maxOutputTransfersPeerLimit > lastSentMaxOutputTransfersPeerLimit * 1.05 || maxOutputTransfersPeerLimit < lastSentMaxOutputTransfersPeerLimit * 0.9) {
					sendASAP = true;
				}
			}
		}
		
		Message makeLoadStats(long now, int transfersPerInsert, boolean noRemember) {
			PeerLoadStats stats = node.nodeStats.createPeerLoadStats(PeerNode.this, transfersPerInsert, realTimeFlag);
			synchronized(this) {
				lastSentAllocationInput = (int) stats.inputBandwidthPeerLimit;
				lastSentAllocationOutput = (int) stats.outputBandwidthPeerLimit;
				lastSentMaxOutputTransfers = stats.maxTransfersOut;
				if(!noRemember) {
					if(lastFullStats != null && lastFullStats.equals(stats)) return null;
					lastFullStats = stats;
				}
				timeLastSentAllocationNotice = now;
				countAllocationNotices++;
				if(logMINOR) Logger.minor(this, "Sending allocation notice to "+this+" allocation is "+lastSentAllocationInput+" input "+lastSentAllocationOutput+" output.");
			}
			Message msg = DMT.createFNPPeerLoadStatus(stats);
			return msg;
		}

		public synchronized boolean grabSendASAP() {
			boolean send = sendASAP;
			sendASAP = false;
			return send;
		}

		public synchronized void setSendASAP() {
			sendASAP = true;
		}

	}
	
	void removeUIDsFromMessageQueues(Long[] list) {
		this.messageQueue.removeUIDsFromMessageQueues(list);
	}

	public void onSetMaxOutputTransfers(boolean realTime, int maxOutputTransfers) {
		(realTime ? loadSenderRealTime : loadSenderBulk).onSetMaxOutputTransfers(maxOutputTransfers);
	}
	
	public void onSetMaxOutputTransfersPeerLimit(boolean realTime, int maxOutputTransfers) {
		(realTime ? loadSenderRealTime : loadSenderBulk).onSetMaxOutputTransfersPeerLimit(maxOutputTransfers);
	}
	
	public void onSetPeerAllocation(boolean input, int thisAllocation, int transfersPerInsert, int maxOutputTransfers, boolean realTime) {
		(realTime ? loadSenderRealTime : loadSenderBulk).onSetPeerAllocation(input, thisAllocation, transfersPerInsert);
	}

	public class IncomingLoadSummaryStats {
		public IncomingLoadSummaryStats(int totalRequests,
				double outputBandwidthPeerLimit,
				double inputBandwidthPeerLimit,
				double outputBandwidthTotalLimit,
				double inputBandwidthTotalLimit,
				double usedOutput,
				double usedInput,
				double othersUsedOutput,
				double othersUsedInput) {
			runningRequestsTotal = totalRequests;
			peerCapacityOutputBytes = (int)outputBandwidthPeerLimit;
			peerCapacityInputBytes = (int)inputBandwidthPeerLimit;
			totalCapacityOutputBytes = (int)outputBandwidthTotalLimit;
			totalCapacityInputBytes = (int)inputBandwidthTotalLimit;
			usedCapacityOutputBytes = (int) usedOutput;
			usedCapacityInputBytes = (int) usedInput;
			othersUsedCapacityOutputBytes = (int) othersUsedOutput;
			othersUsedCapacityInputBytes = (int) othersUsedInput;
		}
		
		public final int runningRequestsTotal;
		public final int peerCapacityOutputBytes;
		public final int peerCapacityInputBytes;
		public final int totalCapacityOutputBytes;
		public final int totalCapacityInputBytes;
		public final int usedCapacityOutputBytes;
		public final int usedCapacityInputBytes;
		public final int othersUsedCapacityOutputBytes;
		public final int othersUsedCapacityInputBytes;
	}
	
	enum RequestLikelyAcceptedState {
		GUARANTEED, // guaranteed to be accepted, under the per-peer guaranteed limit
		LIKELY, // likely to be accepted even though above the per-peer guaranteed limit, as overall is below the overall lower limit
		UNLIKELY, // not likely to be accepted; peer is over the per-peer guaranteed limit, and global is over the overall lower limit
		UNKNOWN // no data but accepting anyway
	}
	
	// FIXME add LOW_CAPACITY/BROKEN. Set this when the published capacity is way below the median.
	// FIXME will need to calculate the median first!
	
	OutputLoadTracker outputLoadTrackerRealTime = new OutputLoadTracker(true);
	OutputLoadTracker outputLoadTrackerBulk = new OutputLoadTracker(false);
	
	public OutputLoadTracker outputLoadTracker(boolean realTime) {
		return realTime ? outputLoadTrackerRealTime : outputLoadTrackerBulk;
	}

	public void reportLoadStatus(PeerLoadStats stat) {
		outputLoadTracker(stat.realTime).reportLoadStatus(stat);
		node.executor.execute(checkStatusAfterBackoff);
	}
	
	public static class SlotWaiter {
		
		final PeerNode source;
		private final HashSet<PeerNode> waitingFor;
		private PeerNode acceptedBy;
		private RequestLikelyAcceptedState acceptedState;
		final UIDTag tag;
		final boolean offeredKey;
		final RequestType requestType;
		private boolean failed;
		private SlotWaiterFailedException fe;
		final boolean realTime;
		
		// FIXME the counter is a quick hack to ensure that the original ordering is preserved
		// even after failures (transfer failures, backoffs).
		// The real solution, which would likely result in simpler code as well as saving 
		// a thread, is to make the wait loop in RequestSender asynchronous i.e. to not
		// block at all there, but process the waiters in order in a callback when we get
		// such a failure.
		
		final long counter;
		static private long waiterCounter;
		
		SlotWaiter(UIDTag tag, RequestType type, boolean offeredKey, boolean realTime, PeerNode source) {
			this.tag = tag;
			this.requestType = type;
			this.offeredKey = offeredKey;
			this.waitingFor = new HashSet<PeerNode>();
			this.realTime = realTime;
			this.source = source;
			synchronized(SlotWaiter.class) {
				counter = waiterCounter++;
			}
		}
		
		/**
		 * Add another node to wait for.
		 * @return True unless queueing the slot was impossible due to a problem with the PeerNode.
		 * So we return true when there is a successful queueing, and we also return true when there is
		 * a race condition and the waiter has already completed.
		 */
		public boolean addWaitingFor(PeerNode peer) {
			boolean cantQueue = (!peer.isRoutable()) || peer.isInMandatoryBackoff(System.currentTimeMillis(), realTime);
			synchronized(this) {
				if(acceptedBy != null) {
					if(logMINOR) Logger.minor(this, "Not adding "+peer.shortToString+" because already matched on "+this);
					return true;
				}
				if(failed) {
					if(logMINOR) Logger.minor(this, "Not adding "+peer.shortToString+" because already failed on "+this);
					return true;
				}
				if(waitingFor.contains(peer)) return true;
				// Race condition if contains() && cantQueue (i.e. it was accepted then it became backed off), but probably not serious.
				if(cantQueue) return false;
				waitingFor.add(peer);
				tag.setWaitingForSlot();
			}
			if(!peer.outputLoadTracker(realTime).queueSlotWaiter(this)) {
				synchronized(this) {
					waitingFor.remove(peer);
					if(acceptedBy != null || failed) return true;
				}
				return false;
			} else return true;
		}
		
		/** First part of wake-up callback. If this returns null, we have already woken up,
		 * but if it returns a PeerNode[], the SlotWaiter has been woken up, and the caller
		 * **must** call unregister() with the returned data.
		 * @param peer The peer waking up the SlotWaiter.
		 * @param state The accept state we are waking up with.
		 * @return Null if already woken up or not waiting for this peer, otherwise an
		 * array of all the PeerNode's the slot was registered on, which *must* be passed
		 * to unregister() as soon as the caller has unlocked everything that reasonably
		 * can be unlocked. */
		synchronized PeerNode[] innerOnWaited(PeerNode peer, RequestLikelyAcceptedState state) {
			if(logMINOR) Logger.minor(this, "Waking slot waiter "+this+" on "+peer);
			if(acceptedBy != null) {
				if(logMINOR) Logger.minor(this, "Already accepted on "+this);
				if(acceptedBy != peer) {
					if(offeredKey)
						tag.removeFetchingOfferedKeyFrom(peer);
					else
						tag.removeRoutingTo(peer);
				}
				return null;
			}
			if(!waitingFor.contains(peer)) {
				if(logMINOR) Logger.minor(this, "Not waiting for peer "+peer+" on "+this);
				if(acceptedBy != peer) {
					if(offeredKey)
						tag.removeFetchingOfferedKeyFrom(peer);
					else
						tag.removeRoutingTo(peer);
				}
				return null;
			}
			acceptedBy = peer;
			acceptedState = state;
			if(!tag.addRoutedTo(peer, offeredKey)) {
				Logger.normal(this, "onWaited for "+this+" added on "+tag+" but already added - race condition?");
			}
			notifyAll();
			// Because we are no longer in the slot queue we must remove it.
			// If we want to wait for it again it must be re-queued.
			PeerNode[] toUnreg = waitingFor.toArray(new PeerNode[waitingFor.size()]);
			waitingFor.clear();
			tag.clearWaitingForSlot();
			return toUnreg;
		}
		
		/** Caller should not hold locks while calling this.
		 * @param exclude Only set this if you have already removed the slot waiter. */
		void unregister(PeerNode exclude, PeerNode[] all) {
			if(all == null) return;
			for(PeerNode p : all)
				if(p != exclude) p.outputLoadTracker(realTime).unqueueSlotWaiter(this);
		}
		
		/** Some sort of failure.
		 * @param reallyFailed If true, we can't route to the node, or should reconsider 
		 * routing to it, due to e.g. backoff or disconnection. If false, this is 
		 * something like the node is now regarded as low capacity so we should consider
		 * other nodes, but still allow this one.
		 */
		void onFailed(PeerNode peer, boolean reallyFailed) {
			if(logMINOR) Logger.minor(this, "onFailed() on "+this+" reallyFailed="+reallyFailed);
			synchronized(this) {
				if(acceptedBy != null) {
					if(logMINOR) Logger.minor(this, "Already matched on "+this);
					return;
				}
				// Always wake up.
				// Whether it's a backoff or a disconnect, we probably want to add another peer.
				// FIXME get rid of parameter.
				failed = true;
				fe = new SlotWaiterFailedException(peer, reallyFailed);
				tag.clearWaitingForSlot();
				notifyAll();
			}
		}
		
		public HashSet<PeerNode> waitingForList() {
			synchronized(this) {
				return new HashSet<PeerNode>(waitingFor);
			}
		}
		
		/** Wait for any of the PeerNode's we have queued on to accept (locally
		 * i.e. to allocate a local slot to) this request.
		 * @param maxWait The time to wait for. Can be 0, but if it is 0, this
		 * is a "peek", i.e. if we return null, the queued slots remain live.
		 * Whereas if maxWait is not 0, we will unregister when we timeout.
		 * @param timeOutIsFatal If true, if we timeout, count it for each node
		 * involved as a fatal timeout.
		 * @return A matched node, or null.
		 * @throws SlotWaiterFailedException If a peer actually failed.
		 */
		public PeerNode waitForAny(long maxWait, boolean timeOutIsFatal) throws SlotWaiterFailedException {
			// If waitingFor is non-empty after this function returns, we can
			// be accepted when we shouldn't be accepted. So always ensure that
			// the state is clean when returning, by clearing waitingFor and
			// calling unregister().
			PeerNode[] all;
			PeerNode ret = null;
			boolean grabbed = false;
			SlotWaiterFailedException f = null;
			synchronized(this) {
				if(shouldGrab()) {
					if(logMINOR) Logger.minor(this, "Already matched on "+this);
					ret = grab();
					grabbed = true;
				}
				if(fe != null) {
					f = fe;
					fe = null;
					grabbed = true;
				}
				all = waitingFor.toArray(new PeerNode[waitingFor.size()]);
				if(ret != null)
					waitingFor.clear();
				if(grabbed || all.length == 0)
					tag.clearWaitingForSlot();
			}
			if(grabbed) {
				unregister(ret, all);
				if(f != null && ret == null) throw f;
				return ret;
			}
			// grab() above will have set failed = false if necessary.
			// acceptedBy = null because ret = null, and it won't change after that because waitingFor is empty.
			if(all.length == 0) {
				if(logMINOR) Logger.minor(this, "None to wait for on "+this);
				return null;
			}
			// Double-check before blocking, prevent race condition.
			long now = System.currentTimeMillis();
			boolean anyValid = false;
			for(PeerNode p : all) {
				if((!p.isRoutable()) || p.isInMandatoryBackoff(now, realTime)) {
					if(logMINOR) Logger.minor(this, "Peer is not valid in waitForAny(): "+p);
					continue;
				}
				anyValid = true;
				RequestLikelyAcceptedState accept = p.outputLoadTracker(realTime).tryRouteTo(tag, RequestLikelyAcceptedState.LIKELY, offeredKey);
				if(accept != null) {
					if(logMINOR) Logger.minor(this, "tryRouteTo() pre-wait check returned "+accept);
					PeerNode[] unreg;
					PeerNode other = null;
					synchronized(this) {
						if(logMINOR) Logger.minor(this, "tryRouteTo() succeeded to "+p+" on "+this+" with "+accept+" - checking whether we have already accepted.");
						unreg = innerOnWaited(p, accept);
						if(unreg == null) {
							// Recover from race condition.
							if(shouldGrab()) other = grab();
						}
						if(other == null) {
							if(logMINOR) Logger.minor(this, "Trying the original tryRouteTo() on "+this);
							// Having set the acceptedBy etc, clear it now.
							acceptedBy = null;
							failed = false;
							fe = null;
						}						
						tag.clearWaitingForSlot();
					}
					unregister(null, unreg);
					if(other != null) {
						Logger.normal(this, "Race condition: tryRouteTo() succeeded on "+p.shortToString()+" but already matched on "+other.shortToString()+" on "+this);
						tag.removeRoutingTo(p);
						return other;
					}
					p.outputLoadTracker(realTime).reportAllocated(isLocal());
					// p != null so in this one instance we're going to ignore fe.
					return p;
				}
			}
			if(maxWait == 0) return null;
			// Don't need to clear waiting here because we are still waiting.
			if(!anyValid) {
				synchronized(this) {
					if(fe != null) {
						f = fe;
						fe = null;
					}
					if(shouldGrab()) ret = grab();
					all = waitingFor.toArray(new PeerNode[waitingFor.size()]);
					waitingFor.clear();
					failed = false;
					acceptedBy = null;
				}
				if(logMINOR) Logger.minor(this, "None valid to wait for on "+this);
				unregister(ret, all);
				if(f != null && ret == null) throw f;
				tag.clearWaitingForSlot();
				return ret;
			}
			synchronized(this) {
				if(logMINOR) Logger.minor(this, "Waiting for any node to wake up "+this+" : "+Arrays.toString(waitingFor.toArray())+" (for up to "+maxWait+"ms)");
				long waitStart = System.currentTimeMillis();
				long deadline = waitStart + maxWait;
				boolean timedOut = false;
				while(acceptedBy == null && (!waitingFor.isEmpty()) && !failed) {
					try {
						if(maxWait == Long.MAX_VALUE)
							wait();
						else {
							int wait = (int)Math.min(Integer.MAX_VALUE, deadline - System.currentTimeMillis());
							if(wait > 0) wait(wait);
							if(logMINOR) Logger.minor(this, "Maximum wait time exceeded on "+this);
							if(shouldGrab()) {
								// Race condition resulting in stalling
								// All we have to do is break.
								break;
							} else {
								// Bigger problem.
								// No external entity called us, so waitingFor have not been unregistered.
								timedOut = true;
								all = waitingFor.toArray(new PeerNode[waitingFor.size()]);
								waitingFor.clear();
								break;
								// Now no callers will succeed.
								// But we still need to unregister the waitingFor's or they will stick around until they are matched, and then, if we are unlucky, will lock a slot on the RequestTag forever and thus cause a catastrophic stall of the whole peer.
							}
						}
					} catch (InterruptedException e) {
						// Ignore
					}
				}
				if(!timedOut) {
					long waitEnd = System.currentTimeMillis();
					if(waitEnd - waitStart > (realTime ? 6000 : 60000)) {
						Logger.warning(this, "Waited "+(waitEnd - waitStart)+"ms for "+this);
					} else if(waitEnd - waitStart > (realTime ? 1000 : 10000)) {
						Logger.normal(this, "Waited "+(waitEnd - waitStart)+"ms for "+this);
					} else {
						if(logMINOR) Logger.minor(this, "Waited "+(waitEnd - waitStart)+"ms for "+this);
					}
				}
				if(logMINOR) Logger.minor(this, "Returning after waiting: accepted by "+acceptedBy+" waiting for "+waitingFor.size()+" failed "+failed+" on "+this);
				ret = acceptedBy;
				acceptedBy = null; // Allow for it to wait again if necessary
				all = waitingFor.toArray(new PeerNode[waitingFor.size()]);
				waitingFor.clear();
				failed = false;
				fe = null;
				tag.clearWaitingForSlot();
			}
			if(timeOutIsFatal && all != null) {
				for(PeerNode pn : all) {
					pn.outputLoadTracker(realTime).reportFatalTimeoutInWait(isLocal());
				}
			}
			unregister(ret, all);
			return ret;
		}
		
		final boolean isLocal() {
			return source == null;
		}
		
		private boolean shouldGrab() {
			return acceptedBy != null || waitingFor.isEmpty() || failed;
		}

		private synchronized PeerNode grab() {
			if(logMINOR) Logger.minor(this, "Returning in first check: accepted by "+acceptedBy+" waiting for "+waitingFor.size()+" failed "+failed+" accepted state "+acceptedState);
			failed = false;
			PeerNode got = acceptedBy;
			acceptedBy = null; // Allow for it to wait again if necessary
			return got;
		}

		public synchronized RequestLikelyAcceptedState getAcceptedState() {
			return acceptedState;
		}
		
		@Override
		public String toString() {
			return super.toString()+":"+counter+":"+requestType+":"+realTime;
		}
		
		public synchronized int waitingForCount() {
			return waitingFor.size();
		}

	}
	
	@SuppressWarnings("serial")
	static class SlotWaiterFailedException extends Exception {
		final PeerNode pn;
		final boolean fatal;
		SlotWaiterFailedException(PeerNode p, boolean f) {
			this.pn = p;
			this.fatal = f;
			// FIXME OPTIMISATION: arrange for empty stack trace
		}
	}
	
	static class SlotWaiterList {
		
		private final LinkedHashMap<PeerNode, TreeMap<Long, SlotWaiter>> lru =
			new LinkedHashMap<PeerNode, TreeMap<Long, SlotWaiter>>();

		public synchronized void put(SlotWaiter waiter) {
			PeerNode source = waiter.source;
			TreeMap<Long, SlotWaiter> map = lru.get(source);
			if(map == null) {
				lru.put(source, map = new TreeMap<Long, SlotWaiter>());
			}
			map.put(waiter.counter, waiter);
		}

		public synchronized void remove(SlotWaiter waiter) {
			PeerNode source = waiter.source;
			TreeMap<Long, SlotWaiter> map = lru.get(source);
			if(map == null) {
				if(logMINOR) Logger.minor(this, "SlotWaiter "+waiter+" was not queued");
				return;
			}
			map.remove(waiter.counter);
			if(map.isEmpty())
				lru.remove(source);
		}

		public synchronized boolean isEmpty() {
			return lru.isEmpty();
		}

		public synchronized SlotWaiter removeFirst() {
			if(lru.isEmpty()) return null;
			// FIXME better to use LRUMap?
			// Would need to update it to use Iterator and other modern APIs in values(), and creating two objects here isn't THAT expensive on modern VMs...
			PeerNode source = lru.keySet().iterator().next();
			TreeMap<Long, SlotWaiter> map = lru.get(source);
			Long key = map.firstKey();
			SlotWaiter ret = map.get(key);
			map.remove(key);
			lru.remove(source);
			if(!map.isEmpty())
				lru.put(source, map);
			return ret;
		}

		public synchronized ArrayList<SlotWaiter> values() {
			ArrayList<SlotWaiter> list = new ArrayList<SlotWaiter>();
			for(TreeMap<Long, SlotWaiter> map : lru.values()) {
				list.addAll(map.values());
			}
			return list;
		}
		
		public String toString() {
			return super.toString()+":peers="+lru.size();
		}
		
	}
	

	/** cached RequestType.values(). Never modify or pass this array to outside code! */
	private static final RequestType[] RequestType_values = RequestType.values();

	/** Uses the information we receive on the load on the target node to determine whether
	 * we can route to it and when we can route to it.
	 */
	class OutputLoadTracker {
		
		final boolean realTime;
		
		private PeerLoadStats lastIncomingLoadStats;
		
		private boolean dontSendUnlessGuaranteed;
		
		// These only count remote timeouts.
		// Strictly local and remote should be the same in new load management, but
		// local often produces more load than can be handled by our peers.
		// Fair sharing in SlotWaiterList ensures that this doesn't cause excessive
		// timeouts for others, but we want the stats that determine their RecentlyFailed
		// times to be based on remote requests only. Also, local requests by definition
		// do not cause downstream problems.
		private long totalFatalTimeouts;
		private long totalAllocated;
		
		public void reportLoadStatus(PeerLoadStats stat) {
			if(logMINOR) Logger.minor(this, "Got load status : "+stat);
			synchronized(routedToLock) {
				lastIncomingLoadStats = stat;
			}
			maybeNotifySlotWaiter();
		}
		
		synchronized /* lock only used for counter */ void reportFatalTimeoutInWait(boolean local) {
			if(!local)
				totalFatalTimeouts++;
			node.nodeStats.reportFatalTimeoutInWait(local);
		}

		synchronized /* lock only used for counter */ void reportAllocated(boolean local) {
			if(!local)
				totalAllocated++;
			node.nodeStats.reportAllocatedSlot(local);
		}
		
		public synchronized double proportionTimingOutFatallyInWait() {
			if(totalFatalTimeouts == 1 && totalAllocated == 0) return 0.5; // Limit impact if the first one is rejected.
			return (double)totalFatalTimeouts / ((double)(totalFatalTimeouts + totalAllocated));
		}

		public PeerLoadStats getLastIncomingLoadStats() {
			synchronized(routedToLock) {
				return lastIncomingLoadStats;
			}
		}
		
		OutputLoadTracker(boolean realTime) {
			this.realTime = realTime;
		}
		
		public IncomingLoadSummaryStats getIncomingLoadStats() {
			PeerLoadStats loadStats;
			synchronized(routedToLock) {
				if(lastIncomingLoadStats == null) return null;
				loadStats = lastIncomingLoadStats;
			}
			RunningRequestsSnapshot runningRequests = node.nodeStats.getRunningRequestsTo(PeerNode.this, loadStats.averageTransfersOutPerInsert, realTime);
			RunningRequestsSnapshot otherRunningRequests = loadStats.getOtherRunningRequests();
			boolean ignoreLocalVsRemoteBandwidthLiability = node.nodeStats.ignoreLocalVsRemoteBandwidthLiability();
			return new IncomingLoadSummaryStats(runningRequests.totalRequests(), 
					loadStats.outputBandwidthPeerLimit, loadStats.inputBandwidthPeerLimit,
					loadStats.outputBandwidthUpperLimit, loadStats.inputBandwidthUpperLimit,
					runningRequests.calculate(ignoreLocalVsRemoteBandwidthLiability, false),
					runningRequests.calculate(ignoreLocalVsRemoteBandwidthLiability, true),
					otherRunningRequests.calculate(ignoreLocalVsRemoteBandwidthLiability, false),
					otherRunningRequests.calculate(ignoreLocalVsRemoteBandwidthLiability, true));
		}
		
		/** Can we route the tag to this peer? If so (including if we are accepting because
		 * we don't have any load stats), and we haven't already, addRoutedTo() and return 
		 * the accepted state. Otherwise return null. */
		public RequestLikelyAcceptedState tryRouteTo(UIDTag tag,
				RequestLikelyAcceptedState worstAcceptable, boolean offeredKey) {
			PeerLoadStats loadStats;
			boolean ignoreLocalVsRemote = node.nodeStats.ignoreLocalVsRemoteBandwidthLiability();
			if(!isRoutable()) return null;
			if(isInMandatoryBackoff(System.currentTimeMillis(), realTime)) return null;
			synchronized(routedToLock) {
				loadStats = lastIncomingLoadStats;
				if(loadStats == null) {
					Logger.error(this, "Accepting because no load stats from "+PeerNode.this.shortToString()+" ("+PeerNode.this.getVersionNumber()+")");
					if(tag.addRoutedTo(PeerNode.this, offeredKey)) {
						// FIXME maybe wait a bit, check the other side's version first???
						return RequestLikelyAcceptedState.UNKNOWN;
					} else return null;
				}
				if(dontSendUnlessGuaranteed)
					worstAcceptable = RequestLikelyAcceptedState.GUARANTEED;
				// Requests already running to this node
				RunningRequestsSnapshot runningRequests = node.nodeStats.getRunningRequestsTo(PeerNode.this, loadStats.averageTransfersOutPerInsert, realTime);
				runningRequests.log(PeerNode.this);
				// Requests running from its other peers
				RunningRequestsSnapshot otherRunningRequests = loadStats.getOtherRunningRequests();
				RequestLikelyAcceptedState acceptState = getRequestLikelyAcceptedState(runningRequests, otherRunningRequests, ignoreLocalVsRemote, loadStats);
				if(logMINOR) Logger.minor(this, "Predicted acceptance state for request: "+acceptState+" must beat "+worstAcceptable);
				if(acceptState.ordinal() > worstAcceptable.ordinal()) return null;
				if(tag.addRoutedTo(PeerNode.this, offeredKey))
					return acceptState;
				else {
					if(logMINOR) Logger.minor(this, "Already routed to peer");
					return null;
				}
			}
		}
		
		// FIXME on capacity changing so that we should add another node???
		// FIXME on backoff so that we should add another node???
		
		private final EnumMap<RequestType,SlotWaiterList> slotWaiters = new EnumMap<RequestType,SlotWaiterList>(RequestType.class);
		
		boolean queueSlotWaiter(SlotWaiter waiter) {
			if(!isRoutable()) {
				if(logMINOR) Logger.minor(this, "Not routable, so not queueing");
				return false;
			}
			if(isInMandatoryBackoff(System.currentTimeMillis(), realTime)) {
				if(logMINOR) Logger.minor(this, "In mandatory backoff, so not queueing");
				return false;
			}
			boolean noLoadStats = false;
			PeerNode[] all = null;
			boolean queued = false;
			synchronized(routedToLock) {
				noLoadStats = (this.lastIncomingLoadStats == null);
				if(!noLoadStats) {
					SlotWaiterList list = makeSlotWaiters(waiter.requestType);
					list.put(waiter);
					if(logMINOR) Logger.minor(this, "Queued slot "+waiter+" waiter for "+waiter.requestType+" on "+list+" on "+this+" for "+PeerNode.this);
					queued = true;
				} else {
					if(logMINOR) Logger.minor(this, "Not waiting for "+this+" as no load stats");
					all = waiter.innerOnWaited(PeerNode.this, RequestLikelyAcceptedState.UNKNOWN);
				}
			}
			if(all != null) {
				reportAllocated(waiter.isLocal());
				waiter.unregister(null, all);
			} else if(queued) {
				if((!isRoutable()) || (isInMandatoryBackoff(System.currentTimeMillis(), realTime))) {
					// Has lost connection etc since start of the method.
					if(logMINOR) Logger.minor(this, "Queued but not routable or in mandatory backoff, failing");
					waiter.onFailed(PeerNode.this, true);
					return false;
				}
			}
			return true;
		}
		
		private SlotWaiterList makeSlotWaiters(RequestType requestType) {
			SlotWaiterList slots = slotWaiters.get(requestType);
			if(slots == null) {
				slots = new SlotWaiterList();
				slotWaiters.put(requestType, slots);
			}
			return slots;
		}
		
		void unqueueSlotWaiter(SlotWaiter waiter) {
			synchronized(routedToLock) {
				SlotWaiterList map = slotWaiters.get(waiter.requestType);
				if(map == null) return;
				map.remove(waiter);
			}
		}
		
		private void failSlotWaiters(boolean reallyFailed) {
			for(RequestType type : RequestType_values) {
				SlotWaiterList slots; 
				synchronized(routedToLock) {
					slots = slotWaiters.get(type);
					if(slots == null) continue;
					slotWaiters.remove(type);
				}
				for(SlotWaiter w : slots.values())
					w.onFailed(PeerNode.this, reallyFailed);
			}
		}
		
		private int slotWaiterTypeCounter = 0;

		private void maybeNotifySlotWaiter() {
			if(!isRoutable()) return;
			boolean ignoreLocalVsRemote = node.nodeStats.ignoreLocalVsRemoteBandwidthLiability();
			if(logMINOR) Logger.minor(this, "Maybe waking up slot waiters for "+this+" realtime="+realTime+" for "+PeerNode.this.shortToString());
			while(true) {
				boolean foundNone = true;
				int typeNum;
				PeerLoadStats loadStats;
				synchronized(routedToLock) {
					loadStats = lastIncomingLoadStats;
					if(slotWaiters.isEmpty()) {
						if(logMINOR) Logger.minor(this, "No slot waiters for "+this);
						return;
					}
					typeNum = slotWaiterTypeCounter;
				}
				typeNum++;
				if(typeNum == RequestType_values.length)
					typeNum = 0;
				for(int i=0;i<RequestType_values.length;i++) {
					SlotWaiterList list;
					RequestType type = RequestType_values[typeNum];
					if(logMINOR) Logger.minor(this, "Checking slot waiter list for "+type);
					SlotWaiter slot;
					RequestLikelyAcceptedState acceptState;
					PeerNode[] peersForSuccessfulSlot;
					synchronized(routedToLock) {
						list = slotWaiters.get(type);
						if(list == null) {
							if(logMINOR) Logger.minor(this, "No list");
							typeNum++;
							if(typeNum == RequestType_values.length)
								typeNum = 0;
							continue;
						}
						if(list.isEmpty()) {
							if(logMINOR) Logger.minor(this, "List empty");
							typeNum++;
							if(typeNum == RequestType_values.length)
								typeNum = 0;
							continue;
						}
						if(logMINOR) Logger.minor(this, "Checking slot waiters for "+type);
						foundNone = false;
						// Requests already running to this node
						RunningRequestsSnapshot runningRequests = node.nodeStats.getRunningRequestsTo(PeerNode.this, loadStats.averageTransfersOutPerInsert, realTime);
						runningRequests.log(PeerNode.this);
						// Requests running from its other peers
						RunningRequestsSnapshot otherRunningRequests = loadStats.getOtherRunningRequests();
						acceptState = getRequestLikelyAcceptedState(runningRequests, otherRunningRequests, ignoreLocalVsRemote, loadStats);
						if(acceptState == null || acceptState == RequestLikelyAcceptedState.UNLIKELY) {
							if(logMINOR) Logger.minor(this, "Accept state is "+acceptState+" - not waking up - type is "+type);
							return;
						}
						if(dontSendUnlessGuaranteed && acceptState != RequestLikelyAcceptedState.GUARANTEED) {
							if(logMINOR) Logger.minor(this, "Not accepting until guaranteed for "+PeerNode.this+" realtime="+realTime);
							return;
						}
						if(list.isEmpty()) continue;
						slot = list.removeFirst();
						if(logMINOR) Logger.minor(this, "Accept state is "+acceptState+" for "+slot+" - waking up on "+this);
						peersForSuccessfulSlot = slot.innerOnWaited(PeerNode.this, acceptState);
						if(peersForSuccessfulSlot == null) continue;
						reportAllocated(slot.isLocal());
						slotWaiterTypeCounter = typeNum;
					}
					slot.unregister(PeerNode.this, peersForSuccessfulSlot);
					if(logMINOR) Logger.minor(this, "Accept state is "+acceptState+" for "+slot+" - waking up");
					typeNum++;
					if(typeNum == RequestType_values.length)
						typeNum = 0;
				}
				if(foundNone) {
					return;
				}
			}
		}
		
		/** LOCKING: Call inside routedToLock 
		 * @param otherRunningRequests 
		 * @param runningRequests 
		 * @param byteCountersInput 
		 * @param byteCountersOutput */
		private RequestLikelyAcceptedState getRequestLikelyAcceptedState(RunningRequestsSnapshot runningRequests, RunningRequestsSnapshot otherRunningRequests, boolean ignoreLocalVsRemote, PeerLoadStats stats) {
			RequestLikelyAcceptedState outputState = getRequestLikelyAcceptedStateBandwidth(false, runningRequests, otherRunningRequests, ignoreLocalVsRemote, stats);
			RequestLikelyAcceptedState inputState = getRequestLikelyAcceptedStateBandwidth(true, runningRequests, otherRunningRequests, ignoreLocalVsRemote, stats);
			RequestLikelyAcceptedState transfersState = getRequestLikelyAcceptedStateTransfers(runningRequests, otherRunningRequests, ignoreLocalVsRemote, stats);
			RequestLikelyAcceptedState ret = inputState;
			
			if(outputState.ordinal() > ret.ordinal())
				ret = outputState;
			if(transfersState.ordinal() > ret.ordinal())
				ret = transfersState;
			return ret;
		}
		
		private RequestLikelyAcceptedState getRequestLikelyAcceptedStateBandwidth(
				boolean input,
				RunningRequestsSnapshot runningRequests,
				RunningRequestsSnapshot otherRunningRequests, boolean ignoreLocalVsRemote, 
				PeerLoadStats stats) {
			double ourUsage = runningRequests.calculate(ignoreLocalVsRemote, input);
			if(logMINOR) Logger.minor(this, "Our usage is "+ourUsage+" peer limit is "+stats.peerLimit(input)+" lower limit is "+stats.lowerLimit(input)+" realtime "+realTime+" input "+input);
			if(ourUsage < stats.peerLimit(input))
				return RequestLikelyAcceptedState.GUARANTEED;
			otherRunningRequests.log(PeerNode.this);
			double theirUsage = otherRunningRequests.calculate(ignoreLocalVsRemote, input);
			if(logMINOR) Logger.minor(this, "Their usage is "+theirUsage);
			if(ourUsage + theirUsage < stats.lowerLimit(input))
				return RequestLikelyAcceptedState.LIKELY;
			else
				return RequestLikelyAcceptedState.UNLIKELY;
		}

		private RequestLikelyAcceptedState getRequestLikelyAcceptedStateTransfers(
				RunningRequestsSnapshot runningRequests,
				RunningRequestsSnapshot otherRunningRequests, boolean ignoreLocalVsRemote, 
				PeerLoadStats stats) {
			
			int ourUsage = runningRequests.totalOutTransfers();
			int maxTransfersOutPeerLimit = Math.min(stats.maxTransfersOutPeerLimit, stats.maxTransfersOut);
			if(logMINOR) Logger.minor(this, "Our usage is "+ourUsage+" peer limit is "+maxTransfersOutPeerLimit
					+" lower limit is "+stats.maxTransfersOutLowerLimit+" realtime "+realTime);
			if(ourUsage < maxTransfersOutPeerLimit)
				return RequestLikelyAcceptedState.GUARANTEED;
			otherRunningRequests.log(PeerNode.this);
			int theirUsage = otherRunningRequests.totalOutTransfers();
			if(logMINOR) Logger.minor(this, "Their usage is "+theirUsage);
			if(ourUsage + theirUsage < stats.maxTransfersOutLowerLimit)
				return RequestLikelyAcceptedState.LIKELY;
			else
				return RequestLikelyAcceptedState.UNLIKELY;
		}

		public void setDontSendUnlessGuaranteed() {
			synchronized(routedToLock) {
				if(!dontSendUnlessGuaranteed) {
					Logger.error(this, "Setting don't-send-unless-guaranteed for "+PeerNode.this+" realtime="+realTime);
					dontSendUnlessGuaranteed = true;
				}
			}
		}

		public void clearDontSendUnlessGuaranteed() {
			synchronized(routedToLock) {
				if(dontSendUnlessGuaranteed) {
					Logger.error(this, "Clearing don't-send-unless-guaranteed for "+PeerNode.this+" realtime="+realTime);
					dontSendUnlessGuaranteed = false;
				}
			}
		}
	
	}
	
	public void noLongerRoutingTo(UIDTag tag, boolean offeredKey) {
		if(offeredKey && !(tag instanceof RequestTag))
			throw new IllegalArgumentException("Only requests can have offeredKey=true");
		synchronized(routedToLock) {
			if(offeredKey)
				tag.removeFetchingOfferedKeyFrom(this);
			else
				tag.removeRoutingTo(this);
		}
		if(logMINOR) Logger.minor(this, "No longer routing "+tag+" to "+this);
		outputLoadTracker(tag.realTimeFlag).maybeNotifySlotWaiter();
	}
	
	public void postUnlock(UIDTag tag) {
		outputLoadTracker(tag.realTimeFlag).maybeNotifySlotWaiter();
	}
	
	static SlotWaiter createSlotWaiter(UIDTag tag, RequestType type, boolean offeredKey, boolean realTime, PeerNode source) {
		return new SlotWaiter(tag, type, offeredKey, realTime, source);
	}

	public IncomingLoadSummaryStats getIncomingLoadStats(boolean realTime) {
		return outputLoadTracker(realTime).getIncomingLoadStats();
	}

	public LoadSender loadSender(boolean realtime) {
		return realtime ? loadSenderRealTime : loadSenderBulk;
	}
	
	/** A fatal timeout occurred, and we don't know whether the peer is still running the
	 * request we passed in for us. If it is, we cannot reuse that slot. So we need to
	 * query it periodically until it is no longer running it. If we cannot send the query
	 * or if we don't get a response, we disconnect via fatalTimeout() (with no arguments).
	 * @param tag The request which we routed to this peer. It may or may not still be
	 * running.
	 */
	public void fatalTimeout(UIDTag tag, boolean offeredKey) {
		// FIXME implement! For now we just disconnect (no-op).
		// A proper implementation requires new messages.
		noLongerRoutingTo(tag, offeredKey);
		fatalTimeout();
	}
	
	/** After a fatal timeout - that is, a timeout that we reasonably believe originated
	 * on the node rather than downstream - we do not know whether or not the node thinks
	 * the request is still running. Hence load management will get really confused and 
	 * likely start to send requests over and over, which are repeatedly rejected.
	 * 
	 * So we have some alternatives: 
	 * 1) Lock the slot forever (or at least until the node reconnects). So every time a
	 * node times out, it loses a slot, and gradually it becomes completely catatonic.
	 * 2) Wait forever for an acknowledgement of the timeout. This may be worth 
	 * investigating. One problem with this is that the slot would still count towards our
	 * overall load management, which is surely a bad thing, although we could make it 
	 * only count towards this node. Also, if it doesn't arrive in a reasonable time maybe
	 * there has been a severe problem e.g. out of memory, bug etc; in that case, waiting
	 * forever may not be sensible.
	 * 3) Disconnect the node. This makes perfect sense for opennet. For darknet it's a 
	 * bit more problematic.
	 * 4) Turn off routing to the node, possibly for a limited period. This would need to
	 * include the effects of disconnection. It might open up some cheapish local DoS's.
	 * 
	 * For all nodes, at present, we disconnect. For darknet nodes, we log an error, and 
	 * allow them to reconnect. */
	public abstract void fatalTimeout();
	
	public abstract boolean shallWeRouteAccordingToOurPeersLocation();
	
	@Override
	public PeerMessageQueue getMessageQueue() {
		return messageQueue;
	}

	public boolean handleReceivedPacket(byte[] buf, int offset, int length, long now, Peer replyTo) {
		PacketFormat pf;
		synchronized(this) {
			pf = packetFormat;
			if(pf == null) return false;
		}
		return pf.handleReceivedPacket(buf, offset, length, now, replyTo);
	}

	public void checkForLostPackets() {
		PacketFormat pf;
		synchronized(this) {
			pf = packetFormat;
			if(pf == null) return;
		}
		pf.checkForLostPackets();
	}

	public long timeCheckForLostPackets() {
		PacketFormat pf;
		synchronized(this) {
			pf = packetFormat;
			if(pf == null) return Long.MAX_VALUE;
		}
		return pf.timeCheckForLostPackets();
	}
	
	public void setAcknowledgeType(int negType) {
		useCumulativeAcks = (negType >= 10);
	}
	
	@Override
	public boolean isUseCumulativeAcksSet() {
		return useCumulativeAcks;
	}

	/** Only called for new format connections, for which we don't care about PacketTracker */
	public void dumpTracker(SessionKey brokenKey) {
		long now = System.currentTimeMillis();
		synchronized(this) {
			if(currentTracker == brokenKey) {
				currentTracker = null;
				isConnected.set(false, now);
			} else if(previousTracker == brokenKey)
				previousTracker = null;
			else if(unverifiedTracker == brokenKey)
				unverifiedTracker = null;
		}
		// Update connected vs not connected status.
		isConnected();
		setPeerNodeStatus(System.currentTimeMillis());
	}
	
	@Override
	public void handleMessage(Message m) {
		node.usm.checkFilters(m, crypto.socket);
	}

	@Override
	public void sendEncryptedPacket(byte[] data) throws LocalAddressException {
		crypto.socket.sendPacket(data, getPeer(), allowLocalAddresses());
	}
	
	@Override
	public int getMaxPacketSize() {
		return crypto.socket.getMaxPacketSize();
	}
	
	@Override
	public boolean shouldPadDataPackets() {
		return crypto.config.paddDataPackets();
	}
	
	@Override
	public void sentThrottledBytes(int count) {
		node.outputThrottle.forceGrab(count);
	}
	
	@Override
	public void onNotificationOnlyPacketSent(int length) {
		node.nodeStats.reportNotificationOnlyPacketSent(length);
	}
	
	@Override
	public void resentBytes(int length) {
		resendByteCounter.sentBytes(length);
	}
	
	// FIXME move this to PacketFormat eventually.
	@Override
	public Random paddingGen() {
		return paddingGen;
	}

	public synchronized boolean matchesPeerAndPort(Peer peer) {
		if(detectedPeer != null && detectedPeer.laxEquals(peer)) return true;
		if(nominalPeer != null) { // FIXME condition necessary???
			for(Peer p : nominalPeer) {
				if(p != null && p.laxEquals(peer)) return true;
			}
		}
		return false;
	}

	/** Does this PeerNode match the given IP address? 
	 * @param strict If true, only match if the IP is actually in use. If false,
	 * also match from nominal IP addresses and domain names etc. */
	public synchronized boolean matchesIP(FreenetInetAddress addr, boolean strict) {
		if(detectedPeer != null) {
			FreenetInetAddress a = detectedPeer.getFreenetAddress();
			if(a != null) {
				if(strict ? a.equals(addr) : a.laxEquals(addr))
					return true;
			}
		}
		if((!strict) && nominalPeer != null) {
			for(Peer p : nominalPeer) {
				if(p == null) continue;
				FreenetInetAddress a = p.getFreenetAddress();
				if(a == null) continue;
				if(a.laxEquals(addr)) return true;
			}
		}
		return false;
	}
	
	@Override
	public MessageItem makeLoadStats(boolean realtime, boolean boostPriority, boolean noRemember) {
	    // FIXME re-enable when try NLM again.
	    return null;
//		Message msg = loadSender(realtime).makeLoadStats(System.currentTimeMillis(), node.nodeStats.outwardTransfersPerInsert(), noRemember);
//		if(msg == null) return null;
//		return new MessageItem(msg, null, node.nodeStats.allocationNoticesCounter, boostPriority ? DMT.PRIORITY_NOW : (short)-1);
	}

	@Override
	public boolean grabSendLoadStatsASAP(boolean realtime) {
		return loadSender(realtime).grabSendASAP();
	}

	@Override
	public void setSendLoadStatsASAP(boolean realtime) {
		loadSender(realtime).setSendASAP();
	}
	
	@Override
	public DecodingMessageGroup startProcessingDecryptedMessages(int size) {
		return new MyDecodingMessageGroup(size);
	}
	
	class MyDecodingMessageGroup implements DecodingMessageGroup {

		private final ArrayList<Message> messages;
		private final ArrayList<Message> messagesWantSomething;
		
		public MyDecodingMessageGroup(int size) {
			messages = new ArrayList<Message>(size);
			messagesWantSomething = new ArrayList<Message>(size);
		}

		@Override
		public void processDecryptedMessage(byte[] data, int offset,
				int length, int overhead) {
			Message m = node.usm.decodeSingleMessage(data, offset, length, PeerNode.this, overhead);
			if(m == null) {
				if(logMINOR) Logger.minor(this, "Message not decoded from "+PeerNode.this+" ("+PeerNode.this.getVersionNumber()+")");
				return;
			}
			if(DMT.isPeerLoadStatusMessage(m)) {
				handleMessage(m);
				return;
			}
			if(DMT.isLoadLimitedRequest(m)) {
				messagesWantSomething.add(m);
			} else {
				messages.add(m);
			}
		}

		@Override
		public void complete() {
			for(Message msg : messages) {
				handleMessage(msg);
			}
			for(Message msg : messagesWantSomething) {
				handleMessage(msg);
			}
		}
		
	}
	
	public boolean isLowCapacity(boolean isRealtime) {
		PeerLoadStats stats = outputLoadTracker(isRealtime).getLastIncomingLoadStats();
		if(stats == null) return false;
		NodePinger pinger = node.nodeStats.nodePinger;
		if(pinger == null) return false; // FIXME possible?
		if(pinger.capacityThreshold(isRealtime, true) > stats.peerLimit(true)) return true;
		if(pinger.capacityThreshold(isRealtime, false) > stats.peerLimit(false)) return true;
		return false;
	}

	public void reportRoutedTo(double target, boolean isLocal, boolean realTime, PeerNode prev, Set<PeerNode> routedTo) {
		double distance = Location.distance(target, getLocation());
		
		double myLoc = node.getLocation();
		double prevLoc;
		if(prev != null)
			prevLoc = prev.getLocation();
		else
			prevLoc = -1.0;
		
		double[] peersLocation = getPeersLocation();
		if((peersLocation != null) && (shallWeRouteAccordingToOurPeersLocation())) {
			for(double l : peersLocation) {
				boolean ignoreLoc = false; // Because we've already been there
				if(Math.abs(l - myLoc) < Double.MIN_VALUE * 2 ||
						Math.abs(l - prevLoc) < Double.MIN_VALUE * 2)
					ignoreLoc = true;
				else {
					for(PeerNode cmpPN : routedTo)
						if(Math.abs(l - cmpPN.getLocation()) < Double.MIN_VALUE * 2) {
							ignoreLoc = true;
							break;
						}
				}
				if(ignoreLoc) continue;
				double newDiff = Location.distance(l, target);
				if(newDiff < distance) {
					distance = newDiff;
				}
			}
			if(logMINOR)
				Logger.minor(this, "The peer "+this+" has published his peer's locations and the closest we have found to the target is "+distance+" away.");
		}
		
		node.nodeStats.routingMissDistanceOverall.report(distance);
		(isLocal ? node.nodeStats.routingMissDistanceLocal : node.nodeStats.routingMissDistanceRemote).report(distance);
		(realTime ? node.nodeStats.routingMissDistanceRT : node.nodeStats.routingMissDistanceBulk).report(distance);
		node.peers.incrementSelectionSamples(System.currentTimeMillis(), this);
	}

	private long maxPeerPingTime() {
		if(node == null)
			return NodeStats.DEFAULT_MAX_PING_TIME * 2;
		NodeStats stats = node.nodeStats;
		if(node.nodeStats == null)
			return NodeStats.DEFAULT_MAX_PING_TIME * 2;
		else
			return stats.maxPeerPingTime();
	}
	
	/** Whether we are sending the main jar to this peer */
	protected boolean sendingUOMMainJar;
	/** Whether we are sending the ext jar (legacy) to this peer */
	protected boolean sendingUOMLegacyExtJar;
	/** The number of UOM transfers in progress to this peer.
	 * Note that there are mechanisms in UOM to limit this. */
	private int uomCount;
	/** The time when we last had UOM transfers in progress to this peer,
	 * if uomCount == 0. */
	private long lastSentUOM;
	// FIXME consider limiting the individual dependencies. 
	// Not clear whether that would actually improve protection against DoS, given that transfer failures happen naturally anyway.
	
	/** Start sending a UOM jar to this peer.
	 * @return True unless it was already sending, in which case the caller
	 * should reject it. */
	public synchronized boolean sendingUOMJar(boolean isExt) {
		if(isExt) {
			if(sendingUOMLegacyExtJar) return false;
			sendingUOMLegacyExtJar = true;
		} else {
			if(sendingUOMMainJar) return false;
			sendingUOMMainJar = true;
		}
		return true;
	}
	
	public synchronized void finishedSendingUOMJar(boolean isExt) {
		if(isExt) {
			sendingUOMLegacyExtJar = false;
			if(!(sendingUOMMainJar || uomCount > 0))
				lastSentUOM = System.currentTimeMillis();
		} else {
			sendingUOMMainJar = false;
			if(!(sendingUOMLegacyExtJar || uomCount > 0))
				lastSentUOM = System.currentTimeMillis();
		}
	}
	
	protected synchronized long timeSinceSentUOM() {
		if(sendingUOMMainJar || sendingUOMLegacyExtJar) return 0;
		if(uomCount > 0) return 0;
		if(lastSentUOM <= 0) return Long.MAX_VALUE;
		return System.currentTimeMillis() - lastSentUOM;
	}
	
	public synchronized void incrementUOMSends() {
		uomCount++;
	}
	
	public synchronized void decrementUOMSends() {
		uomCount--;
		if(uomCount == 0 && (!sendingUOMMainJar) && (!sendingUOMLegacyExtJar))
			lastSentUOM = System.currentTimeMillis();
	}

	/** Get the boot ID for purposes of the other node. This is set to a random number on
	 * startup, but also whenever we disconnected(true,...) i.e. whenever we dump the 
	 * message queues and PacketFormat's. */
	public synchronized long getOutgoingBootID() {
		return this.myBootID;
	}

	private long lastIncomingRekey;
	
	static final long THROTTLE_REKEY = 1000;
	
	public synchronized boolean throttleRekey() {
		long now = System.currentTimeMillis();
		if(now - lastIncomingRekey < THROTTLE_REKEY) {
			Logger.error(this, "Two rekeys initiated by other side within "+THROTTLE_REKEY+"ms");
			return true;
		}
		lastIncomingRekey = now;
		return false;
	}

	public boolean fullPacketQueued() {
		PacketFormat pf;
		synchronized(this) {
			pf = packetFormat;
			if(pf == null) return false;
		}
		return pf.fullPacketQueued(getMaxPacketSize());
	}

	public long timeSendAcks() {
		PacketFormat pf;
		synchronized(this) {
			pf = packetFormat;
			if(pf == null) return Long.MAX_VALUE;
		}
		return pf.timeSendAcks();
	}
	
	/** Calculate the maximum number of outgoing transfers to this peer that we
	 * will accept in requests and inserts. */
	public int calculateMaxTransfersOut(int timeout, double nonOverheadFraction) {
		// First get usable bandwidth.
		double bandwidth = (getThrottle().getBandwidth()+1.0);
		if(shouldThrottle())
			bandwidth = Math.min(bandwidth, node.getOutputBandwidthLimit() / 2);
		bandwidth *= nonOverheadFraction;
		// Transfers are divided into packets. Packets are 1KB. There are 1-2
		// of these for SSKs and 32 of them for CHKs, but that's irrelevant here.
		// We are only concerned here with the time that a transfer will have to
		// wait after sending a packet for it to have an opportunity to send 
		// another one. Or equivalently the delay between starting and sending 
		// the first packet.
		double packetsPerSecond = bandwidth / 1024.0;
		return (int)Math.max(1, Math.min(packetsPerSecond * timeout, Integer.MAX_VALUE));
	}

	public synchronized boolean hasFullNoderef() {
		return fullFieldSet != null;
	}
	
	public synchronized SimpleFieldSet getFullNoderef() {
		return fullFieldSet;
	}

	private int consecutiveGuaranteedRejectsRT = 0;
	private int consecutiveGuaranteedRejectsBulk = 0;

	private static final int CONSECUTIVE_REJECTS_MANDATORY_BACKOFF = 5;

	/** After 5 consecutive GUARANTEED soft rejections, we enter mandatory backoff.
	 * The reason why we don't immediately enter mandatory backoff is as follows:
	 * PROBLEM: Requests could have completed between the time when the request 
	 * was rejected and now.
	 * SOLUTION A: Tracking all possible requests which completed since the 
	 * request was sent. CON: This would be rather complex, and I'm not sure
	 * how well it would work when there are many requests in flight; would it
	 * even be possible without stopping sending requests after some arbitrary
	 * threshold? We might need a time element, and would probably need parameters...
	 * SOLUTION B: Enforcing a hard peer limit on both sides, as opposed to 
	 * accepting a request if the *current* usage, without the new request, is 
	 * over the limit. CON: This would break fairness between request types.
	 * 
	 * Of course, the problem with just using a counter is it may need to be 
	 * changed frequently ... FIXME create a better solution!
	 *
	 * Fortunately, this is pretty rare. It happens when e.g. we send an SSK,
	 * then we send a CHK, the messages are reordered and the CHK is accepted,
	 * and then the SSK is rejected. Both were GUARANTEED because if they 
	 * are accepted in order, thanks to the mechanism referred to in solution B,
	 * they will both be accepted.
	 */
	public void rejectedGuaranteed(boolean realTimeFlag) {
		synchronized(this) {
			if(realTimeFlag) {
				consecutiveGuaranteedRejectsRT++;
				if(consecutiveGuaranteedRejectsRT != CONSECUTIVE_REJECTS_MANDATORY_BACKOFF) {
					return;
				}
				consecutiveGuaranteedRejectsRT = 0;
			} else {
				consecutiveGuaranteedRejectsBulk++;
				if(consecutiveGuaranteedRejectsBulk != CONSECUTIVE_REJECTS_MANDATORY_BACKOFF) {
					return;
				}
				consecutiveGuaranteedRejectsBulk = 0;
			}
		}
		enterMandatoryBackoff("Mandatory:RejectedGUARANTEED", realTimeFlag);
	}

	/** Accepting a request, even if it was not GUARANTEED, resets the counters
	 * for consecutive guaranteed rejections. @see rejectedGuaranteed(boolean realTimeFlag).
	 */
	public void acceptedAny(boolean realTimeFlag) {
		synchronized(this) {
			if(realTimeFlag) {
				consecutiveGuaranteedRejectsRT = 0;
			} else {
				consecutiveGuaranteedRejectsBulk = 0;
			}
		}
	}
	
	/** @return The largest throttle window size of any of our throttles.
	 * This is just for guesstimating how many blocks we can have in flight. */
	@Override
	public int getThrottleWindowSize() {
		PacketThrottle throttle = getThrottle();
		if(throttle != null) return (int)(Math.min(throttle.getWindowSize(), Integer.MAX_VALUE));
		else return Integer.MAX_VALUE;
	}
	
	private boolean verifyReferenceSignature(SimpleFieldSet fs) throws ReferenceSignatureVerificationException {
	    // Assume we failed at validating
	    boolean failed = true;
	    String signature = fs.get("sig");
        String signatureP256 = fs.get("sigP256");
            try {
                // If we have:
                // - the new P256 signature AND the P256 pubkey
                // OR
                // - the old DSA signature the pubkey and the groups
                // THEN
                // verify the signatures
                fs.removeValue("sig");
                byte[] toVerifyDSA = fs.toOrderedString().getBytes("UTF-8");
                fs.removeValue("sigP256");
                byte[] toVerifyECDSA = fs.toOrderedString().getBytes("UTF-8");
                

                boolean isECDSAsigPresent = (signatureP256 != null && peerECDSAPubKey != null);
                boolean isDSAsigPresent = (signature != null && peerPubKey != null);
                boolean verifyECDSA = false; // assume it failed.
                boolean verifyDSA  = false; //assume it failed.
                
                // Is there a new ECDSA sig?
                if(isECDSAsigPresent) {
                        fs.putSingle("sigP256", signatureP256);
                        verifyECDSA = ECDSA.verify(Curves.P256, peerECDSAPubKey, Base64.decode(signatureP256), toVerifyECDSA);                       
                }
                
                // Is there an old DSA sig?
                if(isDSAsigPresent) {
                    fs.putSingle("sig", signature);
                    verifyDSA = DSA.verify(peerPubKey, new DSASignature(signature), new BigInteger(1, SHA256.digest(toVerifyDSA)), false);
                }

                // If there is no signature, FAIL
                // If there is an ECDSA signature, and it doesn't verify, FAIL
                // If there is a DSA signature, and it doesn't verify, FAIL
                boolean hasNoSignature = (!isECDSAsigPresent && !isDSAsigPresent);
                boolean isECDSAsigInvalid = (isECDSAsigPresent && !verifyECDSA);
                boolean isDSAsigInvalid = (isDSAsigPresent && !verifyDSA);
                failed = hasNoSignature || isECDSAsigInvalid || isDSAsigInvalid;
                if(failed) {
                    String errCause = "";
                    if(hasNoSignature)
                        errCause += " (No signature)";
                    if(peerCryptoGroup == null)
                        errCause += " (No peer crypto group)";
                    if(peerPubKey == null && peerECDSAPubKey == null)
                        errCause += " (No peer public key)";
                    if(isECDSAsigInvalid)
                        errCause += " (ECDSA signature is invalid)";
                    if(isDSAsigInvalid)
                        errCause += " (DSA signature is invalid)";
                    if(failed)
                        errCause += " (VERIFICATION FAILED)";
                    Logger.error(this, "The integrity of the reference has been compromised!" + errCause + " fs was\n" + fs.toOrderedString());
                    this.isSignatureVerificationSuccessfull = false;
                    throw new ReferenceSignatureVerificationException("The integrity of the reference has been compromised!" + errCause);
                } else {
                    this.isSignatureVerificationSuccessfull = true;
                    if(!dontKeepFullFieldSet())
                        this.fullFieldSet = fs;
                }
            } catch(NumberFormatException e) {
                Logger.error(this, "Invalid reference: " + e, e);
                throw new ReferenceSignatureVerificationException("The node reference you added is invalid: It does not have a valid DSA signature.");
            } catch(IllegalBase64Exception e) {
                Logger.error(this, "Invalid reference: " + e, e);
                throw new ReferenceSignatureVerificationException("The node reference you added is invalid: It does not have a valid ECDSA signature.");
            } catch(UnsupportedEncodingException e) {
                throw new Error("Impossible: JVM doesn't support UTF-8: " + e, e);
            }
        return !failed;
	}
	
	protected byte[] getIdentity() {
	    return identity;
	}
	
	protected byte[] getIdentity(int negType) {
	    if(negType > 8)
	        return peerECDSAPubKeyHash;
	    else
	        return identity;
	}

	synchronized ECPublicKey peerECDSAPubKey() {
		// FIXME when negType 9 is mandatory, make peerECDSAPubKey final and remove this getter.
		return peerECDSAPubKey;
	}

	synchronized byte[] peerECDSAPubKeyHash() {
		// FIXME when negType 9 is mandatory, make peerECDSAPubKey final and remove this getter.
		return peerECDSAPubKeyHash;
	}
}<|MERGE_RESOLUTION|>--- conflicted
+++ resolved
@@ -3576,11 +3576,7 @@
 			oldPeerNodeStatus = peerNodeStatus;
 			peerNodeStatus = getPeerNodeStatus(now, localRoutingBackedOffUntilRT, localRoutingBackedOffUntilBulk, averagePingTime() > threshold, noLoadStats);
 
-<<<<<<< HEAD
-			if(peerNodeStatus != oldPeerNodeStatus && recordStatus() && !temporaryNoStatus) {
-=======
-			if(peerNodeStatus != oldPeerNodeStatus && recordStatus() && !removed) {
->>>>>>> 78728172
+			if(peerNodeStatus != oldPeerNodeStatus && recordStatus() && !temporaryNoStatus && !removed) {
 				peers.changePeerNodeStatus(this, oldPeerNodeStatus, peerNodeStatus, noLog);
 			}
 
