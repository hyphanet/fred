--- conflicted
+++ resolved
@@ -4381,7 +4381,6 @@
 	public int countFailedRevocationTransfers() {
 		return countFailedRevocationTransfers;
 	}
-<<<<<<< HEAD
 	
 	/** Registers a listener that will be notified when status changes. Only the WeakReference of it is stored, so there is no need for deregistering
 	 * @param listener - The listener to be registered*/
@@ -4398,10 +4397,8 @@
 		}
 	}
 	
-=======
 
 	public boolean isLowUptime() {
 		return getUptime() < Node.MIN_UPTIME_STORE_KEY;
 	}
->>>>>>> ce8ee67d
 }