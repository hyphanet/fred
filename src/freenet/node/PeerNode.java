--- conflicted
+++ resolved
@@ -433,17 +433,12 @@
 	* Do not add self to PeerManager.
 	* @param fs The node reference to parse.
 	* @param node2 The running Node we are part of.
-<<<<<<< HEAD
-	*/
-	public PeerNode(SimpleFieldSet fs, Node node2, NodeCrypto crypto, PeerManager peers, boolean fromLocal, boolean fromAnonymousInitiator, OutgoingPacketMangler mangler, boolean isOpennet) throws FSParseException, PeerParseException, ReferenceSignatureVerificationException {
-	    removed = true;
-=======
 	* @param fromLocal True if the noderef was read from the stored peers file and can contain
 	* local metadata, and won't be signed. Otherwise, it is a new node reference from elsewhere,
 	* should not contain metadata, and will be signed. */
-	public PeerNode(SimpleFieldSet fs, Node node2, NodeCrypto crypto, boolean fromLocal) 
+	public PeerNode(SimpleFieldSet fs, Node node2, NodeCrypto crypto, PeerManager peers, boolean fromLocal) 
 	                throws FSParseException, PeerParseException, ReferenceSignatureVerificationException {
->>>>>>> 042ccff4
+        removed = true;
 		boolean noSig = false;
 		if(fromLocal || fromAnonymousInitiator()) noSig = true;
 		myRef = new WeakReference<PeerNode>(this);
@@ -1746,18 +1741,8 @@
 		boolean anythingChanged = location.updateLocation(newLoc, newLocs);
 		node.peers.updatePMUserAlert();
 		if(anythingChanged)
-<<<<<<< HEAD
-			// Not urgent. This makes up the majority of the total writes.
-			// Writing it on shutdown is sufficient.
-			node.peers.writePeers(isOpennet());
-		synchronized(this) {
-		    if(!isConnected()) return; // Race condition.
-	        setPeerNodeStatus(System.currentTimeMillis());
-		}
-=======
 		    writePeers();
 		setPeerNodeStatus(System.currentTimeMillis());
->>>>>>> 042ccff4
 	}
 
 	/** Write the peers list affecting this node. */
