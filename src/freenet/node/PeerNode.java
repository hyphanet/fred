--- conflicted
+++ resolved
@@ -659,29 +659,11 @@
 				setTransportAddress(transportsMetadata, true, false);
 
 				updateShortToString();
-<<<<<<< HEAD
 				
 				//FIXME this data is hard to be used for multiple transports
-				String tempTimeLastReceivedPacketString = metadata.get("timeLastReceivedPacket");
-				if(tempTimeLastReceivedPacketString != null) {
-					long tempTimeLastReceivedPacket = Fields.parseLong(tempTimeLastReceivedPacketString, -1);
-					timeLastReceivedPacket = tempTimeLastReceivedPacket;
-				}
-				String tempTimeLastConnectedString = metadata.get("timeLastConnected");
-				if(tempTimeLastConnectedString != null) {
-					long tempTimeLastConnected = Fields.parseLong(tempTimeLastConnectedString, -1);
-					timeLastConnected = tempTimeLastConnected;
-				}
-				String tempTimeLastRoutableString = metadata.get("timeLastRoutable");
-				if(tempTimeLastRoutableString != null) {
-					long tempTimeLastRoutable = Fields.parseLong(tempTimeLastRoutableString, -1);
-					timeLastRoutable = tempTimeLastRoutable;
-				}
-=======
 				timeLastReceivedPacket = metadata.getLong("timeLastReceivedPacket", -1);
 				timeLastConnected = metadata.getLong("timeLastConnected", -1);
 				timeLastRoutable = metadata.getLong("timeLastRoutable", -1);
->>>>>>> c8b9e111
 				if(timeLastConnected < 1 && timeLastReceivedPacket > 1)
 					timeLastConnected = timeLastReceivedPacket;
 				if(timeLastRoutable < 1 && timeLastReceivedPacket > 1)
@@ -807,41 +789,7 @@
 	protected synchronized Peer[] getHandshakeIPs() {
 		return handshakeIPs;
 	}
-<<<<<<< HEAD
-	
-=======
-
-	private String handshakeIPsToString() {
-		Peer[] localHandshakeIPs;
-		synchronized(this) {
-			localHandshakeIPs = handshakeIPs;
-		}
-		if(localHandshakeIPs == null)
-			return "null";
-		StringBuilder toOutputString = new StringBuilder(1024);
-		toOutputString.append("[ ");
-		if (localHandshakeIPs.length != 0) {
-			for(Peer localHandshakeIP: localHandshakeIPs) {
-				if(localHandshakeIP == null) {
-					toOutputString.append("null, ");
-					continue;
-				}
-				toOutputString.append('\'');
-				// Actually do the DNS request for the member Peer of localHandshakeIPs
-				toOutputString.append(localHandshakeIP.getAddress(false));
-				toOutputString.append('\'');
-				toOutputString.append(", ");
-			}
-			// assert(toOutputString.length() >= 2) -- always true as localHandshakeIPs.length != 0
-			// remove last ", "
-			toOutputString.deleteCharAt(toOutputString.length()-1);
-			toOutputString.deleteCharAt(toOutputString.length()-1);
-		}
-		toOutputString.append(" ]");
-		return toOutputString.toString();
-	}
-
->>>>>>> c8b9e111
+	
 	/**
 	* Returns an array with the advertised addresses and the detected one
 	*/
@@ -1914,7 +1862,6 @@
 			if(isRealConnection())
 				sendAsync(locMsg, null, node.nodeStats.initialMessagesCtr);
 			sendAsync(ipMsg, null, node.nodeStats.initialMessagesCtr);
-<<<<<<< HEAD
 			/** Send IP message for each transport separately */
 			for(String transportName : peerPacketTransportMap.keySet()) {
 				sendAsync(peerPacketTransportMap.get(transportName).getIPAddressMessage(), null, node.nodeStats.initialMessagesCtr);
@@ -1926,24 +1873,6 @@
 			sendAsync(timeMsg, null, node.nodeStats.initialMessagesCtr);
 			sendAsync(dRoutingMsg, null, node.nodeStats.initialMessagesCtr);
 			sendAsync(uptimeMsg, null, node.nodeStats.initialMessagesCtr);
-=======
-			sendAsync(timeMsg, null, node.nodeStats.initialMessagesCtr);
-			sendAsync(dRoutingMsg, null, node.nodeStats.initialMessagesCtr);
-			sendAsync(uptimeMsg, null, node.nodeStats.initialMessagesCtr);
-		} catch(NotConnectedException e) {
-			Logger.error(this, "Completed handshake with " + getPeer() + " but disconnected (" + isConnected + ':' + currentTracker + "!!!: " + e, e);
-		}
-
-		if(isRealConnection())
-			node.nodeUpdater.maybeSendUOMAnnounce(this);
-		sendConnectedDiffNoderef();
-	}
-
-	private void sendIPAddressMessage() {
-		Message ipMsg = DMT.createFNPDetectedIPAddress(detectedPeer);
-		try {
-			sendAsync(ipMsg, null, node.nodeStats.changedIPCtr);
->>>>>>> c8b9e111
 		} catch(NotConnectedException e) {
 			Logger.error(this, "Completed handshake with " + this + " but disconnected " + e, e);
 		}
@@ -3295,23 +3224,11 @@
 
 	}
 
-<<<<<<< HEAD
-	synchronized void reportIncomingBytes(int length) {
-=======
-	public synchronized boolean noContactDetails() {
-		return handshakeIPs == null || handshakeIPs.length == 0;
-	}
-
 	public synchronized void reportIncomingBytes(int length) {
->>>>>>> c8b9e111
 		totalBytesIn += length;
 	}
 
-<<<<<<< HEAD
-	synchronized void reportOutgoingBytes(int length) {
-=======
 	public synchronized void reportOutgoingBytes(int length) {
->>>>>>> c8b9e111
 		totalBytesOut += length;
 	}
 
@@ -3555,31 +3472,6 @@
 		return byteLen;
 	}
 
-<<<<<<< HEAD
-	static final int SENT_PACKETS_MAX_TIME_AFTER_CONNECT = 5 * 60 * 1000;
-
-	/**
-	 * Handle an FNPSentPackets message
-	 */
-	public void handleSentPackets(Message m) {
-		//Commented code moved to PeerPacketTransport
-	}
-	
-	/**
-	 * Handle an FNPSentPacketsTransport message
-	 */
-	public void handleSentPackets(Message m, String transportName) {
-		if(peerPacketTransportMap.containsKey(transportName))
-			peerPacketTransportMap.get(transportName).handleSentPackets(m);
-	}
-	private boolean manyPacketsClaimedSentNotReceived = false;
-
-	synchronized boolean manyPacketsClaimedSentNotReceived() {
-		return manyPacketsClaimedSentNotReceived;
-	}
-
-=======
->>>>>>> c8b9e111
 	static final int MAX_SIMULTANEOUS_ANNOUNCEMENTS = 1;
 	static final int MAX_ANNOUNCE_DELAY = 1000;
 	private long timeLastAcceptedAnnouncement;
