--- conflicted
+++ resolved
@@ -3069,7 +3069,8 @@
 			Logger.error(this, "Entering mandatory backoff for "+this);
 			mandatoryBackoffUntil = now + (mandatoryBackoffLength/2) + node.fastWeakRandom.nextInt(mandatoryBackoffLength/2);
 			mandatoryBackoffLength *= MANDATORY_BACKOFF_MULTIPLIER;
-			this.setLastBackoffReason(reason);
+			this.setLastBackoffReason(reason, false);
+			this.setLastBackoffReason(reason, true);
 		}
 		outputLoadTrackerRealTime.failSlotWaiters(true);
 		outputLoadTrackerBulk.failSlotWaiters(true);
@@ -3320,20 +3321,18 @@
 		return realTime ? routingBackoffLengthRT : routingBackoffLengthBulk;
 	}
 
-<<<<<<< HEAD
-	public synchronized long getRoutingBackedOffUntil() {
-		return Math.max(this.mandatoryBackoffUntil, Math.max(routingBackedOffUntil, transferBackedOffUntil));
-=======
 	public synchronized long getRoutingBackedOffUntil(boolean realTime) {
-		return Math.max(realTime ? routingBackedOffUntilRT : routingBackedOffUntilBulk, 
-				realTime ? transferBackedOffUntilRT : transferBackedOffUntilBulk);
+		return Math.max(mandatoryBackoffUntil,
+				Math.max(				
+				realTime ? routingBackedOffUntilRT : routingBackedOffUntilBulk, 
+				realTime ? transferBackedOffUntilRT : transferBackedOffUntilBulk));
 	}
 	
 	public synchronized long getRoutingBackedOffUntilMax() {
-		return Math.max(
+		return Math.max(mandatoryBackoffUntil,
+				Math.max(
 				Math.max(routingBackedOffUntilRT, routingBackedOffUntilBulk),
-				Math.max(transferBackedOffUntilRT, transferBackedOffUntilBulk));
->>>>>>> a6a5836d
+				Math.max(transferBackedOffUntilRT, transferBackedOffUntilBulk)));
 	}
 
 	public synchronized String getLastBackoffReason(boolean realTime) {
@@ -3513,18 +3512,9 @@
 					previousRoutingBackoffReasonRT = lastRoutingBackoffReasonRT;
 				}
 			} else {
-<<<<<<< HEAD
-				if(isInMandatoryBackoff(now)) {
-					peerNodeStatus = PeerManager.PEER_NODE_STATUS_ROUTING_BACKED_OFF;
-				}
-				if(previousRoutingBackoffReason != null) {
-					peers.removePeerNodeRoutingBackoffReason(previousRoutingBackoffReason, this);
-					previousRoutingBackoffReason = null;
-=======
 				if(previousRoutingBackoffReasonRT != null) {
 					peers.removePeerNodeRoutingBackoffReason(previousRoutingBackoffReasonRT, this, true);
 					previousRoutingBackoffReasonRT = null;
->>>>>>> a6a5836d
 				}
 			}
 			
@@ -3543,7 +3533,10 @@
 					previousRoutingBackoffReasonBulk = null;
 				}
 			}
-
+			
+			if(isInMandatoryBackoff(now)) {
+				peerNodeStatus = PeerManager.PEER_NODE_STATUS_ROUTING_BACKED_OFF;
+			}
 		} else if(isConnected() && bogusNoderef)
 			peerNodeStatus = PeerManager.PEER_NODE_STATUS_CONN_ERROR;
 		else if(isConnected() && unroutableNewerVersion)
