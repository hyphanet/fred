package freenet.node;

import java.io.BufferedReader;
import java.io.ByteArrayInputStream;
import java.io.IOException;
import java.io.InputStreamReader;
import java.io.Writer;
import java.lang.ref.WeakReference;
import java.net.InetAddress;
import java.net.MalformedURLException;
import java.net.UnknownHostException;
import java.nio.charset.StandardCharsets;
import java.security.interfaces.ECPublicKey;
import java.util.ArrayList;
import java.util.Arrays;
import java.util.Collections;
import java.util.Comparator;
import java.util.EnumMap;
import java.util.GregorianCalendar;
import java.util.HashSet;
import java.util.Hashtable;
import java.util.LinkedHashMap;
import java.util.LinkedList;
import java.util.List;
import java.util.Random;
import java.util.Set;
import java.util.TimeZone;
import java.util.TreeMap;
import java.util.concurrent.atomic.AtomicLong;
import java.util.zip.DataFormatException;
import java.util.zip.Inflater;

import freenet.client.FetchResult;
import freenet.client.async.USKRetriever;
import freenet.client.async.USKRetrieverCallback;
import freenet.crypt.BlockCipher;
import freenet.crypt.DSAPublicKey;
import freenet.crypt.ECDSA;
import freenet.crypt.ECDSA.Curves;
import freenet.crypt.Global;
import freenet.crypt.HMAC;
import freenet.crypt.KeyAgreementSchemeContext;
import freenet.crypt.SHA256;
import freenet.crypt.UnsupportedCipherException;
import freenet.crypt.ciphers.Rijndael;
import freenet.io.AddressTracker;
import freenet.io.comm.AsyncMessageCallback;
import freenet.io.comm.ByteCounter;
import freenet.io.comm.DMT;
import freenet.io.comm.DisconnectedException;
import freenet.io.comm.FreenetInetAddress;
import freenet.io.comm.Message;
import freenet.io.comm.MessageFilter;
import freenet.io.comm.NotConnectedException;
import freenet.io.comm.Peer;
import freenet.io.comm.Peer.LocalAddressException;
import freenet.io.comm.PeerParseException;
import freenet.io.comm.ReferenceSignatureVerificationException;
import freenet.io.comm.SocketHandler;
import freenet.io.xfer.PacketThrottle;
import freenet.keys.ClientSSK;
import freenet.keys.FreenetURI;
import freenet.keys.Key;
import freenet.keys.USK;
import freenet.node.NodeStats.PeerLoadStats;
import freenet.node.NodeStats.RequestType;
import freenet.node.NodeStats.RunningRequestsSnapshot;
import freenet.node.OpennetManager.ConnectionType;
import freenet.node.PeerManager.PeerStatusChangeListener;
import freenet.support.Base64;
import freenet.support.BooleanLastTrueTracker;
import freenet.support.Fields;
import freenet.support.HexUtil;
import freenet.support.IllegalBase64Exception;
import freenet.support.LogThresholdCallback;
import freenet.support.Logger;
import freenet.support.Logger.LogLevel;
import freenet.support.SimpleFieldSet;
import freenet.support.TimeUtil;
import freenet.support.WeakHashSet;
import freenet.support.math.MersenneTwister;
import freenet.support.math.RunningAverage;
import freenet.support.math.SimpleRunningAverage;
import freenet.support.math.TimeDecayingRunningAverage;
import freenet.support.transport.ip.HostnameSyntaxException;
import freenet.support.transport.ip.IPUtil;

import static java.util.concurrent.TimeUnit.DAYS;
import static java.util.concurrent.TimeUnit.HOURS;
import static java.util.concurrent.TimeUnit.MILLISECONDS;
import static java.util.concurrent.TimeUnit.MINUTES;
import static java.util.concurrent.TimeUnit.SECONDS;

/**
 * @author amphibian
 *
 * Represents a peer we are connected to. One of the major issues
 * is that we can rekey, or a node can go down and come back up
 * while we are connected to it, and we want to reinitialize the
 * packet numbers when this happens. Hence we separate a lot of
 * code into SessionKey, which handles all communications to and
 * from this peer over the duration of a single key.
 * 
 * LOCKING: Can hold PeerManager and then lock PeerNode. Cannot hold
 * PeerNode and then lock PeerManager.
 */
public abstract class PeerNode implements USKRetrieverCallback, BasePeerNode, PeerNodeUnlocked {

	private String lastGoodVersion;
	/**
	 * True if this peer has a build number older than our last-known-good build number.
	 * Note that even if this is true, the node can still be 'connected'.
	 */
	protected boolean unroutableOlderVersion;
	/**
	 * True if this peer reports that our build number is before their last-known-good build number.
	 * Note that even if this is true, the node can still be 'connected'.
	 */
	protected boolean unroutableNewerVersion;
	protected boolean disableRouting;
	protected boolean disableRoutingHasBeenSetLocally;
	protected boolean disableRoutingHasBeenSetRemotely;
	/*
	* Buffer of Ni,Nr,g^i,g^r,ID
	*/
	private byte[] jfkBuffer;
	//TODO: sync ?

	protected byte[] jfkKa;
	protected byte[] incommingKey;
	protected byte[] jfkKe;
	protected byte[] outgoingKey;
	protected byte[] jfkMyRef;
	protected byte[] hmacKey;
	protected byte[] ivKey;
	protected byte[] ivNonce;
	protected int ourInitialSeqNum;
	protected int theirInitialSeqNum;
	protected int ourInitialMsgID;
	protected int theirInitialMsgID;
	// The following is used only if we are the initiator

	protected long jfkContextLifetime = 0;
	/** My low-level address for SocketManager purposes */
	private Peer detectedPeer;
	/** My OutgoingPacketMangler i.e. the object which encrypts packets sent to this node */
	private final OutgoingPacketMangler outgoingMangler;
	/** Advertised addresses */
	protected List<Peer> nominalPeer;
	/** The PeerNode's report of our IP address */
	private Peer remoteDetectedPeer;
	/** Is this a testnet node? */
	public final boolean testnetEnabled;
	/** Packets sent/received on the current preferred key */
	private SessionKey currentTracker;
	/** Previous key - has a separate packet number space */
	private SessionKey previousTracker;
	/** When did we last rekey (promote the unverified tracker to new) ? */
	private long timeLastRekeyed;
	/** How much data did we send with the current tracker ? */
	private long totalBytesExchangedWithCurrentTracker = 0;
	/** Are we rekeying ? */
	private boolean isRekeying = false;
	/** Unverified tracker - will be promoted to currentTracker if
	* we receive packets on it
	*/
	private SessionKey unverifiedTracker;
	/** When did we last send a packet? */
	private long timeLastSentPacket;
	/** When did we last receive a packet? */
	private long timeLastReceivedPacket;
	/** When did we last receive a non-auth packet? */
	private long timeLastReceivedDataPacket;
	/** When did we last receive an ack? */
	private long timeLastReceivedAck;
	/** When was isRoutingCompatible() last true? */
	private long timeLastRoutable;
	/** Time added or restarted (reset on startup unlike peerAddedTime) */
	private long timeAddedOrRestarted;
	
	private long countSelectionsSinceConnected = 0;
	// 5mins; yes it's alchemy!
	public static final long SELECTION_SAMPLING_PERIOD = MINUTES.toMillis(5);
	// 30%; yes it's alchemy too! and probably *way* too high to serve any purpose
	public static final int SELECTION_PERCENTAGE_WARNING = 30;
	// Minimum number of routable peers to have for the selection code to have any effect
	public static final int SELECTION_MIN_PEERS = 5;
	// Should be good enough provided we don't get selected more than 10 times per/sec
	// Lower the following value if you want to spare memory... or better switch from a TreeSet to a bit field.
	public static final int SELECTION_MAX_SAMPLES = (int) (10 * SECONDS.convert(SELECTION_SAMPLING_PERIOD, MILLISECONDS));

	/** Is the peer connected? If currentTracker == null then we have no way to send packets 
	 * (though we may be able to receive them on the other trackers), and are disconnected. So we
	 * MUST set isConnected to false when currentTracker = null, but the other way around isn't
	 * always true. LOCKING: Locks itself, safe to read atomically, however we should take (this) 
	 * when setting it. */
	private final BooleanLastTrueTracker isConnected;
	
	// FIXME use a BooleanLastTrueTracker. Be careful as isRoutable() depends on more than this flag!
	private boolean isRoutable;

	/** Used by maybeOnConnect */
	private boolean wasDisconnected = true;
	
	/** Were we removed from the routing table? 
	 * Used as a cache to avoid accessing PeerManager if not needed. */
	private boolean removed;
	
	/**
	* ARK fetcher.
	*/
	private USKRetriever arkFetcher;
	/** My ARK SSK public key; edition is the next one, not the current one,
	* so this is what we want to fetch. */
	private USK myARK;
	/** Number of handshake attempts since last successful connection or ARK fetch */
	private int handshakeCount;
	/** After this many failed handshakes, we start the ARK fetcher. */
	private static final int MAX_HANDSHAKE_COUNT = 2;
	final PeerLocation location;
	/** Node "identity". This is a random 32 byte block of data, which may be derived from the 
	 * node's public key. It cannot be changed, and is only used for the outer keyed obfuscation 
	 * on connection setup packets in FNPPacketMangler. */
	final byte[] identity;
	final String identityAsBase64String;
	/** Hash of node identity. Used in setup key. */
	final byte[] identityHash;
	/** Hash of hash of node identity. Used in setup key. */
	final byte[] identityHashHash;
	/** Semi-unique ID used to help in mapping the network (see the code that uses it). Note this is for diagnostic
	* purposes only and should be removed along with the code that uses it eventually - FIXME */
	final long swapIdentifier;
	/** Negotiation types supported */
	int[] negTypes;
	/** Integer hash of the peer's public key. Used as hashCode(). */
	final int hashCode;
	/** The Node we serve */
	final Node node;
	/** The PeerManager we serve */
	final PeerManager peers;
	/** MessageItem's to send ASAP.
	 * LOCKING: Lock on self, always take that lock last. Sometimes used inside PeerNode.this lock. */
	private final PeerMessageQueue messageQueue;
	/** When did we last receive a SwapRequest? */
	private long timeLastReceivedSwapRequest;
	/** Average interval between SwapRequest's */
	private final RunningAverage swapRequestsInterval;
	/** When did we last receive a probe request? */
	private long timeLastReceivedProbeRequest;
	/** Average interval between probe requests */
	private final RunningAverage probeRequestsInterval;
	/** Should we decrement HTL when it is at the maximum?
	* This decision is made once per node to prevent giving
	* away information that can make correlation attacks much
	* easier.
	*/
	final boolean decrementHTLAtMaximum;
	/** Should we decrement HTL when it is at the minimum (1)? */
	final boolean decrementHTLAtMinimum;

	/** Time at which we should send the next handshake request */
	protected long sendHandshakeTime;
	/** Version of the node */
	private String version;
	/** Total bytes received since startup */
	private long totalInputSinceStartup;
	/** Total bytes sent since startup */
	private long totalOutputSinceStartup;
	/** Peer node public key; changing this means new noderef */
	public final ECPublicKey peerECDSAPubKey;
    /** FIXME: Used by the N2NChat plugin because the getter is protected! */
	public final byte[] peerECDSAPubKeyHash;
	private boolean isSignatureVerificationSuccessfull;
	/** Incoming setup key. Used to decrypt incoming auth packets.
	* Specifically: K_node XOR H(setupKey).
	*/
	final byte[] incomingSetupKey;
	/** Outgoing setup key. Used to encrypt outgoing auth packets.
	* Specifically: setupKey XOR H(K_node).
	*/
	final byte[] outgoingSetupKey;
	/** Incoming setup cipher (see above) */
	final BlockCipher incomingSetupCipher;
	/** Outgoing setup cipher (see above) */
	final BlockCipher outgoingSetupCipher;
	/** Anonymous-connect cipher. This is used in link setup if
	 * we are trying to get a connection to this node even though
	 * it doesn't know us, e.g. as a seednode. */
	final BlockCipher anonymousInitiatorSetupCipher;
	/** The context object for the currently running negotiation. */
	private KeyAgreementSchemeContext ctx;
	/** The other side's boot ID. This is a random number generated
	* at startup. LOCKING: It is far too dangerous to hold the main (this) lock while accessing 
	* bootID given that we ask for it in the messaging code and so on. This is essentially a "the 
	* other side restarted" flag, so there isn't really a consistency issue with the rest of 
	* PeerNode. So it's okay to effectively use a separate lock for it. */
	private final AtomicLong bootID;
	/** Our boot ID. This is set to a random number on startup, and then reset whenever
	 * we dump the in-flight messages and call disconnected() on their clients, i.e.
	 * whenever we call disconnected(true, ...) */
	private long myBootID;
	/** myBootID at the time of the last successful completed handshake. */
	private long myLastSuccessfulBootID;

	/** If true, this means last time we tried, we got a bogus noderef */
	private boolean bogusNoderef;
	/** The time at which we last completed a connection setup. */
	private long connectedTime;
	/** The status of this peer node in terms of Node.PEER_NODE_STATUS_* */
	private int peerNodeStatus = PeerManager.PEER_NODE_STATUS_DISCONNECTED;

	static final long CHECK_FOR_SWAPPED_TRACKERS_INTERVAL = FNPPacketMangler.SESSION_KEY_REKEYING_INTERVAL / 30;

	static final byte[] TEST_AS_BYTES = "test".getBytes(StandardCharsets.UTF_8);

	/** Holds a String-Long pair that shows which message types (as name) have been send to this peer. */
	private final Hashtable<String, Long> localNodeSentMessageTypes = new Hashtable<String, Long>();
	/** Holds a String-Long pair that shows which message types (as name) have been received by this peer. */
	private final Hashtable<String, Long> localNodeReceivedMessageTypes = new Hashtable<String, Long>();

	/** Hold collected IP addresses for handshake attempts, populated by DNSRequestor */
	private Peer[] handshakeIPs;
	/** The last time we attempted to update handshakeIPs */
	private long lastAttemptedHandshakeIPUpdateTime;
	/** True if we have never connected to this peer since it was added to this node */
	protected boolean neverConnected;
	/** When this peer was added to this node.
	 * This is used differently by opennet and darknet nodes.
	 * Darknet nodes clear it after connecting but persist it across restarts, and clear it on restart unless the peer has never connected, or if it is more than 30 days ago.
	 * Opennet nodes clear it after the post-connect grace period elapses, and don't persist it across restarts.
	 */
	protected long peerAddedTime = 1;
	/** Average proportion of requests which are rejected or timed out */
	private TimeDecayingRunningAverage pRejected;

	/** Bytes received at/before startup */
	private final long bytesInAtStartup;
	/** Bytes sent at/before startup */
	private final long bytesOutAtStartup;

	/** Times had routable connection when checked */
	private long hadRoutableConnectionCount;
	/** Times checked for routable connection */
	private long routableConnectionCheckCount;
	/** Delta between our clock and his clock (positive = his clock is fast, negative = our clock is fast) */
	private long clockDelta;
	/** Percentage uptime of this node, 0 if they haven't said */
	private byte uptime;

	/** If the clock delta is more than this constant, we don't talk to the node. Reason: It may not be up to date,
	* it will have difficulty resolving date-based content etc. */
	private static final long MAX_CLOCK_DELTA = DAYS.toMillis(1);
	/** 1 hour after the node is disconnected, if it is still disconnected and hasn't connected in that time,
	 * clear the message queue */
	private static final long CLEAR_MESSAGE_QUEUE_AFTER = HOURS.toMillis(1);
	/** A WeakReference to this object. Can be taken whenever a node object needs to refer to this object for a
	 * long time, but without preventing it from being GC'ed. */
	final WeakReference<PeerNode> myRef;
	/** The node is being disconnected, but it may take a while. */
	private boolean disconnecting;
	/** When did we last disconnect? Not Disconnected because a discrete event */
	long timeLastDisconnect;
	/** Previous time of disconnection */
	long timePrevDisconnect;

	// Burst-only mode
	/** True if we are currently sending this peer a burst of handshake requests */
	private boolean isBursting;
	/** Number of handshake attempts (while in ListenOnly mode) since the beginning of this burst */
	private int listeningHandshakeBurstCount;
	/** Total number of handshake attempts (while in ListenOnly mode) to be in this burst */
	private int listeningHandshakeBurstSize;

	/** The set of the listeners that needs to be notified when status changes. It uses WeakReference, so there is no need to deregister*/
	private Set<PeerManager.PeerStatusChangeListener> listeners=Collections.synchronizedSet(new WeakHashSet<PeerStatusChangeListener>());

	// NodeCrypto for the relevant node reference for this peer's type (Darknet or Opennet at this time))
	protected final NodeCrypto crypto;

	/**
	 * Some alchemy we use in PeerNode.shouldBeExcludedFromPeerList()
	 */
	public static final long BLACK_MAGIC_BACKOFF_PRUNING_TIME = MINUTES.toMillis(5);
	public static final double BLACK_MAGIC_BACKOFF_PRUNING_PERCENTAGE = 0.9;

	/**
	 * For FNP link setup:
	 *  The initiator has to ensure that nonces send back by the
	 *  responder in message2 match what was chosen in message 1
	 */
	protected final LinkedList<byte[]> jfkNoncesSent = new LinkedList<byte[]>();
	private static volatile boolean logMINOR;
	private static volatile boolean logDEBUG;

	static {
		Logger.registerLogThresholdCallback(new LogThresholdCallback(){
			@Override
			public void shouldUpdate(){
				logMINOR = Logger.shouldLog(LogLevel.MINOR, this);
				logDEBUG = Logger.shouldLog(LogLevel.DEBUG, this);
			}
		});
	}

	private PacketFormat packetFormat;
	MersenneTwister paddingGen;
	
	protected SimpleFieldSet fullFieldSet;

	protected boolean ignoreLastGoodVersion() {
		return false;
	}

	/**
	* Create a PeerNode from a SimpleFieldSet containing a
	* node reference for one. Does not add self to PeerManager.
	* @param fs The node reference to parse.
	* @param node2 The running Node we are part of.
<<<<<<< HEAD
	* @param fromLocal True if the noderef was read from the stored peers file and can contain
	* local metadata, and won't be signed. Otherwise, it is a new node reference from elsewhere,
	* should not contain metadata, and will be signed. 
	* @throws PeerTooOldException If the peer is so old that it can no longer be parsed, e.g. 
	* because it hasn't been connected since the last major crypto change. */
	public PeerNode(SimpleFieldSet fs, Node node2, NodeCrypto crypto, boolean fromLocal) 
	                throws FSParseException, PeerParseException, ReferenceSignatureVerificationException, PeerTooOldException {
=======
	*/
	public PeerNode(SimpleFieldSet fs, Node node2, NodeCrypto crypto, PeerManager peers, boolean fromLocal, boolean fromAnonymousInitiator, OutgoingPacketMangler mangler, boolean isOpennet) throws FSParseException, PeerParseException, ReferenceSignatureVerificationException {
	    removed = true;
>>>>>>> 2166d399
		boolean noSig = false;
		if(fromLocal || fromAnonymousInitiator()) noSig = true;
		myRef = new WeakReference<PeerNode>(this);
		this.checkStatusAfterBackoff = new PeerNodeBackoffStatusChecker(myRef);
		this.outgoingMangler = crypto.getPacketMangler();
		this.node = node2;
		this.crypto = crypto;
		assert(crypto.isOpennet() == isOpennetForNoderef());
		this.peers = node.getPeers();
		this.backedOffPercent = new TimeDecayingRunningAverage(0.0, 180000, 0.0, 1.0, node);
		this.backedOffPercentRT = new TimeDecayingRunningAverage(0.0, 180000, 0.0, 1.0, node);
		this.backedOffPercentBulk = new TimeDecayingRunningAverage(0.0, 180000, 0.0, 1.0, node);
		this.myBootID = node2.getBootId();
		this.bootID = new AtomicLong();
		version = fs.get("version");
		Version.seenVersion(version);
		try {
			simpleVersion = Version.getArbitraryBuildNumber(version);
		} catch (VersionParseException e2) {
			throw new FSParseException("Invalid version "+version+" : "+e2);
		}
		String locationString = fs.get("location");

		location = new PeerLocation(locationString);
		
		disableRouting = disableRoutingHasBeenSetLocally = false;
		disableRoutingHasBeenSetRemotely = false; // Assume so

		lastGoodVersion = fs.get("lastGoodVersion");
		updateVersionRoutablity();

		testnetEnabled = fs.getBoolean("testnet", false);
		if(testnetEnabled) {
			String err = "Ignoring incompatible testnet node " + detectedPeer;
			Logger.error(this, err);
			throw new PeerParseException(err);
		}

		negTypes = fs.getIntArray("auth.negTypes");
		if(negTypes == null || negTypes.length == 0) {
			if(fromAnonymousInitiator())
				negTypes = outgoingMangler.supportedNegTypes(false); // Assume compatible. Anonymous initiator = short-lived, and we already connected so we know we are.
			else
				throw new FSParseException("No negTypes!");
		}

		if(fs.getBoolean("opennet", false) != isOpennetForNoderef())
			throw new FSParseException("Trying to parse a darknet peer as opennet or an opennet peer as darknet isOpennet="+isOpennetForNoderef()+" boolean = "+fs.getBoolean("opennet", false)+" string = \""+fs.get("opennet")+"\"");

		/* Read the ECDSA key material for the peer */
		SimpleFieldSet sfs = fs.subset("ecdsa.P256");
		if(sfs == null) {
		    GregorianCalendar gc = new GregorianCalendar(2013, 6, 20);
		    gc.setTimeZone(TimeZone.getTimeZone("GMT"));
		    throw new PeerTooOldException("No ECC support", 1449, gc.getTime());
		}
		byte[] pub;
		try {
			pub = Base64.decode(sfs.get("pub"));
		} catch (IllegalBase64Exception e) {
			Logger.error(this, "Caught " + e + " parsing ECC pubkey", e);
			throw new FSParseException(e);
		}
		if (pub.length > ECDSA.Curves.P256.modulusSize)
			throw new FSParseException("ecdsa.P256.pub is not the right size!");
		ECPublicKey key = ECDSA.getPublicKey(pub, ECDSA.Curves.P256);
		if(key == null)
			throw new FSParseException("ecdsa.P256.pub is invalid!");
		this.peerECDSAPubKey = key;
		peerECDSAPubKeyHash = SHA256.digest(peerECDSAPubKey.getEncoded());

		if(noSig || verifyReferenceSignature(fs)) {
			this.isSignatureVerificationSuccessfull = true;
		}

		// Identifier

			String identityString = fs.get("identity");
			if(identityString == null && isDarknet())
				throw new PeerParseException("No identity!");
			try {
				if(identityString != null) {
					identity = Base64.decode(identityString);
				} else {
					// We might be talking to a pre-1471 node
					// We need to generate it from the DSA key
					sfs = fs.subset("dsaPubKey");
					identity = SHA256.digest(DSAPublicKey.create(sfs, Global.DSAgroupBigA).asBytes());
				}
			} catch(NumberFormatException e) {
				throw new FSParseException(e);
			} catch(IllegalBase64Exception e) {
				throw new FSParseException(e);
			}

		if(identity == null)
			throw new FSParseException("No identity");
		identityAsBase64String = Base64.encode(identity);
		identityHash = SHA256.digest(identity);
		identityHashHash = SHA256.digest(identityHash);
		swapIdentifier = Fields.bytesToLong(identityHashHash);
		hashCode = Fields.hashCode(peerECDSAPubKeyHash);

		// Setup incoming and outgoing setup ciphers
		byte[] nodeKey = crypto.getIdentityHash();
		byte[] nodeKeyHash = crypto.getIdentityHashHash();

		int digestLength = SHA256.getDigestLength();
		incomingSetupKey = new byte[digestLength];
		for(int i = 0; i < incomingSetupKey.length; i++)
			incomingSetupKey[i] = (byte) (nodeKey[i] ^ identityHashHash[i]);
		outgoingSetupKey = new byte[digestLength];
		for(int i = 0; i < outgoingSetupKey.length; i++)
			outgoingSetupKey[i] = (byte) (nodeKeyHash[i] ^ identityHash[i]);
		if(logMINOR)
			Logger.minor(this, "Keys:\nIdentity:  " + HexUtil.bytesToHex(crypto.getMyIdentity()) +
				"\nThisIdent: " + HexUtil.bytesToHex(identity) +
				"\nNode:      " + HexUtil.bytesToHex(nodeKey) +
				"\nNode hash: " + HexUtil.bytesToHex(nodeKeyHash) +
				"\nThis:      " + HexUtil.bytesToHex(identityHash) +
				"\nThis hash: " + HexUtil.bytesToHex(identityHashHash) +
				"\nFor:       " + getPeer());

		try {
			incomingSetupCipher = new Rijndael(256, 256);
			incomingSetupCipher.initialize(incomingSetupKey);
			outgoingSetupCipher = new Rijndael(256, 256);
			outgoingSetupCipher.initialize(outgoingSetupKey);
			anonymousInitiatorSetupCipher = new Rijndael(256, 256);
			anonymousInitiatorSetupCipher.initialize(identityHash);
		} catch(UnsupportedCipherException e1) {
			Logger.error(this, "Caught: " + e1);
			throw new Error(e1);
		}

		nominalPeer = new ArrayList<Peer>();
		try {
			String physical[] = fs.getAll("physical.udp");
			if(physical == null) {
				// Leave it empty
			} else {
				for(String phys: physical) {
					Peer p;
					try {
						p = new Peer(phys, true, true);
					} catch(HostnameSyntaxException e) {
						if(fromLocal)
							Logger.error(this, "Invalid hostname or IP Address syntax error while parsing peer reference in local peers list: " + phys);
						System.err.println("Invalid hostname or IP Address syntax error while parsing peer reference: " + phys);
						continue;
					} catch (PeerParseException e) {
						if(fromLocal)
							Logger.error(this, "Invalid hostname or IP Address syntax error while parsing peer reference in local peers list: " + phys);
						System.err.println("Invalid hostname or IP Address syntax error while parsing peer reference: " + phys);
						continue;
					} catch (UnknownHostException e) {
						if(fromLocal)
							Logger.error(this, "Invalid hostname or IP Address syntax error while parsing peer reference in local peers list: " + phys);
						System.err.println("Invalid hostname or IP Address syntax error while parsing peer reference: " + phys);
						continue;
					}
					if(!nominalPeer.contains(p))
						nominalPeer.add(p);
				}
			}
		} catch(Exception e1) {
			throw new FSParseException(e1);
		}
		if(nominalPeer.isEmpty()) {
			Logger.normal(this, "No IP addresses found for identity '" + identityAsBase64String + "', possibly at location '" + location + ": " + userToString());
			detectedPeer = null;
		} else {
			nominalPeer.sort(Peer.PEER_COMPARATOR);
			// TODO	this throws away all valid addresses but the first, without checking whether they can connect. Need to try a later one if connection fails.
			// sort hostName first.
			detectedPeer = nominalPeer.get(0);
		}
		updateShortToString();

		// Don't create trackers until we have a key
		currentTracker = null;
		previousTracker = null;

		timeLastSentPacket = -1;
		timeLastReceivedPacket = -1;
		timeLastReceivedSwapRequest = -1;
		timeLastRoutable = -1;
		timeAddedOrRestarted = System.currentTimeMillis();

		swapRequestsInterval = new SimpleRunningAverage(50, Node.MIN_INTERVAL_BETWEEN_INCOMING_SWAP_REQUESTS);
		probeRequestsInterval = new SimpleRunningAverage(50, Node.MIN_INTERVAL_BETWEEN_INCOMING_PROBE_REQUESTS);

		messageQueue = new PeerMessageQueue();

		decrementHTLAtMaximum = node.getRandom().nextFloat() < Node.DECREMENT_AT_MAX_PROB;
		decrementHTLAtMinimum = node.getRandom().nextFloat() < Node.DECREMENT_AT_MIN_PROB;

		pingNumber = node.getRandom().nextLong();

		// A SimpleRunningAverage would be a bad choice because it would cause oscillations.
		// So go for a filter.
		pingAverage =
			// Short average otherwise we will reject for a *REALLY* long time after any spike.
			new TimeDecayingRunningAverage(1, SECONDS.toMillis(30), 0, NodePinger.CRAZY_MAX_PING_TIME, node);

		// TDRA for probability of rejection
		pRejected =
			new TimeDecayingRunningAverage(0, MINUTES.toMillis(4), 0.0, 1.0, node);

		// ARK stuff.

		parseARK(fs, true, false);

		// Now for the metadata.
		// The metadata sub-fieldset contains data about the node which is not part of the node reference.
		// It belongs to this node, not to the node being described.
		// Therefore, if we are parsing a remotely supplied ref, ignore it.

		long now = System.currentTimeMillis();
		if(fromLocal) {

			SimpleFieldSet metadata = fs.subset("metadata");

			if(metadata != null) {
				
				location.setPeerLocations(fs.getAll("peersLocation"));
				
				// Don't be tolerant of nonexistant domains; this should be an IP address.
				Peer p;
				try {
					String detectedUDPString = metadata.get("detected.udp");
					p = null;
					if(detectedUDPString != null)
						p = new Peer(detectedUDPString, false);
				} catch(UnknownHostException e) {
					p = null;
					Logger.error(this, "detected.udp = " + metadata.get("detected.udp") + " - " + e, e);
				} catch(PeerParseException e) {
					p = null;
					Logger.error(this, "detected.udp = " + metadata.get("detected.udp") + " - " + e, e);
				}
				if(p != null)
					detectedPeer = p;
				updateShortToString();
				timeLastReceivedPacket = metadata.getLong("timeLastReceivedPacket", -1);
				long timeLastConnected = metadata.getLong("timeLastConnected", -1);
				timeLastRoutable = metadata.getLong("timeLastRoutable", -1);
				if(timeLastConnected < 1 && timeLastReceivedPacket > 1)
					timeLastConnected = timeLastReceivedPacket;
				isConnected = new BooleanLastTrueTracker(timeLastConnected);
				if(timeLastRoutable < 1 && timeLastReceivedPacket > 1)
					timeLastRoutable = timeLastReceivedPacket;
				peerAddedTime = metadata.getLong("peerAddedTime",
						0 // missing peerAddedTime is normal: Not only do exported refs not include it, opennet peers don't either.
						);
				neverConnected = metadata.getBoolean("neverConnected", false);
				maybeClearPeerAddedTimeOnRestart(now);
				hadRoutableConnectionCount = metadata.getLong("hadRoutableConnectionCount", 0);
				routableConnectionCheckCount = metadata.getLong("routableConnectionCheckCount", 0);
			} else {
				isConnected = new BooleanLastTrueTracker();
			}
		} else {
			isConnected = new BooleanLastTrueTracker();
			neverConnected = true;
			peerAddedTime = now;
		}
		// populate handshakeIPs so handshakes can start ASAP
		lastAttemptedHandshakeIPUpdateTime = 0;
		maybeUpdateHandshakeIPs(true);

		listeningHandshakeBurstCount = 0;
		listeningHandshakeBurstSize = Node.MIN_BURSTING_HANDSHAKE_BURST_SIZE
			+ node.getRandom().nextInt(Node.RANDOMIZED_BURSTING_HANDSHAKE_BURST_SIZE);

		if(isBurstOnly()) {
			Logger.minor(this, "First BurstOnly mode handshake in "+(sendHandshakeTime - now)+"ms for "+shortToString()+" (count: "+listeningHandshakeBurstCount+", size: "+listeningHandshakeBurstSize+ ')');
		}

		if(fromLocal)
			innerCalcNextHandshake(false, false, now); // Let them connect so we can recognise we are NATed

		else
			sendHandshakeTime = now;  // Be sure we're ready to handshake right away

		bytesInAtStartup = fs.getLong("totalInput", 0);
		bytesOutAtStartup = fs.getLong("totalOutput", 0);

		byte buffer[] = new byte[16];
		node.getRandom().nextBytes(buffer);
		paddingGen = new MersenneTwister(buffer);
		
		if(fromLocal) {
			SimpleFieldSet f = fs.subset("full");
			if(fullFieldSet == null && f != null)
				fullFieldSet = f;
		}
		// If we got here, odds are we should consider writing to the peer-file
		writePeers();
		
	// status may have changed from PEER_NODE_STATUS_DISCONNECTED to PEER_NODE_STATUS_NEVER_CONNECTED
	}

	/** @return True if the node has just connected and given us a noderef, and we did not know 
	 * it beforehand. This makes it a temporary connection. At the moment this only happens on 
	 * seednodes. */
	protected boolean fromAnonymousInitiator() {
	    return false;
	}

	abstract boolean dontKeepFullFieldSet();

	protected abstract void maybeClearPeerAddedTimeOnRestart(long now);

	private boolean parseARK(SimpleFieldSet fs, boolean onStartup, boolean forDiffNodeRef) {
		USK ark = null;
		long arkNo = 0;
		try {
			String arkPubKey = fs.get("ark.pubURI");
			arkNo = fs.getLong("ark.number", -1);
			if(arkPubKey == null && arkNo <= -1) {
				// ark.pubURI and ark.number are always optional as a pair
				return false;
			} else if(arkPubKey != null && arkNo > -1) {
				if(onStartup) arkNo++;
				// this is the number of the ref we are parsing.
				// we want the number of the next edition.
				// on startup we want to fetch the old edition in case there's been a corruption.
				FreenetURI uri = new FreenetURI(arkPubKey);
				ClientSSK ssk = new ClientSSK(uri);
				ark = new USK(ssk, arkNo);
			} else if(forDiffNodeRef && arkPubKey == null && myARK != null && arkNo > -1) {
				// get the ARK URI from the previous ARK and the edition from the SFS
				ark = myARK.copy(arkNo);
			} else if(forDiffNodeRef && arkPubKey != null && myARK != null && arkNo <= -1) {
				// the SFS must contain an edition if it contains a arkPubKey
				Logger.error(this, "Got a differential node reference from " + this + " with an arkPubKey but no ARK edition");
				return false;
			} else return false;
		} catch(MalformedURLException e) {
			Logger.error(this, "Couldn't parse ARK info for " + this + ": " + e, e);
		} catch(NumberFormatException e) {
			Logger.error(this, "Couldn't parse ARK info for " + this + ": " + e, e);
		}

		synchronized(this) {
			if(ark != null) {
				if((myARK == null) || ((myARK != ark) && !myARK.equals(ark))) {
					myARK = ark;
					return true;
				}
			}
		}
		return false;
	}

	/**
	* Get my low-level address. This is the address that packets have been received from from this node.
	*
	* Normally this is the address that packets have been received from from this node.
	* However, if ignoreSourcePort is set, we will search for a similar address with a different port
	* number in the node reference.
	*/
	@Override
	public synchronized Peer getPeer() {
		return detectedPeer;
	}

	/**
	* Returns an array with the advertised addresses and the detected one
	*/
	protected synchronized Peer[] getHandshakeIPs() {
		return handshakeIPs;
	}

	private String handshakeIPsToString() {
		Peer[] localHandshakeIPs;
		synchronized(this) {
			localHandshakeIPs = handshakeIPs;
		}
		Arrays.sort(localHandshakeIPs, Peer.PEER_COMPARATOR);
		if(localHandshakeIPs == null)
			return "null";
		StringBuilder toOutputString = new StringBuilder(1024);
		toOutputString.append("[ ");
		if (localHandshakeIPs.length != 0) {
			for(Peer localHandshakeIP: localHandshakeIPs) {
				if(localHandshakeIP == null) {
					toOutputString.append("null, ");
					continue;
				}
				toOutputString.append('\'');
				// Actually do the DNS request for the member Peer of localHandshakeIPs
				toOutputString.append(localHandshakeIP.getAddress(false));
				toOutputString.append('\'');
				toOutputString.append(", ");
			}
			// assert(toOutputString.length() >= 2) -- always true as localHandshakeIPs.length != 0
			// remove last ", "
			toOutputString.deleteCharAt(toOutputString.length()-1);
			toOutputString.deleteCharAt(toOutputString.length()-1);
		}
		toOutputString.append(" ]");
		return toOutputString.toString();
	}

	/**
	* Do the maybeUpdateHandshakeIPs DNS requests, but only if ignoreHostnames is false
	* This method should only be called by maybeUpdateHandshakeIPs.
	* Also removes dupes post-lookup.
	*/
	private Peer[] updateHandshakeIPs(Peer[] localHandshakeIPs, boolean ignoreHostnames) {
		for(Peer localHandshakeIP: localHandshakeIPs) {
			if(ignoreHostnames) {
				// Don't do a DNS request on the first cycle through PeerNodes by DNSRequest
				// upon startup (I suspect the following won't do anything, but just in case)
				if(logMINOR)
					Logger.debug(this, "updateHandshakeIPs: calling getAddress(false) on Peer '" + localHandshakeIP + "' for " + shortToString() + " (" + ignoreHostnames + ')');
				localHandshakeIP.getAddress(false);
			} else {
				// Actually do the DNS request for the member Peer of localHandshakeIPs
				if(logMINOR)
					Logger.debug(this, "updateHandshakeIPs: calling getHandshakeAddress() on Peer '" + localHandshakeIP + "' for " + shortToString() + " (" + ignoreHostnames + ')');
				localHandshakeIP.getHandshakeAddress();
			}
		}
		// De-dupe
		HashSet<Peer> ret = new HashSet<Peer>();
		Collections.addAll(ret, localHandshakeIPs);
		return ret.toArray(new Peer[0]);
	}

	/**
	* Do occasional DNS requests, but ignoreHostnames should be true
	* on PeerNode construction
	*/
	public void maybeUpdateHandshakeIPs(boolean ignoreHostnames) {
		long now = System.currentTimeMillis();
		Peer localDetectedPeer = null;
		synchronized(this) {
			localDetectedPeer = detectedPeer;
			if((now - lastAttemptedHandshakeIPUpdateTime) < MINUTES.toMillis(5)) {
				//Logger.minor(this, "Looked up recently (localDetectedPeer = "+localDetectedPeer + " : "+((localDetectedPeer == null) ? "" : localDetectedPeer.getAddress(false).toString()));
				return;
			}
			// We want to come back right away for DNS requesting if this is our first time through
			if(!ignoreHostnames)
				lastAttemptedHandshakeIPUpdateTime = now;
		}
		if(logMINOR)
			Logger.minor(this, "Updating handshake IPs for peer '" + shortToString() + "' (" + ignoreHostnames + ')');
		Peer[] myNominalPeer;

		// Don't synchronize while doing lookups which may take a long time!
		synchronized(this) {
			myNominalPeer = nominalPeer.toArray(new Peer[nominalPeer.size()]);
		}

		Peer[] localHandshakeIPs;
		if(myNominalPeer.length == 0) {
			if(localDetectedPeer == null) {
				synchronized(this) {
					handshakeIPs = null;
				}
				if(logMINOR)
					Logger.minor(this, "1: maybeUpdateHandshakeIPs got a result of: " + handshakeIPsToString());
				return;
			}
			localHandshakeIPs = new Peer[]{localDetectedPeer};
			localHandshakeIPs = updateHandshakeIPs(localHandshakeIPs, ignoreHostnames);
			synchronized(this) {
				handshakeIPs = localHandshakeIPs;
			}
			if(logMINOR)
				Logger.minor(this, "2: maybeUpdateHandshakeIPs got a result of: " + handshakeIPsToString());
			return;
		}

		// Hack for two nodes on the same IP that can't talk over inet for routing reasons
		FreenetInetAddress localhost = node.getFreenetLocalhostAddress();
		Peer[] nodePeers = outgoingMangler.getPrimaryIPAddress();

		List<Peer> localPeers = null;
		synchronized(this) {
			localPeers = new ArrayList<Peer>(nominalPeer);
		}

		boolean addedLocalhost = false;
		Peer detectedDuplicate = null;
		for(Peer p: myNominalPeer) {
			if(p == null)
				continue;
			if(localDetectedPeer != null) {
				if((p != localDetectedPeer) && p.equals(localDetectedPeer)) {
					// Equal but not the same object; need to update the copy.
					detectedDuplicate = p;
				}
			}
			FreenetInetAddress addr = p.getFreenetAddress();
			if(addr.equals(localhost)) {
				if(addedLocalhost)
					continue;
				addedLocalhost = true;
			}
			for(Peer nodePeer: nodePeers) {
				// REDFLAG - Two lines so we can see which variable is null when it NPEs
				FreenetInetAddress myAddr = nodePeer.getFreenetAddress();
				if(myAddr.equals(addr)) {
					if(!addedLocalhost)
						localPeers.add(new Peer(localhost, p.getPort()));
					addedLocalhost = true;
				}
			}
			if(localPeers.contains(p))
				continue;
			localPeers.add(p);
		}

		localHandshakeIPs = localPeers.toArray(new Peer[localPeers.size()]);
		localHandshakeIPs = updateHandshakeIPs(localHandshakeIPs, ignoreHostnames);
		synchronized(this) {
			handshakeIPs = localHandshakeIPs;
			if((detectedDuplicate != null) && detectedDuplicate.equals(localDetectedPeer))
				localDetectedPeer = detectedPeer = detectedDuplicate;
			updateShortToString();
		}
		if(logMINOR) {
			if(localDetectedPeer != null)
				Logger.minor(this, "3: detectedPeer = " + localDetectedPeer + " (" + localDetectedPeer.getAddress(false) + ')');
			Logger.minor(this, "3: maybeUpdateHandshakeIPs got a result of: " + handshakeIPsToString());
		}
	}

	/**
	* Returns this peer's current keyspace location, or -1 if it is unknown.
	*/
	public double getLocation() {
		return location.getLocation();
	}

	public boolean shouldBeExcludedFromPeerList() {
		long now = System.currentTimeMillis();
		synchronized(this) {
			if(BLACK_MAGIC_BACKOFF_PRUNING_PERCENTAGE < backedOffPercent.currentValue())
				return true;
			else if(BLACK_MAGIC_BACKOFF_PRUNING_TIME + now < getRoutingBackedOffUntilMax())
				return true;
			else
				return false;
		}
	}

	/** Returns an array copy of locations of this PeerNode's peers, or null if unknown. */
	double[] getPeersLocationArray() {
		return location.getPeersLocationArray();
	}

	/**
	 * Finds the closest non-excluded peer.
	 * @param exclude the set of locations to exclude, may be null
	 * @return the closest non-excluded peer's location, or NaN if none is found
	 */
	public double getClosestPeerLocation(double l, Set<Double> exclude) {
		return location.getClosestPeerLocation(l, exclude);
	}

	public long getLocSetTime() {
		return location.getLocationSetTime();
	}

	/**
	* Returns a unique node identifier (usefull to compare two peernodes).
	*/
	public int getIdentityHash() {
		return hashCode;
	}

	/**
	 * Returns true if the last-known build number for this peer is to old to allow traffic to be routed to it.
	 * This does not give any indication as to the connection status of the peer.
	 */
	public synchronized boolean isUnroutableOlderVersion() {
		return unroutableOlderVersion;
	}

	/**
	 * Returns true if this (or another) peer has reported to us that our build number is too old for data to be routed
	 * to us. In turn, we will not route data to them either. Does not strictly indicate that the peer is connected.
	 */
	public synchronized boolean isUnroutableNewerVersion() {
		return unroutableNewerVersion;
	}

	/**
	* Returns true if requests can be routed through this peer. True if the peer's location is known, presently
	* connected, and routing-compatible. That is, ignoring backoff, the peer's location is known, build number
	* is compatible, and routing has not been explicitly disabled.
	*
	* Note possible deadlocks! PeerManager calls this, we call
	* PeerManager in e.g. verified.
	*/
	@Override
	public boolean isRoutable() {
		if((!isConnected()) || (!isRoutingCompatible())) return false;
		return location.isValidLocation();
	}
	
	synchronized boolean isInMandatoryBackoff(long now, boolean realTime) {
		long mandatoryBackoffUntil = realTime ? mandatoryBackoffUntilRT : mandatoryBackoffUntilBulk;
		if((mandatoryBackoffUntil > -1 && now < mandatoryBackoffUntil)) {
			if(logMINOR) Logger.minor(this, "In mandatory backoff");
			return true;
		}
		return false;
	}
	
	/**
	 * Returns true if (apart from actually knowing the peer's location), it is presumed that this peer could route requests.
	 * True if this peer's build number is not 'too-old' or 'too-new', actively connected, and not marked as explicity disabled.
	 * Does not reflect any 'backoff' logic.
	 */
	public boolean isRoutingCompatible() {
		long now = System.currentTimeMillis(); // no System.currentTimeMillis in synchronized
		synchronized(this) {
			if(isRoutable && !disableRouting) {
				timeLastRoutable = now;
				return true;
			}
			if(logMINOR) Logger.minor(this, "Not routing compatible");
			return false;
		}
	}

	@Override
	public boolean isConnected() {
		return isConnected.isTrue();
	}

	/**
	* Send a message, off-thread, to this node.
	* @param msg The message to be sent.
	* @param cb The callback to be called when the packet has been sent, or null.
	* @param ctr A callback to tell how many bytes were used to send this message.
	*/
	@Override
	public MessageItem sendAsync(Message msg, AsyncMessageCallback cb, ByteCounter ctr) throws NotConnectedException {
		if(ctr == null)
			Logger.error(this, "ByteCounter null, so bandwidth usage cannot be logged. Refusing to send.", new Exception("debug"));
		if(logMINOR)
			Logger.minor(this, "Sending async: " + msg + " : " + cb + " on " + this+" for "+node.getDarknetPortNumber()+" priority "+msg.getPriority());
		if(!isConnected()) {
			if(cb != null)
				cb.disconnected();
			throw new NotConnectedException();
		}
		if(msg.getSource() != null) {
			Logger.error(this, "Messages should NOT be relayed as-is, they should always be re-created to clear any sub-messages etc, see comments in Message.java!: "+msg, new Exception("error"));
		}
		addToLocalNodeSentMessagesToStatistic(msg);
		MessageItem item = new MessageItem(msg, cb == null ? null : new AsyncMessageCallback[]{cb}, ctr);
		long now = System.currentTimeMillis();
		reportBackoffStatus(now);
		int maxSize = getMaxPacketSize();
		int x = messageQueue.queueAndEstimateSize(item, maxSize);
		if(x > maxSize || !node.isEnablePacketCoalescing()) {
			// If there is a packet's worth to send, wake up the packetsender.
			wakeUpSender();
		}
		// Otherwise we do not need to wake up the PacketSender
		// It will wake up before the maximum coalescing delay (100ms) because
		// it wakes up every 100ms *anyway*.
		return item;
	}
	
	@Override
	public void wakeUpSender() {
		if(logMINOR) Logger.minor(this, "Waking up PacketSender");
		node.getPacketSender().wakeUp();
	}

	@Override
	public boolean unqueueMessage(MessageItem message) {
		if(logMINOR) Logger.minor(this, "Unqueueing message on "+this+" : "+message);
		return messageQueue.removeMessage(message);
	}

	public long getMessageQueueLengthBytes() {
		return messageQueue.getMessageQueueLengthBytes();
	}

	/**
	 * Returns the number of milliseconds that it is estimated to take to transmit the currently queued packets.
	 */
	public long getProbableSendQueueTime() {
		double bandwidth = (getThrottle().getBandwidth()+1.0);
		if(shouldThrottle())
			bandwidth = Math.min(bandwidth, node.getOutputBandwidthLimit() / 2);
		long length = getMessageQueueLengthBytes();
		return (long)(1000.0*length/bandwidth);
	}

	/**
	* @return The last time we received a packet.
	*/
	public synchronized long lastReceivedPacketTime() {
		return timeLastReceivedPacket;
	}

	public synchronized long lastReceivedDataPacketTime() {
		return timeLastReceivedDataPacket;
	}
	
	public synchronized long lastReceivedAckTime() {
		return timeLastReceivedAck;
	}

	public long timeLastConnected(long now) {
		return isConnected.getTimeLastTrue(now);
	}

	public synchronized long timeLastRoutable() {
		return timeLastRoutable;
	}

	@Override
	public void maybeRekey() {
		long now = System.currentTimeMillis();
		boolean shouldDisconnect = false;
		boolean shouldReturn = false;
		boolean shouldRekey = false;
		long timeWhenRekeyingShouldOccur = 0;

		synchronized (this) {
			timeWhenRekeyingShouldOccur = timeLastRekeyed + FNPPacketMangler.SESSION_KEY_REKEYING_INTERVAL;
			shouldDisconnect = (timeWhenRekeyingShouldOccur + FNPPacketMangler.MAX_SESSION_KEY_REKEYING_DELAY < now) && isRekeying;
			shouldReturn = isRekeying || !isConnected();
			shouldRekey = (timeWhenRekeyingShouldOccur < now);
			if((!shouldRekey) && totalBytesExchangedWithCurrentTracker > FNPPacketMangler.AMOUNT_OF_BYTES_ALLOWED_BEFORE_WE_REKEY) {
				shouldRekey = true;
				timeWhenRekeyingShouldOccur = now;
			}
		}

		if(shouldDisconnect) {
			String time = TimeUtil.formatTime(FNPPacketMangler.MAX_SESSION_KEY_REKEYING_DELAY);
			System.err.println("The peer (" + this + ") has been asked to rekey " + time + " ago... force disconnect.");
			Logger.error(this, "The peer (" + this + ") has been asked to rekey " + time + " ago... force disconnect.");
			forceDisconnect();
		} else if (shouldReturn || hasLiveHandshake(now)) {
			return;
		} else if(shouldRekey) {
			startRekeying();
		}
	}

	@Override
	public void startRekeying() {
		long now = System.currentTimeMillis();
		synchronized(this) {
			if(isRekeying) return;
			isRekeying = true;
			sendHandshakeTime = now; // Immediately
			ctx = null;
		}
		Logger.normal(this, "We are asking for the key to be renewed (" + this.detectedPeer + ')');
	}

	/**
	* @return The time this PeerNode was added to the node (persistent across restarts).
	*/
	public synchronized long getPeerAddedTime() {
		return peerAddedTime;
	}

	/**
	* @return The time elapsed since this PeerNode was added to the node, or the node started up.
	*/
	public synchronized long timeSinceAddedOrRestarted() {
		return System.currentTimeMillis() - timeAddedOrRestarted;
	}
	
	/**
	* Disconnected e.g. due to not receiving a packet for ages.
	* @param dumpMessageQueue If true, clear the messages-to-send queue, and
	* change the bootID so even if we reconnect the other side will know that
	* a disconnect happened. If false, don't clear the messages yet. They 
	* will be cleared after an hour if the peer is disconnected at that point.
	* @param dumpTrackers If true, dump the SessionKey's (i.e. dump the
	* cryptographic data so we don't understand any packets they send us).
	* <br>
	* Possible arguments:<ul>
	* <li>true, true => dump everything, immediate disconnect</li>
	* <li>true, false => dump messages but keep trackers so we can 
	* acknowledge messages on their end for a while.</li>
	* <li>false, false => tell the rest of the node that we have 
	* disconnected but do not immediately drop messages, continue to 
	* respond to their messages.</li>
	* <li>false, true => dump crypto but keep messages. DOES NOT MAKE 
	* SENSE!!! DO NOT USE!!! </ul>
	* @return True if the node was connected, false if it was not.
	*/
	public boolean disconnected(boolean dumpMessageQueue, boolean dumpTrackers) {
		assert(!((!dumpMessageQueue) && dumpTrackers)); // Invalid combination!
		final long now = System.currentTimeMillis();
		if(isRealConnection())
			Logger.normal(this, "Disconnected " + this, new Exception("debug"));
		else if(logMINOR)
			Logger.minor(this, "Disconnected "+this, new Exception("debug"));
		node.getUSM().onDisconnect(this);
		if(dumpMessageQueue)
			node.getTracker().onRestartOrDisconnect(this);
		node.getFailureTable().onDisconnect(this);
		node.getPeers().disconnected(this);
		node.getNodeUpdater().disconnected(this);
		boolean ret;
		SessionKey cur, prev, unv;
		MessageItem[] messagesTellDisconnected = null;
		List<MessageItem> moreMessagesTellDisconnected = null;
		PacketFormat oldPacketFormat = null;
		synchronized(this) {
			disconnecting = false;
			// Force renegotiation.
			ret = isConnected.set(false, now);
			isRoutable = false;
			isRekeying = false;
			// Prevent sending packets to the node until that happens.
			cur = currentTracker;
			prev = previousTracker;
			unv = unverifiedTracker;
			if(dumpTrackers) {
				currentTracker = null;
				previousTracker = null;
				unverifiedTracker = null;
			}
			// Else DO NOT clear trackers, because hopefully it's a temporary connectivity glitch.
			sendHandshakeTime = now;
			countFailedRevocationTransfers = 0;
			timePrevDisconnect = timeLastDisconnect;
			timeLastDisconnect = now;
			if(dumpMessageQueue) {
				// Reset the boot ID so that we get different trackers next time.
				myBootID = node.getFastWeakRandom().nextLong();
				messagesTellDisconnected = grabQueuedMessageItems();
				oldPacketFormat = packetFormat;
				packetFormat = null;
			}
		}
		if(oldPacketFormat != null) {
			moreMessagesTellDisconnected = oldPacketFormat.onDisconnect();
		}
		if(messagesTellDisconnected != null) {
			if(logMINOR)
				Logger.minor(this, "Messages to dump: "+messagesTellDisconnected.length);
			for(MessageItem mi : messagesTellDisconnected) {
				mi.onDisconnect();
			}
		}
		if(moreMessagesTellDisconnected != null) {
			if(logMINOR)
				Logger.minor(this, "Messages to dump: "+moreMessagesTellDisconnected.size());
			for(MessageItem mi : moreMessagesTellDisconnected) {
				mi.onDisconnect();
			}
		}
		if(cur != null) cur.disconnected();
		if(prev != null) prev.disconnected();
		if(unv != null) unv.disconnected();
		if(_lastThrottle != null)
			_lastThrottle.maybeDisconnected();
		node.getLocationManager().lostOrRestartedNode(this);
		if(peers.havePeer(this))
			setPeerNodeStatus(now);
		if(!dumpMessageQueue) {
			// Wait for a while and then drop the messages if we haven't
			// reconnected.
			node.getTicker().queueTimedJob(new Runnable() {
				@Override
				public void run() {
					if((!PeerNode.this.isConnected()) &&
							timeLastDisconnect == now) {
						PacketFormat oldPacketFormat = null;
						synchronized(this) {
							if(isConnected()) return;
							// Reset the boot ID so that we get different trackers next time.
							myBootID = node.getFastWeakRandom().nextLong();
							oldPacketFormat = packetFormat;
							packetFormat = null;
						}
						MessageItem[] messagesTellDisconnected = grabQueuedMessageItems();
						if(messagesTellDisconnected != null) {
							for(MessageItem mi : messagesTellDisconnected) {
								mi.onDisconnect();
							}
						}
						if(oldPacketFormat != null) {
							List<MessageItem> moreMessagesTellDisconnected = 
								oldPacketFormat.onDisconnect();
							if(moreMessagesTellDisconnected != null) {
								if(logMINOR)
									Logger.minor(this, "Messages to dump: "+moreMessagesTellDisconnected.size());
								for(MessageItem mi : moreMessagesTellDisconnected) {
									mi.onDisconnect();
								}
							}
						}
					}

				}
			}, CLEAR_MESSAGE_QUEUE_AFTER);
		}
		// Tell opennet manager even if this is darknet, because we may need more opennet peers now.
		OpennetManager om = node.getOpennet();
		if(om != null)
			om.onDisconnect(this);
		outputLoadTrackerRealTime.failSlotWaiters(true);
		outputLoadTrackerBulk.failSlotWaiters(true);
		loadSenderRealTime.onDisconnect();
		loadSenderBulk.onDisconnect();
		return ret;
	}

	@Override
	public void forceDisconnect() {
		Logger.error(this, "Forcing disconnect on " + this, new Exception("debug"));
		disconnected(true, true); // always dump trackers, maybe dump messages
	}

	/**
	* Grab all queued Message's.
	* @return Null if no messages are queued, or an array of
	* Message's.
	*/
	public MessageItem[] grabQueuedMessageItems() {
		return messageQueue.grabQueuedMessageItems();
	}

	/**
	* @return The time at which we must send a packet, even if
	* it means it will only contains ack requests etc., or
	* Long.MAX_VALUE if we have no pending ack request/acks/etc.
	* Note that if this is less than now, it may not be entirely
	* accurate i.e. we definitely must send a packet, but don't
	* rely on it to tell you exactly how overdue we are.
	*/
	public long getNextUrgentTime(long now) {
		long t = Long.MAX_VALUE;
		SessionKey cur;
		SessionKey prev;
		PacketFormat pf;
		synchronized(this) {
			if(!isConnected()) return Long.MAX_VALUE;
			cur = currentTracker;
			prev = previousTracker;
			pf = packetFormat;
			if(cur == null && prev == null) return Long.MAX_VALUE;
		}
		if(pf != null) {
			boolean canSend = cur != null && pf.canSend(cur);
			if(canSend) { // New messages are only sent on cur.
				long l = messageQueue.getNextUrgentTime(t, 0); // Need an accurate value even if in the past.
				if(t >= now && l < now && logMINOR)
					Logger.minor(this, "Next urgent time from message queue less than now");
				else if(logDEBUG)
					Logger.debug(this, "Next urgent time is "+(l-now)+"ms on "+this);
				t = l;
			}
			long l = pf.timeNextUrgent(canSend, now);
			if(l < now && logMINOR)
				Logger.minor(this, "Next urgent time from packet format less than now on "+this);
			t = Math.min(t, l);
		}
		return t;
	}

	/**
	* @return The time at which we last sent a packet.
	*/
	public long lastSentPacketTime() {
		return timeLastSentPacket;
	}

	/**
	* @return True, if we are disconnected and it has been a
	* sufficient time period since we last sent a handshake
	* attempt.
	*/
	public boolean shouldSendHandshake() {
		long now = System.currentTimeMillis();
		boolean tempShouldSendHandshake = false;
		boolean disconnected;
		synchronized(this) {
			if(disconnecting) return false;
			disconnected = !isConnected();
			tempShouldSendHandshake = ((now > sendHandshakeTime) && (handshakeIPs != null) && (isRekeying || disconnected));
		}
		if(logMINOR) Logger.minor(this, "shouldSendHandshake(): initial = "+tempShouldSendHandshake);
		if(tempShouldSendHandshake && (hasLiveHandshake(now)))
			tempShouldSendHandshake = false;
		if(tempShouldSendHandshake) {
			if(disconnected && isBurstOnly()) {
				synchronized(this) {
					isBursting = true;
				}
			    setPeerNodeStatus(System.currentTimeMillis());
			} else
				return true;
		}
		if(logMINOR) Logger.minor(this, "shouldSendHandshake(): final = "+tempShouldSendHandshake);
		return tempShouldSendHandshake;
	}
	
	public long timeSendHandshake(long now) {
		if(hasLiveHandshake(now)) return Long.MAX_VALUE;
		synchronized(this) {
			if(disconnecting) return Long.MAX_VALUE;
			if(handshakeIPs == null) return Long.MAX_VALUE;
			if(!(isRekeying || !isConnected())) return Long.MAX_VALUE;
			return sendHandshakeTime;
		}
	}

	/**
	* Does the node have a live handshake in progress?
	* @param now The current time.
	*/
	public boolean hasLiveHandshake(long now) {
		KeyAgreementSchemeContext c = null;
		synchronized(this) {
			c = ctx;
		}
		if(c != null && logDEBUG)
			Logger.minor(this, "Last used (handshake): " + (now - c.lastUsedTime()));
		return !((c == null) || (now - c.lastUsedTime() > Node.HANDSHAKE_TIMEOUT));
	}
	boolean firstHandshake = true;

	/**
	 * Set sendHandshakeTime, and return whether to fetch the ARK.
	 */
	protected boolean innerCalcNextHandshake(boolean successfulHandshakeSend, boolean dontFetchARK, long now) {
		if((!isConnected()) && isBurstOnly())
			return calcNextHandshakeBurstOnly(now);
		synchronized(this) {
			long delay;
			if(unroutableOlderVersion || unroutableNewerVersion || disableRouting) {
				// Let them know we're here, but have no hope of routing general data to them.
				delay = Node.MIN_TIME_BETWEEN_VERSION_SENDS + node.getRandom().nextInt(Node.RANDOMIZED_TIME_BETWEEN_VERSION_SENDS);
			} else if(invalidVersion() && !firstHandshake) {
				delay = Node.MIN_TIME_BETWEEN_VERSION_PROBES + node.getRandom().nextInt(Node.RANDOMIZED_TIME_BETWEEN_VERSION_PROBES);
			} else {
				delay = Node.MIN_TIME_BETWEEN_HANDSHAKE_SENDS + node.getRandom().nextInt(Node.RANDOMIZED_TIME_BETWEEN_HANDSHAKE_SENDS);
			}
			// FIXME proper multi-homing support!
			delay /= (handshakeIPs == null ? 1 : handshakeIPs.length);
			if(delay < 3000) delay = 3000;
			sendHandshakeTime = now + delay;
			if(logMINOR) Logger.minor(this, "Next handshake in "+delay+" on "+this);

			if(successfulHandshakeSend)
				firstHandshake = false;
			handshakeCount++;
			return handshakeCount == MAX_HANDSHAKE_COUNT;
		}
	}

	private synchronized boolean calcNextHandshakeBurstOnly(long now) {
		boolean fetchARKFlag = false;
		listeningHandshakeBurstCount++;
		if(isBurstOnly()) {
			if(listeningHandshakeBurstCount >= listeningHandshakeBurstSize) {
				listeningHandshakeBurstCount = 0;
				fetchARKFlag = true;
			}
		}
		long delay;
		if(listeningHandshakeBurstCount == 0) {  // 0 only if we just reset it above
			delay = Node.MIN_TIME_BETWEEN_BURSTING_HANDSHAKE_BURSTS
				+ node.getRandom().nextInt(Node.RANDOMIZED_TIME_BETWEEN_BURSTING_HANDSHAKE_BURSTS);
			listeningHandshakeBurstSize = Node.MIN_BURSTING_HANDSHAKE_BURST_SIZE
					+ node.getRandom().nextInt(Node.RANDOMIZED_BURSTING_HANDSHAKE_BURST_SIZE);
			isBursting = false;
		} else {
			delay = Node.MIN_TIME_BETWEEN_HANDSHAKE_SENDS
				+ node.getRandom().nextInt(Node.RANDOMIZED_TIME_BETWEEN_HANDSHAKE_SENDS);
		}
		// FIXME proper multi-homing support!
		delay /= (handshakeIPs == null ? 1 : handshakeIPs.length);
		if(delay < 3000) delay = 3000;

		sendHandshakeTime = now + delay;
		if(logMINOR) Logger.minor(this, "Next BurstOnly mode handshake in "+(sendHandshakeTime - now)+"ms for "+shortToString()+" (count: "+listeningHandshakeBurstCount+", size: "+listeningHandshakeBurstSize+ ") on "+this, new Exception("double-called debug"));
		return fetchARKFlag;
	}

	protected void calcNextHandshake(boolean successfulHandshakeSend, boolean dontFetchARK, boolean notRegistered) {
		long now = System.currentTimeMillis();
		boolean fetchARKFlag = false;
		fetchARKFlag = innerCalcNextHandshake(successfulHandshakeSend, dontFetchARK, now);
		if(!notRegistered)
			setPeerNodeStatus(now);  // Because of isBursting being set above and it can't hurt others
		// Don't fetch ARKs for peers we have verified (through handshake) to be incompatible with us
		if(fetchARKFlag && !dontFetchARK) {
			long arkFetcherStartTime1 = System.currentTimeMillis();
			startARKFetcher();
			long arkFetcherStartTime2 = System.currentTimeMillis();
			if((arkFetcherStartTime2 - arkFetcherStartTime1) > 500)
				Logger.normal(this, "arkFetcherStartTime2 is more than half a second after arkFetcherStartTime1 (" + (arkFetcherStartTime2 - arkFetcherStartTime1) + ") working on " + shortToString());
		}
	}

	/** If the outgoingMangler allows bursting, we still don't want to burst *all the time*, because it may be mistaken
	 * in its detection of a port forward. So from time to time we will aggressively handshake anyway. This flag is set
	 * once every UPDATE_BURST_NOW_PERIOD. */
	private boolean burstNow;
	private long timeSetBurstNow;
	static final long UPDATE_BURST_NOW_PERIOD = MINUTES.toMillis(5);
	/** Burst only 19 in 20 times if definitely port forwarded. Save entropy by writing this as 20 not 0.95. */
	static final int P_BURST_IF_DEFINITELY_FORWARDED = 20;

	public boolean isBurstOnly() {
		AddressTracker.Status status = outgoingMangler.getConnectivityStatus();
		if(status == AddressTracker.Status.DONT_KNOW) return false;
		if(status == AddressTracker.Status.DEFINITELY_NATED || status == AddressTracker.Status.MAYBE_NATED) return false;

		// For now. FIXME try it with a lower probability when we're sure that the packet-deltas mechanisms works.
		if(status == AddressTracker.Status.MAYBE_PORT_FORWARDED) return false;
		long now = System.currentTimeMillis();
		if(now - timeSetBurstNow > UPDATE_BURST_NOW_PERIOD) {
			burstNow = (node.getRandom().nextInt(P_BURST_IF_DEFINITELY_FORWARDED) == 0);
			timeSetBurstNow = now;
		}
		return burstNow;
	}

	/**
	* Call this method when a handshake request has been
	* sent.
	*/
	public void sentHandshake(boolean notRegistered) {
		if(logMINOR)
			Logger.minor(this, "sentHandshake(): " + this);
		calcNextHandshake(true, false, notRegistered);
	}

	/**
	* Call this method when a handshake request could not be sent (i.e. no IP address available)
	* sent.
	*/
	public void couldNotSendHandshake(boolean notRegistered) {
		if(logMINOR)
			Logger.minor(this, "couldNotSendHandshake(): " + this);
		calcNextHandshake(false, false, notRegistered);
	}

	/**
	* @return The maximum time between received packets.
	*/
	public long maxTimeBetweenReceivedPackets() {
		return Node.MAX_PEER_INACTIVITY;
	}

	/**
	* @return The maximum time between received packets.
	*/
	public long maxTimeBetweenReceivedAcks() {
		return Node.MAX_PEER_INACTIVITY;
	}

	/**
	* Low-level ping this node.
	* @return True if we received a reply inside 2000ms.
	* (If we have heavy packet loss, it can take that long to resend).
	*/
	public boolean ping(int pingID) throws NotConnectedException {
		Message ping = DMT.createFNPPing(pingID);
		node.getUSM().send(this, ping, node.getDispatcher().pingCounter);
		Message msg;
		try {
			msg = node.getUSM().waitFor(MessageFilter.create().setTimeout(2000).setType(DMT.FNPPong).setField(DMT.PING_SEQNO, pingID), null);
		} catch(DisconnectedException e) {
			throw new NotConnectedException("Disconnected while waiting for pong");
		}
		return msg != null;
	}

	/**
	* Decrement the HTL (or not), in accordance with our
	* probabilistic HTL rules. Whether to decrement is determined once for
	* each connection, rather than for every request, because if we don't
	* we would get a predictable fraction of requests with each HTL - this
	* pattern could give away a lot of information close to the originator.
	* Although it's debatable whether it's worth worrying about given all
	* the other information they have if close by ...
	* @param htl The old HTL.
	* @return The new HTL.
	*/
	public short decrementHTL(short htl) {
		short max = node.maxHTL();
		if(htl > max)
			htl = max;
		if(htl <= 0)
			return 0;
		if(htl == max) {
			if(decrementHTLAtMaximum || node.isDisableProbabilisticHTLs())
				htl--;
			return htl;
		}
		if(htl == 1) {
			if(decrementHTLAtMinimum || node.isDisableProbabilisticHTLs())
				htl--;
			return htl;
		}
		htl--;
		return htl;
	}

	/**
	* Enqueue a message to be sent to this node and wait up to a minute for it to be transmitted
	* and acknowledged.
	*/
	public void sendSync(Message req, ByteCounter ctr, boolean realTime) throws NotConnectedException, SyncSendWaitedTooLongException {
		SyncMessageCallback cb = new SyncMessageCallback();
		MessageItem item = sendAsync(req, cb, ctr);
		cb.waitForSend(MINUTES.toMillis(1));
		if (!cb.done) {
			Logger.warning(this, "Waited too long for a blocking send for " + req + " to " + PeerNode.this, new Exception("error"));
			this.localRejectedOverload("SendSyncTimeout", realTime);
			// Try to unqueue it, since it presumably won't be of any use now.
			if(!messageQueue.removeMessage(item)) {
				cb.waitForSend(SECONDS.toMillis(10));
				if(!cb.done) {
					Logger.error(this, "Waited too long for blocking send and then could not unqueue for "+req+" to "+PeerNode.this, new Exception("error"));
					// Can't cancel yet can't send, something seriously wrong.
					// Treat as fatal timeout as probably their fault.
					// FIXME: We have already waited more than the no-messages timeout, but should we wait that period again???
					fatalTimeout();
					// Then throw the error.
				} else {
					return;
				}
			}
			throw new SyncSendWaitedTooLongException();
		}
	}

	private class SyncMessageCallback implements AsyncMessageCallback {

		private boolean done = false;
		private boolean disconnected = false;
		private boolean sent = false;

		public synchronized void waitForSend(long maxWaitInterval) throws NotConnectedException {
			long now = System.currentTimeMillis();
			long end = now + maxWaitInterval;
			while((now = System.currentTimeMillis()) < end) {
				if(done) {
					if(disconnected)
						throw new NotConnectedException();
					return;
				}
				int waitTime = (int) (Math.min(end - now, Integer.MAX_VALUE));
				try {
					wait(waitTime);
				} catch(InterruptedException e) {
				// Ignore
				}
			}
		}

		@Override
		public void acknowledged() {
			synchronized(this) {
				if(!done) {
					if (!sent) {
						// Can happen due to lag.
						Logger.normal(this, "Acknowledged but not sent?! on " + this + " for " + PeerNode.this+" - lag ???");
					}
				} else
					return;
				done = true;
				notifyAll();
			}
		}

		@Override
		public void disconnected() {
			synchronized(this) {
				done = true;
				disconnected = true;
				notifyAll();
			}
		}

		@Override
		public void fatalError() {
			synchronized(this) {
				done = true;
				notifyAll();
			}
		}

		@Override
		public void sent() {
			// It might have been lost, we wait until it is acked.
			synchronized(this) {
				sent = true;
			}
		}
	}

	/**
	 * Determines the degree of the peer via the locations of its peers it provides.
	 * @return The number of peers this peer reports having, or 0 if this peer does not provide that information.
	 */
	public int getDegree() {
		return location.getDegree();
	}

	public void updateLocation(double newLoc, double[] newLocs) {
		boolean anythingChanged = location.updateLocation(newLoc, newLocs);
		node.getPeers().updatePMUserAlert();
		if(anythingChanged)
<<<<<<< HEAD
		    writePeers();
		setPeerNodeStatus(System.currentTimeMillis());
=======
			// Not urgent. This makes up the majority of the total writes.
			// Writing it on shutdown is sufficient.
			node.peers.writePeers(isOpennet());
		synchronized(this) {
		    if(!isConnected()) return; // Race condition.
	        setPeerNodeStatus(System.currentTimeMillis());
		}
>>>>>>> 2166d399
	}

	/** Write the peers list affecting this node. */
	protected abstract void writePeers();

    /**
	* Should we reject a swap request?
	*/
	public boolean shouldRejectSwapRequest() {
		long now = System.currentTimeMillis();
		synchronized(this) {
			if(timeLastReceivedSwapRequest > 0) {
				long timeSinceLastTime = now - timeLastReceivedSwapRequest;
				swapRequestsInterval.report(timeSinceLastTime);
				double averageInterval = swapRequestsInterval.currentValue();
				if(averageInterval >= Node.MIN_INTERVAL_BETWEEN_INCOMING_SWAP_REQUESTS) {
					timeLastReceivedSwapRequest = now;
					return false;
				} else return true;
			}
			timeLastReceivedSwapRequest = now;
		}
		return false;
	}

	/**
	* Should we reject a swap request?
	*/
	public boolean shouldRejectProbeRequest() {
		long now = System.currentTimeMillis();
		synchronized(this) {
			if(timeLastReceivedProbeRequest > 0) {
				long timeSinceLastTime = now - timeLastReceivedProbeRequest;
				probeRequestsInterval.report(timeSinceLastTime);
				double averageInterval = probeRequestsInterval.currentValue();
				if(averageInterval >= Node.MIN_INTERVAL_BETWEEN_INCOMING_PROBE_REQUESTS) {
					timeLastReceivedProbeRequest = now;
					return false;
				} else return true;
			}
			timeLastReceivedProbeRequest = now;
		}
		return false;
	}

	/**
	* IP on the other side appears to have changed...
	* @param newPeer The new address of the peer.
	*/
	public void changedIP(Peer newPeer) {
		setDetectedPeer(newPeer);
	}

	private void setDetectedPeer(Peer newPeer) {
		// Also, we need to call .equals() to propagate any DNS lookups that have been done if the two have the same domain.
		Peer p = newPeer;
		newPeer = newPeer.dropHostName();
		if(newPeer == null) {
			Logger.error(this, "Impossible: No address for detected peer! "+p+" on "+this);
			return;
		}
		synchronized(this) {
			Peer oldPeer = detectedPeer;
			if((newPeer != null) && ((oldPeer == null) || !oldPeer.equals(newPeer))) {
				this.detectedPeer = newPeer;
				updateShortToString();
				// IP has changed, it is worth looking up the DNS address again.
				this.lastAttemptedHandshakeIPUpdateTime = 0;
				if(!isConnected())
					return;
			} else
				return;
		}
		getThrottle().maybeDisconnected();
		sendIPAddressMessage();
	}

	/**
	* @return The current primary SessionKey, or null if we
	* don't have one.
	*/
	@Override
	public synchronized SessionKey getCurrentKeyTracker() {
		return currentTracker;
	}

	/**
	* @return The previous primary SessionKey, or null if we
	* don't have one.
	*/
	@Override
	public synchronized SessionKey getPreviousKeyTracker() {
		return previousTracker;
	}

	/**
	* @return The unverified SessionKey, if any, or null if we
	* don't have one. The caller MUST call verified(KT) if a
	* decrypt succeeds with this KT.
	*/
	@Override
	public synchronized SessionKey getUnverifiedKeyTracker() {
		return unverifiedTracker;
	}

	private String shortToString;
	private void updateShortToString() {
		shortToString = super.toString() + '@' + detectedPeer + '@' + HexUtil.bytesToHex(peerECDSAPubKeyHash);
	}

	/**
	* @return short version of toString()
	* *** Note that this is not synchronized! It is used by logging in code paths that
	* will deadlock if it is synchronized! ***
	*/
	@Override
	public String shortToString() {
		return shortToString;
	}

	@Override
	public String toString() {
		// FIXME?
		return shortToString()+'@'+Integer.toHexString(super.hashCode());
	}

	/**
	* Update timeLastReceivedPacket
	* @throws NotConnectedException
	* @param dontLog If true, don't log an error or throw an exception if we are not connected. This
	* can be used in handshaking when the connection hasn't been verified yet.
	* @param dataPacket If this is a real packet, as opposed to a handshake packet.
	*/
	@Override
	public void receivedPacket(boolean dontLog, boolean dataPacket) {
		synchronized(this) {
			if((!isConnected()) && (!dontLog)) {
				// Don't log if we are disconnecting, because receiving packets during disconnecting is normal.
				// That includes receiving packets after we have technically disconnected already.
				// A race condition involving forceCancelDisconnecting causing a mistaken log message anyway
				// is conceivable, but unlikely...
				if((unverifiedTracker == null) && (currentTracker == null) && !disconnecting)
					Logger.error(this, "Received packet while disconnected!: " + this, new Exception("error"));
				else
					if(logMINOR)
						Logger.minor(this, "Received packet while disconnected on " + this + " - recently disconnected() ?");
			} else {
				if(logMINOR) Logger.minor(this, "Received packet on "+this);
			}
		}
		long now = System.currentTimeMillis();
		synchronized(this) {
			timeLastReceivedPacket = now;
			if(dataPacket)
				timeLastReceivedDataPacket = now;
		}
	}
	
	@Override
	public synchronized void receivedAck(long now) {
		if(timeLastReceivedAck < now)
			timeLastReceivedAck = now;
	}

	/**
	* Update timeLastSentPacket
	*/
	@Override
	public void sentPacket() {
		timeLastSentPacket = System.currentTimeMillis();
	}

	public synchronized KeyAgreementSchemeContext getKeyAgreementSchemeContext() {
		return ctx;
	}

	public synchronized void setKeyAgreementSchemeContext(KeyAgreementSchemeContext ctx2) {
		this.ctx = ctx2;
		if(logMINOR)
			Logger.minor(this, "setKeyAgreementSchemeContext(" + ctx2 + ") on " + this);
	}

	/**
	* Called when we have completed a handshake, and have a new session key.
	* Creates a new tracker and demotes the old one. Deletes the old one if
	* the bootID isn't recognized, since if the node has restarted we cannot
	* recover old messages. In more detail:
	* <ul>
	* <li>Process the new noderef (check if it's valid, pick up any new information etc).</li>
	* <li>Handle version conflicts (if the node is too old, or we are too old, we mark it as
	* non-routable, but some messages will still be exchanged e.g. Update Over Mandatory stuff).</li>
	* <li>Deal with key trackers (if we just got message 4, the new key tracker becomes current;
	* if we just got message 3, it's possible that our message 4 will be lost in transit, so we
	* make the new tracker unverified. It will be promoted to current if we get a packet on it..
	* if the node has restarted, we dump the old key trackers, otherwise current becomes previous).</li>
	* <li>Complete the connection process: update the node's status, send initial messages, update
	* the last-received-packet timestamp, etc.</li>
	* @param thisBootID The boot ID of the peer we have just connected to.
	* This is simply a random number regenerated on every startup of the node.
	* We use it to determine whether the node has restarted since we last saw
	* it.
	* @param data Byte array from which to read the new noderef.
	* @param offset Offset to start reading at.
	* @param length Number of bytes to read.
	* @param encKey The new session key.
	* @param replyTo The IP the handshake came in on.
	* @param trackerID The tracker ID proposed by the other side. If -1, create a new tracker. If any
	* other value, check whether we have it, and if we do, return that, otherwise return the ID of the
	* new tracker.
	* @param isJFK4 If true, we are processing a JFK(4) and must respect the tracker ID chosen by the
	* responder. If false, we are processing a JFK(3) and we can either reuse the suggested tracker ID,
	* which the other side is able to reuse, or we can create a new tracker ID.
	* @param jfk4SameAsOld If true, the responder chose to use the tracker ID that we provided. If
	* we don't have it now the connection fails.
	* @return The ID of the new PacketTracker. If this is different to the passed-in trackerID, then
	* it's a new tracker. -1 to indicate failure.
	*/
	public long completedHandshake(long thisBootID, byte[] data, int offset, int length, BlockCipher outgoingCipher, byte[] outgoingKey, BlockCipher incommingCipher, byte[] incommingKey, Peer replyTo, boolean unverified, int negType, long trackerID, boolean isJFK4, boolean jfk4SameAsOld, byte[] hmacKey, BlockCipher ivCipher, byte[] ivNonce, int ourInitialSeqNum, int theirInitialSeqNum, int ourInitialMsgID, int theirInitialMsgID) {
		long now = System.currentTimeMillis();
		if(logMINOR) Logger.minor(this, "Tracker ID "+trackerID+" isJFK4="+isJFK4+" jfk4SameAsOld="+jfk4SameAsOld);
		if(trackerID < 0) trackerID = Math.abs(node.getRandom().nextLong());

		// Update sendHandshakeTime; don't send another handshake for a while.
		// If unverified, "a while" determines the timeout; if not, it's just good practice to avoid a race below.
		if(!(isSeed() && this instanceof SeedServerPeerNode))
                    calcNextHandshake(true, true, false);
		stopARKFetcher();
		try {
			// First, the new noderef
			processNewNoderef(data, offset, length);
		} catch(FSParseException e1) {
			synchronized(this) {
				bogusNoderef = true;
				// Disconnect, something broke
				isConnected.set(false, now);
			}
			Logger.error(this, "Failed to parse new noderef for " + this + ": " + e1, e1);
			node.getPeers().disconnected(this);
			return -1;
		}
		boolean routable = true;
		boolean newer = false;
		boolean older = false;
		if(isSeed()) {
                        routable = false;
                        if(logMINOR) Logger.minor(this, "Not routing traffic to " + this + " it's for announcement.");
                } else if(bogusNoderef) {
			Logger.normal(this, "Not routing traffic to " + this + " - bogus noderef");
			routable = false;
			//FIXME: It looks like bogusNoderef will just be set to false a few lines later...
		} else if(reverseInvalidVersion()) {
			Logger.normal(this, "Not routing traffic to " + this + " - reverse invalid version " + Version.getVersionString() + " for peer's lastGoodversion: " + getLastGoodVersion());
			newer = true;
		} else
			newer = false;
		if(forwardInvalidVersion()) {
			Logger.normal(this, "Not routing traffic to " + this + " - invalid version " + getVersion());
			older = true;
			routable = false;
		} else if(Math.abs(clockDelta) > MAX_CLOCK_DELTA) {
			Logger.normal(this, "Not routing traffic to " + this + " - clock problems");
			routable = false;
		} else
			older = false;
		changedIP(replyTo);
		boolean bootIDChanged = false;
		boolean wasARekey = false;
		SessionKey oldPrev = null;
		SessionKey oldCur = null;
		SessionKey newTracker;
		MessageItem[] messagesTellDisconnected = null;
		PacketFormat oldPacketFormat = null;
		synchronized(this) {
			disconnecting = false;
			// FIXME this shouldn't happen, does it?
			if(currentTracker != null) {
				if(Arrays.equals(outgoingKey, currentTracker.outgoingKey)
						&& Arrays.equals(incommingKey, currentTracker.incommingKey)) {
					Logger.error(this, "completedHandshake() with identical key to current, maybe replayed JFK(4)?");
					return -1;
				}
			}
			if(previousTracker != null) {
				if(Arrays.equals(outgoingKey, previousTracker.outgoingKey)
						&& Arrays.equals(incommingKey, previousTracker.incommingKey)) {
					Logger.error(this, "completedHandshake() with identical key to previous, maybe replayed JFK(4)?");
					return -1;
				}
			}
			if(unverifiedTracker != null) {
				if(Arrays.equals(outgoingKey, unverifiedTracker.outgoingKey)
						&& Arrays.equals(incommingKey, unverifiedTracker.incommingKey)) {
					Logger.error(this, "completedHandshake() with identical key to unverified, maybe replayed JFK(4)?");
					return -1;
				}
			}
			handshakeCount = 0;
			bogusNoderef = false;
			// Don't reset the uptime if we rekey
			if(!isConnected()) {
				connectedTime = now;
				countSelectionsSinceConnected = 0;
				sentInitialMessages = false;
			} else
				wasARekey = true;
			disableRouting = disableRoutingHasBeenSetLocally || disableRoutingHasBeenSetRemotely;
			isRoutable = routable;
			unroutableNewerVersion = newer;
			unroutableOlderVersion = older;
			long oldBootID;
			oldBootID = bootID.getAndSet(thisBootID);
			bootIDChanged = oldBootID != thisBootID;
			if(myLastSuccessfulBootID != this.myBootID) {
				// If our own boot ID changed, because we forcibly disconnected, 
				// we need to use a new tracker. This is equivalent to us having restarted,
				// from the point of view of the other side, but since we haven't we need
				// to track it here.
				bootIDChanged = true;
				myLastSuccessfulBootID = myBootID;
			}
			if(bootIDChanged && wasARekey) {
				// This can happen if the other side thought we disconnected but we didn't think they did.
				Logger.normal(this, "Changed boot ID while rekeying! from " + oldBootID + " to " + thisBootID + " for " + getPeer());
				wasARekey = false;
				connectedTime = now;
				countSelectionsSinceConnected = 0;
				sentInitialMessages = false;
			} else if(bootIDChanged && logMINOR)
				Logger.minor(this, "Changed boot ID from " + oldBootID + " to " + thisBootID + " for " + getPeer());
			if(bootIDChanged) {
				oldPrev = previousTracker;
				oldCur = currentTracker;
				previousTracker = null;
				currentTracker = null;
				// Messages do not persist across restarts.
				// Generally they would be incomprehensible, anything that isn't should be sent as
				// connection initial messages by maybeOnConnect().
				messagesTellDisconnected = grabQueuedMessageItems();
				this.offeredMainJarVersion = 0;
				oldPacketFormat = packetFormat;
				packetFormat = null;
			} else {
				// else it's a rekey
			}
			newTracker = new SessionKey(this, outgoingCipher, outgoingKey, incommingCipher, incommingKey, ivCipher, ivNonce, hmacKey, new NewPacketFormatKeyContext(ourInitialSeqNum, theirInitialSeqNum), trackerID);
			if(logMINOR) Logger.minor(this, "New key tracker in completedHandshake: "+newTracker+" for "+shortToString()+" neg type "+negType);
			if(unverified) {
				if(unverifiedTracker != null) {
					// Keep the old unverified tracker if possible.
					if(previousTracker == null)
						previousTracker = unverifiedTracker;
				}
				unverifiedTracker = newTracker;
			} else {
				oldPrev = previousTracker;
				previousTracker = currentTracker;
				currentTracker = newTracker;
				// Keep the old unverified tracker.
				// In case of a race condition (two setups between A and B complete at the same time),
				// we might want to keep the unverified tracker rather than the previous tracker.
				neverConnected = false;
				maybeClearPeerAddedTimeOnConnect();
			}
			isConnected.set(currentTracker != null, now);
			ctx = null;
			isRekeying = false;
			timeLastRekeyed = now - (unverified ? 0 : FNPPacketMangler.MAX_SESSION_KEY_REKEYING_DELAY / 2);
			totalBytesExchangedWithCurrentTracker = 0;
			// This has happened in the past, and caused problems, check for it.
			if(currentTracker != null && previousTracker != null &&
					Arrays.equals(currentTracker.outgoingKey, previousTracker.outgoingKey) &&
					Arrays.equals(currentTracker.incommingKey, previousTracker.incommingKey))
				Logger.error(this, "currentTracker key equals previousTracker key: cur "+currentTracker+" prev "+previousTracker);
			if(previousTracker != null && unverifiedTracker != null &&
					Arrays.equals(previousTracker.outgoingKey, unverifiedTracker.outgoingKey) &&
					Arrays.equals(previousTracker.incommingKey, unverifiedTracker.incommingKey))
				Logger.error(this, "previousTracker key equals unverifiedTracker key: prev "+previousTracker+" unv "+unverifiedTracker);
			timeLastSentPacket = now;
			if(packetFormat == null) {
				packetFormat = new NewPacketFormat(this, ourInitialMsgID, theirInitialMsgID);
			}
			// Completed setup counts as received data packet, for purposes of avoiding spurious disconnections.
			timeLastReceivedPacket = now;
			timeLastReceivedDataPacket = now;
			timeLastReceivedAck = now;
		}
		if(messagesTellDisconnected != null) {
			for(MessageItem item: messagesTellDisconnected) {
				item.onDisconnect();
			}
		}

		if(bootIDChanged) {
			node.getLocationManager().lostOrRestartedNode(this);
			node.getUSM().onRestart(this);
			node.getTracker().onRestartOrDisconnect(this);
		}
		if(oldPrev != null) oldPrev.disconnected();
		if(oldCur != null) oldCur.disconnected();
		if(oldPacketFormat != null) {
			List<MessageItem> tellDisconnect = oldPacketFormat.onDisconnect();
			if(tellDisconnect != null)
				for(MessageItem item : tellDisconnect) {
					item.onDisconnect();
				}
		}
		PacketThrottle throttle;
		synchronized(this) {
			throttle = _lastThrottle;
		}
		if(throttle != null) throttle.maybeDisconnected();
		Logger.normal(this, "Completed handshake with " + this + " on " + replyTo + " - current: " + currentTracker +
			" old: " + previousTracker + " unverified: " + unverifiedTracker + " bootID: " + thisBootID + (bootIDChanged ? "(changed) " : "") + " for " + shortToString());

		setPeerNodeStatus(now);

		if(newer || older || !isConnected())
			node.getPeers().disconnected(this);
		else if(!wasARekey) {
			node.getPeers().addConnectedPeer(this);
			maybeOnConnect();
		}
		
		crypto.maybeBootConnection(this, replyTo.getFreenetAddress());

		return trackerID;
	}

	protected abstract void maybeClearPeerAddedTimeOnConnect();

	@Override
	public long getBootID() {
		return bootID.get();
	}
	private final Object arkFetcherSync = new Object();

	void startARKFetcher() {
		// FIXME any way to reduce locking here?
		if(!node.isEnableARKs()) return;
		synchronized(arkFetcherSync) {
			if(myARK == null) {
				Logger.minor(this, "No ARK for " + this + " !!!!");
				return;
			}
			if(arkFetcher == null) {
				Logger.minor(this, "Starting ARK fetcher for " + this + " : " + myARK);
				arkFetcher = node.getClientCore().getUskManager().subscribeContent(myARK, this, true, node.getArkFetcherContext(), RequestStarter.IMMEDIATE_SPLITFILE_PRIORITY_CLASS, node.getNonPersistentClientRT());
			}
		}
	}

	protected void stopARKFetcher() {
		if(!node.isEnableARKs()) return;
		Logger.minor(this, "Stopping ARK fetcher for " + this + " : " + myARK);
		// FIXME any way to reduce locking here?
		USKRetriever ret;
		synchronized(arkFetcherSync) {
			if(arkFetcher == null) {
				if(logMINOR) Logger.minor(this, "ARK fetcher not running for "+this);
				return;
			}
			ret = arkFetcher;
			arkFetcher = null;
		}
		final USKRetriever unsub = ret;
		node.getExecutor().execute(new Runnable() {

			@Override
			public void run() {
				node.getClientCore().getUskManager().unsubscribeContent(myARK, unsub, true);
			}
			
		});
	}


	// Both at IMMEDIATE_SPLITFILE_PRIORITY_CLASS because we want to compete with FMS, not
	// wipe it out!

	@Override
	public short getPollingPriorityNormal() {
		return RequestStarter.IMMEDIATE_SPLITFILE_PRIORITY_CLASS;
	}

	@Override
	public short getPollingPriorityProgress() {
		return RequestStarter.IMMEDIATE_SPLITFILE_PRIORITY_CLASS;
	}

	boolean sentInitialMessages;

	void maybeSendInitialMessages() {
		synchronized(this) {
			if(sentInitialMessages)
				return;
			if(currentTracker != null)
				sentInitialMessages = true;
			else
				return;
		}

		sendInitialMessages();
	}

	/**
	* Send any high level messages that need to be sent on connect.
	*/
	protected void sendInitialMessages() {
		loadSender(true).setSendASAP();
		loadSender(false).setSendASAP();
		Message locMsg = DMT.createFNPLocChangeNotificationNew(node.getLocationManager().getLocation(), node.getPeers().getPeerLocationDoubles(true));
		Message ipMsg = DMT.createFNPDetectedIPAddress(detectedPeer);
		Message timeMsg = DMT.createFNPTime(System.currentTimeMillis());
		Message dRoutingMsg = DMT.createRoutingStatus(!disableRoutingHasBeenSetLocally);
		Message uptimeMsg = DMT.createFNPUptime((byte)(int)(100*node.getUptimeEstimator().getUptime()));

		try {
			if(isRealConnection())
				sendAsync(locMsg, null, node.getNodeStats().initialMessagesCtr);
			sendAsync(ipMsg, null, node.getNodeStats().initialMessagesCtr);
			sendAsync(timeMsg, null, node.getNodeStats().initialMessagesCtr);
			sendAsync(dRoutingMsg, null, node.getNodeStats().initialMessagesCtr);
			sendAsync(uptimeMsg, null, node.getNodeStats().initialMessagesCtr);
		} catch(NotConnectedException e) {
			Logger.error(this, "Completed handshake with " + getPeer() + " but disconnected (" + isConnected + ':' + currentTracker + "!!!: " + e, e);
		}

		sendConnectedDiffNoderef();
	}

	private void sendIPAddressMessage() {
		Message ipMsg = DMT.createFNPDetectedIPAddress(detectedPeer);
		try {
			sendAsync(ipMsg, null, node.getNodeStats().changedIPCtr);
		} catch(NotConnectedException e) {
			Logger.normal(this, "Sending IP change message to " + this + " but disconnected: " + e, e);
		}
	}

	/**
	* Called when a packet is successfully decrypted on a given
	* SessionKey for this node. Will promote the unverifiedTracker
	* if necessary.
	*/
	@Override
	public void verified(SessionKey tracker) {
		long now = System.currentTimeMillis();
		SessionKey completelyDeprecatedTracker;
		synchronized(this) {
			if(tracker == unverifiedTracker) {
				if(logMINOR)
					Logger.minor(this, "Promoting unverified tracker " + tracker + " for " + getPeer());
				completelyDeprecatedTracker = previousTracker;
				previousTracker = currentTracker;
				currentTracker = unverifiedTracker;
				unverifiedTracker = null;
				isConnected.set(true, now);
				neverConnected = false;
				maybeClearPeerAddedTimeOnConnect();
				ctx = null;
			} else
				return;
		}
		maybeSendInitialMessages();
		setPeerNodeStatus(now);
		node.getPeers().addConnectedPeer(this);
		maybeOnConnect();
		if(completelyDeprecatedTracker != null) {
			completelyDeprecatedTracker.disconnected();
		}
	}

	private synchronized boolean invalidVersion() {
		return bogusNoderef || forwardInvalidVersion() || reverseInvalidVersion();
	}

	private synchronized boolean forwardInvalidVersion() {
		return !Version.checkGoodVersion(version);
	}

	private synchronized boolean reverseInvalidVersion() {
		if(ignoreLastGoodVersion()) return false;
		return !Version.checkArbitraryGoodVersion(Version.getVersionString(), lastGoodVersion);
	}

	/**
	 * The same as isUnroutableOlderVersion, but not synchronized.
	 */
	public boolean publicInvalidVersion() {
		return unroutableOlderVersion;
	}

	/**
	 * The same as inUnroutableNewerVersion.
	 */
	public synchronized boolean publicReverseInvalidVersion() {
		return unroutableNewerVersion;
	}

	public synchronized boolean dontRoute() {
		return disableRouting;
	}

	/**
	* Process a differential node reference
	* The identity must not change, or we throw.
	*/
	public void processDiffNoderef(SimpleFieldSet fs) throws FSParseException {
		processNewNoderef(fs, false, true, false);
		// Send UOMAnnouncement only *after* we know what the other side's version.
		if(isRealConnection())
		    node.getNodeUpdater().maybeSendUOMAnnounce(this);
	}

	/**
	* Process a new nodereference, in compressed form.
	* The identity must not change, or we throw.
	*/
	private void processNewNoderef(byte[] data, int offset, int length) throws FSParseException {
		SimpleFieldSet fs = compressedNoderefToFieldSet(data, offset, length);
		processNewNoderef(fs, false, false, false);
	}

	static SimpleFieldSet compressedNoderefToFieldSet(byte[] data, int offset, int length) throws FSParseException {
		if(length <= 5)
			throw new FSParseException("Too short");
		int firstByte = data[offset];
		offset++;
		length--;
		if((firstByte & 0x2) == 2) { // DSAcompressed group; legacy
			offset++;
			length--;
		}
		// Is it compressed?
		if((firstByte & 1) == 1) {
			try {
				// Gzipped
				Inflater i = new Inflater();
				i.setInput(data, offset, length);
				// We shouldn't ever need a 4096 bytes long ref!
				byte[] output = new byte[4096];
				length = i.inflate(output, 0, output.length);
				// Finished
				data = output;
				offset = 0;
				if(logMINOR)
					Logger.minor(PeerNode.class, "We have decompressed a "+length+" bytes big reference.");
			} catch(DataFormatException e) {
				throw new FSParseException("Invalid compressed data");
			}
		}
		if(logMINOR)
			Logger.minor(PeerNode.class, "Reference: " + HexUtil.bytesToHex(data, offset, length) + '(' + length + ')');

		// Now decode it
		ByteArrayInputStream bais = new ByteArrayInputStream(data, offset, length);
		InputStreamReader isr = new InputStreamReader(bais, StandardCharsets.UTF_8);
		BufferedReader br = new BufferedReader(isr);
		try {
			SimpleFieldSet fs = new SimpleFieldSet(br, false, true);
			return fs;
		} catch(IOException e) {
			throw (FSParseException)new FSParseException("Impossible: " + e).initCause(e);
		}
	}

	/**
	* Process a new nodereference, as a SimpleFieldSet.
	*/
	protected void processNewNoderef(SimpleFieldSet fs, boolean forARK, boolean forDiffNodeRef, boolean forFullNodeRef) throws FSParseException {
		if(logMINOR)
			Logger.minor(this, "Parsing: \n" + fs);
		boolean changedAnything = innerProcessNewNoderef(fs, forARK, forDiffNodeRef, forFullNodeRef) || forARK;
		if(changedAnything && !isSeed())
		    writePeers();
		// FIXME should this be urgent if IPs change? Dunno.
	}

	/**
	* The synchronized part of processNewNoderef
	* @throws FSParseException
	*/
	protected synchronized boolean innerProcessNewNoderef(SimpleFieldSet fs, boolean forARK, boolean forDiffNodeRef, boolean forFullNodeRef) throws FSParseException {
		
		boolean shouldUpdatePeerCounts = false;
		
		if(forFullNodeRef) {
		    // Check the signature.
			try {
				if(!verifyReferenceSignature(fs))
	                throw new FSParseException("Invalid signature");
			} catch (ReferenceSignatureVerificationException e) {
                throw new FSParseException("Invalid signature");
            }
		}
		
		// Anything may be omitted for a differential node reference
		boolean changedAnything = false;
		if(!forDiffNodeRef && (false != fs.getBoolean("testnet", false))) {
			String err = "Preventing connection to node " + detectedPeer +" - testnet is enabled!";
			Logger.error(this, err);
			throw new FSParseException(err);
		}
		String s = fs.get("opennet");
		if(s == null && forFullNodeRef)
			throw new FSParseException("No opennet ref");
		else if(s != null) {
			try {
				boolean b = Fields.stringToBool(s);
				if(b != isOpennetForNoderef())
					throw new FSParseException("Changed opennet status?!?!?!? expected="+isOpennetForNoderef()+" but got "+b+" ("+s+") on "+this);
			} catch (NumberFormatException e) {
				throw new FSParseException("Cannot parse opennet=\""+s+"\"", e);
			}
		}
			String identityString = fs.get("identity");
			if(identityString == null && forFullNodeRef) {
				if(isDarknet())
					throw new FSParseException("No identity!");
				else if(logMINOR)
					Logger.minor(this, "didn't send an identity;"
					  + " let's assume it's pre-1471");
			} else if(identityString != null) {
				try {
					byte[] id = Base64.decode(identityString);
					if (!Arrays.equals(id, identity))
						throw new FSParseException("Changing the identity");
				} catch (NumberFormatException e) {
					throw new FSParseException(e);
				} catch (IllegalBase64Exception e) {
					throw new FSParseException(e);
				}
			}
		
		String newVersion = fs.get("version");
		if(newVersion == null) {
			// Version may be ommitted for an ARK.
			if(!forARK && !forDiffNodeRef)
				throw new FSParseException("No version");
		} else {
			if(!newVersion.equals(version))
				changedAnything = true;
			version = newVersion;
			if(version != null) {
				try {
					simpleVersion = Version.getArbitraryBuildNumber(version);
				} catch (VersionParseException e) {
					Logger.error(this, "Bad version: " + version + " : " + e, e);
				}
			}
			Version.seenVersion(newVersion);
		}
		String newLastGoodVersion = fs.get("lastGoodVersion");
		if(newLastGoodVersion != null) {
			// Can be null if anon auth or if forDiffNodeRef.
			lastGoodVersion = newLastGoodVersion;
		} else if(forFullNodeRef)
			throw new FSParseException("No lastGoodVersion");

		updateVersionRoutablity();

		String locationString = fs.get("location");
		if(locationString != null) {
			double newLoc = Location.getLocation(locationString);
			if (!Location.isValid(newLoc)) {
				if(logMINOR)
					Logger.minor(this, "Invalid or null location, waiting for FNPLocChangeNotification: locationString=" + locationString);
			} else {
				double oldLoc = location.setLocation(newLoc);
				if(!Location.equals(oldLoc, newLoc)) {
					if(!Location.isValid(oldLoc))
						shouldUpdatePeerCounts = true;
					changedAnything = true;
				}
			}
		}
		try {
			String physical[] = fs.getAll("physical.udp");
			if(physical != null) {
				List<Peer> oldNominalPeer = nominalPeer;

				nominalPeer = new ArrayList<Peer>(physical.length);

				Peer[] oldPeers = oldNominalPeer.toArray(new Peer[oldNominalPeer.size()]);

				for(String phys: physical) {
					Peer p;
					try {
						p = new Peer(phys, true, true);
					} catch(HostnameSyntaxException e) {
						Logger.error(this, "Invalid hostname or IP Address syntax error while parsing new peer reference: " + phys);
						continue;
					} catch (PeerParseException e) {
						Logger.error(this, "Invalid hostname or IP Address syntax error while parsing new peer reference: " + phys);
						continue;
					} catch (UnknownHostException e) {
						// Should be impossible???
						Logger.error(this, "Invalid hostname or IP Address syntax error while parsing new peer reference: " + phys);
						continue;
					}
					if(!nominalPeer.contains(p)) {
						if(oldNominalPeer.contains(p)) {
							// Do nothing
							// .contains() will .equals() on each, and equals() will propagate the looked-up IP if necessary.
							// This is obviously O(n^2), but it doesn't matter, there will be very few peers.
						}
						nominalPeer.add(p);
					}
				}
				// XXX should we trigger changedAnything on *any* change, or on just *addition* of new addresses
				if(!Arrays.equals(oldPeers, nominalPeer.toArray(new Peer[nominalPeer.size()]))) {
					changedAnything = true;
					if(logMINOR) Logger.minor(this, "Got new physical.udp for "+this+" : "+Arrays.toString(nominalPeer.toArray()));
					// Look up the DNS names if any ASAP
					lastAttemptedHandshakeIPUpdateTime = 0;
					// Clear nonces to prevent leak. Will kill any in-progress connect attempts, but that is okay because
					// either we got an ARK which changed our peers list, or we just connected.
					jfkNoncesSent.clear();
				}

			} else if(forARK || forFullNodeRef) {
				// Connection setup doesn't include a physical.udp.
				// Differential noderefs only include it on the first one after connect.
				Logger.error(this, "ARK noderef has no physical.udp for "+this+" : forDiffNodeRef="+forDiffNodeRef+" forARK="+forARK);
				if(forFullNodeRef)
					throw new FSParseException("ARK noderef has no physical.udp");
			}
		} catch(Exception e1) {
			Logger.error(this, "Caught "+e1, e1);
			throw new FSParseException(e1);
		}

		if(logMINOR)
			Logger.minor(this, "Parsed successfully; changedAnything = " + changedAnything);

		int[] newNegTypes = fs.getIntArray("auth.negTypes");

		boolean refHadNegTypes = false;

		if(newNegTypes == null || newNegTypes.length == 0) {
			newNegTypes = new int[]{0};
		} else {
			refHadNegTypes = true;
		}
		if(!forDiffNodeRef || refHadNegTypes) {
			if(!Arrays.equals(negTypes, newNegTypes)) {
				changedAnything = true;
				negTypes = newNegTypes;
			}
		}

		/* Read the ECDSA key material for the peer */
		SimpleFieldSet sfs = fs.subset("ecdsa.P256");
		if(sfs != null) {
			byte[] pub;
			try {
				pub = Base64.decode(sfs.get("pub"));
			} catch (IllegalBase64Exception e) {
				Logger.error(this, "Caught " + e + " parsing ECC pubkey", e);
				throw new FSParseException(e);
			}
			if (pub.length > ECDSA.Curves.P256.modulusSize)
				throw new FSParseException("ecdsa.P256.pub is not the right size!");
			ECPublicKey key = ECDSA.getPublicKey(pub, ECDSA.Curves.P256);
			if (key == null)
				throw new FSParseException("ecdsa.P256.pub is invalid!");
			if (!key.equals(peerECDSAPubKey)) {
				Logger.error(this, "Tried to change ECDSA key on " + userToString()
						   + " - did neighbour try to downgrade? Rejecting...");
				throw new FSParseException("Changing ECDSA key not allowed!");
			}
		}

		if(parseARK(fs, false, forDiffNodeRef))
			changedAnything = true;
		if(shouldUpdatePeerCounts) {
			node.getExecutor().execute(new Runnable() {

				@Override
				public void run() {
					node.getPeers().updatePMUserAlert();
				}
				
			});

		}
		return changedAnything;
	}

	/**
	 * Get a PeerNodeStatus for this node.
	 * @param noHeavy If true, avoid any expensive operations e.g. the message count hashtables.
	 */
	public abstract PeerNodeStatus getStatus(boolean noHeavy);

	public String getTMCIPeerInfo() {
		long now = System.currentTimeMillis();
		int idle = -1;
		synchronized(this) {
			idle = (int) ((now - timeLastReceivedPacket) / 1000);
		}
		if((getPeerNodeStatus() == PeerManager.PEER_NODE_STATUS_NEVER_CONNECTED) && (getPeerAddedTime() > 1))
			idle = (int) ((now - getPeerAddedTime()) / 1000);
		return String.valueOf(getPeer()) + '\t' + getIdentityString() + '\t' + getLocation() + '\t' + getPeerNodeStatusString() + '\t' + idle;
	}

	public synchronized String getVersion() {
		return version;
	}

	private synchronized String getLastGoodVersion() {
		return lastGoodVersion;
	}

	private int simpleVersion;

	public int getSimpleVersion() {
		return simpleVersion;
	}

	/**
	* Write the peer's noderef to disk
	*/
	public void write(Writer w) throws IOException {
		SimpleFieldSet fs = exportFieldSet();
		SimpleFieldSet meta = exportMetadataFieldSet(System.currentTimeMillis());
		if(!meta.isEmpty())
			fs.put("metadata", meta);
		fs.writeTo(w);
	}

	/**
	 * (both metadata + normal fieldset but atomically)
	 */
	public synchronized SimpleFieldSet exportDiskFieldSet() {
		SimpleFieldSet fs = exportFieldSet();
		SimpleFieldSet meta = exportMetadataFieldSet(System.currentTimeMillis());
		if(!meta.isEmpty())
			fs.put("metadata", meta);
		if(fullFieldSet != null)
			fs.put("full", fullFieldSet);
		return fs;
	}

	/**
	* Export metadata about the node as a SimpleFieldSet
	*/
	public synchronized SimpleFieldSet exportMetadataFieldSet(long now) {
		SimpleFieldSet fs = new SimpleFieldSet(true);
		if(detectedPeer != null)
			fs.putSingle("detected.udp", detectedPeer.toStringPrefNumeric());
		if(lastReceivedPacketTime() > 0)
			fs.put("timeLastReceivedPacket", timeLastReceivedPacket);
		if(lastReceivedAckTime() > 0)
			fs.put("timeLastReceivedAck", timeLastReceivedAck);
		long timeLastConnected = isConnected.getTimeLastTrue(now);
		if(timeLastConnected > 0)
			fs.put("timeLastConnected", timeLastConnected);
		if(timeLastRoutable() > 0)
			fs.put("timeLastRoutable", timeLastRoutable);
		if(getPeerAddedTime() > 0 && shouldExportPeerAddedTime())
			fs.put("peerAddedTime", peerAddedTime);
		if(neverConnected)
			fs.putSingle("neverConnected", "true");
		if(hadRoutableConnectionCount > 0)
			fs.put("hadRoutableConnectionCount", hadRoutableConnectionCount);
		if(routableConnectionCheckCount > 0)
			fs.put("routableConnectionCheckCount", routableConnectionCheckCount);
		double[] peerLocs = getPeersLocationArray();
		if(peerLocs != null)
			fs.put("peersLocation", peerLocs);
		return fs;
	}

	// Opennet peers don't persist or export the peer added time.
	protected abstract boolean shouldExportPeerAddedTime();

	/**
	* Export volatile data about the node as a SimpleFieldSet
	*/
	public SimpleFieldSet exportVolatileFieldSet() {
		SimpleFieldSet fs = new SimpleFieldSet(true);
		long now = System.currentTimeMillis();
		synchronized(this) {
			fs.put("averagePingTime", averagePingTime());
			long idle = now - lastReceivedPacketTime();
			if(idle > SECONDS.toMillis(60) && -1 != lastReceivedPacketTime())

				fs.put("idle", idle);
			if(peerAddedTime > 1)
				fs.put("peerAddedTime", peerAddedTime);
			fs.putSingle("lastRoutingBackoffReasonRT", lastRoutingBackoffReasonRT);
			fs.putSingle("lastRoutingBackoffReasonBulk", lastRoutingBackoffReasonBulk);
			fs.put("routingBackoffPercent", backedOffPercent.currentValue() * 100);
			fs.put("routingBackoffRT", Math.max(Math.max(routingBackedOffUntilRT, transferBackedOffUntilRT) - now, 0));
			fs.put("routingBackoffBulk", Math.max(Math.max(routingBackedOffUntilBulk, transferBackedOffUntilBulk) - now, 0));
			fs.put("routingBackoffLengthRT", routingBackoffLengthRT);
			fs.put("routingBackoffLengthBulk", routingBackoffLengthBulk);
			fs.put("overloadProbability", getPRejected() * 100);
			fs.put("percentTimeRoutableConnection", getPercentTimeRoutableConnection() * 100);
		}
		fs.putSingle("status", getPeerNodeStatusString());
		return fs;
	}

	/**
	* Export the peer's noderef as a SimpleFieldSet
	*/
	public synchronized SimpleFieldSet exportFieldSet() {
		SimpleFieldSet fs = new SimpleFieldSet(true);
		if(getLastGoodVersion() != null)
			fs.putSingle("lastGoodVersion", lastGoodVersion);
		for(int i = 0; i < nominalPeer.size(); i++)
			fs.putAppend("physical.udp", nominalPeer.get(i).toString());
		fs.put("auth.negTypes", negTypes);
		fs.putSingle("identity", getIdentityString());
		fs.put("location", getLocation());
		fs.put("testnet", testnetEnabled);
		fs.putSingle("version", version);
		fs.put("ecdsa", ECDSA.Curves.P256.getSFS(peerECDSAPubKey));

		if(myARK != null) {
			// Decrement it because we keep the number we would like to fetch, not the last one fetched.
			fs.put("ark.number", myARK.suggestedEdition - 1);
			fs.putSingle("ark.pubURI", myARK.getBaseSSK().toString(false, false));
		}
		fs.put("opennet", isOpennetForNoderef());
		fs.put("seed", isSeed());
		fs.put("totalInput", getTotalInputBytes());
		fs.put("totalOutput", getTotalOutputBytes());
		return fs;
	}

	/** @return True if the node is a full darknet peer ("Friend"), which should usually be in
	 * the darknet routing table. */
	public abstract boolean isDarknet();

	/** @return True if the node is a full opennet peer ("Stranger"), which should usually be in
	 * the OpennetManager and opennet routing table. */
	public abstract boolean isOpennet();
	
	/** @return Expected value of "opennet=" in the noderef. This returns true if the node is an
	 * actual opennet peer, but also if the node is a seed client or seed server, even though they
	 * are never part of the routing table. This also determines whether we use the opennet or
	 * darknet NodeCrypto. */
	public abstract boolean isOpennetForNoderef();

	/** @return True if the node is a seed client or seed server. These are never in the routing
	 * table, but their noderefs should still say opennet=true. */
	public abstract boolean isSeed();
	
	/**
	* @return The time at which we last connected (or reconnected).
	*/
	public synchronized long timeLastConnectionCompleted() {
		return connectedTime;
	}

	@Override
	public boolean equals(Object o) {
		if(o == this)
			return true;
		if(o instanceof PeerNode) {
			PeerNode pn = (PeerNode) o;
			return Arrays.equals(pn.peerECDSAPubKeyHash, peerECDSAPubKeyHash);
		} else
			return false;
	}

	@Override
	public final int hashCode() {
		return hashCode;
	}

	public boolean isRoutingBackedOff(long ignoreBackoffUnder, boolean realTime) {
		long now = System.currentTimeMillis();
		double pingTime;
		synchronized(this) {
			long routingBackedOffUntil = realTime ? routingBackedOffUntilRT : routingBackedOffUntilBulk;
			if(now < routingBackedOffUntil) {
				if(routingBackedOffUntil - now >= ignoreBackoffUnder) return true;
			}
			long transferBackedOffUntil = realTime ? transferBackedOffUntilRT : transferBackedOffUntilBulk;
			if(now < transferBackedOffUntil) {
				if(transferBackedOffUntil - now >= ignoreBackoffUnder) return true;
			}
			if(isInMandatoryBackoff(now, realTime)) return true;
			pingTime = averagePingTime();
		}
		if(pingTime > maxPeerPingTime()) return true;
		return false;
	}
	
	public boolean isRoutingBackedOff(boolean realTime) {
		long now = System.currentTimeMillis();
		double pingTime;
		synchronized(this) {
			long routingBackedOffUntil = realTime ? routingBackedOffUntilRT : routingBackedOffUntilBulk;
			long transferBackedOffUntil = realTime ? transferBackedOffUntilRT : transferBackedOffUntilBulk;
			if(now < routingBackedOffUntil || now < transferBackedOffUntil) return true;
			pingTime = averagePingTime();
		}
		if(pingTime > maxPeerPingTime()) return true;
		return false;
	}
	
	public boolean isRoutingBackedOffEither() {
		long now = System.currentTimeMillis();
		double pingTime;
		synchronized(this) {
			long routingBackedOffUntil = Math.max(routingBackedOffUntilRT, routingBackedOffUntilBulk);
			long transferBackedOffUntil = Math.max(transferBackedOffUntilRT, transferBackedOffUntilBulk);
			if(now < routingBackedOffUntil || now < transferBackedOffUntil) return true;
			pingTime = averagePingTime();
		}
		if(pingTime > maxPeerPingTime()) return true;
		return false;
	}
	
	long routingBackedOffUntilRT = -1;
	long routingBackedOffUntilBulk = -1;
	/** Initial nominal routing backoff length */
	static final int INITIAL_ROUTING_BACKOFF_LENGTH = (int) SECONDS.toMillis(1);
	/** How much to multiply by during fast routing backoff */

	static final int BACKOFF_MULTIPLIER = 2;
	/** Maximum upper limit to routing backoff slow or fast */
	static final int MAX_ROUTING_BACKOFF_LENGTH = (int) MINUTES.toMillis(8);
	/** Current nominal routing backoff length */

	// Transfer Backoff

	long transferBackedOffUntilRT = -1;
	long transferBackedOffUntilBulk = -1;
	static final int INITIAL_TRANSFER_BACKOFF_LENGTH = (int) SECONDS.toMillis(30); // 60 seconds, but it starts at twice this.
	static final int TRANSFER_BACKOFF_MULTIPLIER = 2;
	static final int MAX_TRANSFER_BACKOFF_LENGTH = (int) MINUTES.toMillis(8);

	int transferBackoffLengthRT = INITIAL_TRANSFER_BACKOFF_LENGTH;
	int transferBackoffLengthBulk = INITIAL_TRANSFER_BACKOFF_LENGTH;

	int routingBackoffLengthRT = INITIAL_ROUTING_BACKOFF_LENGTH;
	int routingBackoffLengthBulk = INITIAL_ROUTING_BACKOFF_LENGTH;
	/** Last backoff reason */
	String lastRoutingBackoffReasonRT;
	String lastRoutingBackoffReasonBulk;
	/** Previous backoff reason (used by setPeerNodeStatus)*/
	String previousRoutingBackoffReasonRT;
	String previousRoutingBackoffReasonBulk;
	/* percent of time this peer is backed off */
	public final RunningAverage backedOffPercent;
	public final RunningAverage backedOffPercentRT;
	public final RunningAverage backedOffPercentBulk;
	/* time of last sample */
	private long lastSampleTime = Long.MAX_VALUE;
	
	// Separate, mandatory backoff mechanism for when nodes are consistently sending unexpected soft rejects.
	// E.g. when load management predicts GUARANTEED and yet we are rejected.
	// This can happens when the peer's view of how many of our requests are running is different to our view.
	// But there has not been a timeout, so we haven't called fatalTimeout() and reconnected.
	
	// FIXME 3 different kinds of backoff? Can we get rid of some???
	
	long mandatoryBackoffUntilRT = -1;
	int mandatoryBackoffLengthRT = INITIAL_MANDATORY_BACKOFF_LENGTH;
	long mandatoryBackoffUntilBulk = -1;
	int mandatoryBackoffLengthBulk = INITIAL_MANDATORY_BACKOFF_LENGTH;
	static final int INITIAL_MANDATORY_BACKOFF_LENGTH = (int) SECONDS.toMillis(1);
	static final int MANDATORY_BACKOFF_MULTIPLIER = 2;
	static final int MAX_MANDATORY_BACKOFF_LENGTH = (int) MINUTES.toMillis(5);

	/** When load management predicts that a peer will definitely accept the request, both
	 * before it was sent and after we got the rejected, we go into mandatory backoff. */
	public void enterMandatoryBackoff(String reason, boolean realTime) {
		long now = System.currentTimeMillis();
		synchronized(this) {
			long mandatoryBackoffUntil = realTime ? mandatoryBackoffUntilRT : mandatoryBackoffUntilBulk;
			int mandatoryBackoffLength = realTime ? mandatoryBackoffLengthRT : mandatoryBackoffLengthBulk;
			if(mandatoryBackoffUntil > -1 && mandatoryBackoffUntil > now) return;
			Logger.error(this, "Entering mandatory backoff for "+this + (realTime ? " (realtime)" : " (bulk)"));
			mandatoryBackoffUntil = now + (mandatoryBackoffLength / 2) +
				node.getFastWeakRandom().nextInt(mandatoryBackoffLength / 2);
			mandatoryBackoffLength *= MANDATORY_BACKOFF_MULTIPLIER;
			node.getNodeStats().reportMandatoryBackoff(reason, mandatoryBackoffUntil - now, realTime);
			if(realTime) {
				mandatoryBackoffLengthRT = mandatoryBackoffLength;
				mandatoryBackoffUntilRT = mandatoryBackoffUntil;
			} else {
				mandatoryBackoffLengthBulk = mandatoryBackoffLength;
				mandatoryBackoffUntilBulk = mandatoryBackoffUntil;
			}
			setLastBackoffReason(reason, realTime);
		}
		if(realTime)
			outputLoadTrackerRealTime.failSlotWaiters(true);
		else
			outputLoadTrackerBulk.failSlotWaiters(true);
	}
	
	/** Called when a request is accepted. We don't wait for completion, unlike 
	 * successNotOverload(). */
	public synchronized void resetMandatoryBackoff(boolean realTime) {
		if(realTime)
			mandatoryBackoffLengthRT = INITIAL_MANDATORY_BACKOFF_LENGTH;
		else
			mandatoryBackoffLengthBulk = INITIAL_MANDATORY_BACKOFF_LENGTH;
	}
	
	/**
	 * Track the percentage of time a peer spends backed off
	 */
	private void reportBackoffStatus(long now) {
		synchronized(this) {
			if(now > lastSampleTime) { // don't report twice in the same millisecond
				double report = 0.0;
				if(now > routingBackedOffUntilRT) { // not backed off
					if(lastSampleTime > routingBackedOffUntilRT) { // last sample after last backoff
						backedOffPercentRT.report(0.0);
						report = 0.0;
					}else {
						if(routingBackedOffUntilRT > 0) {
							report = (double) (routingBackedOffUntilRT - lastSampleTime) / (double) (now - lastSampleTime);
							backedOffPercentRT.report(report);
						}
					}
				} else {
					report = 0.0;
					backedOffPercentRT.report(1.0);
				}
				
				if(now > routingBackedOffUntilBulk) { // not backed off
					if(lastSampleTime > routingBackedOffUntilBulk) { // last sample after last backoff
						report = 0.0;
						backedOffPercentBulk.report(0.0);
					}else {
						if(routingBackedOffUntilBulk > 0) {
							double myReport = (double) (routingBackedOffUntilBulk - lastSampleTime) / (double) (now - lastSampleTime);
							backedOffPercentBulk.report(myReport);
							if(report > myReport) report = myReport;
						}
					}
				} else {
					backedOffPercentBulk.report(1.0);
				}
				backedOffPercent.report(report);
			}
			lastSampleTime = now;
		}
	}

	/**
	 * Got a local RejectedOverload.
	 * Back off this node for a while.
	 */
	public void localRejectedOverload(String reason, boolean realTime) {
		assert reason.indexOf(' ') == -1;
		pRejected.report(1.0);
		if(logMINOR)
			Logger.minor(this, "Local rejected overload (" + reason + ") on " + this + " : pRejected=" + pRejected.currentValue());
		long now = System.currentTimeMillis();
		Peer peer = getPeer();
		reportBackoffStatus(now);
		// We need it because of nested locking on getStatus()
		synchronized(this) {
			// Don't back off any further if we are already backed off
			long routingBackedOffUntil = realTime ? routingBackedOffUntilRT : routingBackedOffUntilBulk;
			int routingBackoffLength = realTime ? routingBackoffLengthRT : routingBackoffLengthBulk;
			if(now > routingBackedOffUntil) {
				routingBackoffLength = routingBackoffLength * BACKOFF_MULTIPLIER;
				if(routingBackoffLength > MAX_ROUTING_BACKOFF_LENGTH)
					routingBackoffLength = MAX_ROUTING_BACKOFF_LENGTH;
				int x = node.getRandom().nextInt(routingBackoffLength);
				routingBackedOffUntil = now + x;
				node.getNodeStats().reportRoutingBackoff(reason, x, realTime);
				if(logMINOR) {
					String reasonWrapper = "";
					if(!reason.isEmpty())
						reasonWrapper = " because of '" + reason + '\'';
					Logger.minor(this, "Backing off" + reasonWrapper + ": routingBackoffLength=" + routingBackoffLength + ", until " + x + "ms on " + peer);
				}
				if(realTime) {
					routingBackedOffUntilRT = routingBackedOffUntil;
					routingBackoffLengthRT = routingBackoffLength;
				} else {
					routingBackedOffUntilBulk = routingBackedOffUntil;
					routingBackoffLengthBulk = routingBackoffLength;
				}
			} else {
				if(logMINOR)
					Logger.minor(this, "Ignoring localRejectedOverload: " + (routingBackedOffUntil - now) + "ms remaining on routing backoff on " + peer);
				return;
			}
			setLastBackoffReason(reason, realTime);
		}
		setPeerNodeStatus(now);
		if(realTime)
			outputLoadTrackerRealTime.failSlotWaiters(true);
		else
			outputLoadTrackerBulk.failSlotWaiters(true);
	}

	/**
	 * Didn't get RejectedOverload.
	 * Reset routing backoff.
	 */
	public void successNotOverload(boolean realTime) {
		pRejected.report(0.0);
		if(logMINOR)
			Logger.minor(this, "Success not overload on " + this + " : pRejected=" + pRejected.currentValue());
		Peer peer = getPeer();
		long now = System.currentTimeMillis();
		reportBackoffStatus(now);
		synchronized(this) {
			// Don't un-backoff if still backed off
			long until;
			if(now > (until = realTime ? routingBackedOffUntilRT : routingBackedOffUntilBulk)) {
				if(realTime)
					routingBackoffLengthRT = INITIAL_ROUTING_BACKOFF_LENGTH;
				else
					routingBackoffLengthBulk = INITIAL_ROUTING_BACKOFF_LENGTH;
				if(logMINOR)
					Logger.minor(this, "Resetting routing backoff on " + peer);
			} else {
				if(logMINOR)
					Logger.minor(this, "Ignoring successNotOverload: " + (until - now) + "ms remaining on routing backoff on " + peer);
				return;
			}
		}
		setPeerNodeStatus(now);
	}

	/**
	 * A transfer failed.
	 * Back off this node for a while.
	 */
	@Override
	public void transferFailed(String reason, boolean realTime) {
		assert reason.indexOf(' ') == -1;
		pRejected.report(1.0);
		if(logMINOR)
			Logger.minor(this, "Transfer failed (" + reason + ") on " + this + " : pRejected=" + pRejected.currentValue());
		long now = System.currentTimeMillis();
		Peer peer = getPeer();
		reportBackoffStatus(now);
		// We need it because of nested locking on getStatus()
		synchronized(this) {
			// Don't back off any further if we are already backed off
			long transferBackedOffUntil = realTime ? transferBackedOffUntilRT : transferBackedOffUntilBulk;
			int transferBackoffLength = realTime ? transferBackoffLengthRT : transferBackoffLengthBulk;
			if(now > transferBackedOffUntil) {
				transferBackoffLength = transferBackoffLength * TRANSFER_BACKOFF_MULTIPLIER;
				if(transferBackoffLength > MAX_TRANSFER_BACKOFF_LENGTH)
					transferBackoffLength = MAX_TRANSFER_BACKOFF_LENGTH;
				int x = node.getRandom().nextInt(transferBackoffLength);
				transferBackedOffUntil = now + x;
				node.getNodeStats().reportTransferBackoff(reason, x, realTime);
				if(logMINOR) {
					String reasonWrapper = "";
					if(!reason.isEmpty())
						reasonWrapper = " because of '" + reason + '\'';
					Logger.minor(this, "Backing off (transfer)" + reasonWrapper + ": transferBackoffLength=" + transferBackoffLength + ", until " + x + "ms on " + peer);
				}
				if(realTime) {
					transferBackedOffUntilRT = transferBackedOffUntil;
					transferBackoffLengthRT = transferBackoffLength;
				} else {
					transferBackedOffUntilBulk = transferBackedOffUntil;
					transferBackoffLengthBulk = transferBackoffLength;
				}
			} else {
				if(logMINOR)
					Logger.minor(this, "Ignoring transfer failure: " + (transferBackedOffUntil - now) + "ms remaining on transfer backoff on " + peer);
				return;
			}
			setLastBackoffReason(reason, realTime);
		}
		if(realTime)
			outputLoadTrackerRealTime.failSlotWaiters(true);
		else
			outputLoadTrackerBulk.failSlotWaiters(true);
		setPeerNodeStatus(now);
	}

	/**
	 * A transfer succeeded.
	 * Reset backoff.
	 */
	public void transferSuccess(boolean realTime) {
		pRejected.report(0.0);
		if(logMINOR)
			Logger.minor(this, "Transfer success on " + this + " : pRejected=" + pRejected.currentValue());
		Peer peer = getPeer();
		long now = System.currentTimeMillis();
		reportBackoffStatus(now);
		synchronized(this) {
			// Don't un-backoff if still backed off
			long until;
			if(now > (until = realTime ? transferBackedOffUntilRT : transferBackedOffUntilBulk)) {
				if(realTime)
					transferBackoffLengthRT = INITIAL_TRANSFER_BACKOFF_LENGTH;
				else
					transferBackoffLengthBulk = INITIAL_TRANSFER_BACKOFF_LENGTH;
				if(logMINOR)
					Logger.minor(this, "Resetting transfer backoff on " + peer);
			} else {
				if(logMINOR)
					Logger.minor(this, "Ignoring transfer success: " + (until - now) + "ms remaining on transfer backoff on " + peer);
				return;
			}
		}
		setPeerNodeStatus(now);
	}


	Object pingSync = new Object();
	// Relatively few as we only get one every 200ms*#nodes
	// We want to get reasonably early feedback if it's dropping all of them...

	final static int MAX_PINGS = 5;
	long pingNumber;
	private final RunningAverage pingAverage;

	/**
	 * @return The probability of a request sent to this peer being rejected (locally)
	 * due to overload, or timing out after being accepted.
	 */
	public double getPRejected() {
		return pRejected.currentValue();
	}

	@Override
	public double averagePingTime() {
		return pingAverage.currentValue();
	}
	
	private boolean reportedRTT;
	private double SRTT = 1000;
	private double RTTVAR = 0;
	private double RTO = 1000;
	
	/** Calculated as per RFC 2988 */
	@Override
	public synchronized double averagePingTimeCorrected() {
		return RTO; 
	}

	@Override
	public void reportThrottledPacketSendTime(long timeDiff, boolean realTime) {
		// FIXME do we need this?
		if(logMINOR)
			Logger.minor(this, "Reporting throttled packet send time: " + timeDiff + " to " + getPeer()+" ("+(realTime?"realtime":"bulk")+")");
	}

	public void setRemoteDetectedPeer(Peer p) {
		this.remoteDetectedPeer = p;
	}

	public Peer getRemoteDetectedPeer() {
		return remoteDetectedPeer;
	}

	public synchronized long getRoutingBackoffLength(boolean realTime) {
		return realTime ? routingBackoffLengthRT : routingBackoffLengthBulk;
	}

	public synchronized long getRoutingBackedOffUntil(boolean realTime) {
		return Math.max(realTime ? mandatoryBackoffUntilRT : mandatoryBackoffUntilBulk,
				Math.max(                               
						realTime ? routingBackedOffUntilRT : routingBackedOffUntilBulk, 
								realTime ? transferBackedOffUntilRT : transferBackedOffUntilBulk));
	}
	
	public synchronized long getRoutingBackedOffUntilMax() {
		return Math.max(Math.max(mandatoryBackoffUntilRT, mandatoryBackoffUntilBulk),
				Math.max(
						Math.max(routingBackedOffUntilRT, routingBackedOffUntilBulk),
						Math.max(transferBackedOffUntilRT, transferBackedOffUntilBulk)));
	}
	
	public synchronized long getRoutingBackedOffUntilRT() {
		return Math.max(routingBackedOffUntilRT, transferBackedOffUntilRT);
	}
	
	public synchronized long getRoutingBackedOffUntilBulk() {
		return Math.max(routingBackedOffUntilBulk, transferBackedOffUntilBulk);
	}

	public synchronized String getLastBackoffReason(boolean realTime) {
		return realTime ? lastRoutingBackoffReasonRT : lastRoutingBackoffReasonBulk;
	}

	public synchronized String getPreviousBackoffReason(boolean realTime) {
		return realTime ? previousRoutingBackoffReasonRT : previousRoutingBackoffReasonBulk;
	}

	public synchronized void setLastBackoffReason(String s, boolean realTime) {
		if(realTime)
			lastRoutingBackoffReasonRT = s;
		else
			lastRoutingBackoffReasonBulk = s;
	}

	public void addToLocalNodeSentMessagesToStatistic(Message m) {
		String messageSpecName;
		Long count;

		messageSpecName = m.getSpec().getName();
		// Synchronize to make increments atomic.
		synchronized(localNodeSentMessageTypes) {
			count = localNodeSentMessageTypes.get(messageSpecName);
			if(count == null)
				count = 1L;
			else
				count = count + 1;
			localNodeSentMessageTypes.put(messageSpecName, count);
		}
	}

	public void addToLocalNodeReceivedMessagesFromStatistic(Message m) {
		String messageSpecName;
		Long count;

		messageSpecName = m.getSpec().getName();
		// Synchronize to make increments atomic.
		synchronized(localNodeReceivedMessageTypes) {
			count = localNodeReceivedMessageTypes.get(messageSpecName);
			if(count == null)
				count = 1L;
			else
				count = count + 1;
			localNodeReceivedMessageTypes.put(messageSpecName, count);
		}
	}

	public Hashtable<String,Long> getLocalNodeSentMessagesToStatistic() {
		// Must be synchronized *during the copy*
		synchronized (localNodeSentMessageTypes) {
			return new Hashtable<String,Long>(localNodeSentMessageTypes);
		}
	}

	public Hashtable<String,Long> getLocalNodeReceivedMessagesFromStatistic() {
		// Must be synchronized *during the copy*
		synchronized (localNodeReceivedMessageTypes) {
			return new Hashtable<String,Long>(localNodeReceivedMessageTypes);
		}
	}

	synchronized USK getARK() {
		return myARK;
	}

	public void gotARK(SimpleFieldSet fs, long fetchedEdition) {
		try {
			synchronized(this) {
				handshakeCount = 0;
				// edition +1 because we store the ARK edition that we want to fetch.
				if(myARK.suggestedEdition < fetchedEdition + 1)
					myARK = myARK.copy(fetchedEdition + 1);
			}
			processNewNoderef(fs, true, false, false);
		} catch(FSParseException e) {
			Logger.error(this, "Invalid ARK update: " + e, e);
			// This is ok as ARKs are limited to 4K anyway.
			Logger.error(this, "Data was: \n" + fs.toString());
			synchronized(this) {
				handshakeCount = PeerNode.MAX_HANDSHAKE_COUNT;
			}
		}
	}

	public synchronized int getPeerNodeStatus() {
		return peerNodeStatus;
	}

	public String getPeerNodeStatusString() {
		int status = getPeerNodeStatus();
		return getPeerNodeStatusString(status);
	}

	public static String getPeerNodeStatusString(int status) {
		if(status == PeerManager.PEER_NODE_STATUS_CONNECTED)
			return "CONNECTED";
		if(status == PeerManager.PEER_NODE_STATUS_ROUTING_BACKED_OFF)
			return "BACKED OFF";
		if(status == PeerManager.PEER_NODE_STATUS_TOO_NEW)
			return "TOO NEW";
		if(status == PeerManager.PEER_NODE_STATUS_TOO_OLD)
			return "TOO OLD";
		if(status == PeerManager.PEER_NODE_STATUS_DISCONNECTED)
			return "DISCONNECTED";
		if(status == PeerManager.PEER_NODE_STATUS_NEVER_CONNECTED)
			return "NEVER CONNECTED";
		if(status == PeerManager.PEER_NODE_STATUS_DISABLED)
			return "DISABLED";
		if(status == PeerManager.PEER_NODE_STATUS_CLOCK_PROBLEM)
			return "CLOCK PROBLEM";
		if(status == PeerManager.PEER_NODE_STATUS_CONN_ERROR)
			return "CONNECTION ERROR";
		if(status == PeerManager.PEER_NODE_STATUS_ROUTING_DISABLED)
			return "ROUTING DISABLED";
		if(status == PeerManager.PEER_NODE_STATUS_LISTEN_ONLY)
			return "LISTEN ONLY";
		if(status == PeerManager.PEER_NODE_STATUS_LISTENING)
			return "LISTENING";
		if(status == PeerManager.PEER_NODE_STATUS_BURSTING)
			return "BURSTING";
		if(status == PeerManager.PEER_NODE_STATUS_DISCONNECTING)
			return "DISCONNECTING";
		if(status == PeerManager.PEER_NODE_STATUS_NO_LOAD_STATS)
			return "NO LOAD STATS";
		return "UNKNOWN STATUS";
	}

	public String getPeerNodeStatusCSSClassName() {
		int status = getPeerNodeStatus();
		return getPeerNodeStatusCSSClassName(status);
	}

	public static String getPeerNodeStatusCSSClassName(int status) {
		if(status == PeerManager.PEER_NODE_STATUS_CONNECTED)
			return "peer_connected";
		else if(status == PeerManager.PEER_NODE_STATUS_ROUTING_BACKED_OFF)
			return "peer_backed_off";
		else if(status == PeerManager.PEER_NODE_STATUS_TOO_NEW)
			return "peer_too_new";
		else if(status == PeerManager.PEER_NODE_STATUS_TOO_OLD)
			return "peer_too_old";
		else if(status == PeerManager.PEER_NODE_STATUS_DISCONNECTED)
			return "peer_disconnected";
		else if(status == PeerManager.PEER_NODE_STATUS_NEVER_CONNECTED)
			return "peer_never_connected";
		else if(status == PeerManager.PEER_NODE_STATUS_DISABLED)
			return "peer_disabled";
		else if(status == PeerManager.PEER_NODE_STATUS_ROUTING_DISABLED)
			return "peer_routing_disabled";
		else if(status == PeerManager.PEER_NODE_STATUS_BURSTING)
			return "peer_bursting";
		else if(status == PeerManager.PEER_NODE_STATUS_CLOCK_PROBLEM)
			return "peer_clock_problem";
		else if(status == PeerManager.PEER_NODE_STATUS_LISTENING)
			return "peer_listening";
		else if(status == PeerManager.PEER_NODE_STATUS_LISTEN_ONLY)
			return "peer_listen_only";
		else if(status == PeerManager.PEER_NODE_STATUS_DISCONNECTING)
			return "peer_disconnecting";
		else if(status == PeerManager.PEER_NODE_STATUS_NO_LOAD_STATS)
			return "peer_no_load_stats";
		else
			return "peer_unknown_status";
	}

	/** Calculate the current status. Does not update peerNodeStatus itself, nor does it update
	 * the various listeners and trackers interested in peer statuses; see 
	 * setPeerNodeStatus(long, boolean) for that. Override this method to implement special peer
	 * statuses that are specific to your PeerNode implementation (e.g. DarknetPeerNode).
	 * You should generally call this method and then adjust the return value in special cases.
	 * Note that this method updates the backoff statistics. */
	protected synchronized int calculatePeerNodeStatus(long now, long routingBackedOffUntilRT, long localRoutingBackedOffUntilBulk, boolean overPingTime, boolean noLoadStats) {
		if(disconnecting)
			return PeerManager.PEER_NODE_STATUS_DISCONNECTING;
		int peerNodeStatus; // Caller's responsibility to update this.peerNodeStatus.
		boolean isConnected = isConnected();
		if(isRoutable()) {  // Function use also updates timeLastConnected and timeLastRoutable
			if(noLoadStats)
				peerNodeStatus = PeerManager.PEER_NODE_STATUS_NO_LOAD_STATS;
			else {
				peerNodeStatus = PeerManager.PEER_NODE_STATUS_CONNECTED;
				if(overPingTime && (lastRoutingBackoffReasonRT == null || now >= routingBackedOffUntilRT)) {
					lastRoutingBackoffReasonRT = "TooHighPing";
				}
				if(now < routingBackedOffUntilRT || overPingTime || isInMandatoryBackoff(now, true)) {
					peerNodeStatus = PeerManager.PEER_NODE_STATUS_ROUTING_BACKED_OFF;
					if(!lastRoutingBackoffReasonRT.equals(previousRoutingBackoffReasonRT) || (previousRoutingBackoffReasonRT == null)) {
						if(previousRoutingBackoffReasonRT != null) {
							peers.removePeerNodeRoutingBackoffReason(previousRoutingBackoffReasonRT, this, true);
						}
						peers.addPeerNodeRoutingBackoffReason(lastRoutingBackoffReasonRT, this, true);
						previousRoutingBackoffReasonRT = lastRoutingBackoffReasonRT;
					}
				} else {
					if(previousRoutingBackoffReasonRT != null) {
						peers.removePeerNodeRoutingBackoffReason(previousRoutingBackoffReasonRT, this, true);
						previousRoutingBackoffReasonRT = null;
					}
				}
				if(overPingTime && (lastRoutingBackoffReasonBulk == null || now >= routingBackedOffUntilBulk)) {
					lastRoutingBackoffReasonBulk = "TooHighPing";
				}
				
				if(now < routingBackedOffUntilBulk || overPingTime || isInMandatoryBackoff(now, false)) {
					peerNodeStatus = PeerManager.PEER_NODE_STATUS_ROUTING_BACKED_OFF;
					if(!lastRoutingBackoffReasonBulk.equals(previousRoutingBackoffReasonBulk) || (previousRoutingBackoffReasonBulk == null)) {
						if(previousRoutingBackoffReasonBulk != null) {
							peers.removePeerNodeRoutingBackoffReason(previousRoutingBackoffReasonBulk, this, false);
						}
						peers.addPeerNodeRoutingBackoffReason(lastRoutingBackoffReasonBulk, this, false);
						previousRoutingBackoffReasonBulk = lastRoutingBackoffReasonBulk;
					}
				} else {
					if(previousRoutingBackoffReasonBulk != null) {
						peers.removePeerNodeRoutingBackoffReason(previousRoutingBackoffReasonBulk, this, false);
						previousRoutingBackoffReasonBulk = null;
					}
				}
			}
		} else if(isConnected && bogusNoderef)
			peerNodeStatus = PeerManager.PEER_NODE_STATUS_CONN_ERROR;
		else if(isConnected && unroutableNewerVersion)
			peerNodeStatus = PeerManager.PEER_NODE_STATUS_TOO_NEW;
		else if(isConnected && unroutableOlderVersion)
			peerNodeStatus = PeerManager.PEER_NODE_STATUS_TOO_OLD;
		else if(isConnected && disableRouting)
			peerNodeStatus = PeerManager.PEER_NODE_STATUS_ROUTING_DISABLED;
		else if(isConnected && Math.abs(clockDelta) > MAX_CLOCK_DELTA)
			peerNodeStatus = PeerManager.PEER_NODE_STATUS_CLOCK_PROBLEM;
		else if(neverConnected)
			peerNodeStatus = PeerManager.PEER_NODE_STATUS_NEVER_CONNECTED;
		else if(isBursting)
			return PeerManager.PEER_NODE_STATUS_BURSTING;
		else
			peerNodeStatus = PeerManager.PEER_NODE_STATUS_DISCONNECTED;
		if(!removed) {
		    if(!isConnected && (previousRoutingBackoffReasonRT != null)) {
		        peers.removePeerNodeRoutingBackoffReason(previousRoutingBackoffReasonRT, this, true);
		        previousRoutingBackoffReasonRT = null;
		    }
		    if(!isConnected && (previousRoutingBackoffReasonBulk != null)) {
		        peers.removePeerNodeRoutingBackoffReason(previousRoutingBackoffReasonBulk, this, false);
		        previousRoutingBackoffReasonBulk = null;
		    }
		}
		return peerNodeStatus;
	}

	public int setPeerNodeStatus(long now) {
		return setPeerNodeStatus(now, false);
	}

	/* Calls calculatePeerNodeStatus() to calculate the current status, and then updates everyone
	 * who needs to know. In particular the PeerStatusTracker but also load management stuff and
	 * UI listeners. Should not be overridden in general. 
	 * @param now The current time.
	 * @param noLog If true don't complain if a peer status e.g. isn't in the tracker. */
	public final int setPeerNodeStatus(long now, boolean noLog) {
		long localRoutingBackedOffUntilRT = getRoutingBackedOffUntil(true);
		long localRoutingBackedOffUntilBulk = getRoutingBackedOffUntil(true);
		int oldPeerNodeStatus;
		long threshold = maxPeerPingTime();
		boolean noLoadStats = noLoadStats();
		synchronized(this) {
			oldPeerNodeStatus = peerNodeStatus;
			peerNodeStatus = calculatePeerNodeStatus(now, localRoutingBackedOffUntilRT, localRoutingBackedOffUntilBulk, averagePingTime() > threshold, noLoadStats);

			if(peerNodeStatus != oldPeerNodeStatus && recordStatus() && !removed) {
				peers.changePeerNodeStatus(this, oldPeerNodeStatus, peerNodeStatus, noLog);
			}

		}
		if(logMINOR) Logger.minor(this, "Peer node status now "+peerNodeStatus+" was "+oldPeerNodeStatus);
		if(peerNodeStatus!=oldPeerNodeStatus){
			if(oldPeerNodeStatus == PeerManager.PEER_NODE_STATUS_ROUTING_BACKED_OFF) {
				outputLoadTrackerRealTime.maybeNotifySlotWaiter();
				outputLoadTrackerBulk.maybeNotifySlotWaiter();
			}
			notifyPeerNodeStatusChangeListeners();
		}
		if(peerNodeStatus == PeerManager.PEER_NODE_STATUS_ROUTING_BACKED_OFF) {
			long delta = Math.max(localRoutingBackedOffUntilRT, localRoutingBackedOffUntilBulk) - now + 1;
			if(delta > 0)
				node.getTicker().queueTimedJob(checkStatusAfterBackoff, "Update status for "+this, delta, true, true);
		}
		return peerNodeStatus;
	}
	
	/** @return True if either bulk or realtime has not yet received a valid peer load 
	 * stats message. If so, we will not be able to route requests to the node under new 
	 * load management. */
	private boolean noLoadStats() {
		if(node.enableNewLoadManagement(false) || node.enableNewLoadManagement(true)) {
			if(outputLoadTrackerRealTime.getLastIncomingLoadStats() == null) {
				if(isRoutable())
					Logger.normal(this, "No realtime load stats on "+this);
				return true;
			}
			if(outputLoadTrackerBulk.getLastIncomingLoadStats() == null) {
				if(isRoutable())
					Logger.normal(this, "No bulk load stats on "+this);
				return true;
			}
		}
		return false;
	}
	
	private final Runnable checkStatusAfterBackoff;

	public abstract boolean recordStatus();

	public String getIdentityString() {
		return identityAsBase64String;
	}

	public boolean isFetchingARK() {
		return arkFetcher != null;
	}

	public synchronized int getHandshakeCount() {
		return handshakeCount;
	}

	/**
	 * Queries the Version class to determine if this peers advertised build-number is either too-old or
	 * to new for the routing of requests.
	 */
	synchronized void updateVersionRoutablity() {
			unroutableOlderVersion = forwardInvalidVersion();
			unroutableNewerVersion = reverseInvalidVersion();
	}

	/**
	 * Will return true if routing to this node is either explictly disabled, or disabled due to
	 * noted incompatiblity in build-version numbers.
	 * Logically: "not(isRoutable())", but will return false even if disconnected (meaning routing is not disabled).
	 */
	public synchronized boolean noLongerRoutable() {
		if(unroutableNewerVersion || unroutableOlderVersion || disableRouting)
			return true;
		return false;
	}

	final void invalidate(long now) {
		synchronized(this) {
			isRoutable = false;
		}
		Logger.normal(this, "Invalidated " + this);
		setPeerNodeStatus(System.currentTimeMillis());
	}

	public void maybeOnConnect() {
		if(wasDisconnected && isConnected()) {
			synchronized(this) {
				wasDisconnected = false;
			}
			onConnect();
		} else if(!isConnected()) {
			synchronized(this) {
				wasDisconnected = true;
			}
		}
	}

	/**
	 * A method to be called once at the beginning of every time isConnected() is true
	 */
	protected void onConnect() {
		synchronized(this) {
			uomCount = 0;
			lastSentUOM = -1;
			sendingUOMMainJar = false;
			sendingUOMLegacyExtJar = false;
		}
		OpennetManager om = node.getOpennet();
		if(om != null) {
		    // OpennetManager must be notified of a new connection even if it is a darknet peer.
		    om.onConnectedPeer(this);
		}
	}

	@Override
	public void onFound(USK origUSK, long edition, FetchResult result) {
		if(isConnected() || myARK.suggestedEdition > edition) {
			result.asBucket().free();
			return;
		}

		byte[] data;
		try {
			data = result.asByteArray();
		} catch(IOException e) {
			Logger.error(this, "I/O error reading fetched ARK: " + e, e);
			result.asBucket().free();
			return;
		}

		String ref = new String(data, StandardCharsets.UTF_8);

		SimpleFieldSet fs;
		try {
			fs = new SimpleFieldSet(ref, false, true, false);
			if(logMINOR)
				Logger.minor(this, "Got ARK for " + this);
			gotARK(fs, edition);
		} catch(IOException e) {
			// Corrupt ref.
			Logger.error(this, "Corrupt ARK reference? Fetched " + myARK.copy(edition) + " got while parsing: " + e + " from:\n" + ref, e);
		}
		result.asBucket().free();

	}

	public synchronized boolean noContactDetails() {
		return handshakeIPs == null || handshakeIPs.length == 0;
	}

	public synchronized void reportIncomingBytes(int length) {
		totalInputSinceStartup += length;
		totalBytesExchangedWithCurrentTracker += length;
	}

	public synchronized void reportOutgoingBytes(int length) {
		totalOutputSinceStartup += length;
		totalBytesExchangedWithCurrentTracker += length;
	}

	public synchronized long getTotalInputBytes() {
		return bytesInAtStartup + totalInputSinceStartup;
	}

	public synchronized long getTotalOutputBytes() {
		return bytesOutAtStartup + totalOutputSinceStartup;
	}

	public synchronized long getTotalInputSinceStartup() {
		return totalInputSinceStartup;
	}

	public synchronized long getTotalOutputSinceStartup() {
		return totalOutputSinceStartup;
	}

	public boolean isSignatureVerificationSuccessfull() {
		return isSignatureVerificationSuccessfull;
	}

	public void checkRoutableConnectionStatus() {
		synchronized(this) {
			if(isRoutable())
				hadRoutableConnectionCount += 1;
			routableConnectionCheckCount += 1;
			// prevent the average from moving too slowly by capping the checkcount to 200000,
			// which, at 7 seconds between counts, works out to about 2 weeks.  This also prevents
			// knowing how long we've had a particular peer long term.
			if(routableConnectionCheckCount >= 200000) {
				// divide both sides by the same amount to keep the same ratio
				hadRoutableConnectionCount = hadRoutableConnectionCount / 2;
				routableConnectionCheckCount = routableConnectionCheckCount / 2;
			}
		}
	}

	public synchronized double getPercentTimeRoutableConnection() {
		if(hadRoutableConnectionCount == 0)
			return 0.0;
		return ((double) hadRoutableConnectionCount) / routableConnectionCheckCount;
	}

	@Override
	public int getVersionNumber() {
		return Version.getArbitraryBuildNumber(getVersion(), -1);
	}

	private final PacketThrottle _lastThrottle = new PacketThrottle(Node.PACKET_SIZE);

	@Override
	public PacketThrottle getThrottle() {
		return _lastThrottle;
	}

	/**
	 * Select the most appropriate negType, taking the user's preference into account
	 * order matters
	 *
	 * @param mangler
	 * @return -1 if no common negType has been found
	 */
	public int selectNegType(OutgoingPacketMangler mangler) {
		int[] hisNegTypes;
		int[] myNegTypes = mangler.supportedNegTypes(false);
		synchronized(this) {
			hisNegTypes = negTypes;
		}
		int bestNegType = -1;
		for(int negType: myNegTypes) {
			for(int hisNegType: hisNegTypes) {
				if(hisNegType == negType) {
					bestNegType = negType;
					break;
				}
			}
		}
		return bestNegType;
	}

	public String userToString() {
		return String.valueOf(getPeer());
	}

	public void setTimeDelta(long delta) {
		synchronized(this) {
			clockDelta = delta;
			if(Math.abs(clockDelta) > MAX_CLOCK_DELTA)
				isRoutable = false;
		}
		setPeerNodeStatus(System.currentTimeMillis());
	}

	public long getClockDelta() {
		return clockDelta;
	}

	/** Offer a key to this node */
	public void offer(Key key) {
		byte[] keyBytes = key.getFullKey();
		// FIXME maybe the authenticator should be shorter than 32 bytes to save memory?
		byte[] authenticator = HMAC.macWithSHA256(node.getFailureTable().offerAuthenticatorKey, keyBytes);
		Message msg = DMT.createFNPOfferKey(key, authenticator);
		try {
			sendAsync(msg, null, node.getNodeStats().sendOffersCtr);
		} catch(NotConnectedException e) {
		// Ignore
		}
	}

	@Override
	public OutgoingPacketMangler getOutgoingMangler() {
		return outgoingMangler;
	}

	@Override
	public SocketHandler getSocketHandler() {
		return outgoingMangler.getSocketHandler();
	}

	/** Is this peer disabled? I.e. has the user explicitly disabled it? */
	public boolean isDisabled() {
		return false;
	}

	/** Is this peer allowed local addresses? If false, we will never connect to this peer via
	 * a local address even if it advertises them.
	 */
	public boolean allowLocalAddresses() {
		return this.outgoingMangler.alwaysAllowLocalAddresses();
	}

	/** Is this peer set to ignore source address? If so, we will always reply to the peer's official
	 * address, even if we get packets from somewhere else. @see DarknetPeerNode.isIgnoreSourcePort().
	 */
	public boolean isIgnoreSource() {
		return false;
	}

	/**
	 * Create a DarknetPeerNode or an OpennetPeerNode as appropriate
	 * @throws PeerTooOldException 
	 */
	public static PeerNode create(SimpleFieldSet fs, Node node2, NodeCrypto crypto, OpennetManager opennet, PeerManager manager) throws FSParseException, PeerParseException, ReferenceSignatureVerificationException, PeerTooOldException {
		if(crypto.isOpennet())
			return new OpennetPeerNode(fs, node2, crypto, opennet, true);
		else
			return new DarknetPeerNode(fs, node2, crypto, true, null, null);
	}

	public boolean neverConnected() {
		return neverConnected;
	}

	/** Called when a request or insert succeeds. Used by opennet. */
	public abstract void onSuccess(boolean insert, boolean ssk);

	/** Called when a delayed disconnect is occurring. Tell the node that it is being 
	 * disconnected, but that the process may take a while. After this point, requests
	 * will not be accepted from the peer nor routed to it. 
	 * @param dumpMessageQueue If true, immediately dump the message queue, since we are
	 * closing the connection due to some low level trouble e.g. not acknowledging. 
	 * We will continue to try to send anything already in flight, and it is possible to
	 * send more messages after this point, for instance the message telling it we are
	 * disconnecting, but see above - no requests will be routed across this connection. 
	 * @return True if we have already started disconnecting, false otherwise. */
	public boolean notifyDisconnecting(boolean dumpMessageQueue) {
		MessageItem[] messagesTellDisconnected = null;
		synchronized(this) {
			if(disconnecting) return true;
			disconnecting = true;
			jfkNoncesSent.clear();
			if(dumpMessageQueue) {
				// Reset the boot ID so that we get different trackers next time.
				myBootID = node.getFastWeakRandom().nextLong();
				messagesTellDisconnected = grabQueuedMessageItems();
			}
		}
		setPeerNodeStatus(System.currentTimeMillis());
		if(messagesTellDisconnected != null) {
			if(logMINOR)
				Logger.minor(this, "Messages to dump: "+messagesTellDisconnected.length);
			for(MessageItem mi : messagesTellDisconnected) {
				mi.onDisconnect();
			}
		}
		return false;
	}

	/** Called to cancel a delayed disconnect. Always succeeds even if the node was not being
	 * disconnected. */
	public void onAdded() {
		synchronized(this) {
			removed = false;
			disconnecting = false;
		}
		setPeerNodeStatus(System.currentTimeMillis(), true);
	}

	/** Called when the peer is removed from the PeerManager */
	public void onRemove() {
		synchronized(this) {
			removed = true;
		}
		node.getTicker().removeQueuedJob(checkStatusAfterBackoff);
		disconnected(true, true);
		stopARKFetcher();
	}
	
	/** @return True if we have been removed from the peers list. */
	synchronized boolean cachedRemoved() {
		return removed;
	}

	public synchronized boolean isDisconnecting() {
		return disconnecting;
	}

	protected byte[] getJFKBuffer() {
		return jfkBuffer;
	}

	protected void setJFKBuffer(byte[] bufferJFK) {
		this.jfkBuffer = bufferJFK;
	}

	static final int MAX_SIMULTANEOUS_ANNOUNCEMENTS = 1;
	static final int MAX_ANNOUNCE_DELAY = 1000;
	private long timeLastAcceptedAnnouncement;
	private long[] runningAnnounceUIDs = new long[0];

	/** Protection against too many simultaneous announcements over a single
	 * connection.
	 * @param uid The announcement UID.
	 * @return True if we should accept the announcement. False to reject it.
	 */
	public synchronized boolean shouldAcceptAnnounce(long uid) {
		long now = System.currentTimeMillis();
		if(runningAnnounceUIDs.length < MAX_SIMULTANEOUS_ANNOUNCEMENTS &&
				now - timeLastAcceptedAnnouncement > MAX_ANNOUNCE_DELAY) {
			long[] newList = new long[runningAnnounceUIDs.length + 1];
			if(runningAnnounceUIDs.length > 0)
				System.arraycopy(runningAnnounceUIDs, 0, newList, 0, runningAnnounceUIDs.length);
			newList[runningAnnounceUIDs.length] = uid;
			runningAnnounceUIDs = newList;
			timeLastAcceptedAnnouncement = now;
			return true;
		} else {
			return false;
		}
	}

	/** Report that an announcement finished. */
	public synchronized boolean completedAnnounce(long uid) {
		if(runningAnnounceUIDs.length < 1) return false;
		long[] newList = new long[runningAnnounceUIDs.length - 1];
		int x = 0;
		for(long l : runningAnnounceUIDs) {
			if(l == uid) continue;
			if(x == newList.length) {
				Logger.warning(this, "UID not found in completedAnnounce, should not happen", new Exception("debug"));
				// uid was not found in runningAnnounceUIDs
				return false;
			}
			newList[x++] = l;
		}
		if(x < newList.length) {
			Logger.error(this, "Duplicated UID, should not happen", new Exception("debug"));
			newList = Arrays.copyOf(newList, x);
			runningAnnounceUIDs = newList;
			return true;
		} else {
			runningAnnounceUIDs = newList;
			return true;
		}
	}

	public synchronized long timeLastDisconnect() {
		return timeLastDisconnect;
	}

	/** Does this peernode want to be returned by for example PeerManager.getByPeer() ?
	 * False = seednode etc, never going to be routable. */
	public abstract boolean isRealConnection();

	/** Can we accept announcements from this node? */
	public abstract boolean canAcceptAnnouncements();

	public boolean handshakeUnknownInitiator() {
		return false;
	}

	public int handshakeSetupType() {
		return -1;
	}

	@Override
	public WeakReference<PeerNode> getWeakRef() {
		return myRef;
	}

	/**
	 * Get a single address to send a handshake to.
	 * The current code doesn't work well with multiple simulataneous handshakes.
	 * Alternates between valid values.
	 * (FIXME!)
	 */
	public Peer getHandshakeIP() {
		Peer[] localHandshakeIPs;
		if(!shouldSendHandshake()) {
			if(logMINOR) Logger.minor(this, "Not sending handshake to "+getPeer()+" because pn.shouldSendHandshake() returned false");
			return null;
		}
		long firstTime = System.currentTimeMillis();
		localHandshakeIPs = getHandshakeIPs();
		long secondTime = System.currentTimeMillis();
		if((secondTime - firstTime) > 1000)
			Logger.error(this, "getHandshakeIPs() took more than a second to execute ("+(secondTime - firstTime)+") working on "+userToString());
		if(localHandshakeIPs.length == 0) {
			long thirdTime = System.currentTimeMillis();
			if((thirdTime - secondTime) > 1000)
				Logger.error(this, "couldNotSendHandshake() (after getHandshakeIPs()) took more than a second to execute ("+(thirdTime - secondTime)+") working on "+userToString());
			return null;
		}
		long loopTime1 = System.currentTimeMillis();
		List<Peer> validIPs = new ArrayList<Peer>(localHandshakeIPs.length);
		boolean allowLocalAddresses = allowLocalAddresses();
		for(Peer peer: localHandshakeIPs) {
			FreenetInetAddress addr = peer.getFreenetAddress();
			if(peer.getAddress(false) == null) {
				if(logMINOR) Logger.minor(this, "Not sending handshake to "+peer+" for "+getPeer()+" because the DNS lookup failed or it's a currently unsupported IPv6 address");
				continue;
			}
			if(!peer.isRealInternetAddress(false, false, allowLocalAddresses)) {
				if(logMINOR) Logger.minor(this, "Not sending handshake to "+peer+" for "+getPeer()+" because it's not a real Internet address and metadata.allowLocalAddresses is not true");
				continue;
			}
			if(!isConnected()) {
				// If we are connected, we are rekeying.
				// We have separate code to boot out connections.
				if(!outgoingMangler.allowConnection(this, addr)) {
					if(logMINOR)
						Logger.minor(this, "Not sending handshake packet to "+peer+" for "+this);
					continue;
				}
			}
			validIPs.add(peer);
		}
		Peer ret;
		if(validIPs.isEmpty()) {
			ret = null;
		} else if(validIPs.size() == 1) {
			ret = validIPs.get(0);
		} else {
			// Don't need to synchronize for this value as we're only called from one thread anyway.
			handshakeIPAlternator %= validIPs.size();
			ret = validIPs.get(handshakeIPAlternator);
			handshakeIPAlternator++;
		}
		long loopTime2 = System.currentTimeMillis();
		if((loopTime2 - loopTime1) > 1000)
			Logger.normal(this, "loopTime2 is more than a second after loopTime1 ("+(loopTime2 - loopTime1)+") working on "+userToString());
		return ret;
	}

	private int handshakeIPAlternator;

	public void sendNodeToNodeMessage(SimpleFieldSet fs, int n2nType, boolean includeSentTime, long now, boolean queueOnNotConnected) {
		fs.putOverwrite("n2nType", Integer.toString(n2nType));
		if(includeSentTime) {
			fs.put("sentTime", now);
		}
		Message n2nm = DMT.createNodeToNodeMessage(
			n2nType,
			fs.toString().getBytes(StandardCharsets.UTF_8)
		);
		UnqueueMessageOnAckCallback cb = null;
		if (isDarknet() && queueOnNotConnected) {
			int fileNumber = queueN2NM(fs);
			cb = new UnqueueMessageOnAckCallback((DarknetPeerNode)this, fileNumber);
		}
		try {
			sendAsync(n2nm, cb, node.getNodeStats().nodeToNodeCounter);
		} catch (NotConnectedException e) {
			if(includeSentTime) {
				fs.removeValue("sentTime");
			}
		}
	}

	/**
	 * A method to queue an N2NM in a extra peer data file, only implemented by DarknetPeerNode.
	 *
	 * Returns the fileNumber of the created n2nm, -1 if no file was created.
	 */
	public int queueN2NM(SimpleFieldSet fs) {
		return -1; // Do nothing in the default impl
	}

	/**
	 * Return the relevant local node reference related to this peer's type
	 */
	protected SimpleFieldSet getLocalNoderef() {
		return crypto.exportPublicFieldSet();
	}

	/**
	 * A method to be called after completing a handshake to send the
	 * newly connected peer, as a differential node reference, the
	 * parts of our node reference not needed for handshake.
	 * Should only be called by completedHandshake() after we're happy
	 * with the connection
	 * 
	 * FIXME this should be sent when our noderef changes.
	 */
	protected void sendConnectedDiffNoderef() {
		SimpleFieldSet fs = new SimpleFieldSet(true);
		SimpleFieldSet nfs = getLocalNoderef();
		if(null == nfs) return;
		String s;
		s = nfs.get("ark.pubURI");
		if(null != s) {
			fs.putOverwrite("ark.pubURI", s);
		}
		s = nfs.get("ark.number");
		if(null != s) {
			fs.putOverwrite("ark.number", s);
		}
		if(isDarknet() && null != (s = nfs.get("myName"))) {
			fs.putOverwrite("myName", s);
		}
		String[] physicalUDPEntries = nfs.getAll("physical.udp");
		if(physicalUDPEntries != null) {
			fs.putOverwrite("physical.udp", physicalUDPEntries);
		}
		if(!fs.isEmpty()) {
			if(logMINOR) Logger.minor(this, "fs is '" + fs.toString() + "'");
			sendNodeToNodeMessage(fs, Node.N2N_MESSAGE_TYPE_DIFFNODEREF, false, 0, false);
		} else {
			if(logMINOR) Logger.minor(this, "fs is empty");
		}
	}

	@Override
	public boolean shouldThrottle() {
		return shouldThrottle(getPeer(), node);
	}

	public static boolean shouldThrottle(Peer peer, Node node) {
		if(node.isThrottleLocalData()) return true;
		if(peer == null) return true; // presumably
		InetAddress addr = peer.getAddress(false);
		if(addr == null) return true; // presumably
		return IPUtil.isValidAddress(addr, false);
	}

	static final long MAX_RTO = SECONDS.toMillis(60);
	static final long MIN_RTO = SECONDS.toMillis(1);
	private int consecutiveRTOBackoffs;

	// Clock generally has 20ms granularity or better, right?
	// FIXME determine the clock granularity.
	private static final int CLOCK_GRANULARITY = 20;
	
	@Override
	public void reportPing(long t) {
		this.pingAverage.report(t);
		synchronized(this) {
			consecutiveRTOBackoffs = 0;
			// Update RTT according to RFC 2988.
			if(!reportedRTT) {
				double oldRTO = RTO;
				// Initialize
				SRTT = t;
				RTTVAR = t / 2;
				RTO = SRTT + Math.max(CLOCK_GRANULARITY, RTTVAR * 4);
				// RFC 2988 specifies a 1 second minimum RTT, mostly due to legacy issues,
				// but given that Freenet is mostly used on very slow upstream links, it 
				// probably makes sense for us too for now, to avoid excessive retransmits.
				// FIXME !!!
				if(RTO < MIN_RTO)
					RTO = MIN_RTO;
				if(RTO > MAX_RTO)
					RTO = MAX_RTO;
				reportedRTT = true;
				if(logMINOR) Logger.minor(this, "Received first packet on "+shortToString()+" setting RTO to "+RTO);
				if(oldRTO > RTO) {
					// We have backed off
					if(logMINOR) Logger.minor(this, "Received first packet after backing off on resend. RTO is "+RTO+" but was "+oldRTO);
					// FIXME: do something???
				}
			} else {
				// Update
				RTTVAR = 0.75 * RTTVAR + 0.25 * Math.abs(SRTT - t);
				SRTT = 0.875 * SRTT + 0.125 * t;
				RTO = SRTT + Math.max(CLOCK_GRANULARITY, RTTVAR * 4);
				// RFC 2988 specifies a 1 second minimum RTT, mostly due to legacy issues,
				// but given that Freenet is mostly used on very slow upstream links, it 
				// probably makes sense for us too for now, to avoid excessive retransmits.
				// FIXME !!!
				if(RTO < MIN_RTO)
					RTO = MIN_RTO;
				if(RTO > MAX_RTO)
					RTO = MAX_RTO;
			}
			if(logMINOR) Logger.minor(this, "Reported ping "+t+" avg is now "+pingAverage.currentValue()+" RTO is "+RTO+" SRTT is "+SRTT+" RTTVAR is "+RTTVAR+" for "+shortToString());
		}
	}
	
	/**
	 * RFC 2988:
	 *    Note that a TCP implementation MAY clear SRTT and RTTVAR after
	 *    backing off the timer multiple times as it is likely that the
	 *    current SRTT and RTTVAR are bogus in this situation.  Once SRTT and
	 *    RTTVAR are cleared they should be initialized with the next RTT
	 *    sample taken per (2.2) rather than using (2.3).
	 */
	static final int MAX_CONSECUTIVE_RTO_BACKOFFS = 5;
	
	@Override
	public synchronized void backoffOnResend() {
		if(RTO >= MAX_RTO) {
			Logger.error(this, "Major packet loss on "+this+" - RTO is already at limit and still losing packets!");
		}
		RTO = RTO * 2;
		if(RTO > MAX_RTO)
			RTO = MAX_RTO;
		consecutiveRTOBackoffs++;
		if(consecutiveRTOBackoffs > MAX_CONSECUTIVE_RTO_BACKOFFS) {
			Logger.warning(this, "Resetting RTO for "+this+" after "+consecutiveRTOBackoffs+" consecutive backoffs due to packet loss");
			consecutiveRTOBackoffs = 0;
			reportedRTT = false;
		}
		if(logMINOR) Logger.minor(this, "Backed off on resend, RTO is now "+RTO+" for "+shortToString()+" consecutive RTO backoffs is "+consecutiveRTOBackoffs);
	}

	private long resendBytesSent;

	public final ByteCounter resendByteCounter = new ByteCounter() {

		@Override
		public void receivedBytes(int x) {
			// Ignore
		}

		@Override
		public void sentBytes(int x) {
			synchronized(PeerNode.this) {
				resendBytesSent += x;
			}
			node.getNodeStats().resendByteCounter.sentBytes(x);
		}

		@Override
		public void sentPayload(int x) {
			// Ignore
		}

	};

	public long getResendBytesSent() {
		return resendBytesSent;
	}

	/**
	 * Should this peer be disconnected and removed immediately?
	 */
	public boolean shouldDisconnectAndRemoveNow() {
		return false;
	}

	public void setUptime(byte uptime2) {
		this.uptime = uptime2;
	}

	public short getUptime() {
		return (short) (uptime & 0xFF);
	}

	public void incrementNumberOfSelections(long time) {
		// TODO: reimplement with a bit field to spare memory
		synchronized(this) {
			countSelectionsSinceConnected++;
		}
	}

	/**
	 * @return The rate at which this peer has been selected since it connected.
	 */
	public synchronized double selectionRate() {
		long timeSinceConnected = System.currentTimeMillis() - this.connectedTime;
		// Avoid bias due to short uptime.
		if(timeSinceConnected < SECONDS.toMillis(10)) return 0.0;
		return countSelectionsSinceConnected / (double) timeSinceConnected;
	}

	private volatile long offeredMainJarVersion;

	public void setMainJarOfferedVersion(long mainJarVersion) {
		offeredMainJarVersion = mainJarVersion;
	}

	public long getMainJarOfferedVersion() {
		return offeredMainJarVersion;
	}

	/**
	 * Maybe send something. A SINGLE PACKET.
	 * Don't send everything at once, for two reasons:
	 * 1. It is possible for a node to have a very long backlog.
	 * 2. Sometimes sending a packet can take a long time.
	 * 3. In the near future PacketSender will be responsible for output bandwidth
	 * throttling.
	 * So it makes sense to send a single packet and round-robin.
	 * @param now
	 * @param ackOnly
	 * @throws BlockedTooLongException
	 */
	public boolean maybeSendPacket(long now, boolean ackOnly) throws BlockedTooLongException {
		PacketFormat pf;
		synchronized(this) {
			if(packetFormat == null) return false;
			pf = packetFormat;
		}
		return pf.maybeSendPacket(now, ackOnly);
	}

	/**
	 * @return The ID of a reusable PacketTracker if there is one, otherwise -1.
	 */
	public long getReusableTrackerID() {
		SessionKey cur;
		synchronized(this) {
			cur = currentTracker;
		}
		if(cur == null) {
			if(logMINOR) Logger.minor(this, "getReusableTrackerID(): cur = null on "+this);
			return -1;
		}
		if(logMINOR) Logger.minor(this, "getReusableTrackerID(): "+cur.trackerID+" on "+this);
		return cur.trackerID;
	}

	private long lastFailedRevocationTransfer;
	/** Reset on disconnection */
	private int countFailedRevocationTransfers;

	public void failedRevocationTransfer() {
		// Something odd happened, possibly a disconnect, maybe looking up the DNS names will help?
		lastAttemptedHandshakeIPUpdateTime = System.currentTimeMillis();
		countFailedRevocationTransfers++;
	}

	public int countFailedRevocationTransfers() {
		return countFailedRevocationTransfers;
	}

	/** Registers a listener that will be notified when status changes. Only the WeakReference of it is stored, so there is no need for deregistering
	 * @param listener - The listener to be registered*/
	public void registerPeerNodeStatusChangeListener(PeerManager.PeerStatusChangeListener listener){
		listeners.add(listener);
	}

	/** Notifies the listeners that status has been changed*/
	private void notifyPeerNodeStatusChangeListeners(){
		synchronized (listeners) {
			for(PeerManager.PeerStatusChangeListener l:listeners){
				l.onPeerStatusChange();
			}
		}
	}


	public boolean isLowUptime() {
		return getUptime() < Node.MIN_UPTIME_STORE_KEY;
	}

	public void setAddedReason(ConnectionType connectionType) {
		// Do nothing.
	}

	public synchronized ConnectionType getAddedReason() {
		return null;
	}
	
	private final Object routedToLock = new Object();
	
	final LoadSender loadSenderRealTime = new LoadSender(true);
	final LoadSender loadSenderBulk = new LoadSender(false);
	
	class LoadSender {
	
		LoadSender(boolean realTimeFlag) {
			this.realTimeFlag = realTimeFlag;
		}
		
		public void onDisconnect() {
			this.lastSentAllocationInput = 0;
			this.lastSentAllocationOutput = 0;
			this.timeLastSentAllocationNotice = -1;
			this.lastFullStats = null;
		}

		private int lastSentAllocationInput;
		private int lastSentAllocationOutput;
		private int lastSentMaxOutputTransfers = Integer.MAX_VALUE;
		private int lastSentMaxOutputTransfersPeerLimit = Integer.MAX_VALUE;
		private long timeLastSentAllocationNotice;
		private long countAllocationNotices;
		private PeerLoadStats lastFullStats;
		private final boolean realTimeFlag;
		private boolean sendASAP;
		
		public void onSetPeerAllocation(boolean input, int thisAllocation, int transfersPerInsert) {
			
			boolean mustSend = false;
			// FIXME review constants, how often are allocations actually sent?
			long now = System.currentTimeMillis();
			synchronized(this) {
				int last = input ? lastSentAllocationInput : lastSentAllocationOutput;
				if(now - timeLastSentAllocationNotice > 5000) {
					if(logMINOR) Logger.minor(this, "Last sent allocation "+TimeUtil.formatTime(now - timeLastSentAllocationNotice));
					mustSend = true;
				} else {
					if(thisAllocation > last * 1.05) {
						if(logMINOR) Logger.minor(this, "Last allocation was "+last+" this is "+thisAllocation);
						mustSend = true;
					} else if(thisAllocation < last * 0.9) { 
						if(logMINOR) Logger.minor(this, "Last allocation was "+last+" this is "+thisAllocation);
						mustSend = true;
					}
				}
				if(!mustSend) return;
				sendASAP = true;
			}
			if(!mustSend) return;
		}
		
		public void onSetMaxOutputTransfers(int maxOutputTransfers) {
			synchronized(this) {
				if(maxOutputTransfers == lastSentMaxOutputTransfers) return;
				if(lastSentMaxOutputTransfers == Integer.MAX_VALUE || lastSentMaxOutputTransfers == 0) {
					sendASAP = true;
				} else if(maxOutputTransfers > lastSentMaxOutputTransfers * 1.05 || maxOutputTransfers < lastSentMaxOutputTransfers * 0.9) {
					sendASAP = true;
				}
			}
		}
		
		public void onSetMaxOutputTransfersPeerLimit(int maxOutputTransfersPeerLimit) {
			synchronized(this) {
				if(maxOutputTransfersPeerLimit == lastSentMaxOutputTransfersPeerLimit) return;
				if(lastSentMaxOutputTransfersPeerLimit == Integer.MAX_VALUE || lastSentMaxOutputTransfersPeerLimit == 0) {
					sendASAP = true;
				} else if(maxOutputTransfersPeerLimit > lastSentMaxOutputTransfersPeerLimit * 1.05 || maxOutputTransfersPeerLimit < lastSentMaxOutputTransfersPeerLimit * 0.9) {
					sendASAP = true;
				}
			}
		}
		
		Message makeLoadStats(long now, int transfersPerInsert, boolean noRemember) {
			PeerLoadStats stats = node.getNodeStats().createPeerLoadStats(PeerNode.this, transfersPerInsert, realTimeFlag);
			synchronized(this) {
				lastSentAllocationInput = (int) stats.inputBandwidthPeerLimit;
				lastSentAllocationOutput = (int) stats.outputBandwidthPeerLimit;
				lastSentMaxOutputTransfers = stats.maxTransfersOut;
				if(!noRemember) {
					if(lastFullStats != null && lastFullStats.equals(stats)) return null;
					lastFullStats = stats;
				}
				timeLastSentAllocationNotice = now;
				countAllocationNotices++;
				if(logMINOR) Logger.minor(this, "Sending allocation notice to "+this+" allocation is "+lastSentAllocationInput+" input "+lastSentAllocationOutput+" output.");
			}
			Message msg = DMT.createFNPPeerLoadStatus(stats);
			return msg;
		}

		public synchronized boolean grabSendASAP() {
			boolean send = sendASAP;
			sendASAP = false;
			return send;
		}

		public synchronized void setSendASAP() {
			sendASAP = true;
		}

	}
	
	void removeUIDsFromMessageQueues(Long[] list) {
		this.messageQueue.removeUIDsFromMessageQueues(list);
	}

	public void onSetMaxOutputTransfers(boolean realTime, int maxOutputTransfers) {
		(realTime ? loadSenderRealTime : loadSenderBulk).onSetMaxOutputTransfers(maxOutputTransfers);
	}
	
	public void onSetMaxOutputTransfersPeerLimit(boolean realTime, int maxOutputTransfers) {
		(realTime ? loadSenderRealTime : loadSenderBulk).onSetMaxOutputTransfersPeerLimit(maxOutputTransfers);
	}
	
	public void onSetPeerAllocation(boolean input, int thisAllocation, int transfersPerInsert, int maxOutputTransfers, boolean realTime) {
		(realTime ? loadSenderRealTime : loadSenderBulk).onSetPeerAllocation(input, thisAllocation, transfersPerInsert);
	}

	public class IncomingLoadSummaryStats {
		public IncomingLoadSummaryStats(int totalRequests,
				double outputBandwidthPeerLimit,
				double inputBandwidthPeerLimit,
				double outputBandwidthTotalLimit,
				double inputBandwidthTotalLimit,
				double usedOutput,
				double usedInput,
				double othersUsedOutput,
				double othersUsedInput) {
			runningRequestsTotal = totalRequests;
			peerCapacityOutputBytes = (int)outputBandwidthPeerLimit;
			peerCapacityInputBytes = (int)inputBandwidthPeerLimit;
			totalCapacityOutputBytes = (int)outputBandwidthTotalLimit;
			totalCapacityInputBytes = (int)inputBandwidthTotalLimit;
			usedCapacityOutputBytes = (int) usedOutput;
			usedCapacityInputBytes = (int) usedInput;
			othersUsedCapacityOutputBytes = (int) othersUsedOutput;
			othersUsedCapacityInputBytes = (int) othersUsedInput;
		}
		
		public final int runningRequestsTotal;
		public final int peerCapacityOutputBytes;
		public final int peerCapacityInputBytes;
		public final int totalCapacityOutputBytes;
		public final int totalCapacityInputBytes;
		public final int usedCapacityOutputBytes;
		public final int usedCapacityInputBytes;
		public final int othersUsedCapacityOutputBytes;
		public final int othersUsedCapacityInputBytes;
	}
	
	enum RequestLikelyAcceptedState {
		GUARANTEED, // guaranteed to be accepted, under the per-peer guaranteed limit
		LIKELY, // likely to be accepted even though above the per-peer guaranteed limit, as overall is below the overall lower limit
		UNLIKELY, // not likely to be accepted; peer is over the per-peer guaranteed limit, and global is over the overall lower limit
		UNKNOWN // no data but accepting anyway
	}
	
	// FIXME add LOW_CAPACITY/BROKEN. Set this when the published capacity is way below the median.
	// FIXME will need to calculate the median first!
	
	OutputLoadTracker outputLoadTrackerRealTime = new OutputLoadTracker(true);
	OutputLoadTracker outputLoadTrackerBulk = new OutputLoadTracker(false);
	
	public OutputLoadTracker outputLoadTracker(boolean realTime) {
		return realTime ? outputLoadTrackerRealTime : outputLoadTrackerBulk;
	}

	public void reportLoadStatus(PeerLoadStats stat) {
		outputLoadTracker(stat.realTime).reportLoadStatus(stat);
		node.getExecutor().execute(checkStatusAfterBackoff);
	}
	
	public static class SlotWaiter {
		
		final PeerNode source;
		private final HashSet<PeerNode> waitingFor;
		private PeerNode acceptedBy;
		private RequestLikelyAcceptedState acceptedState;
		final UIDTag tag;
		final boolean offeredKey;
		final RequestType requestType;
		private boolean failed;
		private SlotWaiterFailedException fe;
		final boolean realTime;
		
		// FIXME the counter is a quick hack to ensure that the original ordering is preserved
		// even after failures (transfer failures, backoffs).
		// The real solution, which would likely result in simpler code as well as saving 
		// a thread, is to make the wait loop in RequestSender asynchronous i.e. to not
		// block at all there, but process the waiters in order in a callback when we get
		// such a failure.
		
		final long counter;
		static private long waiterCounter;
		
		SlotWaiter(UIDTag tag, RequestType type, boolean offeredKey, boolean realTime, PeerNode source) {
			this.tag = tag;
			this.requestType = type;
			this.offeredKey = offeredKey;
			this.waitingFor = new HashSet<PeerNode>();
			this.realTime = realTime;
			this.source = source;
			synchronized(SlotWaiter.class) {
				counter = waiterCounter++;
			}
		}
		
		/**
		 * Add another node to wait for.
		 * @return True unless queueing the slot was impossible due to a problem with the PeerNode.
		 * So we return true when there is a successful queueing, and we also return true when there is
		 * a race condition and the waiter has already completed.
		 */
		public boolean addWaitingFor(PeerNode peer) {
			boolean cantQueue = (!peer.isRoutable()) || peer.isInMandatoryBackoff(System.currentTimeMillis(), realTime);
			synchronized(this) {
				if(acceptedBy != null) {
					if(logMINOR) Logger.minor(this, "Not adding "+peer.shortToString+" because already matched on "+this);
					return true;
				}
				if(failed) {
					if(logMINOR) Logger.minor(this, "Not adding "+peer.shortToString+" because already failed on "+this);
					return true;
				}
				if(waitingFor.contains(peer)) return true;
				// Race condition if contains() && cantQueue (i.e. it was accepted then it became backed off), but probably not serious.
				if(cantQueue) return false;
				waitingFor.add(peer);
				tag.setWaitingForSlot();
			}
			if(!peer.outputLoadTracker(realTime).queueSlotWaiter(this)) {
				synchronized(this) {
					waitingFor.remove(peer);
					if(acceptedBy != null || failed) return true;
				}
				return false;
			} else return true;
		}
		
		/** First part of wake-up callback. If this returns null, we have already woken up,
		 * but if it returns a PeerNode[], the SlotWaiter has been woken up, and the caller
		 * **must** call unregister() with the returned data.
		 * @param peer The peer waking up the SlotWaiter.
		 * @param state The accept state we are waking up with.
		 * @return Null if already woken up or not waiting for this peer, otherwise an
		 * array of all the PeerNode's the slot was registered on, which *must* be passed
		 * to unregister() as soon as the caller has unlocked everything that reasonably
		 * can be unlocked. */
		synchronized PeerNode[] innerOnWaited(PeerNode peer, RequestLikelyAcceptedState state) {
			if(logMINOR) Logger.minor(this, "Waking slot waiter "+this+" on "+peer);
			if(acceptedBy != null) {
				if(logMINOR) Logger.minor(this, "Already accepted on "+this);
				if(acceptedBy != peer) {
					if(offeredKey)
						tag.removeFetchingOfferedKeyFrom(peer);
					else
						tag.removeRoutingTo(peer);
				}
				return null;
			}
			if(!waitingFor.contains(peer)) {
				if(logMINOR) Logger.minor(this, "Not waiting for peer "+peer+" on "+this);
				if(acceptedBy != peer) {
					if(offeredKey)
						tag.removeFetchingOfferedKeyFrom(peer);
					else
						tag.removeRoutingTo(peer);
				}
				return null;
			}
			acceptedBy = peer;
			acceptedState = state;
			if(!tag.addRoutedTo(peer, offeredKey)) {
				Logger.normal(this, "onWaited for "+this+" added on "+tag+" but already added - race condition?");
			}
			notifyAll();
			// Because we are no longer in the slot queue we must remove it.
			// If we want to wait for it again it must be re-queued.
			PeerNode[] toUnreg = waitingFor.toArray(new PeerNode[waitingFor.size()]);
			waitingFor.clear();
			tag.clearWaitingForSlot();
			return toUnreg;
		}
		
		/** Caller should not hold locks while calling this.
		 * @param exclude Only set this if you have already removed the slot waiter. */
		void unregister(PeerNode exclude, PeerNode[] all) {
			if(all == null) return;
			for(PeerNode p : all)
				if(p != exclude) p.outputLoadTracker(realTime).unqueueSlotWaiter(this);
		}
		
		/** Some sort of failure.
		 * @param reallyFailed If true, we can't route to the node, or should reconsider 
		 * routing to it, due to e.g. backoff or disconnection. If false, this is 
		 * something like the node is now regarded as low capacity so we should consider
		 * other nodes, but still allow this one.
		 */
		void onFailed(PeerNode peer, boolean reallyFailed) {
			if(logMINOR) Logger.minor(this, "onFailed() on "+this+" reallyFailed="+reallyFailed);
			synchronized(this) {
				if(acceptedBy != null) {
					if(logMINOR) Logger.minor(this, "Already matched on "+this);
					return;
				}
				// Always wake up.
				// Whether it's a backoff or a disconnect, we probably want to add another peer.
				// FIXME get rid of parameter.
				failed = true;
				fe = new SlotWaiterFailedException(peer, reallyFailed);
				tag.clearWaitingForSlot();
				notifyAll();
			}
		}
		
		public HashSet<PeerNode> waitingForList() {
			synchronized(this) {
				return new HashSet<PeerNode>(waitingFor);
			}
		}
		
		/** Wait for any of the PeerNode's we have queued on to accept (locally
		 * i.e. to allocate a local slot to) this request.
		 * @param maxWait The time to wait for. Can be 0, but if it is 0, this
		 * is a "peek", i.e. if we return null, the queued slots remain live.
		 * Whereas if maxWait is not 0, we will unregister when we timeout.
		 * @param timeOutIsFatal If true, if we timeout, count it for each node
		 * involved as a fatal timeout.
		 * @return A matched node, or null.
		 * @throws SlotWaiterFailedException If a peer actually failed.
		 */
		public PeerNode waitForAny(long maxWait, boolean timeOutIsFatal) throws SlotWaiterFailedException {
			// If waitingFor is non-empty after this function returns, we can
			// be accepted when we shouldn't be accepted. So always ensure that
			// the state is clean when returning, by clearing waitingFor and
			// calling unregister().
			PeerNode[] all;
			PeerNode ret = null;
			boolean grabbed = false;
			SlotWaiterFailedException f = null;
			synchronized(this) {
				if(shouldGrab()) {
					if(logMINOR) Logger.minor(this, "Already matched on "+this);
					ret = grab();
					grabbed = true;
				}
				if(fe != null) {
					f = fe;
					fe = null;
					grabbed = true;
				}
				all = waitingFor.toArray(new PeerNode[waitingFor.size()]);
				if(ret != null)
					waitingFor.clear();
				if(grabbed || all.length == 0)
					tag.clearWaitingForSlot();
			}
			if(grabbed) {
				unregister(ret, all);
				if(f != null && ret == null) throw f;
				return ret;
			}
			// grab() above will have set failed = false if necessary.
			// acceptedBy = null because ret = null, and it won't change after that because waitingFor is empty.
			if(all.length == 0) {
				if(logMINOR) Logger.minor(this, "None to wait for on "+this);
				return null;
			}
			// Double-check before blocking, prevent race condition.
			long now = System.currentTimeMillis();
			boolean anyValid = false;
			for(PeerNode p : all) {
				if((!p.isRoutable()) || p.isInMandatoryBackoff(now, realTime)) {
					if(logMINOR) Logger.minor(this, "Peer is not valid in waitForAny(): "+p);
					continue;
				}
				anyValid = true;
				RequestLikelyAcceptedState accept = p.outputLoadTracker(realTime).tryRouteTo(tag, RequestLikelyAcceptedState.LIKELY, offeredKey);
				if(accept != null) {
					if(logMINOR) Logger.minor(this, "tryRouteTo() pre-wait check returned "+accept);
					PeerNode[] unreg;
					PeerNode other = null;
					synchronized(this) {
						if(logMINOR) Logger.minor(this, "tryRouteTo() succeeded to "+p+" on "+this+" with "+accept+" - checking whether we have already accepted.");
						unreg = innerOnWaited(p, accept);
						if(unreg == null) {
							// Recover from race condition.
							if(shouldGrab()) other = grab();
						}
						if(other == null) {
							if(logMINOR) Logger.minor(this, "Trying the original tryRouteTo() on "+this);
							// Having set the acceptedBy etc, clear it now.
							acceptedBy = null;
							failed = false;
							fe = null;
						}						
						tag.clearWaitingForSlot();
					}
					unregister(null, unreg);
					if(other != null) {
						Logger.normal(this, "Race condition: tryRouteTo() succeeded on "+p.shortToString()+" but already matched on "+other.shortToString()+" on "+this);
						tag.removeRoutingTo(p);
						return other;
					}
					p.outputLoadTracker(realTime).reportAllocated(isLocal());
					// p != null so in this one instance we're going to ignore fe.
					return p;
				}
			}
			if(maxWait == 0) return null;
			// Don't need to clear waiting here because we are still waiting.
			if(!anyValid) {
				synchronized(this) {
					if(fe != null) {
						f = fe;
						fe = null;
					}
					if(shouldGrab()) ret = grab();
					all = waitingFor.toArray(new PeerNode[waitingFor.size()]);
					waitingFor.clear();
					failed = false;
					acceptedBy = null;
				}
				if(logMINOR) Logger.minor(this, "None valid to wait for on "+this);
				unregister(ret, all);
				if(f != null && ret == null) throw f;
				tag.clearWaitingForSlot();
				return ret;
			}
			synchronized(this) {
				if(logMINOR) Logger.minor(this, "Waiting for any node to wake up "+this+" : "+Arrays.toString(waitingFor.toArray())+" (for up to "+maxWait+"ms)");
				long waitStart = System.currentTimeMillis();
				long deadline = waitStart + maxWait;
				boolean timedOut = false;
				while(acceptedBy == null && (!waitingFor.isEmpty()) && !failed) {
					try {
						if(maxWait == Long.MAX_VALUE)
							wait();
						else {
							int wait = (int)Math.min(Integer.MAX_VALUE, deadline - System.currentTimeMillis());
							if(wait > 0) wait(wait);
							if(logMINOR) Logger.minor(this, "Maximum wait time exceeded on "+this);
							if(shouldGrab()) {
								// Race condition resulting in stalling
								// All we have to do is break.
								break;
							} else {
								// Bigger problem.
								// No external entity called us, so waitingFor have not been unregistered.
								timedOut = true;
								all = waitingFor.toArray(new PeerNode[waitingFor.size()]);
								waitingFor.clear();
								break;
								// Now no callers will succeed.
								// But we still need to unregister the waitingFor's or they will stick around until they are matched, and then, if we are unlucky, will lock a slot on the RequestTag forever and thus cause a catastrophic stall of the whole peer.
							}
						}
					} catch (InterruptedException e) {
						// Ignore
					}
				}
				if(!timedOut) {
					long waitEnd = System.currentTimeMillis();
					if(waitEnd - waitStart > (realTime ? 6000 : 60000)) {
						Logger.warning(this, "Waited "+(waitEnd - waitStart)+"ms for "+this);
					} else if(waitEnd - waitStart > (realTime ? 1000 : 10000)) {
						Logger.normal(this, "Waited "+(waitEnd - waitStart)+"ms for "+this);
					} else {
						if(logMINOR) Logger.minor(this, "Waited "+(waitEnd - waitStart)+"ms for "+this);
					}
				}
				if(logMINOR) Logger.minor(this, "Returning after waiting: accepted by "+acceptedBy+" waiting for "+waitingFor.size()+" failed "+failed+" on "+this);
				ret = acceptedBy;
				acceptedBy = null; // Allow for it to wait again if necessary
				all = waitingFor.toArray(new PeerNode[waitingFor.size()]);
				waitingFor.clear();
				failed = false;
				fe = null;
				tag.clearWaitingForSlot();
			}
			if(timeOutIsFatal && all != null) {
				for(PeerNode pn : all) {
					pn.outputLoadTracker(realTime).reportFatalTimeoutInWait(isLocal());
				}
			}
			unregister(ret, all);
			return ret;
		}
		
		final boolean isLocal() {
			return source == null;
		}
		
		private boolean shouldGrab() {
			return acceptedBy != null || waitingFor.isEmpty() || failed;
		}

		private synchronized PeerNode grab() {
			if(logMINOR) Logger.minor(this, "Returning in first check: accepted by "+acceptedBy+" waiting for "+waitingFor.size()+" failed "+failed+" accepted state "+acceptedState);
			failed = false;
			PeerNode got = acceptedBy;
			acceptedBy = null; // Allow for it to wait again if necessary
			return got;
		}

		public synchronized RequestLikelyAcceptedState getAcceptedState() {
			return acceptedState;
		}
		
		@Override
		public String toString() {
			return super.toString()+":"+counter+":"+requestType+":"+realTime;
		}
		
		public synchronized int waitingForCount() {
			return waitingFor.size();
		}

	}
	
	@SuppressWarnings("serial")
	static class SlotWaiterFailedException extends Exception {
		final PeerNode pn;
		final boolean fatal;
		SlotWaiterFailedException(PeerNode p, boolean f) {
			this.pn = p;
			this.fatal = f;
			// FIXME OPTIMISATION: arrange for empty stack trace
		}
	}
	
	static class SlotWaiterList {
		
		private final LinkedHashMap<PeerNode, TreeMap<Long, SlotWaiter>> lru =
			new LinkedHashMap<PeerNode, TreeMap<Long, SlotWaiter>>();

		public synchronized void put(SlotWaiter waiter) {
			PeerNode source = waiter.source;
			TreeMap<Long, SlotWaiter> map = lru.get(source);
			if(map == null) {
				lru.put(source, map = new TreeMap<Long, SlotWaiter>());
			}
			map.put(waiter.counter, waiter);
		}

		public synchronized void remove(SlotWaiter waiter) {
			PeerNode source = waiter.source;
			TreeMap<Long, SlotWaiter> map = lru.get(source);
			if(map == null) {
				if(logMINOR) Logger.minor(this, "SlotWaiter "+waiter+" was not queued");
				return;
			}
			map.remove(waiter.counter);
			if(map.isEmpty())
				lru.remove(source);
		}

		public synchronized boolean isEmpty() {
			return lru.isEmpty();
		}

		public synchronized SlotWaiter removeFirst() {
			if(lru.isEmpty()) return null;
			// FIXME better to use LRUMap?
			// Would need to update it to use Iterator and other modern APIs in values(), and creating two objects here isn't THAT expensive on modern VMs...
			PeerNode source = lru.keySet().iterator().next();
			TreeMap<Long, SlotWaiter> map = lru.get(source);
			Long key = map.firstKey();
			SlotWaiter ret = map.get(key);
			map.remove(key);
			lru.remove(source);
			if(!map.isEmpty())
				lru.put(source, map);
			return ret;
		}

		public synchronized ArrayList<SlotWaiter> values() {
			ArrayList<SlotWaiter> list = new ArrayList<SlotWaiter>();
			for(TreeMap<Long, SlotWaiter> map : lru.values()) {
				list.addAll(map.values());
			}
			return list;
		}
		
		public String toString() {
			return super.toString()+":peers="+lru.size();
		}
		
	}
	

	/** cached RequestType.values(). Never modify or pass this array to outside code! */
	private static final RequestType[] RequestType_values = RequestType.values();

	/** Uses the information we receive on the load on the target node to determine whether
	 * we can route to it and when we can route to it.
	 */
	class OutputLoadTracker {
		
		final boolean realTime;
		
		private PeerLoadStats lastIncomingLoadStats;
		
		private boolean dontSendUnlessGuaranteed;
		
		// These only count remote timeouts.
		// Strictly local and remote should be the same in new load management, but
		// local often produces more load than can be handled by our peers.
		// Fair sharing in SlotWaiterList ensures that this doesn't cause excessive
		// timeouts for others, but we want the stats that determine their RecentlyFailed
		// times to be based on remote requests only. Also, local requests by definition
		// do not cause downstream problems.
		private long totalFatalTimeouts;
		private long totalAllocated;
		
		public void reportLoadStatus(PeerLoadStats stat) {
			if(logMINOR) Logger.minor(this, "Got load status : "+stat);
			synchronized(routedToLock) {
				lastIncomingLoadStats = stat;
			}
			maybeNotifySlotWaiter();
		}
		
		synchronized /* lock only used for counter */ void reportFatalTimeoutInWait(boolean local) {
			if(!local)
				totalFatalTimeouts++;
			node.getNodeStats().reportFatalTimeoutInWait(local);
		}

		synchronized /* lock only used for counter */ void reportAllocated(boolean local) {
			if(!local)
				totalAllocated++;
			node.getNodeStats().reportAllocatedSlot(local);
		}
		
		public synchronized double proportionTimingOutFatallyInWait() {
			if(totalFatalTimeouts == 1 && totalAllocated == 0) return 0.5; // Limit impact if the first one is rejected.
			return (double)totalFatalTimeouts / ((double)(totalFatalTimeouts + totalAllocated));
		}

		public PeerLoadStats getLastIncomingLoadStats() {
			synchronized(routedToLock) {
				return lastIncomingLoadStats;
			}
		}
		
		OutputLoadTracker(boolean realTime) {
			this.realTime = realTime;
		}
		
		public IncomingLoadSummaryStats getIncomingLoadStats() {
			PeerLoadStats loadStats;
			synchronized(routedToLock) {
				if(lastIncomingLoadStats == null) return null;
				loadStats = lastIncomingLoadStats;
			}
			RunningRequestsSnapshot runningRequests = node.getNodeStats().getRunningRequestsTo(PeerNode.this, loadStats.averageTransfersOutPerInsert, realTime);
			RunningRequestsSnapshot otherRunningRequests = loadStats.getOtherRunningRequests();
			boolean ignoreLocalVsRemoteBandwidthLiability = node.getNodeStats().ignoreLocalVsRemoteBandwidthLiability();
			return new IncomingLoadSummaryStats(runningRequests.totalRequests(), 
					loadStats.outputBandwidthPeerLimit, loadStats.inputBandwidthPeerLimit,
					loadStats.outputBandwidthUpperLimit, loadStats.inputBandwidthUpperLimit,
					runningRequests.calculate(ignoreLocalVsRemoteBandwidthLiability, false),
					runningRequests.calculate(ignoreLocalVsRemoteBandwidthLiability, true),
					otherRunningRequests.calculate(ignoreLocalVsRemoteBandwidthLiability, false),
					otherRunningRequests.calculate(ignoreLocalVsRemoteBandwidthLiability, true));
		}
		
		/** Can we route the tag to this peer? If so (including if we are accepting because
		 * we don't have any load stats), and we haven't already, addRoutedTo() and return 
		 * the accepted state. Otherwise return null. */
		public RequestLikelyAcceptedState tryRouteTo(UIDTag tag,
				RequestLikelyAcceptedState worstAcceptable, boolean offeredKey) {
			PeerLoadStats loadStats;
			boolean ignoreLocalVsRemote = node.getNodeStats().ignoreLocalVsRemoteBandwidthLiability();
			if(!isRoutable()) return null;
			if(isInMandatoryBackoff(System.currentTimeMillis(), realTime)) return null;
			synchronized(routedToLock) {
				loadStats = lastIncomingLoadStats;
				if(loadStats == null) {
					Logger.error(this, "Accepting because no load stats from "+PeerNode.this.shortToString()+" ("+PeerNode.this.getVersionNumber()+")");
					if(tag.addRoutedTo(PeerNode.this, offeredKey)) {
						// FIXME maybe wait a bit, check the other side's version first???
						return RequestLikelyAcceptedState.UNKNOWN;
					} else return null;
				}
				if(dontSendUnlessGuaranteed)
					worstAcceptable = RequestLikelyAcceptedState.GUARANTEED;
				// Requests already running to this node
				RunningRequestsSnapshot runningRequests = node.getNodeStats().getRunningRequestsTo(PeerNode.this, loadStats.averageTransfersOutPerInsert, realTime);
				runningRequests.log(PeerNode.this);
				// Requests running from its other peers
				RunningRequestsSnapshot otherRunningRequests = loadStats.getOtherRunningRequests();
				RequestLikelyAcceptedState acceptState = getRequestLikelyAcceptedState(runningRequests, otherRunningRequests, ignoreLocalVsRemote, loadStats);
				if(logMINOR) Logger.minor(this, "Predicted acceptance state for request: "+acceptState+" must beat "+worstAcceptable);
				if(acceptState.ordinal() > worstAcceptable.ordinal()) return null;
				if(tag.addRoutedTo(PeerNode.this, offeredKey))
					return acceptState;
				else {
					if(logMINOR) Logger.minor(this, "Already routed to peer");
					return null;
				}
			}
		}
		
		// FIXME on capacity changing so that we should add another node???
		// FIXME on backoff so that we should add another node???
		
		private final EnumMap<RequestType,SlotWaiterList> slotWaiters = new EnumMap<RequestType,SlotWaiterList>(RequestType.class);
		
		boolean queueSlotWaiter(SlotWaiter waiter) {
			if(!isRoutable()) {
				if(logMINOR) Logger.minor(this, "Not routable, so not queueing");
				return false;
			}
			if(isInMandatoryBackoff(System.currentTimeMillis(), realTime)) {
				if(logMINOR) Logger.minor(this, "In mandatory backoff, so not queueing");
				return false;
			}
			boolean noLoadStats = false;
			PeerNode[] all = null;
			boolean queued = false;
			synchronized(routedToLock) {
				noLoadStats = (this.lastIncomingLoadStats == null);
				if(!noLoadStats) {
					SlotWaiterList list = makeSlotWaiters(waiter.requestType);
					list.put(waiter);
					if(logMINOR) Logger.minor(this, "Queued slot "+waiter+" waiter for "+waiter.requestType+" on "+list+" on "+this+" for "+PeerNode.this);
					queued = true;
				} else {
					if(logMINOR) Logger.minor(this, "Not waiting for "+this+" as no load stats");
					all = waiter.innerOnWaited(PeerNode.this, RequestLikelyAcceptedState.UNKNOWN);
				}
			}
			if(all != null) {
				reportAllocated(waiter.isLocal());
				waiter.unregister(null, all);
			} else if(queued) {
				if((!isRoutable()) || (isInMandatoryBackoff(System.currentTimeMillis(), realTime))) {
					// Has lost connection etc since start of the method.
					if(logMINOR) Logger.minor(this, "Queued but not routable or in mandatory backoff, failing");
					waiter.onFailed(PeerNode.this, true);
					return false;
				}
			}
			return true;
		}
		
		private SlotWaiterList makeSlotWaiters(RequestType requestType) {
			SlotWaiterList slots = slotWaiters.get(requestType);
			if(slots == null) {
				slots = new SlotWaiterList();
				slotWaiters.put(requestType, slots);
			}
			return slots;
		}
		
		void unqueueSlotWaiter(SlotWaiter waiter) {
			synchronized(routedToLock) {
				SlotWaiterList map = slotWaiters.get(waiter.requestType);
				if(map == null) return;
				map.remove(waiter);
			}
		}
		
		private void failSlotWaiters(boolean reallyFailed) {
			for(RequestType type : RequestType_values) {
				SlotWaiterList slots; 
				synchronized(routedToLock) {
					slots = slotWaiters.get(type);
					if(slots == null) continue;
					slotWaiters.remove(type);
				}
				for(SlotWaiter w : slots.values())
					w.onFailed(PeerNode.this, reallyFailed);
			}
		}
		
		private int slotWaiterTypeCounter = 0;

		private void maybeNotifySlotWaiter() {
			if(!isRoutable()) return;
			boolean ignoreLocalVsRemote = node.getNodeStats().ignoreLocalVsRemoteBandwidthLiability();
			if(logMINOR) Logger.minor(this, "Maybe waking up slot waiters for "+this+" realtime="+realTime+" for "+PeerNode.this.shortToString());
			while(true) {
				boolean foundNone = true;
				int typeNum;
				PeerLoadStats loadStats;
				synchronized(routedToLock) {
					loadStats = lastIncomingLoadStats;
					if(slotWaiters.isEmpty()) {
						if(logMINOR) Logger.minor(this, "No slot waiters for "+this);
						return;
					}
					typeNum = slotWaiterTypeCounter;
				}
				typeNum++;
				if(typeNum == RequestType_values.length)
					typeNum = 0;
				for(int i=0;i<RequestType_values.length;i++) {
					SlotWaiterList list;
					RequestType type = RequestType_values[typeNum];
					if(logMINOR) Logger.minor(this, "Checking slot waiter list for "+type);
					SlotWaiter slot;
					RequestLikelyAcceptedState acceptState;
					PeerNode[] peersForSuccessfulSlot;
					synchronized(routedToLock) {
						list = slotWaiters.get(type);
						if(list == null) {
							if(logMINOR) Logger.minor(this, "No list");
							typeNum++;
							if(typeNum == RequestType_values.length)
								typeNum = 0;
							continue;
						}
						if(list.isEmpty()) {
							if(logMINOR) Logger.minor(this, "List empty");
							typeNum++;
							if(typeNum == RequestType_values.length)
								typeNum = 0;
							continue;
						}
						if(logMINOR) Logger.minor(this, "Checking slot waiters for "+type);
						foundNone = false;
						// Requests already running to this node
						RunningRequestsSnapshot runningRequests = node.getNodeStats().getRunningRequestsTo(PeerNode.this, loadStats.averageTransfersOutPerInsert, realTime);
						runningRequests.log(PeerNode.this);
						// Requests running from its other peers
						RunningRequestsSnapshot otherRunningRequests = loadStats.getOtherRunningRequests();
						acceptState = getRequestLikelyAcceptedState(runningRequests, otherRunningRequests, ignoreLocalVsRemote, loadStats);
						if(acceptState == null || acceptState == RequestLikelyAcceptedState.UNLIKELY) {
							if(logMINOR) Logger.minor(this, "Accept state is "+acceptState+" - not waking up - type is "+type);
							return;
						}
						if(dontSendUnlessGuaranteed && acceptState != RequestLikelyAcceptedState.GUARANTEED) {
							if(logMINOR) Logger.minor(this, "Not accepting until guaranteed for "+PeerNode.this+" realtime="+realTime);
							return;
						}
						if(list.isEmpty()) continue;
						slot = list.removeFirst();
						if(logMINOR) Logger.minor(this, "Accept state is "+acceptState+" for "+slot+" - waking up on "+this);
						peersForSuccessfulSlot = slot.innerOnWaited(PeerNode.this, acceptState);
						if(peersForSuccessfulSlot == null) continue;
						reportAllocated(slot.isLocal());
						slotWaiterTypeCounter = typeNum;
					}
					slot.unregister(PeerNode.this, peersForSuccessfulSlot);
					if(logMINOR) Logger.minor(this, "Accept state is "+acceptState+" for "+slot+" - waking up");
					typeNum++;
					if(typeNum == RequestType_values.length)
						typeNum = 0;
				}
				if(foundNone) {
					return;
				}
			}
		}
		
		/** LOCKING: Call inside routedToLock 
		 * @param otherRunningRequests 
		 * @param runningRequests 
		 * @param byteCountersInput 
		 * @param byteCountersOutput */
		private RequestLikelyAcceptedState getRequestLikelyAcceptedState(RunningRequestsSnapshot runningRequests, RunningRequestsSnapshot otherRunningRequests, boolean ignoreLocalVsRemote, PeerLoadStats stats) {
			RequestLikelyAcceptedState outputState = getRequestLikelyAcceptedStateBandwidth(false, runningRequests, otherRunningRequests, ignoreLocalVsRemote, stats);
			RequestLikelyAcceptedState inputState = getRequestLikelyAcceptedStateBandwidth(true, runningRequests, otherRunningRequests, ignoreLocalVsRemote, stats);
			RequestLikelyAcceptedState transfersState = getRequestLikelyAcceptedStateTransfers(runningRequests, otherRunningRequests, ignoreLocalVsRemote, stats);
			RequestLikelyAcceptedState ret = inputState;
			
			if(outputState.ordinal() > ret.ordinal())
				ret = outputState;
			if(transfersState.ordinal() > ret.ordinal())
				ret = transfersState;
			return ret;
		}
		
		private RequestLikelyAcceptedState getRequestLikelyAcceptedStateBandwidth(
				boolean input,
				RunningRequestsSnapshot runningRequests,
				RunningRequestsSnapshot otherRunningRequests, boolean ignoreLocalVsRemote, 
				PeerLoadStats stats) {
			double ourUsage = runningRequests.calculate(ignoreLocalVsRemote, input);
			if(logMINOR) Logger.minor(this, "Our usage is "+ourUsage+" peer limit is "+stats.peerLimit(input)+" lower limit is "+stats.lowerLimit(input)+" realtime "+realTime+" input "+input);
			if(ourUsage < stats.peerLimit(input))
				return RequestLikelyAcceptedState.GUARANTEED;
			otherRunningRequests.log(PeerNode.this);
			double theirUsage = otherRunningRequests.calculate(ignoreLocalVsRemote, input);
			if(logMINOR) Logger.minor(this, "Their usage is "+theirUsage);
			if(ourUsage + theirUsage < stats.lowerLimit(input))
				return RequestLikelyAcceptedState.LIKELY;
			else
				return RequestLikelyAcceptedState.UNLIKELY;
		}

		private RequestLikelyAcceptedState getRequestLikelyAcceptedStateTransfers(
				RunningRequestsSnapshot runningRequests,
				RunningRequestsSnapshot otherRunningRequests, boolean ignoreLocalVsRemote, 
				PeerLoadStats stats) {
			
			int ourUsage = runningRequests.totalOutTransfers();
			int maxTransfersOutPeerLimit = Math.min(stats.maxTransfersOutPeerLimit, stats.maxTransfersOut);
			if(logMINOR) Logger.minor(this, "Our usage is "+ourUsage+" peer limit is "+maxTransfersOutPeerLimit
					+" lower limit is "+stats.maxTransfersOutLowerLimit+" realtime "+realTime);
			if(ourUsage < maxTransfersOutPeerLimit)
				return RequestLikelyAcceptedState.GUARANTEED;
			otherRunningRequests.log(PeerNode.this);
			int theirUsage = otherRunningRequests.totalOutTransfers();
			if(logMINOR) Logger.minor(this, "Their usage is "+theirUsage);
			if(ourUsage + theirUsage < stats.maxTransfersOutLowerLimit)
				return RequestLikelyAcceptedState.LIKELY;
			else
				return RequestLikelyAcceptedState.UNLIKELY;
		}

		public void setDontSendUnlessGuaranteed() {
			synchronized(routedToLock) {
				if(!dontSendUnlessGuaranteed) {
					Logger.error(this, "Setting don't-send-unless-guaranteed for "+PeerNode.this+" realtime="+realTime);
					dontSendUnlessGuaranteed = true;
				}
			}
		}

		public void clearDontSendUnlessGuaranteed() {
			synchronized(routedToLock) {
				if(dontSendUnlessGuaranteed) {
					Logger.error(this, "Clearing don't-send-unless-guaranteed for "+PeerNode.this+" realtime="+realTime);
					dontSendUnlessGuaranteed = false;
				}
			}
		}
	
	}
	
	public void noLongerRoutingTo(UIDTag tag, boolean offeredKey) {
		if(offeredKey && !(tag instanceof RequestTag))
			throw new IllegalArgumentException("Only requests can have offeredKey=true");
		synchronized(routedToLock) {
			if(offeredKey)
				tag.removeFetchingOfferedKeyFrom(this);
			else
				tag.removeRoutingTo(this);
		}
		if(logMINOR) Logger.minor(this, "No longer routing "+tag+" to "+this);
		outputLoadTracker(tag.realTimeFlag).maybeNotifySlotWaiter();
	}
	
	public void postUnlock(UIDTag tag) {
		outputLoadTracker(tag.realTimeFlag).maybeNotifySlotWaiter();
	}
	
	static SlotWaiter createSlotWaiter(UIDTag tag, RequestType type, boolean offeredKey, boolean realTime, PeerNode source) {
		return new SlotWaiter(tag, type, offeredKey, realTime, source);
	}

	public IncomingLoadSummaryStats getIncomingLoadStats(boolean realTime) {
		return outputLoadTracker(realTime).getIncomingLoadStats();
	}

	public LoadSender loadSender(boolean realtime) {
		return realtime ? loadSenderRealTime : loadSenderBulk;
	}
	
	/** A fatal timeout occurred, and we don't know whether the peer is still running the
	 * request we passed in for us. If it is, we cannot reuse that slot. So we need to
	 * query it periodically until it is no longer running it. If we cannot send the query
	 * or if we don't get a response, we disconnect via fatalTimeout() (with no arguments).
	 * @param tag The request which we routed to this peer. It may or may not still be
	 * running.
	 */
	public void fatalTimeout(UIDTag tag, boolean offeredKey) {
		// FIXME implement! For now we just disconnect (no-op).
		// A proper implementation requires new messages.
		noLongerRoutingTo(tag, offeredKey);
		fatalTimeout();
	}
	
	/** After a fatal timeout - that is, a timeout that we reasonably believe originated
	 * on the node rather than downstream - we do not know whether or not the node thinks
	 * the request is still running. Hence load management will get really confused and 
	 * likely start to send requests over and over, which are repeatedly rejected.
	 * 
	 * So we have some alternatives: 
	 * 1) Lock the slot forever (or at least until the node reconnects). So every time a
	 * node times out, it loses a slot, and gradually it becomes completely catatonic.
	 * 2) Wait forever for an acknowledgement of the timeout. This may be worth 
	 * investigating. One problem with this is that the slot would still count towards our
	 * overall load management, which is surely a bad thing, although we could make it 
	 * only count towards this node. Also, if it doesn't arrive in a reasonable time maybe
	 * there has been a severe problem e.g. out of memory, bug etc; in that case, waiting
	 * forever may not be sensible.
	 * 3) Disconnect the node. This makes perfect sense for opennet. For darknet it's a 
	 * bit more problematic.
	 * 4) Turn off routing to the node, possibly for a limited period. This would need to
	 * include the effects of disconnection. It might open up some cheapish local DoS's.
	 * 
	 * For all nodes, at present, we disconnect. For darknet nodes, we log an error, and 
	 * allow them to reconnect. */
	public abstract void fatalTimeout();
	
	public abstract boolean shallWeRouteAccordingToOurPeersLocation(int htl);
	
	@Override
	public PeerMessageQueue getMessageQueue() {
		return messageQueue;
	}

	public boolean handleReceivedPacket(byte[] buf, int offset, int length, long now, Peer replyTo) {
		PacketFormat pf;
		synchronized(this) {
			pf = packetFormat;
			if(pf == null) return false;
		}
		return pf.handleReceivedPacket(buf, offset, length, now, replyTo);
	}

	public void checkForLostPackets() {
		PacketFormat pf;
		synchronized(this) {
			pf = packetFormat;
			if(pf == null) return;
		}
		pf.checkForLostPackets();
	}

	public long timeCheckForLostPackets() {
		PacketFormat pf;
		synchronized(this) {
			pf = packetFormat;
			if(pf == null) return Long.MAX_VALUE;
		}
		return pf.timeCheckForLostPackets();
	}

	/** Only called for new format connections, for which we don't care about PacketTracker */
	public void dumpTracker(SessionKey brokenKey) {
		long now = System.currentTimeMillis();
		synchronized(this) {
			if(currentTracker == brokenKey) {
				currentTracker = null;
				isConnected.set(false, now);
			} else if(previousTracker == brokenKey)
				previousTracker = null;
			else if(unverifiedTracker == brokenKey)
				unverifiedTracker = null;
		}
		// Update connected vs not connected status.
		isConnected();
		setPeerNodeStatus(System.currentTimeMillis());
	}
	
	@Override
	public void handleMessage(Message m) {
		node.getUSM().checkFilters(m, crypto.getSocket());
	}

	@Override
	public void sendEncryptedPacket(byte[] data) throws LocalAddressException {
		crypto.getSocket().sendPacket(data, getPeer(), allowLocalAddresses());
	}
	
	@Override
	public int getMaxPacketSize() {
		return crypto.getSocket().getMaxPacketSize();
	}
	
	@Override
	public boolean shouldPadDataPackets() {
		return crypto.getConfig().paddDataPackets();
	}
	
	@Override
	public void sentThrottledBytes(int count) {
		node.getOutputThrottle().forceGrab(count);
	}
	
	@Override
	public void onNotificationOnlyPacketSent(int length) {
		node.getNodeStats().reportNotificationOnlyPacketSent(length);
	}
	
	@Override
	public void resentBytes(int length) {
		resendByteCounter.sentBytes(length);
	}
	
	// FIXME move this to PacketFormat eventually.
	@Override
	public Random paddingGen() {
		return paddingGen;
	}

	public synchronized boolean matchesPeerAndPort(Peer peer) {
		if(detectedPeer != null && detectedPeer.laxEquals(peer)) return true;
		if(nominalPeer != null) { // FIXME condition necessary???
			for(Peer p : nominalPeer) {
				if(p != null && p.laxEquals(peer)) return true;
			}
		}
		return false;
	}

	/** Does this PeerNode match the given IP address? 
	 * @param strict If true, only match if the IP is actually in use. If false,
	 * also match from nominal IP addresses and domain names etc. */
	public synchronized boolean matchesIP(FreenetInetAddress addr, boolean strict) {
		if(detectedPeer != null) {
			FreenetInetAddress a = detectedPeer.getFreenetAddress();
			if(a != null) {
				if(strict ? a.equals(addr) : a.laxEquals(addr))
					return true;
			}
		}
		if((!strict) && nominalPeer != null) {
			for(Peer p : nominalPeer) {
				if(p == null) continue;
				FreenetInetAddress a = p.getFreenetAddress();
				if(a == null) continue;
				if(a.laxEquals(addr)) return true;
			}
		}
		return false;
	}
	
	@Override
	public MessageItem makeLoadStats(boolean realtime, boolean boostPriority, boolean noRemember) {
	    // FIXME re-enable when try NLM again.
	    return null;
//		Message msg = loadSender(realtime).makeLoadStats(System.currentTimeMillis(), node.nodeStats.outwardTransfersPerInsert(), noRemember);
//		if(msg == null) return null;
//		return new MessageItem(msg, null, node.nodeStats.allocationNoticesCounter, boostPriority ? DMT.PRIORITY_NOW : (short)-1);
	}

	@Override
	public boolean grabSendLoadStatsASAP(boolean realtime) {
		return loadSender(realtime).grabSendASAP();
	}

	@Override
	public void setSendLoadStatsASAP(boolean realtime) {
		loadSender(realtime).setSendASAP();
	}
	
	@Override
	public DecodingMessageGroup startProcessingDecryptedMessages(int size) {
		return new MyDecodingMessageGroup(size);
	}
	
	class MyDecodingMessageGroup implements DecodingMessageGroup {

		private final ArrayList<Message> messages;
		private final ArrayList<Message> messagesWantSomething;
		
		public MyDecodingMessageGroup(int size) {
			messages = new ArrayList<Message>(size);
			messagesWantSomething = new ArrayList<Message>(size);
		}

		@Override
		public void processDecryptedMessage(byte[] data, int offset,
				int length, int overhead) {
			Message m = node.getUSM().decodeSingleMessage(data, offset, length, PeerNode.this, overhead);
			if(m == null) {
				if(logMINOR) Logger.minor(this, "Message not decoded from "+PeerNode.this+" ("+PeerNode.this.getVersionNumber()+")");
				return;
			}
			if(DMT.isPeerLoadStatusMessage(m)) {
				handleMessage(m);
				return;
			}
			if(DMT.isLoadLimitedRequest(m)) {
				messagesWantSomething.add(m);
			} else {
				messages.add(m);
			}
		}

		@Override
		public void complete() {
			for(Message msg : messages) {
				handleMessage(msg);
			}
			for(Message msg : messagesWantSomething) {
				handleMessage(msg);
			}
		}
		
	}
	
	public boolean isLowCapacity(boolean isRealtime) {
		PeerLoadStats stats = outputLoadTracker(isRealtime).getLastIncomingLoadStats();
		if(stats == null) return false;
		NodePinger pinger = node.getNodeStats().nodePinger;
		if(pinger == null) return false; // FIXME possible?
		if(pinger.capacityThreshold(isRealtime, true) > stats.peerLimit(true)) return true;
		if(pinger.capacityThreshold(isRealtime, false) > stats.peerLimit(false)) return true;
		return false;
	}

	public void reportRoutedTo(double target, boolean isLocal, boolean realTime, PeerNode prev, Set<PeerNode> routedTo, int htl) {
		double distance = Location.distance(target, getLocation());
		
		double myLoc = node.getLocation();
		double prevLoc;
		if(prev != null)
			prevLoc = prev.getLocation();
		else
			prevLoc = -1.0;

		Set<Double> excludeLocations = new HashSet<Double>();
		excludeLocations.add(myLoc);
		excludeLocations.add(prevLoc);
		for (PeerNode routedToNode : routedTo) {
			excludeLocations.add(routedToNode.getLocation());
		}

		if (shallWeRouteAccordingToOurPeersLocation(htl)) {
			double l = getClosestPeerLocation(target, excludeLocations);
			if (!Double.isNaN(l)) {
				double newDiff = Location.distance(l, target);
				if(newDiff < distance) {
					distance = newDiff;
				}
			}
			if(logMINOR)
				Logger.minor(this, "The peer "+this+" has published his peer's locations and the closest we have found to the target is "+distance+" away.");
		}
		
		node.getNodeStats().routingMissDistanceOverall.report(distance);
		(isLocal ? node.getNodeStats().routingMissDistanceLocal : node.getNodeStats().routingMissDistanceRemote).report(distance);
		(realTime ? node.getNodeStats().routingMissDistanceRT : node.getNodeStats().routingMissDistanceBulk).report(distance);
		node.getPeers().incrementSelectionSamples(System.currentTimeMillis(), this);
	}

	private long maxPeerPingTime() {
		if(node == null)
			return NodeStats.DEFAULT_MAX_PING_TIME * 2;
		NodeStats stats = node.getNodeStats();
		if(node.getNodeStats() == null)
			return NodeStats.DEFAULT_MAX_PING_TIME * 2;
		else
			return stats.maxPeerPingTime();
	}
	
	/** Whether we are sending the main jar to this peer */
	protected boolean sendingUOMMainJar;
	/** Whether we are sending the ext jar (legacy) to this peer */
	protected boolean sendingUOMLegacyExtJar;
	/** The number of UOM transfers in progress to this peer.
	 * Note that there are mechanisms in UOM to limit this. */
	private int uomCount;
	/** The time when we last had UOM transfers in progress to this peer,
	 * if uomCount == 0. */
	private long lastSentUOM;
	// FIXME consider limiting the individual dependencies. 
	// Not clear whether that would actually improve protection against DoS, given that transfer failures happen naturally anyway.
	
	/** Start sending a UOM jar to this peer.
	 * @return True unless it was already sending, in which case the caller
	 * should reject it. */
	public synchronized boolean sendingUOMJar(boolean isExt) {
		if(isExt) {
			if(sendingUOMLegacyExtJar) return false;
			sendingUOMLegacyExtJar = true;
		} else {
			if(sendingUOMMainJar) return false;
			sendingUOMMainJar = true;
		}
		return true;
	}
	
	public synchronized void finishedSendingUOMJar(boolean isExt) {
		if(isExt) {
			sendingUOMLegacyExtJar = false;
			if(!(sendingUOMMainJar || uomCount > 0))
				lastSentUOM = System.currentTimeMillis();
		} else {
			sendingUOMMainJar = false;
			if(!(sendingUOMLegacyExtJar || uomCount > 0))
				lastSentUOM = System.currentTimeMillis();
		}
	}
	
	protected synchronized long timeSinceSentUOM() {
		if(sendingUOMMainJar || sendingUOMLegacyExtJar) return 0;
		if(uomCount > 0) return 0;
		if(lastSentUOM <= 0) return Long.MAX_VALUE;
		return System.currentTimeMillis() - lastSentUOM;
	}
	
	public synchronized void incrementUOMSends() {
		uomCount++;
	}
	
	public synchronized void decrementUOMSends() {
		uomCount--;
		if(uomCount == 0 && (!sendingUOMMainJar) && (!sendingUOMLegacyExtJar))
			lastSentUOM = System.currentTimeMillis();
	}

	/** Get the boot ID for purposes of the other node. This is set to a random number on
	 * startup, but also whenever we disconnected(true,...) i.e. whenever we dump the 
	 * message queues and PacketFormat's. */
	public synchronized long getOutgoingBootID() {
		return this.myBootID;
	}

	private long lastIncomingRekey;
	
	static final long THROTTLE_REKEY = 1000;
	
	public synchronized boolean throttleRekey() {
		long now = System.currentTimeMillis();
		if(now - lastIncomingRekey < THROTTLE_REKEY) {
			Logger.error(this, "Two rekeys initiated by other side within "+THROTTLE_REKEY+"ms");
			return true;
		}
		lastIncomingRekey = now;
		return false;
	}

	public boolean fullPacketQueued() {
		PacketFormat pf;
		synchronized(this) {
			pf = packetFormat;
			if(pf == null) return false;
		}
		return pf.fullPacketQueued(getMaxPacketSize());
	}

	public long timeSendAcks() {
		PacketFormat pf;
		synchronized(this) {
			pf = packetFormat;
			if(pf == null) return Long.MAX_VALUE;
		}
		return pf.timeSendAcks();
	}
	
	/** Calculate the maximum number of outgoing transfers to this peer that we
	 * will accept in requests and inserts. */
	public int calculateMaxTransfersOut(int timeout, double nonOverheadFraction) {
		// First get usable bandwidth.
		double bandwidth = (getThrottle().getBandwidth()+1.0);
		if(shouldThrottle())
			bandwidth = Math.min(bandwidth, node.getOutputBandwidthLimit() / 2);
		bandwidth *= nonOverheadFraction;
		// Transfers are divided into packets. Packets are 1KB. There are 1-2
		// of these for SSKs and 32 of them for CHKs, but that's irrelevant here.
		// We are only concerned here with the time that a transfer will have to
		// wait after sending a packet for it to have an opportunity to send 
		// another one. Or equivalently the delay between starting and sending 
		// the first packet.
		double packetsPerSecond = bandwidth / 1024.0;
		return (int)Math.max(1, Math.min(packetsPerSecond * timeout, Integer.MAX_VALUE));
	}

	public synchronized boolean hasFullNoderef() {
		return fullFieldSet != null;
	}
	
	public synchronized SimpleFieldSet getFullNoderef() {
		return fullFieldSet;
	}

	private int consecutiveGuaranteedRejectsRT = 0;
	private int consecutiveGuaranteedRejectsBulk = 0;

	private static final int CONSECUTIVE_REJECTS_MANDATORY_BACKOFF = 5;

	/** After 5 consecutive GUARANTEED soft rejections, we enter mandatory backoff.
	 * The reason why we don't immediately enter mandatory backoff is as follows:
	 * PROBLEM: Requests could have completed between the time when the request 
	 * was rejected and now.
	 * SOLUTION A: Tracking all possible requests which completed since the 
	 * request was sent. CON: This would be rather complex, and I'm not sure
	 * how well it would work when there are many requests in flight; would it
	 * even be possible without stopping sending requests after some arbitrary
	 * threshold? We might need a time element, and would probably need parameters...
	 * SOLUTION B: Enforcing a hard peer limit on both sides, as opposed to 
	 * accepting a request if the *current* usage, without the new request, is 
	 * over the limit. CON: This would break fairness between request types.
	 * 
	 * Of course, the problem with just using a counter is it may need to be 
	 * changed frequently ... FIXME create a better solution!
	 *
	 * Fortunately, this is pretty rare. It happens when e.g. we send an SSK,
	 * then we send a CHK, the messages are reordered and the CHK is accepted,
	 * and then the SSK is rejected. Both were GUARANTEED because if they 
	 * are accepted in order, thanks to the mechanism referred to in solution B,
	 * they will both be accepted.
	 */
	public void rejectedGuaranteed(boolean realTimeFlag) {
		synchronized(this) {
			if(realTimeFlag) {
				consecutiveGuaranteedRejectsRT++;
				if(consecutiveGuaranteedRejectsRT != CONSECUTIVE_REJECTS_MANDATORY_BACKOFF) {
					return;
				}
				consecutiveGuaranteedRejectsRT = 0;
			} else {
				consecutiveGuaranteedRejectsBulk++;
				if(consecutiveGuaranteedRejectsBulk != CONSECUTIVE_REJECTS_MANDATORY_BACKOFF) {
					return;
				}
				consecutiveGuaranteedRejectsBulk = 0;
			}
		}
		enterMandatoryBackoff("Mandatory:RejectedGUARANTEED", realTimeFlag);
	}

	/** Accepting a request, even if it was not GUARANTEED, resets the counters
	 * for consecutive guaranteed rejections. @see rejectedGuaranteed(boolean realTimeFlag).
	 */
	public void acceptedAny(boolean realTimeFlag) {
		synchronized(this) {
			if(realTimeFlag) {
				consecutiveGuaranteedRejectsRT = 0;
			} else {
				consecutiveGuaranteedRejectsBulk = 0;
			}
		}
	}
	
	/** @return The largest throttle window size of any of our throttles.
	 * This is just for guesstimating how many blocks we can have in flight. */
	@Override
	public int getThrottleWindowSize() {
		PacketThrottle throttle = getThrottle();
		if(throttle != null) return (int)(Math.min(throttle.getWindowSize(), Integer.MAX_VALUE));
		else return Integer.MAX_VALUE;
	}
	
	private boolean verifyReferenceSignature(SimpleFieldSet fs) throws ReferenceSignatureVerificationException {
	    // Assume we failed at validating
	    boolean failed = true;
	    String signatureP256 = fs.get("sigP256");
            try {
                // If we have:
                // - the new P256 signature AND the P256 pubkey
                // OR
                // - the old DSA signature the pubkey and the groups
                // THEN
                // verify the signatures
                fs.removeValue("sig");
                fs.removeValue("sigP256");
                byte[] toVerifyECDSA = fs.toOrderedString().getBytes(StandardCharsets.UTF_8);
                

                boolean isECDSAsigPresent = (signatureP256 != null && peerECDSAPubKey != null);
                boolean verifyECDSA = false; // assume it failed.
                
                // Is there a new ECDSA sig?
                if(isECDSAsigPresent) {
                        fs.putSingle("sigP256", signatureP256);
                        verifyECDSA = ECDSA.verify(Curves.P256, peerECDSAPubKey, Base64.decode(signatureP256), toVerifyECDSA);                       
                }

                // If there is no signature, FAIL
                // If there is an ECDSA signature, and it doesn't verify, FAIL
                boolean hasNoSignature = (!isECDSAsigPresent);
                boolean isECDSAsigInvalid = (isECDSAsigPresent && !verifyECDSA);
                failed = hasNoSignature || isECDSAsigInvalid;
                if(failed) {
                    String errCause = "";
                    if(hasNoSignature)
                        errCause += " (No signature)";
                    if(isECDSAsigInvalid)
                        errCause += " (ECDSA signature is invalid)";
                    if(failed)
                        errCause += " (VERIFICATION FAILED)";
                    Logger.error(this, "The integrity of the reference has been compromised!" + errCause + " fs was\n" + fs.toOrderedString());
                    this.isSignatureVerificationSuccessfull = false;
                    throw new ReferenceSignatureVerificationException("The integrity of the reference has been compromised!" + errCause);
                } else {
                    this.isSignatureVerificationSuccessfull = true;
                    if(!dontKeepFullFieldSet())
                        this.fullFieldSet = fs;
                }
            } catch(IllegalBase64Exception e) {
                Logger.error(this, "Invalid reference: " + e, e);
                throw new ReferenceSignatureVerificationException("The node reference you added is invalid: It does not have a valid ECDSA signature.");
            }
		return !failed;
	}
	
	protected final byte[] getPubKeyHash() {
	    return peerECDSAPubKeyHash;
	}
}<|MERGE_RESOLUTION|>--- conflicted
+++ resolved
@@ -416,7 +416,6 @@
 	* node reference for one. Does not add self to PeerManager.
 	* @param fs The node reference to parse.
 	* @param node2 The running Node we are part of.
-<<<<<<< HEAD
 	* @param fromLocal True if the noderef was read from the stored peers file and can contain
 	* local metadata, and won't be signed. Otherwise, it is a new node reference from elsewhere,
 	* should not contain metadata, and will be signed. 
@@ -424,11 +423,8 @@
 	* because it hasn't been connected since the last major crypto change. */
 	public PeerNode(SimpleFieldSet fs, Node node2, NodeCrypto crypto, boolean fromLocal) 
 	                throws FSParseException, PeerParseException, ReferenceSignatureVerificationException, PeerTooOldException {
-=======
-	*/
-	public PeerNode(SimpleFieldSet fs, Node node2, NodeCrypto crypto, PeerManager peers, boolean fromLocal, boolean fromAnonymousInitiator, OutgoingPacketMangler mangler, boolean isOpennet) throws FSParseException, PeerParseException, ReferenceSignatureVerificationException {
+
 	    removed = true;
->>>>>>> 2166d399
 		boolean noSig = false;
 		if(fromLocal || fromAnonymousInitiator()) noSig = true;
 		myRef = new WeakReference<PeerNode>(this);
@@ -1751,18 +1747,11 @@
 		boolean anythingChanged = location.updateLocation(newLoc, newLocs);
 		node.getPeers().updatePMUserAlert();
 		if(anythingChanged)
-<<<<<<< HEAD
 		    writePeers();
-		setPeerNodeStatus(System.currentTimeMillis());
-=======
-			// Not urgent. This makes up the majority of the total writes.
-			// Writing it on shutdown is sufficient.
-			node.peers.writePeers(isOpennet());
 		synchronized(this) {
 		    if(!isConnected()) return; // Race condition.
 	        setPeerNodeStatus(System.currentTimeMillis());
 		}
->>>>>>> 2166d399
 	}
 
 	/** Write the peers list affecting this node. */
