/* This code is part of Freenet. It is distributed under the GNU General
 * Public License, version 2 (or at your option any later version). See
 * http://www.gnu.org/ for further details of the GPL. */
package freenet.node.updater;

import java.io.BufferedInputStream;
import java.io.BufferedOutputStream;
import java.io.BufferedReader;
import java.io.BufferedWriter;
import java.io.DataInputStream;
import java.io.File;
import java.io.FileFilter;
import java.io.FileInputStream;
import java.io.FileNotFoundException;
import java.io.FileOutputStream;
import java.io.IOException;
import java.io.InputStream;
import java.io.InputStreamReader;
import java.io.OutputStream;
import java.io.OutputStreamWriter;
import java.io.Writer;
import java.net.MalformedURLException;
<<<<<<< HEAD
import java.nio.charset.StandardCharsets;
import java.security.MessageDigest;
=======
>>>>>>> 10991b32
import java.util.ArrayList;
import java.util.Arrays;
import java.util.Collections;
import java.util.HashSet;
import java.util.Properties;
import java.util.Set;
import java.util.TreeSet;
import java.util.jar.Attributes;
import java.util.jar.Manifest;
import java.util.regex.Pattern;
import java.util.regex.PatternSyntaxException;
import java.util.zip.ZipEntry;
import java.util.zip.ZipInputStream;

import org.tanukisoftware.wrapper.WrapperManager;

import freenet.client.FetchException;
import freenet.crypt.SHA256;
import freenet.keys.FreenetURI;
import freenet.node.PrioRunnable;
import freenet.node.Version;
import freenet.support.Executor;
import freenet.support.Fields;
import freenet.support.HexUtil;
import freenet.support.Logger;
import freenet.support.io.Closer;
import freenet.support.io.FileBucket;
import freenet.support.io.FileUtil;
import freenet.support.io.FileUtil.CPUArchitecture;
import freenet.support.io.FileUtil.OperatingSystem;
import freenet.support.io.NativeThread;

/**
 * Parses the dependencies.properties file and ensures we have all the
 * libraries required to use the next version. Calls the Deployer to do the
 * actual fetches, and to deploy the new version when we have everything
 * ready.
 *
 * We used to support a range of freenet-ext.jar versions. However,
 * supporting ranges creates a lot of complexity, especially with Update
 * Over Mandatory support.
 *
 * File format of dependencies.properties:
 * [module].type=[module type]
 * CLASSPATH means the file must be downloaded, and then added to the
 * classpath in wrapper.conf, before the update can be loaded.
 *
 * OPTIONAL_PRELOAD means we just want to download the file.
 *
 * [module].version=[version number]
 * Can often be parsed from MANIFEST.MF in Jar's, but that is NOT mandatory.
 *
 * [module].filename=[preferred filename]
 * For CLASSPATH, this should be unique, i.e. include the version in the
 * filename, e.g. freenet-ext-29.jar. For OPTIONAL_PRELOAD, we will often
 * overwrite existing files.
 *
 * [module].sha256=[hash in hex]
 * SHA256 hash of the file.
 *
 * [module].filename-regex=[regular expression]
 * Matches filenames for this module. Only required for CLASSPATH. Note that
 * filenames will be toLowerCase()'ed first (but the regex isn't).
 *
 * [module].key=[CHK URI]
 * Where to fetch the file from if we don't have it.
 *
 * [module].size=[decimal size in bytes]
 * Size of the file.
 *
 * Optional:
 *
 * [module].order=[decimal integer order, default is 0]
 * Ordering of CLASSPATH files within the wrapper.conf. E.g. freenet-ext.jar
 * is usually the last element because we want the earlier files to override
 * classes in it.
 *
 * [module].os=[comma delimited list of OS's and pseudo-OS's]
 * OS's: See FileUtil.OperatingSystem: MacOS Linux FreeBSD GenericUnix Windows
 * Pseudo-Os's: ALL_WINDOWS ALL_UNIX ALL_MAC (these correspond to the booleans
 * on FileUtil.OperatingSystem).
 *
 * @author toad
 *
 */
public class MainJarDependenciesChecker {

    private static volatile boolean logMINOR;
    static {
        Logger.registerClass(MainJarDependenciesChecker.class);
    }

    // Lightweight interfaces, mundane glue code implemented by the caller.
    // FIXME unit testing should be straightforward, AND WOULD BE A GOOD IDEA!

    class MainJarDependencies {
        /** The freenet.jar build to be deployed. It might be possible to
         * deploy a new build without changing the wrapper. */
        final int build;
        /** The actual dependencies. */
        final Set<Dependency> dependencies;
        /** True if we must rewrite wrapper.conf, i.e. if any new jars have
         * been added, or new versions of existing jars. Won't be reliably
         * true in case of jars being removed at present. FIXME see comments
         * in handle() about deletion placeholders! */
        final boolean mustRewriteWrapperConf;

        MainJarDependencies(TreeSet<Dependency> dependencies, int build) {
            this.dependencies = Collections.unmodifiableSortedSet(dependencies);
            this.build = build;
            boolean mustRewrite = false;
            for(Dependency d : dependencies) {
                if(d.oldFilename == null || !d.oldFilename.equals(d.newFilename)) {
                    mustRewrite = true;
                    break;
                }
                if(File.pathSeparatorChar == ':' &&
                        d.oldFilename != null && d.oldFilename.getName().equalsIgnoreCase("freenet-ext.jar.new")) {
                    // If wrapper.conf currently contains freenet-ext.jar.new, we need to update wrapper.conf even
                    // on unix. Reason: freenet-ext.jar.new won't be read if it's not the first item on the classpath,
                    // because freenet.jar includes freenet-ext.jar implicitly via its manifest.
                    mustRewrite = true;
                    break;
                }
            }
            mustRewriteWrapperConf = mustRewrite;
        }
    }

    interface Deployer {
        public void deploy(MainJarDependencies deps);
        public JarFetcher fetch(FreenetURI uri, File downloadTo, long expectedLength, byte[] expectedHash, JarFetcherCallback cb, int build, boolean essential, boolean executable) throws FetchException;
        /** Called by cleanup with the dependencies we can serve for the current version.
         * @param expectedHash The hash of the file's contents, which is also
         * listed in the dependencies file.
         * @param filename The local file to serve it from. */
        public void addDependency(byte[] expectedHash, File filename);
        /** We have just downloaded a dependency needed for the current build. Reannounce to tell
         * our peers about it. */
        public void reannounce();
        /** A multi-file update (e.g. wrapper update) is ready to deploy. It may need a restart.
         * We may need the user's permission to deploy it, or we may be able to deploy it
         * immediately. The Deployer must call atomicDeployer.deployMultiFileUpdateOffThread()
         * when ready.
         * @param atomicDeployer
         */
        public void multiFileReplaceReadyToDeploy(AtomicDeployer atomicDeployer);
    }

    interface JarFetcher {
        public void cancel();
    }

    interface JarFetcherCallback {
        public void onSuccess();
        public void onFailure(FetchException e);
    }

    /** A dependency, for purposes of writing the new wrapper.conf. Contains its new filename, its
     * priority (order) in the wrapper.conf classpath, and all that is needed to identify the
     * previous line referring to this file.
     * @author toad
     */
    final class Dependency implements Comparable<Dependency> {
        /** The old filename, if known. This will be in wrapper.conf. */
        private File oldFilename;
        /** The new filename, to which we will download the file. */
        private File newFilename;
        /** Pattern to recognise filenames for this dependency in the last resort. */
        private Pattern regex;
        /** Priority of the dependency within the wrapper.conf classpath. Smaller value = earlier
         * in the classpath = used first. */
        private int order;

        private Dependency(File oldFilename, File newFilename, Pattern regex, int order) {
            this.oldFilename = oldFilename;
            this.newFilename = newFilename;
            this.regex = regex;
            this.order = order;
        }

        public File oldFilename() {
            return oldFilename;
        }

        public File newFilename() {
            return newFilename;
        }

        public Pattern regex() {
            return regex;
        }

        @Override
        public int compareTo(Dependency arg0) {
            if(this == arg0) return 0;
            if(order > arg0.order) return 1;
            else if(order < arg0.order) return -1;
            // Filename comparisons aren't very reliable (e.g. "./test" versus "test" are not equals()!), go by getName() first.
            int ret = newFilename.getName().compareTo(arg0.newFilename.getName());
            if(ret != 0) return ret;
            return newFilename.compareTo(arg0.newFilename);
        }

        public int order() {
            return order;
        }

    }

    MainJarDependenciesChecker(Deployer deployer, Executor executor) {
        this.deployer = deployer;
        this.executor = executor;
    }

    private final Deployer deployer;
    /** The final filenames we will use in the update, which we have
     * already downloaded. */
    private final TreeSet<Dependency> dependencies = new TreeSet<Dependency>();
    /** Set if the update can't be deployed because the dependencies file is
     * broken. We should wait for an update with a valid file.
     */
    private boolean broken = false;
    /** The build we are about to deploy */
    private int build;

    private class Downloader implements JarFetcherCallback {

        /** The JarFetcher which fetches the dependency from Freenet or via UOM. */
        final JarFetcher fetcher;
        /** The dependency. Will be added to the set of downloaded dependencies after the fetch
         * completes if this is an essential dependency for the build currently being fetched. */
        final Dependency dep;
        /** True if this dependency is required prior to deploying the next build. False if it's
         * just OPTIONAL_PRELOAD. */
        final boolean essential;
        /** The build number that this dependency is being downloaded for */
        final int forBuild;

        /** Construct with a Dependency, so we can add it when we're done. */
        Downloader(Dependency dep, FreenetURI uri, byte[] expectedHash, long expectedSize, boolean essential, boolean executable, int forBuild) throws FetchException {
            fetcher = deployer.fetch(uri, dep.newFilename, expectedSize, expectedHash, this, build, essential, executable);
            this.dep = dep;
            this.essential = essential;
            this.forBuild = forBuild;
        }

        @Override
        public void onSuccess() {
            if(!essential) {
                System.out.println("Downloaded "+dep.newFilename+" - may be used by next update");
                return;
            }
            System.out.println("Downloaded "+dep.newFilename+" needed for update "+forBuild+"...");
            boolean toDeploy = false;
            boolean forCurrentVersion = false;
            synchronized(MainJarDependenciesChecker.this) {
                downloaders.remove(this);
                if(forBuild == build) { // If the dependency is for the build we are about to deploy...
                    dependencies.add(dep);
                    toDeploy = ready();
                } else {
                    forCurrentVersion = (forBuild == Version.buildNumber());
                }
            }
            if(toDeploy) deploy();
            else if(forCurrentVersion) deployer.reannounce();
        }

        @Override
        public void onFailure(FetchException e) {
            if(!essential) {
                Logger.error(this, "Failed to pre-load "+dep.newFilename+" : "+e, e);
            } else {
                System.err.println("Failed to fetch "+dep.newFilename+" needed for next update ("+e.getShortMessage()+"). Will try again if we find a new freenet.jar.");
                synchronized(MainJarDependenciesChecker.this) {
                    downloaders.remove(this);
                    if(forBuild != build) return;
                    broken = true;
                }
            }
        }

        public void cancel() {
            fetcher.cancel();
        }

    }

    /** The dependency downloads currently running which are required for the next build. Hence
     * non-essential (preload) dependencies are not added to this set. */
    private final HashSet<Downloader> downloaders = new HashSet<Downloader>();
    private final Executor executor;

    /** Parse the Properties file. Check whether we have the jars it refers to.
     * If not, start fetching them.
     * @param props The Properties parsed from the dependencies.properties file.
     * @return The set of filenames needed if we can deploy immediately, in
     * which case the caller MUST deploy. */
    public synchronized MainJarDependencies handle(Properties props, int build) {
        try {
            return innerHandle(props, build);
        } catch (RuntimeException e) {
            broken = true;
            Logger.error(this, "MainJarDependencies parsing update dependencies.properties file broke: "+e, e);
            throw e;
        } catch (Error e) {
            broken = true;
            Logger.error(this, "MainJarDependencies parsing update dependencies.properties file broke: "+e, e);
            throw e;
        }
    }

    enum DEPENDENCY_TYPE {

        /** A jar we want to put on the classpath. Normally we move to a new filename when there is
         * a new version of such a dependency; supports most features of dependencies.properties. */
        CLASSPATH,
        /** A jar we want to put on the classpath but after that we won't update it even if there
         * is a new version. Used for wrapper.jar since we will update it via a separate mechanism,
         * because we have to update other files too. No regex support - must match the exact
         * filename. We do however check for 0 length files just in case. */
        OPTIONAL_CLASSPATH_NO_UPDATE,
        /** A file to download, which does not block the update. */
        OPTIONAL_PRELOAD,
        /** Deploy multiple files at once, all or nothing, then do a full restart on the wrapper.
         * On Windows this needs an external EXE which waits for shutdown, replaces the files, then
         * starts Freenet back up; on Linux and Mac we can just use a shell script. */
        OPTIONAL_ATOMIC_MULTI_FILES_WITH_RESTART;

        final boolean optional;

        DEPENDENCY_TYPE() {
            this.optional = this.name().startsWith("OPTIONAL_");
        }

    }

    private synchronized MainJarDependencies innerHandle(Properties props, int build) {
        // FIXME support deletion placeholders.
        // I.e. when we remove a library we put a placeholder in to tell this code to delete it.
        // It's not acceptable to just delete stuff we don't know about.
        clear(build);
        HashSet<String> processed = new HashSet<String>();
        File[] list = new File(".").listFiles(new FileFilter() {

            @Override
            public boolean accept(File arg0) {
                if(!arg0.isFile()) return false;
                // Ignore non-jars regardless of what the regex says.
                String name = arg0.getName().toLowerCase();
                if(!(name.endsWith(".jar") || name.endsWith(".jar.new"))) return false;
                // FIXME similar checks elsewhere, factor out?
                if(name.equals("freenet.jar") || name.equals("freenet.jar.new") || name.equals("freenet-stable-latest.jar") || name.equals("freenet-stable-latest.jar.new"))
                    return false;
                return true;
            }

        });
outer:  for(String propName : props.stringPropertyNames()) {
            if(!propName.contains(".")) continue;
            String baseName = propName.split("\\.")[0];
            if(!processed.add(baseName)) continue;
            String s = props.getProperty(baseName+".type");
            if(s == null) {
                Logger.error(this, "dependencies.properties broken? missing type for \""+baseName+"\"");
                broken = true;
                continue;
            }
            DEPENDENCY_TYPE type;
            try {
                type = DEPENDENCY_TYPE.valueOf(s);
                if(type == DEPENDENCY_TYPE.OPTIONAL_ATOMIC_MULTI_FILES_WITH_RESTART) {
                    // Ignore. Handle in cleanup().
                    continue;
                }
            } catch (IllegalArgumentException e) {
                if(s.startsWith("OPTIONAL_")) {
                    // We don't understand it, but that's OK as it's optional.
                    if(logMINOR) Logger.minor(this, "Ignoring non-essential dependency type \""+s+"\" for \""+baseName+"\"");
                    continue;
                }
                // We don't understand it, and it's not optional, so we can't deploy the update.
                Logger.error(this, "dependencies.properties broken? unrecognised type for \""+baseName+"\"");
                broken = true;
                continue;
            }

            // Check operating system restrictions.
            s = props.getProperty(baseName+".os");
            if(s != null) {
                if(!matchesCurrentOS(s)) {
                    Logger.normal(this, "Ignoring "+baseName+" as not relevant to this operating system");
                    continue;
                }
            }
            // Check architecture restrictions.
            s = props.getProperty(baseName+".arch");
            if(s != null) {
                if(!matchesCurrentArch(s)) {
                    Logger.normal(this, "Ignoring "+baseName+" as not relevant to this architecture");
                    continue;
                }
            }
            // Version is used in cleanup().
            String version = props.getProperty(baseName+".version");
            if(version == null) {
                Logger.error(this, "dependencies.properties broken? missing version");
                broken = true;
                continue;
            }
            File filename = null;
            s = props.getProperty(baseName+".filename");
            // FIXME use nodeDir
            if(s != null) filename = new File(s);
            if(filename == null) {
                Logger.error(this, "dependencies.properties broken? missing filename");
                broken = true;
                continue;
            }
            if(filename.getParentFile() != null)
                filename.getParentFile().mkdirs();
            FreenetURI maxCHK = null;
            s = props.getProperty(baseName+".key");
            if(s == null) {
                Logger.error(this, "dependencies.properties broken? missing "+baseName+".key");
                // Can't fetch it. :(
            } else {
                try {
                    maxCHK = new FreenetURI(s);
                } catch (MalformedURLException e) {
                    Logger.error(this, "Unable to parse CHK for "+baseName+": \""+s+"\": "+e, e);
                    maxCHK = null;
                }
            }
            // FIXME where to get the proper folder from? That seems to be an issue in UpdateDeployContext as well...

            Pattern p = null;
            if(type == DEPENDENCY_TYPE.CLASSPATH) {
                // Regex used for matching filenames.
                String regex = props.getProperty(baseName+".filename-regex");
                if(regex == null && type == DEPENDENCY_TYPE.CLASSPATH) {
                    // Not a critical error. Just means we can't clean it up, and can't identify whether we already have a compatible jar.
                    Logger.error(this, "No "+baseName+".filename-regex in dependencies.properties - we will not be able to clean up old versions of files, and may have to download the latest version unnecessarily");
                    // May be fatal later on depending on what else we have.
                }
                try {
                    if(regex != null)
                        p = Pattern.compile(regex);
                } catch (PatternSyntaxException e) {
                    Logger.error(this, "Bogus Pattern \""+regex+"\" in dependencies.properties");
                    p = null;
                }
            }

            byte[] expectedHash = parseExpectedHash(props.getProperty(baseName+".sha256"), baseName);
            if(expectedHash == null) {
                System.err.println("Unable to update to build "+build+": dependencies.properties broken: No hash for "+baseName);
                broken = true;
                continue;
            }

            s = props.getProperty(baseName+".size");
            long size = -1;
            if(s != null) {
                try {
                    size = Long.parseLong(s);
                } catch (NumberFormatException e) {
                    size = -1;
                }
            }
            if(size < 0) {
                System.err.println("Unable to update to build "+build+": dependencies.properties broken: Broken length for "+baseName+" : \""+s+"\"");
                broken = true;
                continue;
            }

            int order = 0;
            File currentFile = null;

            if(type == DEPENDENCY_TYPE.CLASSPATH || type == DEPENDENCY_TYPE.OPTIONAL_CLASSPATH_NO_UPDATE) {
                s = props.getProperty(baseName+".order");
                if(s != null) {
                    try {
                        // Order is an optional field.
                        // For most stuff we don't care.
                        // But if it's present it must be correct!
                        order = Integer.parseInt(s);
                    } catch (NumberFormatException e) {
                        System.err.println("Unable to update to build "+build+": dependencies.properties broken: Broken order for "+baseName+" : \""+s+"\"");
                        broken = true;
                        continue;
                    }
                }

                currentFile = getDependencyInUse(p);
            }

            // Executable?
            boolean executable = false;
            s = props.getProperty(baseName+".executable");
            if(s != null) {
                executable = Boolean.parseBoolean(s);
            }

            if(type == DEPENDENCY_TYPE.OPTIONAL_CLASSPATH_NO_UPDATE && filename.exists()) {
                if(filename.canRead() && filename.length() > 0) {
                    System.out.println("Assuming non-updated dependency file is current: "+filename);
                    dependencies.add(new Dependency(currentFile, filename, p, order));
                    continue;
                } else {
                    System.out.println("Non-updated dependency is empty?: "+filename+" - will try to fetch it");
                    filename.delete();
                }
            }
            if(validFile(filename, expectedHash, size, executable)) {
                // Nothing to do. Yay!
                System.out.println("Found file required by the new Freenet version: "+filename);
                // Use it.
                if(type == DEPENDENCY_TYPE.CLASSPATH)
                    dependencies.add(new Dependency(currentFile, filename, p, order));
                continue;
            }
            // Check the version currently in use.
            if(currentFile != null && validFile(currentFile, expectedHash, size, executable)) {
                System.out.println("Existing version of "+currentFile+" is OK for update.");
                // Use it.
                if(type == DEPENDENCY_TYPE.CLASSPATH)
                    dependencies.add(new Dependency(currentFile, currentFile, p, order));
                continue;
            }
            if(type == DEPENDENCY_TYPE.CLASSPATH) {
                if(p == null) {
                    // No way to check existing files.
                    if(maxCHK != null) {
                        try {
                            fetchDependency(maxCHK, new Dependency(currentFile, filename, p, order), expectedHash, size, true, executable);
                        } catch (FetchException fe) {
                            broken = true;
                            Logger.error(this, "Failed to start fetch: "+fe, fe);
                            System.err.println("Failed to start fetch of essential component for next release: "+fe);
                        }
                    } else {
                        // Critical error.
                        System.err.println("Unable to fetch "+baseName+" because no URI and no regex to match old versions.");
                        broken = true;
                        continue;
                    }
                    continue;
                }
                for(File f : list) {
                    String name = f.getName();
                    if(!p.matcher(name.toLowerCase()).matches()) continue;
                    if(validFile(f, expectedHash, size, executable)) {
                        // Use it.
                        System.out.println("Found "+name+" - meets requirement for "+baseName+" for next update.");
                        dependencies.add(new Dependency(currentFile, f, p, order));
                        continue outer;
                    }
                }
            }
            if(maxCHK == null) {
                System.err.println("Cannot fetch "+baseName+" for update because no CHK and no old file");
                broken = true;
                continue;
            }
            // Otherwise we need to fetch it.
            try {
                fetchDependency(maxCHK, new Dependency(currentFile, filename, p, order), expectedHash, size, type != DEPENDENCY_TYPE.OPTIONAL_PRELOAD, executable);
            } catch (FetchException e) {
                broken = true;
                Logger.error(this, "Failed to start fetch: "+e, e);
                System.err.println("Failed to start fetch of essential component for next release: "+e);
            }
        }
        if(ready())
            return new MainJarDependencies(new TreeSet<Dependency>(dependencies), build);
        else
            return null;
    }

    private static boolean matchesCurrentOS(String s) {
        OperatingSystem myOS = FileUtil.detectedOS;
        String[] osList = s.split(",");
        for(String os : osList) {
            os = os.trim();
            if(myOS.toString().equalsIgnoreCase(os)) {
                return true;
            }
            if(os.equalsIgnoreCase("ALL_WINDOWS") &&
                    myOS.isWindows) {
                return true;
            }
            if(os.equalsIgnoreCase("ALL_UNIX") &&
                    myOS.isUnix) {
                return true;
            }
            if(os.equalsIgnoreCase("ALL_MAC") &&
                    myOS.isMac) {
                return true;
            }
        }
        return false;
    }

    private static boolean matchesCurrentArch(String s) {
        CPUArchitecture myCPU = FileUtil.detectedArch;
        String[] archList = s.split(",");
        for(String arch : archList) {
            arch = arch.trim();
            if(myCPU.toString().equalsIgnoreCase(arch)) {
                return true;
            }
        }
        return false;
    }

    /** Should be called on startup, before any fetches have started. Will
     * remove unnecessary files and start blob fetches for files we don't
     * have blobs for.
     * @param props The dependencies.properties from the running version.
     * @return True unless something went wrong.
     */
    public boolean cleanup(Properties props, final Deployer deployer, int build) {
        // This method should not change anything, but can call the callbacks.
        HashSet<String> processed = new HashSet<String>();
        final ArrayList<File> toDelete = new ArrayList<File>();
        File[] listMain = new File(".").listFiles(new FileFilter() {

            @Override
            public boolean accept(File arg0) {
                if(!arg0.isFile()) return false;
                String name = arg0.getName().toLowerCase();
                // Cleanup old updater tempfiles.
                if(name.endsWith(NodeUpdateManager.TEMP_FILE_SUFFIX) || name.endsWith(NodeUpdateManager.TEMP_BLOB_SUFFIX)) {
                    toDelete.add(arg0);
                    return false;
                }
                // Ignore non-jars regardless of what the regex says.
                if(!name.endsWith(".jar")) return false;
                // FIXME similar checks elsewhere, factor out?
                if(name.equals("freenet.jar") || name.equals("freenet.jar.new") || name.equals("freenet-stable-latest.jar") || name.equals("freenet-stable-latest.jar.new"))
                    return false;
                return true;
            }

        });
        for(File f : toDelete) {
            System.out.println("Deleting old temp file \""+f+"\"");
            f.delete();
        }
        for(String propName : props.stringPropertyNames()) {
            if(!propName.contains(".")) continue;
            String baseName = propName.split("\\.")[0];
            if(!processed.add(baseName)) continue;
            String s = props.getProperty(baseName+".type");
            if(s == null) {
                Logger.error(MainJarDependencies.class, "dependencies.properties broken? missing type for \""+baseName+"\"");
                continue;
            }
            final DEPENDENCY_TYPE type;
            try {
                type = DEPENDENCY_TYPE.valueOf(s);
            } catch (IllegalArgumentException e) {
                if(s.startsWith("OPTIONAL_")) {
                    if(logMINOR) Logger.minor(MainJarDependencies.class, "Ignoring non-essential dependency type \""+s+"\" for \""+baseName+"\"");
                    continue;
                }
                Logger.error(MainJarDependencies.class, "dependencies.properties broken? unrecognised type for \""+baseName+"\"");
                continue;
            }

             // Check operating system restrictions.
            s = props.getProperty(baseName+".os");
            if(s != null) {
                if(!matchesCurrentOS(s)) {
                    Logger.normal(MainJarDependenciesChecker.class, "Ignoring "+baseName+" as not relevant to this operating system");
                    continue;
                }
            }
            // Check architecture restrictions.
            s = props.getProperty(baseName+".arch");
            if(s != null) {
                if(!matchesCurrentArch(s)) {
                    Logger.normal(this, "Ignoring "+baseName+" as not relevant to this architecture");
                    continue;
                }
            }

            // For wrapper updates.
            // 3.2 tolerates "java" being a script, 3.5 does not, so we must not upgrade in this case.
            String mustBeOnPathNotAScript = props.getProperty(baseName+".mustBeOnPathNotAScript");
            if(mustBeOnPathNotAScript != null && !isOnPathNotAScript(mustBeOnPathNotAScript)) {
                Logger.normal(this, "Ignoring "+baseName+" because needs \""+mustBeOnPathNotAScript+"\" on the path and not a script");
                System.out.println( "Ignoring "+baseName+" because needs \""+mustBeOnPathNotAScript+"\" on the path and not a script"); // FIXME remove when tested
                continue;
            }

            if(type == DEPENDENCY_TYPE.OPTIONAL_ATOMIC_MULTI_FILES_WITH_RESTART) {
                parseAtomicMultiFilesWithRestart(props, baseName);
                continue;
            }

            // Version is useful for checking for obsolete versions of files.
            String version = props.getProperty(baseName+".version");
            if(version == null) {
                Logger.error(MainJarDependencies.class, "dependencies.properties broken? missing version");
                return false;
            }
            File filename = null;
            s = props.getProperty(baseName+".filename");
            // FIXME use nodeDir
            if(s != null) filename = new File(s);
            if(filename == null) {
                Logger.error(MainJarDependencies.class, "dependencies.properties broken? missing filename");
                return false;
            }

            final FreenetURI key;
            s = props.getProperty(baseName+".key");
            if(s == null) {
                Logger.error(MainJarDependencies.class, "dependencies.properties broken? missing "+baseName+".key");
                return false;
            }
            try {
                key = new FreenetURI(s);
            } catch (MalformedURLException e) {
                Logger.error(MainJarDependencies.class, "Unable to parse CHK for "+baseName+": \""+s+"\": "+e, e);
                return false;
            }

            Pattern p = null;
            // Regex used for matching filenames.
            if(type == DEPENDENCY_TYPE.CLASSPATH) {
                String regex = props.getProperty(baseName+".filename-regex");
                if(regex == null) {
                    Logger.error(MainJarDependencies.class, "No "+baseName+".filename-regex in dependencies.properties");
                    return false;
                }
                try {
                    p = Pattern.compile(regex);
                } catch (PatternSyntaxException e) {
                    Logger.error(MainJarDependencies.class, "Bogus Pattern \""+regex+"\" in dependencies.properties");
                    return false;
                }
            }

            final byte[] expectedHash = parseExpectedHash(props.getProperty(baseName+".sha256"), baseName);
            if(expectedHash == null) {
                System.err.println("Unable to update to build "+build+": dependencies.properties broken: No hash for "+baseName);
                return false;
            }

            s = props.getProperty(baseName+".size");
            long size = -1;
            if(s != null) {
                try {
                    size = Long.parseLong(s);
                } catch (NumberFormatException e) {
                    size = -1;
                }
            }
            if(size < 0) {
                System.err.println("Unable to update to build "+build+": dependencies.properties broken: Broken length for "+baseName+" : \""+s+"\"");
                return false;
            }

            s = props.getProperty(baseName+".order");
            if(s != null) {
                try {
                    // Order is an optional field.
                    // For most stuff we don't care.
                    // But if it's present it must be correct!
                    Integer.parseInt(s);
                } catch (NumberFormatException e) {
                    System.err.println("Unable to update to build "+build+": dependencies.properties broken: Broken order for "+baseName+" : \""+s+"\"");
                    continue;
                }
            }

            File currentFile = null;
            if(type == DEPENDENCY_TYPE.CLASSPATH)
                currentFile = getDependencyInUse(p);

            if(type == DEPENDENCY_TYPE.OPTIONAL_CLASSPATH_NO_UPDATE && filename.exists()) {
                if(filename.canRead() && filename.length() > 0) {
                    Logger.normal(MainJarDependenciesChecker.class, "Assuming non-updated dependency file is current: "+filename);
                    continue;
                } else {
                    System.out.println("Non-updated dependency is empty?: "+filename+" - will try to fetch it");
                    filename.delete();
                }
            }

            if(!(type == DEPENDENCY_TYPE.CLASSPATH || type == DEPENDENCY_TYPE.OPTIONAL_PRELOAD ||
                    type == DEPENDENCY_TYPE.OPTIONAL_CLASSPATH_NO_UPDATE)) {
                // Whitelist types to preload.
                // Update this if new types need to be preloaded.
                continue;
            }

            // Executable?
            boolean executable = false;
            s = props.getProperty(baseName+".executable");
            if(s != null) {
                executable = Boolean.parseBoolean(s);
            }

            if(type == DEPENDENCY_TYPE.OPTIONAL_PRELOAD && filename.exists())
                currentFile = filename;

            // Serve the file if it meets the hash in the dependencies.properties.
            if(currentFile != null && currentFile.exists() &&
                    validFile(currentFile, expectedHash, size, executable)) {
                // File is OK.
                if(!type.optional) {
                    System.out.println("Will serve "+currentFile+" for UOM");
                    deployer.addDependency(expectedHash, currentFile);
                }
            } else if(currentFile != null && !type.optional) {
                // Will be dealt with during update. For now ignore it. Not safe to preload it, since it's on the classpath, whether it exists or not.
                System.out.println("Component "+baseName+" is using a non-standard file, we cannot serve the file "+filename+" via UOM to other nodes. Hence they may not be able to download the update from us.");
            } else {
                // Optional update, or not present in spite of being required.
                final File file = filename;
                try {
                    System.out.println("Preloading "+filename+(type.optional ? "" : " for the next update..."));
                    deployer.fetch(key, filename, size, expectedHash, new JarFetcherCallback() {

                        @Override
                        public void onSuccess() {
                            System.out.println("Preloaded "+file+" which will be needed when we upgrade.");
                            if(!type.optional) {
                                System.out.println("Will serve "+file+" for UOM");
                                deployer.addDependency(expectedHash, file);
                            }
                        }

                        @Override
                        public void onFailure(FetchException e) {
                            Logger.error(this, "Failed to preload "+file+" from "+key+" : "+e, e);
                        }

                    }, type.optional ? 0 : build, false, executable);
                } catch (FetchException e) {
                    Logger.error(MainJarDependencies.class, "Failed to preload "+file+" from "+key+" : "+e, e);
                }
            }

            if(currentFile == null)
                continue; // Ignore any old versions we might have missed that were actually on the classpath.
            String currentFileVersion = getDependencyVersion(currentFile);
            if(currentFileVersion == null)
                continue; // If no version in the current version, no version in any other either, can't reliably detect outdated jars. E.g. freenet-ext.jar up to v29!
            // Now delete bogus dependencies.
            for(File f : listMain) {
                String name = f.getName().toLowerCase();
                if(!p.matcher(name).matches()) continue;
                // Comparing File's by equals() is dodgy, e.g. ./blah != blah. So use getName().
                // Even on *nix some filesystems are case insensitive.
                if(name.equalsIgnoreCase(currentFile.getName())) continue;
                if(inClasspath(name)) continue; // Paranoia!
                String fileVersion = getDependencyVersion(f);
                if(fileVersion == null) {
                    f.delete();
                    System.out.println("Deleting old dependency file (no version): "+f);
                    continue;
                }
                if(Fields.compareVersion(fileVersion, version) <= 0) {
                    f.delete();
                    System.out.println("Deleting old dependency file (outdated): "+f);
                } // Keep newer versions.
            }
        }
        return true;
    }

    static final byte[] SCRIPT_HEAD = "#!".getBytes(StandardCharsets.UTF_8);

    private boolean isOnPathNotAScript(String toFind) {
        String path = System.getenv("PATH"); // Upper case should work on both linux and Windows
        if(path == null) return false;
        String[] split = path.split(File.pathSeparator);
        for(String s : split) {
            File f = new File(s);
            if(f.exists() && f.isDirectory()) {
                f = new File(f, toFind);
                if(f.exists() && f.canExecute()) {
                    if(!f.canRead()) {
                        Logger.error(this, "On path and can execute but not read, so can't check whether it is a script?!: "+f);
                        return false;
                    }
                    if(f.length() < SCRIPT_HEAD.length) {
                        Logger.error(this, "Found "+toFind+" on path but less than "+SCRIPT_HEAD+" bytes long, so can't check whether it is a script - will the shell try the next match? We can't tell whether it is a script or not ...");
                        return false; // Weird!
                    }
                    try {
                        FileInputStream fis = new FileInputStream(f);
                        byte[] buf = new byte[SCRIPT_HEAD.length];
                        DataInputStream dis = new DataInputStream(fis);
                        try {
                            dis.read(buf);
                            return !Arrays.equals(buf, SCRIPT_HEAD);
                        } catch (IOException e) {
                            Logger.error(this, "Unable to read "+f+" to check whether it is a script: "+e+" - disk corruption problems???", e);
                            return false;
                        } finally {
                            Closer.close(fis);
                            Closer.close(dis);
                        }
                    } catch (FileNotFoundException e) {
                        // Impossible.
                    }
                }
            }
        }
        Logger.normal(this, "Could not find "+toFind+" on the path");
        return false; // Not found on the path.
    }

    enum MUST_EXIST {
        /** File may or may not exist */
        FALSE,
        /** File must exist but we don't care about its content (we're going to replace it) */
        TRUE,
        /** File must exist and have exactly the contents expected (it's a prerequisite) */
        EXACT
    }

    /** Handle a request to atomically update a set of files and restart the wrapper properly, that
     * is, using an external script (just telling it to restart is inadequate in this case). FORMAT:
     *  type=OPTIONAL_ATOMIC_MULTI_FILES_WITH_RESTART
     *  os=ALL_UNIX // handled by caller
     *  files.1.mustExist=true // do not deploy if the file did not exist previously
     * OR files.1.mustExist=false // create the file if it's not there
     *  files.1.sha256=...
     *  files.1.filename=wrapper.jar
     *  files.1.chk=CHK@...
     *  files.2....
     * @return False if something broke.
     */
    private boolean parseAtomicMultiFilesWithRestart(Properties props, String name) {
        AtomicDeployer atomicDeployer = createRestartingAtomicDeployer(name);
        if(atomicDeployer == null) return false; // Platform not supported?
        boolean nothingToDo = true;
        for(String propName : props.stringPropertyNames()) {
            String[] split = propName.split("\\.");
            if(split.length != 4) continue;
            // namefordeploy.nameforfile.filename=...
            // nameforfile is not necessarily the filename, which might contain . / etc.
            if(!split[0].equals(name)) continue;
            if(!split[1].equals("files")) continue;
            if(!split[3].equals("filename")) continue;
            String fileBase = name+".files."+split[2];
            // Filename.
            File filename = null;
            String s = props.getProperty(fileBase+".filename");
            if(s == null) break;
            filename = new File(s);
            // Key.
            final FreenetURI key;
            s = props.getProperty(fileBase+".key");
            if(s == null) {
                Logger.error(MainJarDependencies.class, "dependencies.properties broken? missing "+fileBase+".key in atomic multi-files list");
                atomicDeployer.cleanup();
                return false;
            }
            try {
                key = new FreenetURI(s);
            } catch (MalformedURLException e) {
                Logger.error(MainJarDependencies.class, "Unable to parse CHK for multi-files replace for "+fileBase+": \""+s+"\": "+e, e);
                atomicDeployer.cleanup();
                return false;
            }
            // Size.
            s = props.getProperty(fileBase+".size");
            long size = -1;
            if(s != null) {
                try {
                    size = Long.parseLong(s);
                } catch (NumberFormatException e) {
                    Logger.error(MainJarDependencies.class, "Unable to parse size for multi-files replace for "+fileBase+": \""+s+"\": "+e, e);
                    atomicDeployer.cleanup();
                    return false;
                }
            }
            // Must exist?
            MUST_EXIST mustExist;
            s = props.getProperty(fileBase+".mustExist");
            if(s == null) {
                mustExist = MUST_EXIST.FALSE;
            } else {
                try {
                    mustExist = MUST_EXIST.valueOf(s.toUpperCase());
                } catch (IllegalArgumentException e) {
                    Logger.error(MainJarDependencies.class, "Unable to past mustExist \""+s+"\" for "+fileBase);
                    atomicDeployer.cleanup();
                    return false;
                }
            }
            boolean mustBeOnClassPath = false;
            s = props.getProperty(fileBase+".mustBeOnClassPath");
            if(s != null) {
                mustBeOnClassPath = Boolean.parseBoolean(s);
            }
            // SHA256 hash
            byte[] expectedHash = parseExpectedHash(props.getProperty(fileBase+".sha256"), fileBase);
            if(expectedHash == null) {
                System.err.println("dependencies.properties multi-file replace broken: No hash for "+fileBase);
                atomicDeployer.cleanup();
                return false;
            }
            // Executable?
            boolean executable = false;
            s = props.getProperty(fileBase+".executable");
            if(s != null) {
                executable = Boolean.parseBoolean(s);
            }
            if(!filename.exists()) {
                if(mustExist != MUST_EXIST.FALSE) {
                    System.out.println("Not running multi-file replace "+name+" : File does not exist: "+filename);
                    atomicDeployer.cleanup();
                    return false;
                }
                nothingToDo = false;
                System.out.println("Multi-file replace: Must create "+filename+" for "+name);
            } else if(!validFile(filename, expectedHash, size, executable)) {
                if(mustExist == MUST_EXIST.EXACT) {
                    System.out.println("Not running multi-file replace: Not compatible with old version of prerequisite "+filename);
                    atomicDeployer.cleanup();
                    return false;
                }
                System.out.println("Multi-file replace: Must update "+filename+" for "+name);
                nothingToDo = false;
            } else if(mustExist == MUST_EXIST.EXACT)
                continue;
            if(mustBeOnClassPath) {
                File f = getDependencyInUse(Pattern.compile(Pattern.quote(filename.getName())));
                if(f == null) {
                    System.err.println("Not running multi-file replace: File must be on classpath: "+filename+" for "+name);
                    atomicDeployer.cleanup();
                    return false;
                }
            }
            AtomicDependency dependency;
            try {
                dependency = new AtomicDependency(filename, key, size, expectedHash, executable);
            } catch (IOException e) {
                System.err.println("Unable to start multi-file update for "+name+" : "+e);
                atomicDeployer.cleanup();
                return false;
            }
            atomicDeployer.add(dependency);
        }
        if(nothingToDo) {
            System.out.println("Multi-file replace: Nothing to do for "+name+".");
            atomicDeployer.cleanup();
            return false; // Valid no-op.
        }
        atomicDeployer.start();
        return true;
    }

    static final String UPDATER_BACKUP_SUFFIX = ".update.bak.tmp";

    /** A file to be replaced as part of a multi-file replace. */
    private class AtomicDependency implements JarFetcherCallback {

        /** Temporary file to store the downloaded data in until it is ready to deploy */
        private final File tempFilename;
        /** Temporary file to store a copy of the old file in until the deploy has succeeded */
        private final File backupFilename;
        private final File filename;
        private final FreenetURI key;
        private final long size;
        private final byte[] expectedHash;
        private final boolean executable;
        private AtomicDeployer myDeployer;
        private JarFetcher fetcher;
        private boolean nothingToBackup;
        private boolean triedDeploy;
        private boolean succeededFetch;
        private boolean backedUp;

        public AtomicDependency(File filename, FreenetURI key, long size, byte[] expectedHash, boolean executable) throws IOException {
            this.filename = filename;
            this.key = key;
            this.size = size;
            this.expectedHash = expectedHash;
            this.executable = executable;
            File parent = filename.getAbsoluteFile().getParentFile();
            if(parent == null) parent = new File(".");
            File[] list = parent.listFiles();
            for(File f : list) {
                String name = f.getName();
                if(name.startsWith(filename.getName()) && name.endsWith(UPDATER_BACKUP_SUFFIX))
                    f.delete();
            }
            this.tempFilename = File.createTempFile(filename.getName(), ".tmp", parent);
            tempFilename.deleteOnExit();
            this.backupFilename = File.createTempFile(filename.getName(), UPDATER_BACKUP_SUFFIX, parent);
        }

        public boolean start(AtomicDeployer myDeployer) {
            synchronized(this) {
                if(this.myDeployer != null) return true; // Already running.
                this.myDeployer = myDeployer;
            }
            System.out.println("Fetching "+filename+" from "+key);
            try {
                JarFetcher fetcher = deployer.fetch(key, tempFilename, size, expectedHash, this, build, false, executable /* we use rename, so ideally we'd like the temp file to be executable if the target will be */);
                synchronized(this) {
                    this.fetcher = fetcher;
                }
                return true;
            } catch (FetchException e) {
                Logger.error(this, "Unable to start fetch for "+filename+" from "+key+" size "+size+" expected hash "+HexUtil.bytesToHex(expectedHash)+" : "+e, e);
                System.err.println("Unable to start fetch for "+filename+" for multi-file replace");
                return false;
            }
        }

        @Override
        public void onSuccess() {
            AtomicDeployer d;
            synchronized(this) {
                succeededFetch = true;
                d = myDeployer;
            }
            System.out.println("Fetched "+filename+" from "+key);
            d.onSuccess(this);
        }

        @Override
        public void onFailure(FetchException e) {
            System.out.println("Failed to fetch "+filename+" from "+key);
            getDeployer().onFailure(this, e);
        }

        private synchronized AtomicDeployer getDeployer() {
            return myDeployer;
        }

        public void cancel() {
            JarFetcher f;
            synchronized(this) {
                f = fetcher;
                fetcher = null;
            }
            if(f == null) return;
            f.cancel();
        }

        boolean backupOriginal() {
            System.out.println("Backing up "+filename+" to "+backupFilename);
            if(!filename.exists()) {
                synchronized(this) {
                    nothingToBackup = true;
                    backedUp = true;
                }
                return true;
            }
            if(FileUtil.copyFile(filename, backupFilename)) {
                synchronized(this) {
                    backedUp = true;
                }
                if(executable)
                    return backupFilename.setExecutable(true) || backupFilename.canExecute();
                return true;
            } else return false;
        }

        boolean deploy() {
            System.out.println("Deploying "+tempFilename+" to "+filename);
            synchronized(this) {
                assert(succeededFetch);
                assert(backedUp);
                triedDeploy = true;
            }
            if(!filename.exists()) {
                if(tempFilename.renameTo(filename)) {
                    if(executable)
                        return filename.setExecutable(true) || filename.canExecute();
                    return true;
                } else
                    return false;
            } else {
                if(tempFilename.renameTo(filename)) {
                    if(executable)
                        return filename.setExecutable(true) || filename.canExecute();
                    return true;
                }
                filename.delete();
                if(tempFilename.renameTo(filename)) {
                    if(executable)
                        return filename.setExecutable(true) || filename.canExecute();
                    return true;
                } else
                    return false;
            }
        }

        boolean revertFromBackup() {
            synchronized(this) {
                assert(succeededFetch);
                assert(backedUp);
                if(!triedDeploy) return true; // Valid no-op.
            }
            System.out.println("Reverting from backup "+backupFilename+" to "+filename);
            boolean nothingToBackup;
            synchronized(this) {
                nothingToBackup = this.nothingToBackup;
            }
            if(nothingToBackup) {
                if(!filename.delete() && filename.exists()) {
                    System.err.println("Unable to delete file while reverting multi-file deploy: "+filename);
                    tempFilename.delete();
                    return true; // Usually this is OK.
                } else {
                    tempFilename.delete();
                    return true;
                }
            } else {
                if(!backupFilename.renameTo(filename)) return false;
                if(executable) {
                    if(filename.setExecutable(true) || filename.canExecute()) {
                        tempFilename.delete();
                        return true;
                    } else return false;
                } else {
                    tempFilename.delete();
                    return true;
                }
            }
        }

        void cleanup() {
            tempFilename.delete();
            backupFilename.delete();
        }

    }

    private AtomicDeployer createRestartingAtomicDeployer(String name) {
        if(FileUtil.detectedOS.isUnix || FileUtil.detectedOS.isMac) {
            return new UnixRestartingAtomicDeployer(name);
        } else if(FileUtil.detectedOS.isWindows) {
            System.out.println("Multi-file update for "+name+" not supported on Windows at present, see bug #5883");
            // FIXME implement Windows support using bug #5883.
            return null;
        } else {
            System.out.println("Multi-file update for "+name+" not supported on unknown non-unix non-windows OS "+FileUtil.detectedOS);
            return null;
        }
    }

    /** Deploys a multi-file replace without a restart */
    class AtomicDeployer {

        private final Set<AtomicDependency> dependencies = new HashSet<AtomicDependency>();
        private final Set<AtomicDependency> dependenciesWaiting = new HashSet<AtomicDependency>();
        private boolean failed;
        private boolean started;
        final String name;

        /** Create an AtomicDeployer, which will wait for the downloads and then deploy a
         * multi-file replace atomically, that is all at once.
         * @param name The internal name of the deployment job. For UI purposes we will simply
         * feed this into the localisation code.
         */
        public AtomicDeployer(String name) {
            this.name = name;
        }

        public void cleanup() {
            for(AtomicDependency dep : dependencies()) {
                dep.cancel();
                dep.cleanup();
            }
        }

        public void onFailure(AtomicDependency dep, FetchException e) {
            synchronized(this) {
                failed = true;
                dependenciesWaiting.remove(dep);
            }
            System.err.println("Unable to deploy multi-file update "+name+" because fetch failed for "+dep.filename);
            cleanup();
        }

        public void onSuccess(AtomicDependency dep) {
            synchronized(this) {
                assert(dependencies.contains(dep));
                dependenciesWaiting.remove(dep);
                if(!dependenciesWaiting.isEmpty()) return;
                if(failed) return;
            }
            readyToDeploy();
        }

        private void readyToDeploy() {
            deployer.multiFileReplaceReadyToDeploy(this);
        }

        public synchronized void add(AtomicDependency dependency) {
            if(started) {
                Logger.error(this, "Already started!");
                failed = true;
                return;
            }
            dependencies.add(dependency);
            dependenciesWaiting.add(dependency);
        }

        public void start() {
            for(AtomicDependency dep : dependencies()) {
                if(!dep.start(this)) {
                    System.err.println("Unable to start fetch for "+this);
                    AtomicDependency[] deps;
                    synchronized(this) {
                        failed = true;
                        deps = dependencies();
                    }
                    for(AtomicDependency kill : deps) {
                        kill.cancel();
                    }
                    return;
                }
            }
            synchronized(this) {
                started = true;
            }
        }

        private synchronized AtomicDependency[] dependencies() {
            return dependencies.toArray(new AtomicDependency[dependencies.size()]);
        }

        public void deployMultiFileUpdateOffThread() {
            executor.execute(new PrioRunnable() {

                @Override
                public void run() {
                    synchronized(NodeUpdateManager.deployLock()) {
                        if(deployMultiFileUpdate())
                            NodeUpdateManager.waitForever();
                    }
                }

                @Override
                public int getPriority() {
                    return NativeThread.MAX_PRIORITY;
                }

            });
        }

        protected boolean deployMultiFileUpdate() {
            if(!innerDeployMultiFileUpdate()) {
                System.err.println("Failed to deploy multi-file update "+name);
                return false;
            } else return true;
        }

        /** Replace all the files or none of the files */
        boolean innerDeployMultiFileUpdate() {
            synchronized(this) {
                if(failed || !started) {
                    Logger.error(this, "Not deploying: failed="+failed+" started="+started, new Exception("error"));
                    return false;
                }
            }
            AtomicDependency[] deps = dependencies();
            for(AtomicDependency dep : deps) {
                if(!dep.backupOriginal()) {
                    System.err.println("Unable to backup dependency "+dep.filename+" - aborting multi-file update deployment "+name);
                    return false;
                }
            }
            boolean failedDeploy = false;
            for(AtomicDependency dep : deps) {
                if(!dep.deploy()) {
                    failedDeploy = true;
                    System.err.println("Unable to update file "+dep.filename+" from "+dep.tempFilename+" - aborting multi-file update deployment "+name);
                    break;
                }
            }
            if(failedDeploy) {
                System.err.println("Deploying multi-file update failed: "+name);
                System.err.println("Restoring files from backups");
                for(AtomicDependency dep : deps) {
                    if(!dep.revertFromBackup()) {
                        System.err.println("Restoring file from backup failed. Freenet may fail to start on next restart! You should move "+dep.backupFilename+" to "+dep.filename);
                        // FIXME useralert???
                    }
                }
            }
            return !failedDeploy;
        }

    }

    /** Deploys a multi-file replace with a restart */
    private abstract class RestartingAtomicDeployer extends AtomicDeployer {

        public RestartingAtomicDeployer(String name) {
            super(name);
        }

    }

    /** Deploys a multi-file replace on *nix with a restart, using a simple shell script */
    private class UnixRestartingAtomicDeployer extends RestartingAtomicDeployer {

        public UnixRestartingAtomicDeployer(String name) {
            super(name);
        }

        @Override
        protected boolean deployMultiFileUpdate() {
            if(!WrapperManager.isControlledByNativeWrapper()) return false;
            File restartScript;
            try {
                restartScript = createRestartScript();
            } catch (IOException e) {
                System.err.println("Unable to deploy multi-file update for "+name+" because cannot write script to restart the wrapper: "+e);
                Logger.error(this, "Unable to deploy multi-file update for "+name+" because cannot write script to restart the wrapper: "+e, e);
                return false;
            }
            if(restartScript == null) return false;
            File shell = findShell();
            if(shell == null) return false;
            if(innerDeployMultiFileUpdate()) {
                try { // FIXME use nodeDir
                    if(Runtime.getRuntime().exec(new String[] { shell.toString(), restartScript.toString() }) == null) {
                        System.err.println("Unable to start restarter script "+restartScript+" with shell "+shell+" -> cannot deploy multi-file update for "+name);
                        return false;
                    }
                } catch (IOException e) {
                    System.err.println("Unable to start restarter script "+restartScript+" with shell "+shell+" -> cannot deploy multi-file update for "+name+" : "+e);
                    Logger.error(this, "Unable to start restarter script "+restartScript+" with shell "+shell+" -> cannot deploy multi-file update for "+name+" : "+e, e);
                    return false;
                }
                System.out.println("Shutting down Freenet for hard restart after deploying multi-file update for "+name+". The script "+restartScript+" should start it back up.");
                WrapperManager.stop(0);
                return true;
            } else return false;
        }

        private File findShell() {
            File f = new File("/bin/sh");
            if(f.exists() && f.canExecute()) return f;
            f = new File("/bin/bash");
            if(f.exists() && f.canExecute()) return f;
            System.err.println("Unable to find system shell");
            return null;
        }

        static final String RESTART_SCRIPT_NAME = "tempRestartFreenet.sh";

        private File createRestartScript() throws IOException {
            // FIXME use nodeDir
            File runsh = new File("run.sh");
            String runshNoNice = "run.nonice-for-update.sh";
            if(!(runsh.exists() && runsh.canExecute())) {
                System.err.println("Cannot find run.sh so cannot deploy multi-file update for "+name);
                return null;
            }
            // EVIL HACK
            if(!createRunShNoNice(runsh, new File(runshNoNice))) {
                return null;
            }
            if(!new File("/dev/null").exists()) {
                System.err.println("Cannot deploy multi-file update for "+name+" without /dev/null");
                return null;
            }
            File restartFreenet = new File(RESTART_SCRIPT_NAME);
            restartFreenet.delete();
            FileBucket fb = new FileBucket(restartFreenet, false, true, false, false);
            OutputStream os = null;
            try {
                os = new BufferedOutputStream(fb.getOutputStream());
                OutputStreamWriter osw = new OutputStreamWriter(os, StandardCharsets.ISO_8859_1); // Right???
                osw.write("#!/bin/sh\n"); // FIXME exec >/dev/null 2>&1 ???? Believed to be portable.
                //osw.write("trap true PIPE\n"); - should not be necessary
                osw.write("while kill -0 "+WrapperManager.getWrapperPID()+" > /dev/null 2>&1; do sleep 1; done\n");
                osw.write("./"+runshNoNice+" start > /dev/null 2>&1\n");
                osw.write("rm "+RESTART_SCRIPT_NAME+"\n");
                osw.write("rm "+runshNoNice+"\n");
                osw.close();
                osw = null;
                os = null;
                return restartFreenet;
            } finally {
                Closer.close(os);
            }
        }

        /** Evil hack: Rewrite run.sh so it has PRIORITY=0.
         * REDFLAG FIXME TODO Surely we can improve on this? This mechanism is only used for
         * updating very old wrapper installs - but we'll want to update the wrapper in the future
         * too, and the ability to restart the wrapper fully is likely useful, so maybe we won't
         * just get rid of this - in which case maybe we want to improve on this.
         * @throws IOException */
        private boolean createRunShNoNice(File input, File output) throws IOException {
            InputStream is = null;
            OutputStream os = null;
            boolean failed = false;
            try {
                is = new FileInputStream(input);
                BufferedReader br = new BufferedReader(new InputStreamReader(new BufferedInputStream(is), StandardCharsets.UTF_8));
                os = new FileOutputStream(output);
                Writer w = new BufferedWriter(new OutputStreamWriter(new BufferedOutputStream(os), StandardCharsets.UTF_8));
                boolean writtenPrio = false;
                String line;
                while((line = br.readLine()) != null) {
                    if((!writtenPrio) && line.startsWith("PRIORITY=")) {
                        writtenPrio = true;
                        line = "PRIORITY="; // = don't use nice.
                    }
                    w.write(line+"\n");
                }
                // We want to see exceptions on close() here.
                br.close();
                is = new FileInputStream(input);
                w.close();
                os = null;
                if(!(output.setExecutable(true) || output.canExecute())) {
                    failed = true;
                    return false;
                }
                return true;
            } catch (IOException e) {
                failed = true;
                return false;
            } finally {
                Closer.close(is);
                Closer.close(os);
                if(failed) output.delete();
            }
        }

    }

    public static String getDependencyVersion(File currentFile) {
        // We can't use parseProperties because there are multiple sections.
        InputStream is = null;
        try {
            is = new FileInputStream(currentFile);
            ZipInputStream zis = new ZipInputStream(is);
            ZipEntry ze;
            while(true) {
                ze = zis.getNextEntry();
                if(ze == null) break;
                if(ze.isDirectory()) continue;
                String name = ze.getName();

                if(name.equals("META-INF/MANIFEST.MF")) {
                    final String key = "Implementation-Version";
                    BufferedInputStream bis = new BufferedInputStream(zis);
                    Manifest m = new Manifest(bis);
                    bis.close();
                    bis = null;
                    Attributes a = m.getMainAttributes();
                    if(a != null) {
                        String ver = a.getValue(key);
                        if(ver != null) return ver;
                    }
                    a = m.getAttributes("common");
                    if(a != null) {
                        String ver = a.getValue(key);
                        if(ver != null) return ver;
                    }
                }
            }
            Logger.error(MainJarDependenciesChecker.class, "Unable to get dependency version from "+currentFile);
            return null;
        } catch (FileNotFoundException e) {
            return null;
        } catch (IOException e) {
            return null;
        } finally {
            Closer.close(is);
        }
    }

    /** Find the current filename, on the classpath, of the dependency given.
     * Note that this may not actually exist, and the caller should check!
     * However, even a non-existent filename may be useful when updating
     * wrapper.conf.
     */
    private static File getDependencyInUse(Pattern p) {
        if(p == null) return null; // Optional in some cases.
        String classpath = System.getProperty("java.class.path");
        String[] split = classpath.split(File.pathSeparator);
        for(String s : split) {
            File f = new File(s);
            if(p.matcher(f.getName().toLowerCase()).matches())
                return f;
        }
        return null;
    }

    private static boolean inClasspath(String name) {
<<<<<<< HEAD
        String classpath = System.getProperty("java.class.path");
        String[] split = classpath.split(File.pathSeparator);
        for(String s : split) {
            File f = new File(s);
            if(name.equalsIgnoreCase(f.getName()))
                return true;
        }
        return false;
    }

    private static byte[] parseExpectedHash(String sha256, String baseName) {
        if(sha256 == null) {
            Logger.error(MainJarDependencies.class, "No SHA256 for "+baseName+" in dependencies.properties");
            return null;
        }
        try {
            return HexUtil.hexToBytes(sha256);
        } catch (NumberFormatException e) {
            Logger.error(MainJarDependencies.class, "Bogus expected hash: \""+sha256+"\" : "+e, e);
            return null;
        } catch (IndexOutOfBoundsException e) {
            Logger.error(MainJarDependencies.class, "Bogus expected hash: \""+sha256+"\" : "+e, e);
            return null;
        }
    }

    public static boolean validFile(File filename, byte[] expectedHash, long size, boolean executable) {
        if(filename == null) return false;
        if(!filename.exists()) return false;
        if(filename.length() != size) {
            System.out.println("File exists while updating but length is wrong ("+filename.length()+" should be "+size+") for "+filename);
            return false;
        }
        FileInputStream fis = null;
        try {
            fis = new FileInputStream(filename);
            MessageDigest md = SHA256.getMessageDigest();
            SHA256.hash(fis, md);
            byte[] hash = md.digest();
            SHA256.returnMessageDigest(md);
            fis.close();
            fis = null;
            if(Arrays.equals(hash, expectedHash)) {
                if(executable && !filename.canExecute()) {
                    filename.setExecutable(true);
                }
                return true;
            } else {
                return false;
            }
        } catch (FileNotFoundException e) {
            Logger.error(MainJarDependencies.class, "File not found: "+filename);
            return false;
        } catch (IOException e) {
            System.err.println("Unable to read "+filename+" for updater");
            return false;
        } finally {
            Closer.close(fis);
        }
    }

    private synchronized void clear(int build) {
        dependencies.clear();
        broken = false;
        this.build = build;
        final Downloader[] toCancel = downloaders.toArray(new Downloader[downloaders.size()]);
        executor.execute(new Runnable() {

            @Override
            public void run() {
                for(Downloader d : toCancel)
                    d.cancel();
            }

        });
        downloaders.clear();
    }

    /** Unlike other methods here, this should be called outside the lock. */
    public void deploy() {
        TreeSet<Dependency> f;
        synchronized(this) {
            f = new TreeSet<Dependency>(dependencies);
        }
        if(logMINOR) Logger.minor(this, "Deploying build "+build+" with "+f.size()+" dependencies");
        deployer.deploy(new MainJarDependencies(f, build));
    }

    private synchronized void fetchDependency(FreenetURI chk, Dependency dep, byte[] expectedHash, long expectedSize, boolean essential, boolean executable) throws FetchException {
        Downloader d = new Downloader(dep, chk, expectedHash, expectedSize, essential, executable, build);
        if(essential)
            downloaders.add(d);
    }

    private synchronized boolean ready() {
        if(broken) return false;
        if(!downloaders.isEmpty()) return false;
        return true;
    }

    public synchronized boolean isBroken() {
        return broken;
    }
=======
		String classpath = System.getProperty("java.class.path");
		String[] split = classpath.split(File.pathSeparator);
		for(String s : split) {
			File f = new File(s);
			if(name.equalsIgnoreCase(f.getName()))
				return true;
		}
		return false;
	}

	private static byte[] parseExpectedHash(String sha256, String baseName) {
		if(sha256 == null) {
			Logger.error(MainJarDependencies.class, "No SHA256 for "+baseName+" in dependencies.properties");
			return null;
		}
		try {
			return HexUtil.hexToBytes(sha256);
		} catch (NumberFormatException e) {
			Logger.error(MainJarDependencies.class, "Bogus expected hash: \""+sha256+"\" : "+e, e);
			return null;
		} catch (IndexOutOfBoundsException e) {
			Logger.error(MainJarDependencies.class, "Bogus expected hash: \""+sha256+"\" : "+e, e);
			return null;
		}
	}

	public static boolean validFile(File filename, byte[] expectedHash, long size, boolean executable) {
		if(filename == null) return false;
		if(!filename.exists()) return false;
		if(filename.length() != size) {
			System.out.println("File exists while updating but length is wrong ("+filename.length()+" should be "+size+") for "+filename);
			return false;
		}
		try {
			byte[] hash;
			try (FileInputStream fis = new FileInputStream(filename)) {
				hash = SHA256.digest(fis);
			}
			if (!Arrays.equals(hash, expectedHash)) {
			    return false;
			}
			if(executable && !filename.canExecute()) {
				filename.setExecutable(true);
			}
			return true;

		} catch (FileNotFoundException e) {
			Logger.error(MainJarDependencies.class, "File not found: "+filename);
			return false;
		} catch (IOException e) {
			System.err.println("Unable to read "+filename+" for updater");
			return false;
		}
	}

	private synchronized void clear(int build) {
		dependencies.clear();
		broken = false;
		this.build = build;
		final Downloader[] toCancel = downloaders.toArray(new Downloader[downloaders.size()]);
		executor.execute(new Runnable() {

			@Override
			public void run() {
				for(Downloader d : toCancel)
					d.cancel();
			}
			
		});
		downloaders.clear();
	}

	/** Unlike other methods here, this should be called outside the lock. */
	public void deploy() {
		TreeSet<Dependency> f;
		synchronized(this) {
			f = new TreeSet<Dependency>(dependencies);
		}
		if(logMINOR) Logger.minor(this, "Deploying build "+build+" with "+f.size()+" dependencies");
		deployer.deploy(new MainJarDependencies(f, build));
	}

	private synchronized void fetchDependency(FreenetURI chk, Dependency dep, byte[] expectedHash, long expectedSize, boolean essential, boolean executable) throws FetchException {
		Downloader d = new Downloader(dep, chk, expectedHash, expectedSize, essential, executable, build);
		if(essential)
			downloaders.add(d);
	}

	private synchronized boolean ready() {
		if(broken) return false;
		if(!downloaders.isEmpty()) return false;
		return true;
	}
	
	public synchronized boolean isBroken() {
		return broken;
	}
>>>>>>> 10991b32

}<|MERGE_RESOLUTION|>--- conflicted
+++ resolved
@@ -18,13 +18,9 @@
 import java.io.InputStreamReader;
 import java.io.OutputStream;
 import java.io.OutputStreamWriter;
+import java.io.UnsupportedEncodingException;
 import java.io.Writer;
 import java.net.MalformedURLException;
-<<<<<<< HEAD
-import java.nio.charset.StandardCharsets;
-import java.security.MessageDigest;
-=======
->>>>>>> 10991b32
 import java.util.ArrayList;
 import java.util.Arrays;
 import java.util.Collections;
@@ -58,577 +54,577 @@
 import freenet.support.io.NativeThread;
 
 /**
- * Parses the dependencies.properties file and ensures we have all the
+ * Parses the dependencies.properties file and ensures we have all the 
  * libraries required to use the next version. Calls the Deployer to do the
- * actual fetches, and to deploy the new version when we have everything
+ * actual fetches, and to deploy the new version when we have everything 
  * ready.
- *
- * We used to support a range of freenet-ext.jar versions. However,
- * supporting ranges creates a lot of complexity, especially with Update
+ * 
+ * We used to support a range of freenet-ext.jar versions. However, 
+ * supporting ranges creates a lot of complexity, especially with Update 
  * Over Mandatory support.
- *
+ * 
  * File format of dependencies.properties:
  * [module].type=[module type]
- * CLASSPATH means the file must be downloaded, and then added to the
+ * CLASSPATH means the file must be downloaded, and then added to the 
  * classpath in wrapper.conf, before the update can be loaded.
- *
+ * 
  * OPTIONAL_PRELOAD means we just want to download the file.
- *
+ * 
  * [module].version=[version number]
  * Can often be parsed from MANIFEST.MF in Jar's, but that is NOT mandatory.
- *
+ * 
  * [module].filename=[preferred filename]
- * For CLASSPATH, this should be unique, i.e. include the version in the
- * filename, e.g. freenet-ext-29.jar. For OPTIONAL_PRELOAD, we will often
+ * For CLASSPATH, this should be unique, i.e. include the version in the 
+ * filename, e.g. freenet-ext-29.jar. For OPTIONAL_PRELOAD, we will often 
  * overwrite existing files.
- *
+ * 
  * [module].sha256=[hash in hex]
  * SHA256 hash of the file.
- *
+ * 
  * [module].filename-regex=[regular expression]
  * Matches filenames for this module. Only required for CLASSPATH. Note that
  * filenames will be toLowerCase()'ed first (but the regex isn't).
- *
+ * 
  * [module].key=[CHK URI]
  * Where to fetch the file from if we don't have it.
- *
+ * 
  * [module].size=[decimal size in bytes]
  * Size of the file.
  *
  * Optional:
- *
+ * 
  * [module].order=[decimal integer order, default is 0]
  * Ordering of CLASSPATH files within the wrapper.conf. E.g. freenet-ext.jar
  * is usually the last element because we want the earlier files to override
  * classes in it.
- *
+ * 
  * [module].os=[comma delimited list of OS's and pseudo-OS's]
  * OS's: See FileUtil.OperatingSystem: MacOS Linux FreeBSD GenericUnix Windows
- * Pseudo-Os's: ALL_WINDOWS ALL_UNIX ALL_MAC (these correspond to the booleans
+ * Pseudo-Os's: ALL_WINDOWS ALL_UNIX ALL_MAC (these correspond to the booleans 
  * on FileUtil.OperatingSystem).
- *
+ * 
  * @author toad
  *
  */
 public class MainJarDependenciesChecker {
-
-    private static volatile boolean logMINOR;
-    static {
-        Logger.registerClass(MainJarDependenciesChecker.class);
-    }
-
-    // Lightweight interfaces, mundane glue code implemented by the caller.
-    // FIXME unit testing should be straightforward, AND WOULD BE A GOOD IDEA!
-
-    class MainJarDependencies {
-        /** The freenet.jar build to be deployed. It might be possible to
-         * deploy a new build without changing the wrapper. */
-        final int build;
-        /** The actual dependencies. */
-        final Set<Dependency> dependencies;
-        /** True if we must rewrite wrapper.conf, i.e. if any new jars have
-         * been added, or new versions of existing jars. Won't be reliably
-         * true in case of jars being removed at present. FIXME see comments
-         * in handle() about deletion placeholders! */
-        final boolean mustRewriteWrapperConf;
-
-        MainJarDependencies(TreeSet<Dependency> dependencies, int build) {
-            this.dependencies = Collections.unmodifiableSortedSet(dependencies);
-            this.build = build;
-            boolean mustRewrite = false;
-            for(Dependency d : dependencies) {
-                if(d.oldFilename == null || !d.oldFilename.equals(d.newFilename)) {
-                    mustRewrite = true;
-                    break;
-                }
-                if(File.pathSeparatorChar == ':' &&
-                        d.oldFilename != null && d.oldFilename.getName().equalsIgnoreCase("freenet-ext.jar.new")) {
-                    // If wrapper.conf currently contains freenet-ext.jar.new, we need to update wrapper.conf even
-                    // on unix. Reason: freenet-ext.jar.new won't be read if it's not the first item on the classpath,
-                    // because freenet.jar includes freenet-ext.jar implicitly via its manifest.
-                    mustRewrite = true;
-                    break;
-                }
-            }
-            mustRewriteWrapperConf = mustRewrite;
-        }
-    }
-
-    interface Deployer {
-        public void deploy(MainJarDependencies deps);
-        public JarFetcher fetch(FreenetURI uri, File downloadTo, long expectedLength, byte[] expectedHash, JarFetcherCallback cb, int build, boolean essential, boolean executable) throws FetchException;
-        /** Called by cleanup with the dependencies we can serve for the current version.
-         * @param expectedHash The hash of the file's contents, which is also
-         * listed in the dependencies file.
-         * @param filename The local file to serve it from. */
-        public void addDependency(byte[] expectedHash, File filename);
-        /** We have just downloaded a dependency needed for the current build. Reannounce to tell
-         * our peers about it. */
+	
+	private static volatile boolean logMINOR;
+	static {
+		Logger.registerClass(MainJarDependenciesChecker.class);
+	}
+	
+	// Lightweight interfaces, mundane glue code implemented by the caller.
+	// FIXME unit testing should be straightforward, AND WOULD BE A GOOD IDEA!
+	
+	class MainJarDependencies {
+		/** The freenet.jar build to be deployed. It might be possible to
+		 * deploy a new build without changing the wrapper. */
+		final int build;
+		/** The actual dependencies. */
+		final Set<Dependency> dependencies;
+		/** True if we must rewrite wrapper.conf, i.e. if any new jars have
+		 * been added, or new versions of existing jars. Won't be reliably
+		 * true in case of jars being removed at present. FIXME see comments
+		 * in handle() about deletion placeholders! */
+		final boolean mustRewriteWrapperConf;
+		
+		MainJarDependencies(TreeSet<Dependency> dependencies, int build) {
+			this.dependencies = Collections.unmodifiableSortedSet(dependencies);
+			this.build = build;
+			boolean mustRewrite = false;
+			for(Dependency d : dependencies) {
+				if(d.oldFilename == null || !d.oldFilename.equals(d.newFilename)) {
+					mustRewrite = true;
+					break;
+				}
+				if(File.pathSeparatorChar == ':' &&
+						d.oldFilename != null && d.oldFilename.getName().equalsIgnoreCase("freenet-ext.jar.new")) {
+					// If wrapper.conf currently contains freenet-ext.jar.new, we need to update wrapper.conf even
+					// on unix. Reason: freenet-ext.jar.new won't be read if it's not the first item on the classpath,
+					// because freenet.jar includes freenet-ext.jar implicitly via its manifest.
+					mustRewrite = true;
+					break;
+				}
+			}
+			mustRewriteWrapperConf = mustRewrite;
+		}
+	}
+	
+	interface Deployer {
+		public void deploy(MainJarDependencies deps);
+		public JarFetcher fetch(FreenetURI uri, File downloadTo, long expectedLength, byte[] expectedHash, JarFetcherCallback cb, int build, boolean essential, boolean executable) throws FetchException;
+		/** Called by cleanup with the dependencies we can serve for the current version. 
+		 * @param expectedHash The hash of the file's contents, which is also
+		 * listed in the dependencies file.
+		 * @param filename The local file to serve it from. */
+		public void addDependency(byte[] expectedHash, File filename);
+		/** We have just downloaded a dependency needed for the current build. Reannounce to tell
+		 * our peers about it. */
         public void reannounce();
         /** A multi-file update (e.g. wrapper update) is ready to deploy. It may need a restart.
-         * We may need the user's permission to deploy it, or we may be able to deploy it
-         * immediately. The Deployer must call atomicDeployer.deployMultiFileUpdateOffThread()
+         * We may need the user's permission to deploy it, or we may be able to deploy it 
+         * immediately. The Deployer must call atomicDeployer.deployMultiFileUpdateOffThread() 
          * when ready.
          * @param atomicDeployer
          */
         public void multiFileReplaceReadyToDeploy(AtomicDeployer atomicDeployer);
-    }
-
-    interface JarFetcher {
-        public void cancel();
-    }
-
-    interface JarFetcherCallback {
-        public void onSuccess();
-        public void onFailure(FetchException e);
-    }
-
-    /** A dependency, for purposes of writing the new wrapper.conf. Contains its new filename, its
-     * priority (order) in the wrapper.conf classpath, and all that is needed to identify the
-     * previous line referring to this file.
-     * @author toad
-     */
-    final class Dependency implements Comparable<Dependency> {
-        /** The old filename, if known. This will be in wrapper.conf. */
-        private File oldFilename;
-        /** The new filename, to which we will download the file. */
-        private File newFilename;
-        /** Pattern to recognise filenames for this dependency in the last resort. */
-        private Pattern regex;
-        /** Priority of the dependency within the wrapper.conf classpath. Smaller value = earlier
-         * in the classpath = used first. */
-        private int order;
-
-        private Dependency(File oldFilename, File newFilename, Pattern regex, int order) {
-            this.oldFilename = oldFilename;
-            this.newFilename = newFilename;
-            this.regex = regex;
-            this.order = order;
-        }
-
-        public File oldFilename() {
-            return oldFilename;
-        }
-
-        public File newFilename() {
-            return newFilename;
-        }
-
-        public Pattern regex() {
-            return regex;
-        }
-
-        @Override
-        public int compareTo(Dependency arg0) {
-            if(this == arg0) return 0;
-            if(order > arg0.order) return 1;
-            else if(order < arg0.order) return -1;
-            // Filename comparisons aren't very reliable (e.g. "./test" versus "test" are not equals()!), go by getName() first.
-            int ret = newFilename.getName().compareTo(arg0.newFilename.getName());
-            if(ret != 0) return ret;
-            return newFilename.compareTo(arg0.newFilename);
-        }
+	}
+	
+	interface JarFetcher {
+		public void cancel();
+	}
+	
+	interface JarFetcherCallback {
+		public void onSuccess();
+		public void onFailure(FetchException e);
+	}
+
+	/** A dependency, for purposes of writing the new wrapper.conf. Contains its new filename, its
+	 * priority (order) in the wrapper.conf classpath, and all that is needed to identify the 
+	 * previous line referring to this file.
+	 * @author toad 
+	 */
+	final class Dependency implements Comparable<Dependency> {
+	    /** The old filename, if known. This will be in wrapper.conf. */
+		private File oldFilename;
+		/** The new filename, to which we will download the file. */
+		private File newFilename;
+		/** Pattern to recognise filenames for this dependency in the last resort. */
+		private Pattern regex;
+		/** Priority of the dependency within the wrapper.conf classpath. Smaller value = earlier
+		 * in the classpath = used first. */
+		private int order;
+		
+		private Dependency(File oldFilename, File newFilename, Pattern regex, int order) {
+			this.oldFilename = oldFilename;
+			this.newFilename = newFilename;
+			this.regex = regex;
+			this.order = order;
+		}
+		
+		public File oldFilename() {
+			return oldFilename;
+		}
+		
+		public File newFilename() {
+			return newFilename;
+		}
+		
+		public Pattern regex() {
+			return regex;
+		}
+
+		@Override
+		public int compareTo(Dependency arg0) {
+			if(this == arg0) return 0;
+			if(order > arg0.order) return 1;
+			else if(order < arg0.order) return -1;
+			// Filename comparisons aren't very reliable (e.g. "./test" versus "test" are not equals()!), go by getName() first.
+			int ret = newFilename.getName().compareTo(arg0.newFilename.getName());
+			if(ret != 0) return ret;
+			return newFilename.compareTo(arg0.newFilename);
+		}
 
         public int order() {
             return order;
         }
-
-    }
-
-    MainJarDependenciesChecker(Deployer deployer, Executor executor) {
-        this.deployer = deployer;
-        this.executor = executor;
-    }
-
-    private final Deployer deployer;
-    /** The final filenames we will use in the update, which we have
-     * already downloaded. */
-    private final TreeSet<Dependency> dependencies = new TreeSet<Dependency>();
-    /** Set if the update can't be deployed because the dependencies file is
-     * broken. We should wait for an update with a valid file.
-     */
-    private boolean broken = false;
-    /** The build we are about to deploy */
-    private int build;
-
-    private class Downloader implements JarFetcherCallback {
-
-        /** The JarFetcher which fetches the dependency from Freenet or via UOM. */
-        final JarFetcher fetcher;
-        /** The dependency. Will be added to the set of downloaded dependencies after the fetch
-         * completes if this is an essential dependency for the build currently being fetched. */
-        final Dependency dep;
-        /** True if this dependency is required prior to deploying the next build. False if it's
-         * just OPTIONAL_PRELOAD. */
-        final boolean essential;
-        /** The build number that this dependency is being downloaded for */
-        final int forBuild;
-
-        /** Construct with a Dependency, so we can add it when we're done. */
-        Downloader(Dependency dep, FreenetURI uri, byte[] expectedHash, long expectedSize, boolean essential, boolean executable, int forBuild) throws FetchException {
-            fetcher = deployer.fetch(uri, dep.newFilename, expectedSize, expectedHash, this, build, essential, executable);
-            this.dep = dep;
-            this.essential = essential;
-            this.forBuild = forBuild;
-        }
-
-        @Override
-        public void onSuccess() {
-            if(!essential) {
-                System.out.println("Downloaded "+dep.newFilename+" - may be used by next update");
-                return;
-            }
-            System.out.println("Downloaded "+dep.newFilename+" needed for update "+forBuild+"...");
-            boolean toDeploy = false;
-            boolean forCurrentVersion = false;
-            synchronized(MainJarDependenciesChecker.this) {
-                downloaders.remove(this);
-                if(forBuild == build) { // If the dependency is for the build we are about to deploy...
-                    dependencies.add(dep);
-                    toDeploy = ready();
-                } else {
-                    forCurrentVersion = (forBuild == Version.buildNumber());
-                }
-            }
-            if(toDeploy) deploy();
-            else if(forCurrentVersion) deployer.reannounce();
-        }
-
-        @Override
-        public void onFailure(FetchException e) {
-            if(!essential) {
-                Logger.error(this, "Failed to pre-load "+dep.newFilename+" : "+e, e);
-            } else {
-                System.err.println("Failed to fetch "+dep.newFilename+" needed for next update ("+e.getShortMessage()+"). Will try again if we find a new freenet.jar.");
-                synchronized(MainJarDependenciesChecker.this) {
-                    downloaders.remove(this);
-                    if(forBuild != build) return;
-                    broken = true;
-                }
-            }
-        }
-
-        public void cancel() {
-            fetcher.cancel();
-        }
-
-    }
-
-    /** The dependency downloads currently running which are required for the next build. Hence
-     * non-essential (preload) dependencies are not added to this set. */
-    private final HashSet<Downloader> downloaders = new HashSet<Downloader>();
-    private final Executor executor;
-
-    /** Parse the Properties file. Check whether we have the jars it refers to.
-     * If not, start fetching them.
-     * @param props The Properties parsed from the dependencies.properties file.
-     * @return The set of filenames needed if we can deploy immediately, in
-     * which case the caller MUST deploy. */
-    public synchronized MainJarDependencies handle(Properties props, int build) {
-        try {
-            return innerHandle(props, build);
-        } catch (RuntimeException e) {
-            broken = true;
-            Logger.error(this, "MainJarDependencies parsing update dependencies.properties file broke: "+e, e);
-            throw e;
-        } catch (Error e) {
-            broken = true;
-            Logger.error(this, "MainJarDependencies parsing update dependencies.properties file broke: "+e, e);
-            throw e;
-        }
-    }
-
-    enum DEPENDENCY_TYPE {
-
-        /** A jar we want to put on the classpath. Normally we move to a new filename when there is
-         * a new version of such a dependency; supports most features of dependencies.properties. */
-        CLASSPATH,
-        /** A jar we want to put on the classpath but after that we won't update it even if there
-         * is a new version. Used for wrapper.jar since we will update it via a separate mechanism,
-         * because we have to update other files too. No regex support - must match the exact
-         * filename. We do however check for 0 length files just in case. */
-        OPTIONAL_CLASSPATH_NO_UPDATE,
-        /** A file to download, which does not block the update. */
-        OPTIONAL_PRELOAD,
-        /** Deploy multiple files at once, all or nothing, then do a full restart on the wrapper.
-         * On Windows this needs an external EXE which waits for shutdown, replaces the files, then
-         * starts Freenet back up; on Linux and Mac we can just use a shell script. */
-        OPTIONAL_ATOMIC_MULTI_FILES_WITH_RESTART;
+		
+	}
+	
+	MainJarDependenciesChecker(Deployer deployer, Executor executor) {
+		this.deployer = deployer;
+		this.executor = executor;
+	}
+
+	private final Deployer deployer;
+	/** The final filenames we will use in the update, which we have 
+	 * already downloaded. */
+	private final TreeSet<Dependency> dependencies = new TreeSet<Dependency>();
+	/** Set if the update can't be deployed because the dependencies file is 
+	 * broken. We should wait for an update with a valid file. 
+	 */
+	private boolean broken = false;
+	/** The build we are about to deploy */
+	private int build;
+	
+	private class Downloader implements JarFetcherCallback {
+
+	    /** The JarFetcher which fetches the dependency from Freenet or via UOM. */
+		final JarFetcher fetcher;
+		/** The dependency. Will be added to the set of downloaded dependencies after the fetch 
+		 * completes if this is an essential dependency for the build currently being fetched. */
+		final Dependency dep;
+		/** True if this dependency is required prior to deploying the next build. False if it's
+		 * just OPTIONAL_PRELOAD. */
+		final boolean essential;
+		/** The build number that this dependency is being downloaded for */
+		final int forBuild;
+
+		/** Construct with a Dependency, so we can add it when we're done. */
+		Downloader(Dependency dep, FreenetURI uri, byte[] expectedHash, long expectedSize, boolean essential, boolean executable, int forBuild) throws FetchException {
+			fetcher = deployer.fetch(uri, dep.newFilename, expectedSize, expectedHash, this, build, essential, executable);
+			this.dep = dep;
+			this.essential = essential;
+			this.forBuild = forBuild;
+		}
+
+		@Override
+		public void onSuccess() {
+			if(!essential) {
+				System.out.println("Downloaded "+dep.newFilename+" - may be used by next update");
+				return;
+			}
+			System.out.println("Downloaded "+dep.newFilename+" needed for update "+forBuild+"...");
+			boolean toDeploy = false;
+			boolean forCurrentVersion = false;
+			synchronized(MainJarDependenciesChecker.this) {
+				downloaders.remove(this);
+				if(forBuild == build) { // If the dependency is for the build we are about to deploy...
+				    dependencies.add(dep);
+				    toDeploy = ready();
+				} else {
+				    forCurrentVersion = (forBuild == Version.buildNumber());
+				}
+			}
+			if(toDeploy) deploy();
+			else if(forCurrentVersion) deployer.reannounce();
+		}
+
+		@Override
+		public void onFailure(FetchException e) {
+			if(!essential) {
+				Logger.error(this, "Failed to pre-load "+dep.newFilename+" : "+e, e);
+			} else {
+				System.err.println("Failed to fetch "+dep.newFilename+" needed for next update ("+e.getShortMessage()+"). Will try again if we find a new freenet.jar.");
+				synchronized(MainJarDependenciesChecker.this) {
+					downloaders.remove(this);
+					if(forBuild != build) return;
+					broken = true;
+				}
+			}
+		}
+		
+		public void cancel() {
+			fetcher.cancel();
+		}
+		
+	}
+	
+	/** The dependency downloads currently running which are required for the next build. Hence 
+	 * non-essential (preload) dependencies are not added to this set. */
+	private final HashSet<Downloader> downloaders = new HashSet<Downloader>();
+	private final Executor executor;
+	
+	/** Parse the Properties file. Check whether we have the jars it refers to.
+	 * If not, start fetching them.
+	 * @param props The Properties parsed from the dependencies.properties file.
+	 * @return The set of filenames needed if we can deploy immediately, in 
+	 * which case the caller MUST deploy. */
+	public synchronized MainJarDependencies handle(Properties props, int build) {
+		try {
+			return innerHandle(props, build);
+		} catch (RuntimeException e) {
+			broken = true;
+			Logger.error(this, "MainJarDependencies parsing update dependencies.properties file broke: "+e, e);
+			throw e;
+		} catch (Error e) {
+			broken = true;
+			Logger.error(this, "MainJarDependencies parsing update dependencies.properties file broke: "+e, e);
+			throw e;
+		}
+	}
+	
+	enum DEPENDENCY_TYPE {
+	    
+		/** A jar we want to put on the classpath. Normally we move to a new filename when there is
+		 * a new version of such a dependency; supports most features of dependencies.properties. */
+		CLASSPATH,
+		/** A jar we want to put on the classpath but after that we won't update it even if there 
+		 * is a new version. Used for wrapper.jar since we will update it via a separate mechanism,
+		 * because we have to update other files too. No regex support - must match the exact 
+		 * filename. We do however check for 0 length files just in case. */
+		OPTIONAL_CLASSPATH_NO_UPDATE,
+		/** A file to download, which does not block the update. */
+		OPTIONAL_PRELOAD,
+		/** Deploy multiple files at once, all or nothing, then do a full restart on the wrapper. 
+		 * On Windows this needs an external EXE which waits for shutdown, replaces the files, then 
+		 * starts Freenet back up; on Linux and Mac we can just use a shell script. */
+		OPTIONAL_ATOMIC_MULTI_FILES_WITH_RESTART;
 
         final boolean optional;
-
+        
         DEPENDENCY_TYPE() {
             this.optional = this.name().startsWith("OPTIONAL_");
         }
-
-    }
-
-    private synchronized MainJarDependencies innerHandle(Properties props, int build) {
-        // FIXME support deletion placeholders.
-        // I.e. when we remove a library we put a placeholder in to tell this code to delete it.
-        // It's not acceptable to just delete stuff we don't know about.
-        clear(build);
-        HashSet<String> processed = new HashSet<String>();
-        File[] list = new File(".").listFiles(new FileFilter() {
-
-            @Override
-            public boolean accept(File arg0) {
-                if(!arg0.isFile()) return false;
-                // Ignore non-jars regardless of what the regex says.
-                String name = arg0.getName().toLowerCase();
-                if(!(name.endsWith(".jar") || name.endsWith(".jar.new"))) return false;
-                // FIXME similar checks elsewhere, factor out?
-                if(name.equals("freenet.jar") || name.equals("freenet.jar.new") || name.equals("freenet-stable-latest.jar") || name.equals("freenet-stable-latest.jar.new"))
-                    return false;
-                return true;
-            }
-
-        });
-outer:  for(String propName : props.stringPropertyNames()) {
-            if(!propName.contains(".")) continue;
-            String baseName = propName.split("\\.")[0];
-            if(!processed.add(baseName)) continue;
-            String s = props.getProperty(baseName+".type");
-            if(s == null) {
-                Logger.error(this, "dependencies.properties broken? missing type for \""+baseName+"\"");
-                broken = true;
-                continue;
-            }
-            DEPENDENCY_TYPE type;
-            try {
-                type = DEPENDENCY_TYPE.valueOf(s);
-                if(type == DEPENDENCY_TYPE.OPTIONAL_ATOMIC_MULTI_FILES_WITH_RESTART) {
-                    // Ignore. Handle in cleanup().
-                    continue;
-                }
-            } catch (IllegalArgumentException e) {
-                if(s.startsWith("OPTIONAL_")) {
-                    // We don't understand it, but that's OK as it's optional.
-                    if(logMINOR) Logger.minor(this, "Ignoring non-essential dependency type \""+s+"\" for \""+baseName+"\"");
-                    continue;
-                }
-                // We don't understand it, and it's not optional, so we can't deploy the update.
-                Logger.error(this, "dependencies.properties broken? unrecognised type for \""+baseName+"\"");
-                broken = true;
-                continue;
-            }
-
-            // Check operating system restrictions.
-            s = props.getProperty(baseName+".os");
-            if(s != null) {
-                if(!matchesCurrentOS(s)) {
-                    Logger.normal(this, "Ignoring "+baseName+" as not relevant to this operating system");
-                    continue;
-                }
-            }
+        
+	}
+	
+	private synchronized MainJarDependencies innerHandle(Properties props, int build) {
+		// FIXME support deletion placeholders.
+		// I.e. when we remove a library we put a placeholder in to tell this code to delete it.
+		// It's not acceptable to just delete stuff we don't know about.
+		clear(build);
+		HashSet<String> processed = new HashSet<String>();
+		File[] list = new File(".").listFiles(new FileFilter() {
+
+			@Override
+			public boolean accept(File arg0) {
+				if(!arg0.isFile()) return false;
+				// Ignore non-jars regardless of what the regex says.
+				String name = arg0.getName().toLowerCase();
+				if(!(name.endsWith(".jar") || name.endsWith(".jar.new"))) return false;
+				// FIXME similar checks elsewhere, factor out?
+				if(name.equals("freenet.jar") || name.equals("freenet.jar.new") || name.equals("freenet-stable-latest.jar") || name.equals("freenet-stable-latest.jar.new"))
+					return false;
+				return true;
+			}
+			
+		});
+outer:	for(String propName : props.stringPropertyNames()) {
+			if(!propName.contains(".")) continue;
+			String baseName = propName.split("\\.")[0];
+			if(!processed.add(baseName)) continue;
+			String s = props.getProperty(baseName+".type");
+			if(s == null) {
+				Logger.error(this, "dependencies.properties broken? missing type for \""+baseName+"\"");
+				broken = true;
+				continue;
+			}
+			DEPENDENCY_TYPE type;
+			try {
+				type = DEPENDENCY_TYPE.valueOf(s);
+				if(type == DEPENDENCY_TYPE.OPTIONAL_ATOMIC_MULTI_FILES_WITH_RESTART) {
+				    // Ignore. Handle in cleanup().
+				    continue;
+				}
+			} catch (IllegalArgumentException e) {
+				if(s.startsWith("OPTIONAL_")) {
+					// We don't understand it, but that's OK as it's optional.
+					if(logMINOR) Logger.minor(this, "Ignoring non-essential dependency type \""+s+"\" for \""+baseName+"\"");
+					continue;
+				}
+				// We don't understand it, and it's not optional, so we can't deploy the update.
+				Logger.error(this, "dependencies.properties broken? unrecognised type for \""+baseName+"\"");
+				broken = true;
+				continue;
+			}
+			
+			// Check operating system restrictions.
+			s = props.getProperty(baseName+".os");
+			if(s != null) {
+				if(!matchesCurrentOS(s)) {
+					Logger.normal(this, "Ignoring "+baseName+" as not relevant to this operating system");
+					continue;
+				}
+			}
             // Check architecture restrictions.
-            s = props.getProperty(baseName+".arch");
-            if(s != null) {
-                if(!matchesCurrentArch(s)) {
+			s = props.getProperty(baseName+".arch");
+			if(s != null) {
+			    if(!matchesCurrentArch(s)) {
                     Logger.normal(this, "Ignoring "+baseName+" as not relevant to this architecture");
                     continue;
-                }
-            }
-            // Version is used in cleanup().
-            String version = props.getProperty(baseName+".version");
-            if(version == null) {
-                Logger.error(this, "dependencies.properties broken? missing version");
-                broken = true;
-                continue;
-            }
-            File filename = null;
-            s = props.getProperty(baseName+".filename");
-            // FIXME use nodeDir
-            if(s != null) filename = new File(s);
-            if(filename == null) {
-                Logger.error(this, "dependencies.properties broken? missing filename");
-                broken = true;
-                continue;
-            }
-            if(filename.getParentFile() != null)
-                filename.getParentFile().mkdirs();
-            FreenetURI maxCHK = null;
-            s = props.getProperty(baseName+".key");
-            if(s == null) {
-                Logger.error(this, "dependencies.properties broken? missing "+baseName+".key");
-                // Can't fetch it. :(
-            } else {
-                try {
-                    maxCHK = new FreenetURI(s);
-                } catch (MalformedURLException e) {
-                    Logger.error(this, "Unable to parse CHK for "+baseName+": \""+s+"\": "+e, e);
-                    maxCHK = null;
-                }
-            }
-            // FIXME where to get the proper folder from? That seems to be an issue in UpdateDeployContext as well...
-
-            Pattern p = null;
-            if(type == DEPENDENCY_TYPE.CLASSPATH) {
-                // Regex used for matching filenames.
-                String regex = props.getProperty(baseName+".filename-regex");
-                if(regex == null && type == DEPENDENCY_TYPE.CLASSPATH) {
-                    // Not a critical error. Just means we can't clean it up, and can't identify whether we already have a compatible jar.
-                    Logger.error(this, "No "+baseName+".filename-regex in dependencies.properties - we will not be able to clean up old versions of files, and may have to download the latest version unnecessarily");
-                    // May be fatal later on depending on what else we have.
-                }
-                try {
-                    if(regex != null)
-                        p = Pattern.compile(regex);
-                } catch (PatternSyntaxException e) {
-                    Logger.error(this, "Bogus Pattern \""+regex+"\" in dependencies.properties");
-                    p = null;
-                }
-            }
-
-            byte[] expectedHash = parseExpectedHash(props.getProperty(baseName+".sha256"), baseName);
-            if(expectedHash == null) {
-                System.err.println("Unable to update to build "+build+": dependencies.properties broken: No hash for "+baseName);
-                broken = true;
-                continue;
-            }
-
-            s = props.getProperty(baseName+".size");
-            long size = -1;
-            if(s != null) {
-                try {
-                    size = Long.parseLong(s);
-                } catch (NumberFormatException e) {
-                    size = -1;
-                }
-            }
-            if(size < 0) {
-                System.err.println("Unable to update to build "+build+": dependencies.properties broken: Broken length for "+baseName+" : \""+s+"\"");
-                broken = true;
-                continue;
-            }
-
-            int order = 0;
-            File currentFile = null;
-
-            if(type == DEPENDENCY_TYPE.CLASSPATH || type == DEPENDENCY_TYPE.OPTIONAL_CLASSPATH_NO_UPDATE) {
-                s = props.getProperty(baseName+".order");
-                if(s != null) {
-                    try {
-                        // Order is an optional field.
-                        // For most stuff we don't care.
-                        // But if it's present it must be correct!
-                        order = Integer.parseInt(s);
-                    } catch (NumberFormatException e) {
-                        System.err.println("Unable to update to build "+build+": dependencies.properties broken: Broken order for "+baseName+" : \""+s+"\"");
-                        broken = true;
-                        continue;
-                    }
-                }
-
-                currentFile = getDependencyInUse(p);
-            }
-
+			    }
+			}
+			// Version is used in cleanup().
+			String version = props.getProperty(baseName+".version");
+			if(version == null) {
+				Logger.error(this, "dependencies.properties broken? missing version");
+				broken = true;
+				continue;
+			}
+			File filename = null;
+			s = props.getProperty(baseName+".filename");
+			// FIXME use nodeDir
+			if(s != null) filename = new File(s);
+			if(filename == null) {
+				Logger.error(this, "dependencies.properties broken? missing filename");
+				broken = true;
+				continue;
+			}
+			if(filename.getParentFile() != null)
+			    filename.getParentFile().mkdirs();
+			FreenetURI maxCHK = null;
+			s = props.getProperty(baseName+".key");
+			if(s == null) {
+				Logger.error(this, "dependencies.properties broken? missing "+baseName+".key");
+				// Can't fetch it. :(
+			} else {
+				try {
+					maxCHK = new FreenetURI(s);
+				} catch (MalformedURLException e) {
+					Logger.error(this, "Unable to parse CHK for "+baseName+": \""+s+"\": "+e, e);
+					maxCHK = null;
+				}
+			}
+			// FIXME where to get the proper folder from? That seems to be an issue in UpdateDeployContext as well...
+			
+			Pattern p = null;
+			if(type == DEPENDENCY_TYPE.CLASSPATH) {
+				// Regex used for matching filenames.
+				String regex = props.getProperty(baseName+".filename-regex");
+				if(regex == null && type == DEPENDENCY_TYPE.CLASSPATH) {
+					// Not a critical error. Just means we can't clean it up, and can't identify whether we already have a compatible jar.
+					Logger.error(this, "No "+baseName+".filename-regex in dependencies.properties - we will not be able to clean up old versions of files, and may have to download the latest version unnecessarily");
+					// May be fatal later on depending on what else we have.
+				}
+				try {
+					if(regex != null)
+						p = Pattern.compile(regex);
+				} catch (PatternSyntaxException e) {
+					Logger.error(this, "Bogus Pattern \""+regex+"\" in dependencies.properties");
+					p = null;
+				}
+			}
+			
+			byte[] expectedHash = parseExpectedHash(props.getProperty(baseName+".sha256"), baseName);
+			if(expectedHash == null) {
+				System.err.println("Unable to update to build "+build+": dependencies.properties broken: No hash for "+baseName);
+				broken = true;
+				continue;
+			}
+			
+			s = props.getProperty(baseName+".size");
+			long size = -1;
+			if(s != null) {
+				try {
+					size = Long.parseLong(s);
+				} catch (NumberFormatException e) {
+					size = -1;
+				}
+			}
+			if(size < 0) {
+				System.err.println("Unable to update to build "+build+": dependencies.properties broken: Broken length for "+baseName+" : \""+s+"\"");
+				broken = true;
+				continue;
+			}
+			
+			int order = 0;
+			File currentFile = null;
+
+			if(type == DEPENDENCY_TYPE.CLASSPATH || type == DEPENDENCY_TYPE.OPTIONAL_CLASSPATH_NO_UPDATE) {
+				s = props.getProperty(baseName+".order");
+				if(s != null) {
+					try {
+						// Order is an optional field.
+						// For most stuff we don't care.
+						// But if it's present it must be correct!
+						order = Integer.parseInt(s);
+					} catch (NumberFormatException e) {
+						System.err.println("Unable to update to build "+build+": dependencies.properties broken: Broken order for "+baseName+" : \""+s+"\"");
+						broken = true;
+						continue;
+					}
+				}
+				
+				currentFile = getDependencyInUse(p);
+			}
+			
             // Executable?
             boolean executable = false;
             s = props.getProperty(baseName+".executable");
             if(s != null) {
                 executable = Boolean.parseBoolean(s);
             }
-
-            if(type == DEPENDENCY_TYPE.OPTIONAL_CLASSPATH_NO_UPDATE && filename.exists()) {
-                if(filename.canRead() && filename.length() > 0) {
-                    System.out.println("Assuming non-updated dependency file is current: "+filename);
-                    dependencies.add(new Dependency(currentFile, filename, p, order));
-                    continue;
-                } else {
-                    System.out.println("Non-updated dependency is empty?: "+filename+" - will try to fetch it");
-                    filename.delete();
-                }
-            }
-            if(validFile(filename, expectedHash, size, executable)) {
-                // Nothing to do. Yay!
-                System.out.println("Found file required by the new Freenet version: "+filename);
-                // Use it.
-                if(type == DEPENDENCY_TYPE.CLASSPATH)
-                    dependencies.add(new Dependency(currentFile, filename, p, order));
-                continue;
-            }
-            // Check the version currently in use.
-            if(currentFile != null && validFile(currentFile, expectedHash, size, executable)) {
-                System.out.println("Existing version of "+currentFile+" is OK for update.");
-                // Use it.
-                if(type == DEPENDENCY_TYPE.CLASSPATH)
-                    dependencies.add(new Dependency(currentFile, currentFile, p, order));
-                continue;
-            }
-            if(type == DEPENDENCY_TYPE.CLASSPATH) {
-                if(p == null) {
-                    // No way to check existing files.
-                    if(maxCHK != null) {
-                        try {
-                            fetchDependency(maxCHK, new Dependency(currentFile, filename, p, order), expectedHash, size, true, executable);
-                        } catch (FetchException fe) {
-                            broken = true;
-                            Logger.error(this, "Failed to start fetch: "+fe, fe);
-                            System.err.println("Failed to start fetch of essential component for next release: "+fe);
-                        }
-                    } else {
-                        // Critical error.
-                        System.err.println("Unable to fetch "+baseName+" because no URI and no regex to match old versions.");
-                        broken = true;
-                        continue;
-                    }
-                    continue;
-                }
-                for(File f : list) {
-                    String name = f.getName();
-                    if(!p.matcher(name.toLowerCase()).matches()) continue;
-                    if(validFile(f, expectedHash, size, executable)) {
-                        // Use it.
-                        System.out.println("Found "+name+" - meets requirement for "+baseName+" for next update.");
-                        dependencies.add(new Dependency(currentFile, f, p, order));
-                        continue outer;
-                    }
-                }
-            }
-            if(maxCHK == null) {
-                System.err.println("Cannot fetch "+baseName+" for update because no CHK and no old file");
-                broken = true;
-                continue;
-            }
-            // Otherwise we need to fetch it.
-            try {
-                fetchDependency(maxCHK, new Dependency(currentFile, filename, p, order), expectedHash, size, type != DEPENDENCY_TYPE.OPTIONAL_PRELOAD, executable);
-            } catch (FetchException e) {
-                broken = true;
-                Logger.error(this, "Failed to start fetch: "+e, e);
-                System.err.println("Failed to start fetch of essential component for next release: "+e);
-            }
-        }
-        if(ready())
-            return new MainJarDependencies(new TreeSet<Dependency>(dependencies), build);
-        else
-            return null;
-    }
-
-    private static boolean matchesCurrentOS(String s) {
-        OperatingSystem myOS = FileUtil.detectedOS;
-        String[] osList = s.split(",");
-        for(String os : osList) {
-            os = os.trim();
-            if(myOS.toString().equalsIgnoreCase(os)) {
-                return true;
-            }
-            if(os.equalsIgnoreCase("ALL_WINDOWS") &&
-                    myOS.isWindows) {
-                return true;
-            }
-            if(os.equalsIgnoreCase("ALL_UNIX") &&
-                    myOS.isUnix) {
-                return true;
-            }
-            if(os.equalsIgnoreCase("ALL_MAC") &&
-                    myOS.isMac) {
-                return true;
-            }
-        }
-        return false;
-    }
+			
+			if(type == DEPENDENCY_TYPE.OPTIONAL_CLASSPATH_NO_UPDATE && filename.exists()) {
+			    if(filename.canRead() && filename.length() > 0) {
+			        System.out.println("Assuming non-updated dependency file is current: "+filename);
+			        dependencies.add(new Dependency(currentFile, filename, p, order));
+			        continue;
+			    } else {
+			        System.out.println("Non-updated dependency is empty?: "+filename+" - will try to fetch it");
+			        filename.delete();
+			    }
+			}
+			if(validFile(filename, expectedHash, size, executable)) {
+				// Nothing to do. Yay!
+				System.out.println("Found file required by the new Freenet version: "+filename);
+				// Use it.
+				if(type == DEPENDENCY_TYPE.CLASSPATH)
+					dependencies.add(new Dependency(currentFile, filename, p, order));
+				continue;
+			}
+			// Check the version currently in use.
+			if(currentFile != null && validFile(currentFile, expectedHash, size, executable)) {
+				System.out.println("Existing version of "+currentFile+" is OK for update.");
+				// Use it.
+				if(type == DEPENDENCY_TYPE.CLASSPATH)
+					dependencies.add(new Dependency(currentFile, currentFile, p, order));
+				continue;
+			}
+			if(type == DEPENDENCY_TYPE.CLASSPATH) {
+				if(p == null) {
+					// No way to check existing files.
+					if(maxCHK != null) {
+						try {
+							fetchDependency(maxCHK, new Dependency(currentFile, filename, p, order), expectedHash, size, true, executable);
+						} catch (FetchException fe) {
+							broken = true;
+							Logger.error(this, "Failed to start fetch: "+fe, fe);
+							System.err.println("Failed to start fetch of essential component for next release: "+fe);
+						}
+					} else {
+						// Critical error.
+						System.err.println("Unable to fetch "+baseName+" because no URI and no regex to match old versions.");
+						broken = true;
+						continue;
+					} 
+					continue;
+				}
+				for(File f : list) {
+					String name = f.getName();
+					if(!p.matcher(name.toLowerCase()).matches()) continue;
+					if(validFile(f, expectedHash, size, executable)) {
+						// Use it.
+						System.out.println("Found "+name+" - meets requirement for "+baseName+" for next update.");
+						dependencies.add(new Dependency(currentFile, f, p, order));
+						continue outer;
+					}
+				}
+			}
+			if(maxCHK == null) {
+				System.err.println("Cannot fetch "+baseName+" for update because no CHK and no old file");
+				broken = true;
+				continue;
+			}
+			// Otherwise we need to fetch it.
+			try {
+				fetchDependency(maxCHK, new Dependency(currentFile, filename, p, order), expectedHash, size, type != DEPENDENCY_TYPE.OPTIONAL_PRELOAD, executable);
+			} catch (FetchException e) {
+				broken = true;
+				Logger.error(this, "Failed to start fetch: "+e, e);
+				System.err.println("Failed to start fetch of essential component for next release: "+e);
+			}
+		}
+		if(ready())
+			return new MainJarDependencies(new TreeSet<Dependency>(dependencies), build);
+		else
+			return null;
+	}
+	
+	private static boolean matchesCurrentOS(String s) {
+		OperatingSystem myOS = FileUtil.detectedOS;
+		String[] osList = s.split(",");
+		for(String os : osList) {
+			os = os.trim();
+			if(myOS.toString().equalsIgnoreCase(os)) {
+				return true;
+			}
+			if(os.equalsIgnoreCase("ALL_WINDOWS") &&
+					myOS.isWindows) {
+				return true;
+			}
+			if(os.equalsIgnoreCase("ALL_UNIX") &&
+					myOS.isUnix) {
+				return true;
+			}
+			if(os.equalsIgnoreCase("ALL_MAC") &&
+					myOS.isMac) {
+				return true;
+			}
+		}
+		return false;
+	}
 
     private static boolean matchesCurrentArch(String s) {
         CPUArchitecture myCPU = FileUtil.detectedArch;
@@ -642,62 +638,62 @@
         return false;
     }
 
-    /** Should be called on startup, before any fetches have started. Will
-     * remove unnecessary files and start blob fetches for files we don't
-     * have blobs for.
-     * @param props The dependencies.properties from the running version.
-     * @return True unless something went wrong.
-     */
-    public boolean cleanup(Properties props, final Deployer deployer, int build) {
-        // This method should not change anything, but can call the callbacks.
-        HashSet<String> processed = new HashSet<String>();
-        final ArrayList<File> toDelete = new ArrayList<File>();
-        File[] listMain = new File(".").listFiles(new FileFilter() {
-
-            @Override
-            public boolean accept(File arg0) {
-                if(!arg0.isFile()) return false;
-                String name = arg0.getName().toLowerCase();
-                // Cleanup old updater tempfiles.
-                if(name.endsWith(NodeUpdateManager.TEMP_FILE_SUFFIX) || name.endsWith(NodeUpdateManager.TEMP_BLOB_SUFFIX)) {
-                    toDelete.add(arg0);
-                    return false;
-                }
-                // Ignore non-jars regardless of what the regex says.
-                if(!name.endsWith(".jar")) return false;
-                // FIXME similar checks elsewhere, factor out?
-                if(name.equals("freenet.jar") || name.equals("freenet.jar.new") || name.equals("freenet-stable-latest.jar") || name.equals("freenet-stable-latest.jar.new"))
-                    return false;
-                return true;
-            }
-
-        });
-        for(File f : toDelete) {
-            System.out.println("Deleting old temp file \""+f+"\"");
-            f.delete();
-        }
-        for(String propName : props.stringPropertyNames()) {
-            if(!propName.contains(".")) continue;
-            String baseName = propName.split("\\.")[0];
-            if(!processed.add(baseName)) continue;
-            String s = props.getProperty(baseName+".type");
-            if(s == null) {
-                Logger.error(MainJarDependencies.class, "dependencies.properties broken? missing type for \""+baseName+"\"");
-                continue;
-            }
-            final DEPENDENCY_TYPE type;
-            try {
-                type = DEPENDENCY_TYPE.valueOf(s);
-            } catch (IllegalArgumentException e) {
-                if(s.startsWith("OPTIONAL_")) {
-                    if(logMINOR) Logger.minor(MainJarDependencies.class, "Ignoring non-essential dependency type \""+s+"\" for \""+baseName+"\"");
-                    continue;
-                }
-                Logger.error(MainJarDependencies.class, "dependencies.properties broken? unrecognised type for \""+baseName+"\"");
-                continue;
-            }
-
-             // Check operating system restrictions.
+	/** Should be called on startup, before any fetches have started. Will 
+	 * remove unnecessary files and start blob fetches for files we don't 
+	 * have blobs for.
+	 * @param props The dependencies.properties from the running version.
+	 * @return True unless something went wrong.
+	 */
+	public boolean cleanup(Properties props, final Deployer deployer, int build) {
+		// This method should not change anything, but can call the callbacks.
+		HashSet<String> processed = new HashSet<String>();
+		final ArrayList<File> toDelete = new ArrayList<File>();
+		File[] listMain = new File(".").listFiles(new FileFilter() {
+
+			@Override
+			public boolean accept(File arg0) {
+				if(!arg0.isFile()) return false;
+				String name = arg0.getName().toLowerCase();
+				// Cleanup old updater tempfiles.
+				if(name.endsWith(NodeUpdateManager.TEMP_FILE_SUFFIX) || name.endsWith(NodeUpdateManager.TEMP_BLOB_SUFFIX)) {
+					toDelete.add(arg0);
+					return false;
+				}
+				// Ignore non-jars regardless of what the regex says.
+				if(!name.endsWith(".jar")) return false;
+				// FIXME similar checks elsewhere, factor out?
+				if(name.equals("freenet.jar") || name.equals("freenet.jar.new") || name.equals("freenet-stable-latest.jar") || name.equals("freenet-stable-latest.jar.new"))
+					return false;
+				return true;
+			}
+			
+		});
+		for(File f : toDelete) {
+			System.out.println("Deleting old temp file \""+f+"\"");
+			f.delete();
+		}
+		for(String propName : props.stringPropertyNames()) {
+			if(!propName.contains(".")) continue;
+			String baseName = propName.split("\\.")[0];
+			if(!processed.add(baseName)) continue;
+			String s = props.getProperty(baseName+".type");
+			if(s == null) {
+				Logger.error(MainJarDependencies.class, "dependencies.properties broken? missing type for \""+baseName+"\"");
+				continue;
+			}
+			final DEPENDENCY_TYPE type;
+			try {
+				type = DEPENDENCY_TYPE.valueOf(s);
+			} catch (IllegalArgumentException e) {
+				if(s.startsWith("OPTIONAL_")) {
+					if(logMINOR) Logger.minor(MainJarDependencies.class, "Ignoring non-essential dependency type \""+s+"\" for \""+baseName+"\"");
+					continue;
+				}
+				Logger.error(MainJarDependencies.class, "dependencies.properties broken? unrecognised type for \""+baseName+"\"");
+				continue;
+			}
+			
+	         // Check operating system restrictions.
             s = props.getProperty(baseName+".os");
             if(s != null) {
                 if(!matchesCurrentOS(s)) {
@@ -722,206 +718,214 @@
                 System.out.println( "Ignoring "+baseName+" because needs \""+mustBeOnPathNotAScript+"\" on the path and not a script"); // FIXME remove when tested
                 continue;
             }
-
+            
             if(type == DEPENDENCY_TYPE.OPTIONAL_ATOMIC_MULTI_FILES_WITH_RESTART) {
                 parseAtomicMultiFilesWithRestart(props, baseName);
                 continue;
             }
-
-            // Version is useful for checking for obsolete versions of files.
-            String version = props.getProperty(baseName+".version");
-            if(version == null) {
-                Logger.error(MainJarDependencies.class, "dependencies.properties broken? missing version");
-                return false;
-            }
-            File filename = null;
-            s = props.getProperty(baseName+".filename");
-            // FIXME use nodeDir
-            if(s != null) filename = new File(s);
-            if(filename == null) {
-                Logger.error(MainJarDependencies.class, "dependencies.properties broken? missing filename");
-                return false;
-            }
-
-            final FreenetURI key;
-            s = props.getProperty(baseName+".key");
-            if(s == null) {
-                Logger.error(MainJarDependencies.class, "dependencies.properties broken? missing "+baseName+".key");
-                return false;
-            }
-            try {
-                key = new FreenetURI(s);
-            } catch (MalformedURLException e) {
-                Logger.error(MainJarDependencies.class, "Unable to parse CHK for "+baseName+": \""+s+"\": "+e, e);
-                return false;
-            }
-
-            Pattern p = null;
-            // Regex used for matching filenames.
-            if(type == DEPENDENCY_TYPE.CLASSPATH) {
-                String regex = props.getProperty(baseName+".filename-regex");
-                if(regex == null) {
-                    Logger.error(MainJarDependencies.class, "No "+baseName+".filename-regex in dependencies.properties");
-                    return false;
-                }
-                try {
-                    p = Pattern.compile(regex);
-                } catch (PatternSyntaxException e) {
-                    Logger.error(MainJarDependencies.class, "Bogus Pattern \""+regex+"\" in dependencies.properties");
-                    return false;
-                }
-            }
-
-            final byte[] expectedHash = parseExpectedHash(props.getProperty(baseName+".sha256"), baseName);
-            if(expectedHash == null) {
-                System.err.println("Unable to update to build "+build+": dependencies.properties broken: No hash for "+baseName);
-                return false;
-            }
-
-            s = props.getProperty(baseName+".size");
-            long size = -1;
-            if(s != null) {
-                try {
-                    size = Long.parseLong(s);
-                } catch (NumberFormatException e) {
-                    size = -1;
-                }
-            }
-            if(size < 0) {
-                System.err.println("Unable to update to build "+build+": dependencies.properties broken: Broken length for "+baseName+" : \""+s+"\"");
-                return false;
-            }
-
-            s = props.getProperty(baseName+".order");
-            if(s != null) {
-                try {
-                    // Order is an optional field.
-                    // For most stuff we don't care.
-                    // But if it's present it must be correct!
-                    Integer.parseInt(s);
-                } catch (NumberFormatException e) {
-                    System.err.println("Unable to update to build "+build+": dependencies.properties broken: Broken order for "+baseName+" : \""+s+"\"");
-                    continue;
-                }
-            }
-
-            File currentFile = null;
-            if(type == DEPENDENCY_TYPE.CLASSPATH)
-                currentFile = getDependencyInUse(p);
-
-            if(type == DEPENDENCY_TYPE.OPTIONAL_CLASSPATH_NO_UPDATE && filename.exists()) {
-                if(filename.canRead() && filename.length() > 0) {
-                    Logger.normal(MainJarDependenciesChecker.class, "Assuming non-updated dependency file is current: "+filename);
-                    continue;
-                } else {
-                    System.out.println("Non-updated dependency is empty?: "+filename+" - will try to fetch it");
-                    filename.delete();
-                }
-            }
-
-            if(!(type == DEPENDENCY_TYPE.CLASSPATH || type == DEPENDENCY_TYPE.OPTIONAL_PRELOAD ||
-                    type == DEPENDENCY_TYPE.OPTIONAL_CLASSPATH_NO_UPDATE)) {
-                // Whitelist types to preload.
-                // Update this if new types need to be preloaded.
-                continue;
-            }
-
+			
+			// Version is useful for checking for obsolete versions of files.
+			String version = props.getProperty(baseName+".version");
+			if(version == null) {
+				Logger.error(MainJarDependencies.class, "dependencies.properties broken? missing version");
+				return false;
+			}
+			File filename = null;
+			s = props.getProperty(baseName+".filename");
+			// FIXME use nodeDir
+			if(s != null) filename = new File(s);
+			if(filename == null) {
+				Logger.error(MainJarDependencies.class, "dependencies.properties broken? missing filename");
+				return false;
+			}
+			
+			final FreenetURI key;
+			s = props.getProperty(baseName+".key");
+			if(s == null) {
+				Logger.error(MainJarDependencies.class, "dependencies.properties broken? missing "+baseName+".key");
+				return false;
+			}
+			try {
+				key = new FreenetURI(s);
+			} catch (MalformedURLException e) {
+				Logger.error(MainJarDependencies.class, "Unable to parse CHK for "+baseName+": \""+s+"\": "+e, e);
+				return false;
+			}
+			
+			Pattern p = null;
+			// Regex used for matching filenames.
+			if(type == DEPENDENCY_TYPE.CLASSPATH) {
+				String regex = props.getProperty(baseName+".filename-regex");
+				if(regex == null) {
+					Logger.error(MainJarDependencies.class, "No "+baseName+".filename-regex in dependencies.properties");
+					return false;
+				}
+				try {
+					p = Pattern.compile(regex);
+				} catch (PatternSyntaxException e) {
+					Logger.error(MainJarDependencies.class, "Bogus Pattern \""+regex+"\" in dependencies.properties");
+					return false;
+				}
+			}
+			
+			final byte[] expectedHash = parseExpectedHash(props.getProperty(baseName+".sha256"), baseName);
+			if(expectedHash == null) {
+				System.err.println("Unable to update to build "+build+": dependencies.properties broken: No hash for "+baseName);
+				return false;
+			}
+			
+			s = props.getProperty(baseName+".size");
+			long size = -1;
+			if(s != null) {
+				try {
+					size = Long.parseLong(s);
+				} catch (NumberFormatException e) {
+					size = -1;
+				}
+			}
+			if(size < 0) {
+				System.err.println("Unable to update to build "+build+": dependencies.properties broken: Broken length for "+baseName+" : \""+s+"\"");
+				return false;
+			}
+			
+			s = props.getProperty(baseName+".order");
+			if(s != null) {
+				try {
+					// Order is an optional field.
+					// For most stuff we don't care.
+					// But if it's present it must be correct!
+					Integer.parseInt(s);
+				} catch (NumberFormatException e) {
+					System.err.println("Unable to update to build "+build+": dependencies.properties broken: Broken order for "+baseName+" : \""+s+"\"");
+					continue;
+				}
+			}
+			
+			File currentFile = null;
+			if(type == DEPENDENCY_TYPE.CLASSPATH)
+				currentFile = getDependencyInUse(p);
+			
+			if(type == DEPENDENCY_TYPE.OPTIONAL_CLASSPATH_NO_UPDATE && filename.exists()) {
+			    if(filename.canRead() && filename.length() > 0) {
+			        Logger.normal(MainJarDependenciesChecker.class, "Assuming non-updated dependency file is current: "+filename);
+			        continue;
+			    } else {
+			        System.out.println("Non-updated dependency is empty?: "+filename+" - will try to fetch it");
+			        filename.delete();
+			    }
+			}
+			
+			if(!(type == DEPENDENCY_TYPE.CLASSPATH || type == DEPENDENCY_TYPE.OPTIONAL_PRELOAD || 
+			        type == DEPENDENCY_TYPE.OPTIONAL_CLASSPATH_NO_UPDATE)) {
+			    // Whitelist types to preload.
+			    // Update this if new types need to be preloaded.
+			    continue;
+			}
+			
             // Executable?
             boolean executable = false;
             s = props.getProperty(baseName+".executable");
             if(s != null) {
                 executable = Boolean.parseBoolean(s);
             }
-
+            
             if(type == DEPENDENCY_TYPE.OPTIONAL_PRELOAD && filename.exists())
                 currentFile = filename;
 
-            // Serve the file if it meets the hash in the dependencies.properties.
-            if(currentFile != null && currentFile.exists() &&
-                    validFile(currentFile, expectedHash, size, executable)) {
-                // File is OK.
-                if(!type.optional) {
-                    System.out.println("Will serve "+currentFile+" for UOM");
-                    deployer.addDependency(expectedHash, currentFile);
-                }
-            } else if(currentFile != null && !type.optional) {
-                // Will be dealt with during update. For now ignore it. Not safe to preload it, since it's on the classpath, whether it exists or not.
-                System.out.println("Component "+baseName+" is using a non-standard file, we cannot serve the file "+filename+" via UOM to other nodes. Hence they may not be able to download the update from us.");
-            } else {
-                // Optional update, or not present in spite of being required.
-                final File file = filename;
-                try {
-                    System.out.println("Preloading "+filename+(type.optional ? "" : " for the next update..."));
-                    deployer.fetch(key, filename, size, expectedHash, new JarFetcherCallback() {
-
-                        @Override
-                        public void onSuccess() {
-                            System.out.println("Preloaded "+file+" which will be needed when we upgrade.");
-                            if(!type.optional) {
-                                System.out.println("Will serve "+file+" for UOM");
-                                deployer.addDependency(expectedHash, file);
-                            }
-                        }
-
-                        @Override
-                        public void onFailure(FetchException e) {
-                            Logger.error(this, "Failed to preload "+file+" from "+key+" : "+e, e);
-                        }
-
-                    }, type.optional ? 0 : build, false, executable);
-                } catch (FetchException e) {
-                    Logger.error(MainJarDependencies.class, "Failed to preload "+file+" from "+key+" : "+e, e);
-                }
-            }
-
-            if(currentFile == null)
-                continue; // Ignore any old versions we might have missed that were actually on the classpath.
-            String currentFileVersion = getDependencyVersion(currentFile);
-            if(currentFileVersion == null)
-                continue; // If no version in the current version, no version in any other either, can't reliably detect outdated jars. E.g. freenet-ext.jar up to v29!
-            // Now delete bogus dependencies.
-            for(File f : listMain) {
-                String name = f.getName().toLowerCase();
-                if(!p.matcher(name).matches()) continue;
-                // Comparing File's by equals() is dodgy, e.g. ./blah != blah. So use getName().
-                // Even on *nix some filesystems are case insensitive.
-                if(name.equalsIgnoreCase(currentFile.getName())) continue;
-                if(inClasspath(name)) continue; // Paranoia!
-                String fileVersion = getDependencyVersion(f);
-                if(fileVersion == null) {
-                    f.delete();
-                    System.out.println("Deleting old dependency file (no version): "+f);
-                    continue;
-                }
-                if(Fields.compareVersion(fileVersion, version) <= 0) {
-                    f.delete();
-                    System.out.println("Deleting old dependency file (outdated): "+f);
-                } // Keep newer versions.
-            }
-        }
-        return true;
-    }
-
-    static final byte[] SCRIPT_HEAD = "#!".getBytes(StandardCharsets.UTF_8);
-
-    private boolean isOnPathNotAScript(String toFind) {
-        String path = System.getenv("PATH"); // Upper case should work on both linux and Windows
-        if(path == null) return false;
-        String[] split = path.split(File.pathSeparator);
-        for(String s : split) {
-            File f = new File(s);
-            if(f.exists() && f.isDirectory()) {
-                f = new File(f, toFind);
-                if(f.exists() && f.canExecute()) {
-                    if(!f.canRead()) {
-                        Logger.error(this, "On path and can execute but not read, so can't check whether it is a script?!: "+f);
-                        return false;
-                    }
-                    if(f.length() < SCRIPT_HEAD.length) {
-                        Logger.error(this, "Found "+toFind+" on path but less than "+SCRIPT_HEAD+" bytes long, so can't check whether it is a script - will the shell try the next match? We can't tell whether it is a script or not ...");
-                        return false; // Weird!
-                    }
-                    try {
+			// Serve the file if it meets the hash in the dependencies.properties.
+			if(currentFile != null && currentFile.exists() && 
+			        validFile(currentFile, expectedHash, size, executable)) {
+			    // File is OK.
+			    if(!type.optional) {
+			        System.out.println("Will serve "+currentFile+" for UOM");
+			        deployer.addDependency(expectedHash, currentFile);
+			    }
+			} else if(currentFile != null && !type.optional) {
+			    // Will be dealt with during update. For now ignore it. Not safe to preload it, since it's on the classpath, whether it exists or not.
+			    System.out.println("Component "+baseName+" is using a non-standard file, we cannot serve the file "+filename+" via UOM to other nodes. Hence they may not be able to download the update from us.");
+			} else {
+			    // Optional update, or not present in spite of being required.
+				final File file = filename;
+				try {
+					System.out.println("Preloading "+filename+(type.optional ? "" : " for the next update..."));
+					deployer.fetch(key, filename, size, expectedHash, new JarFetcherCallback() {
+
+						@Override
+						public void onSuccess() {
+							System.out.println("Preloaded "+file+" which will be needed when we upgrade.");
+							if(!type.optional) {
+							    System.out.println("Will serve "+file+" for UOM");
+							    deployer.addDependency(expectedHash, file);
+							}
+						}
+
+						@Override
+						public void onFailure(FetchException e) {
+							Logger.error(this, "Failed to preload "+file+" from "+key+" : "+e, e);
+						}
+						
+					}, type.optional ? 0 : build, false, executable);
+				} catch (FetchException e) {
+					Logger.error(MainJarDependencies.class, "Failed to preload "+file+" from "+key+" : "+e, e);
+				}
+			}
+			
+			if(currentFile == null) 
+				continue; // Ignore any old versions we might have missed that were actually on the classpath.
+			String currentFileVersion = getDependencyVersion(currentFile);
+			if(currentFileVersion == null)
+				continue; // If no version in the current version, no version in any other either, can't reliably detect outdated jars. E.g. freenet-ext.jar up to v29!
+			// Now delete bogus dependencies.
+			for(File f : listMain) {
+				String name = f.getName().toLowerCase();
+				if(!p.matcher(name).matches()) continue;
+				// Comparing File's by equals() is dodgy, e.g. ./blah != blah. So use getName().
+				// Even on *nix some filesystems are case insensitive.
+				if(name.equalsIgnoreCase(currentFile.getName())) continue;
+				if(inClasspath(name)) continue; // Paranoia!
+				String fileVersion = getDependencyVersion(f);
+				if(fileVersion == null) {
+					f.delete();
+					System.out.println("Deleting old dependency file (no version): "+f);
+					continue;
+				}
+				if(Fields.compareVersion(fileVersion, version) <= 0) {
+					f.delete();
+					System.out.println("Deleting old dependency file (outdated): "+f);
+				} // Keep newer versions.
+			}
+		}
+		return true;
+	}
+	
+	static final byte[] SCRIPT_HEAD;
+	
+	static {
+	    try {
+	        SCRIPT_HEAD = "#!".getBytes("UTF-8");
+	    } catch(UnsupportedEncodingException e) {
+	        throw new Error(e);
+	    }
+	}
+	
+	private boolean isOnPathNotAScript(String toFind) {
+	    String path = System.getenv("PATH"); // Upper case should work on both linux and Windows
+	    if(path == null) return false;
+	    String[] split = path.split(File.pathSeparator);
+	    for(String s : split) {
+	        File f = new File(s);
+	        if(f.exists() && f.isDirectory()) {
+	            f = new File(f, toFind);
+	            if(f.exists() && f.canExecute()) {
+	                if(!f.canRead()) {
+	                    Logger.error(this, "On path and can execute but not read, so can't check whether it is a script?!: "+f);
+	                    return false;
+	                }
+	                if(f.length() < SCRIPT_HEAD.length) {
+	                    Logger.error(this, "Found "+toFind+" on path but less than "+SCRIPT_HEAD+" bytes long, so can't check whether it is a script - will the shell try the next match? We can't tell whether it is a script or not ...");
+	                    return false; // Weird!
+	                }
+	                try {
                         FileInputStream fis = new FileInputStream(f);
                         byte[] buf = new byte[SCRIPT_HEAD.length];
                         DataInputStream dis = new DataInputStream(fis);
@@ -932,87 +936,87 @@
                             Logger.error(this, "Unable to read "+f+" to check whether it is a script: "+e+" - disk corruption problems???", e);
                             return false;
                         } finally {
-                            Closer.close(fis);
-                            Closer.close(dis);
+	                        Closer.close(fis);
+	                        Closer.close(dis);
                         }
                     } catch (FileNotFoundException e) {
                         // Impossible.
                     }
-                }
-            }
-        }
-        Logger.normal(this, "Could not find "+toFind+" on the path");
-        return false; // Not found on the path.
+	            }
+	        }
+	    }
+	    Logger.normal(this, "Could not find "+toFind+" on the path");
+	    return false; // Not found on the path.
     }
 
     enum MUST_EXIST {
         /** File may or may not exist */
         FALSE,
-        /** File must exist but we don't care about its content (we're going to replace it) */
-        TRUE,
-        /** File must exist and have exactly the contents expected (it's a prerequisite) */
-        EXACT
-    }
-
-    /** Handle a request to atomically update a set of files and restart the wrapper properly, that
-     * is, using an external script (just telling it to restart is inadequate in this case). FORMAT:
-     *  type=OPTIONAL_ATOMIC_MULTI_FILES_WITH_RESTART
-     *  os=ALL_UNIX // handled by caller
-     *  files.1.mustExist=true // do not deploy if the file did not exist previously
-     * OR files.1.mustExist=false // create the file if it's not there
-     *  files.1.sha256=...
-     *  files.1.filename=wrapper.jar
-     *  files.1.chk=CHK@...
-     *  files.2....
-     * @return False if something broke.
-     */
-    private boolean parseAtomicMultiFilesWithRestart(Properties props, String name) {
-        AtomicDeployer atomicDeployer = createRestartingAtomicDeployer(name);
-        if(atomicDeployer == null) return false; // Platform not supported?
-        boolean nothingToDo = true;
-        for(String propName : props.stringPropertyNames()) {
-            String[] split = propName.split("\\.");
-            if(split.length != 4) continue;
-            // namefordeploy.nameforfile.filename=...
-            // nameforfile is not necessarily the filename, which might contain . / etc.
-            if(!split[0].equals(name)) continue;
-            if(!split[1].equals("files")) continue;
-            if(!split[3].equals("filename")) continue;
-            String fileBase = name+".files."+split[2];
-            // Filename.
-            File filename = null;
-            String s = props.getProperty(fileBase+".filename");
-            if(s == null) break;
-            filename = new File(s);
-            // Key.
-            final FreenetURI key;
-            s = props.getProperty(fileBase+".key");
-            if(s == null) {
-                Logger.error(MainJarDependencies.class, "dependencies.properties broken? missing "+fileBase+".key in atomic multi-files list");
+	    /** File must exist but we don't care about its content (we're going to replace it) */
+	    TRUE,
+	    /** File must exist and have exactly the contents expected (it's a prerequisite) */
+	    EXACT
+	}
+	
+	/** Handle a request to atomically update a set of files and restart the wrapper properly, that 
+	 * is, using an external script (just telling it to restart is inadequate in this case). FORMAT:
+	 *  type=OPTIONAL_ATOMIC_MULTI_FILES_WITH_RESTART
+	 *  os=ALL_UNIX // handled by caller
+	 *  files.1.mustExist=true // do not deploy if the file did not exist previously
+	 * OR files.1.mustExist=false // create the file if it's not there
+	 *  files.1.sha256=...
+	 *  files.1.filename=wrapper.jar
+	 *  files.1.chk=CHK@...
+	 *  files.2....
+	 * @return False if something broke.
+	 */
+	private boolean parseAtomicMultiFilesWithRestart(Properties props, String name) {
+	    AtomicDeployer atomicDeployer = createRestartingAtomicDeployer(name);
+	    if(atomicDeployer == null) return false; // Platform not supported?
+	    boolean nothingToDo = true;
+	    for(String propName : props.stringPropertyNames()) {
+	        String[] split = propName.split("\\.");
+	        if(split.length != 4) continue;
+	        // namefordeploy.nameforfile.filename=...
+	        // nameforfile is not necessarily the filename, which might contain . / etc.
+	        if(!split[0].equals(name)) continue;
+	        if(!split[1].equals("files")) continue;
+	        if(!split[3].equals("filename")) continue;
+	        String fileBase = name+".files."+split[2];
+	        // Filename.
+	        File filename = null;
+	        String s = props.getProperty(fileBase+".filename");
+	        if(s == null) break;
+	        filename = new File(s);
+	        // Key.
+	        final FreenetURI key;
+	        s = props.getProperty(fileBase+".key");
+	        if(s == null) {
+	            Logger.error(MainJarDependencies.class, "dependencies.properties broken? missing "+fileBase+".key in atomic multi-files list");
                 atomicDeployer.cleanup();
-                return false;
-            }
-            try {
-                key = new FreenetURI(s);
-            } catch (MalformedURLException e) {
-                Logger.error(MainJarDependencies.class, "Unable to parse CHK for multi-files replace for "+fileBase+": \""+s+"\": "+e, e);
+	            return false;
+	        }
+	        try {
+	            key = new FreenetURI(s);
+	        } catch (MalformedURLException e) {
+	            Logger.error(MainJarDependencies.class, "Unable to parse CHK for multi-files replace for "+fileBase+": \""+s+"\": "+e, e);
                 atomicDeployer.cleanup();
-                return false;
-            }
-            // Size.
-            s = props.getProperty(fileBase+".size");
-            long size = -1;
-            if(s != null) {
-                try {
-                    size = Long.parseLong(s);
-                } catch (NumberFormatException e) {
-                    Logger.error(MainJarDependencies.class, "Unable to parse size for multi-files replace for "+fileBase+": \""+s+"\": "+e, e);
+	            return false;
+	        }
+	        // Size.
+	        s = props.getProperty(fileBase+".size");
+	        long size = -1;
+	        if(s != null) {
+	            try {
+	                size = Long.parseLong(s);
+	            } catch (NumberFormatException e) {
+	                Logger.error(MainJarDependencies.class, "Unable to parse size for multi-files replace for "+fileBase+": \""+s+"\": "+e, e);
                     atomicDeployer.cleanup();
-                    return false;
-                }
-            }
+	                return false;
+	            }
+	        }
             // Must exist?
-            MUST_EXIST mustExist;
+	        MUST_EXIST mustExist;
             s = props.getProperty(fileBase+".mustExist");
             if(s == null) {
                 mustExist = MUST_EXIST.FALSE;
@@ -1030,7 +1034,7 @@
             if(s != null) {
                 mustBeOnClassPath = Boolean.parseBoolean(s);
             }
-            // SHA256 hash
+	        // SHA256 hash
             byte[] expectedHash = parseExpectedHash(props.getProperty(fileBase+".sha256"), fileBase);
             if(expectedHash == null) {
                 System.err.println("dependencies.properties multi-file replace broken: No hash for "+fileBase);
@@ -1078,36 +1082,36 @@
                 return false;
             }
             atomicDeployer.add(dependency);
-        }
-        if(nothingToDo) {
-            System.out.println("Multi-file replace: Nothing to do for "+name+".");
-            atomicDeployer.cleanup();
-            return false; // Valid no-op.
-        }
-        atomicDeployer.start();
-        return true;
+	    }
+	    if(nothingToDo) {
+	        System.out.println("Multi-file replace: Nothing to do for "+name+".");
+	        atomicDeployer.cleanup();
+	        return false; // Valid no-op.
+	    }
+	    atomicDeployer.start();
+	    return true;
     }
-
-    static final String UPDATER_BACKUP_SUFFIX = ".update.bak.tmp";
-
-    /** A file to be replaced as part of a multi-file replace. */
-    private class AtomicDependency implements JarFetcherCallback {
-
-        /** Temporary file to store the downloaded data in until it is ready to deploy */
-        private final File tempFilename;
-        /** Temporary file to store a copy of the old file in until the deploy has succeeded */
-        private final File backupFilename;
-        private final File filename;
-        private final FreenetURI key;
-        private final long size;
-        private final byte[] expectedHash;
-        private final boolean executable;
-        private AtomicDeployer myDeployer;
-        private JarFetcher fetcher;
-        private boolean nothingToBackup;
-        private boolean triedDeploy;
-        private boolean succeededFetch;
-        private boolean backedUp;
+	
+	static final String UPDATER_BACKUP_SUFFIX = ".update.bak.tmp";
+	
+	/** A file to be replaced as part of a multi-file replace. */
+	private class AtomicDependency implements JarFetcherCallback {
+	    
+	    /** Temporary file to store the downloaded data in until it is ready to deploy */
+	    private final File tempFilename;
+	    /** Temporary file to store a copy of the old file in until the deploy has succeeded */
+	    private final File backupFilename;
+	    private final File filename;
+	    private final FreenetURI key;
+	    private final long size;
+	    private final byte[] expectedHash;
+	    private final boolean executable;
+	    private AtomicDeployer myDeployer;
+	    private JarFetcher fetcher;
+	    private boolean nothingToBackup;
+	    private boolean triedDeploy;
+	    private boolean succeededFetch;
+	    private boolean backedUp;
 
         public AtomicDependency(File filename, FreenetURI key, long size, byte[] expectedHash, boolean executable) throws IOException {
             this.filename = filename;
@@ -1120,14 +1124,14 @@
             File[] list = parent.listFiles();
             for(File f : list) {
                 String name = f.getName();
-                if(name.startsWith(filename.getName()) && name.endsWith(UPDATER_BACKUP_SUFFIX))
+                if(name.startsWith(filename.getName()) && name.endsWith(UPDATER_BACKUP_SUFFIX)) 
                     f.delete();
             }
             this.tempFilename = File.createTempFile(filename.getName(), ".tmp", parent);
             tempFilename.deleteOnExit();
             this.backupFilename = File.createTempFile(filename.getName(), UPDATER_BACKUP_SUFFIX, parent);
         }
-
+        
         public boolean start(AtomicDeployer myDeployer) {
             synchronized(this) {
                 if(this.myDeployer != null) return true; // Already running.
@@ -1177,7 +1181,7 @@
             if(f == null) return;
             f.cancel();
         }
-
+        
         boolean backupOriginal() {
             System.out.println("Backing up "+filename+" to "+backupFilename);
             if(!filename.exists()) {
@@ -1196,7 +1200,7 @@
                 return true;
             } else return false;
         }
-
+        
         boolean deploy() {
             System.out.println("Deploying "+tempFilename+" to "+filename);
             synchronized(this) {
@@ -1206,27 +1210,27 @@
             }
             if(!filename.exists()) {
                 if(tempFilename.renameTo(filename)) {
-                    if(executable)
+                    if(executable) 
+                        return filename.setExecutable(true) || filename.canExecute();
+                    return true;
+                } else 
+                    return false;
+            } else {
+                if(tempFilename.renameTo(filename)) {
+                    if(executable) 
+                        return filename.setExecutable(true) || filename.canExecute();
+                    return true;
+                }
+                filename.delete();
+                if(tempFilename.renameTo(filename)) {
+                    if(executable) 
                         return filename.setExecutable(true) || filename.canExecute();
                     return true;
                 } else
                     return false;
-            } else {
-                if(tempFilename.renameTo(filename)) {
-                    if(executable)
-                        return filename.setExecutable(true) || filename.canExecute();
-                    return true;
-                }
-                filename.delete();
-                if(tempFilename.renameTo(filename)) {
-                    if(executable)
-                        return filename.setExecutable(true) || filename.canExecute();
-                    return true;
-                } else
-                    return false;
-            }
-        }
-
+            }
+        }
+        
         boolean revertFromBackup() {
             synchronized(this) {
                 assert(succeededFetch);
@@ -1260,41 +1264,41 @@
                 }
             }
         }
-
+        
         void cleanup() {
             tempFilename.delete();
             backupFilename.delete();
         }
-
-    }
-
-    private AtomicDeployer createRestartingAtomicDeployer(String name) {
-        if(FileUtil.detectedOS.isUnix || FileUtil.detectedOS.isMac) {
-            return new UnixRestartingAtomicDeployer(name);
-        } else if(FileUtil.detectedOS.isWindows) {
-            System.out.println("Multi-file update for "+name+" not supported on Windows at present, see bug #5883");
-            // FIXME implement Windows support using bug #5883.
-            return null;
-        } else {
+	    
+	}
+	
+	private AtomicDeployer createRestartingAtomicDeployer(String name) {
+	    if(FileUtil.detectedOS.isUnix || FileUtil.detectedOS.isMac) {
+	        return new UnixRestartingAtomicDeployer(name);
+	    } else if(FileUtil.detectedOS.isWindows) {
+	        System.out.println("Multi-file update for "+name+" not supported on Windows at present, see bug #5883");
+	        // FIXME implement Windows support using bug #5883.
+	        return null;
+	    } else {
             System.out.println("Multi-file update for "+name+" not supported on unknown non-unix non-windows OS "+FileUtil.detectedOS);
-            return null;
-        }
-    }
-
-    /** Deploys a multi-file replace without a restart */
-    class AtomicDeployer {
-
-        private final Set<AtomicDependency> dependencies = new HashSet<AtomicDependency>();
-        private final Set<AtomicDependency> dependenciesWaiting = new HashSet<AtomicDependency>();
-        private boolean failed;
-        private boolean started;
-        final String name;
-
-        /** Create an AtomicDeployer, which will wait for the downloads and then deploy a
-         * multi-file replace atomically, that is all at once.
-         * @param name The internal name of the deployment job. For UI purposes we will simply
-         * feed this into the localisation code.
-         */
+	        return null;
+	    }
+	}
+	
+	/** Deploys a multi-file replace without a restart */
+	class AtomicDeployer {
+	    
+	    private final Set<AtomicDependency> dependencies = new HashSet<AtomicDependency>();
+	    private final Set<AtomicDependency> dependenciesWaiting = new HashSet<AtomicDependency>();
+	    private boolean failed;
+	    private boolean started;
+	    final String name;
+
+	    /** Create an AtomicDeployer, which will wait for the downloads and then deploy a 
+	     * multi-file replace atomically, that is all at once.
+	     * @param name The internal name of the deployment job. For UI purposes we will simply
+	     * feed this into the localisation code.
+	     */
         public AtomicDeployer(String name) {
             this.name = name;
         }
@@ -1338,7 +1342,7 @@
             dependencies.add(dependency);
             dependenciesWaiting.add(dependency);
         }
-
+        
         public void start() {
             for(AtomicDependency dep : dependencies()) {
                 if(!dep.start(this)) {
@@ -1358,7 +1362,7 @@
                 started = true;
             }
         }
-
+        
         private synchronized AtomicDependency[] dependencies() {
             return dependencies.toArray(new AtomicDependency[dependencies.size()]);
         }
@@ -1378,10 +1382,10 @@
                 public int getPriority() {
                     return NativeThread.MAX_PRIORITY;
                 }
-
+                
             });
         }
-
+        
         protected boolean deployMultiFileUpdate() {
             if(!innerDeployMultiFileUpdate()) {
                 System.err.println("Failed to deploy multi-file update "+name);
@@ -1424,25 +1428,25 @@
             }
             return !failedDeploy;
         }
-
-    }
-
-    /** Deploys a multi-file replace with a restart */
-    private abstract class RestartingAtomicDeployer extends AtomicDeployer {
+	    
+	}
+	
+	/** Deploys a multi-file replace with a restart */
+	private abstract class RestartingAtomicDeployer extends AtomicDeployer {
 
         public RestartingAtomicDeployer(String name) {
             super(name);
         }
-
-    }
-
-    /** Deploys a multi-file replace on *nix with a restart, using a simple shell script */
-    private class UnixRestartingAtomicDeployer extends RestartingAtomicDeployer {
+	    
+	}
+	
+	/** Deploys a multi-file replace on *nix with a restart, using a simple shell script */
+	private class UnixRestartingAtomicDeployer extends RestartingAtomicDeployer {
 
         public UnixRestartingAtomicDeployer(String name) {
             super(name);
         }
-
+        
         @Override
         protected boolean deployMultiFileUpdate() {
             if(!WrapperManager.isControlledByNativeWrapper()) return false;
@@ -1482,9 +1486,9 @@
             System.err.println("Unable to find system shell");
             return null;
         }
-
+	    
         static final String RESTART_SCRIPT_NAME = "tempRestartFreenet.sh";
-
+        
         private File createRestartScript() throws IOException {
             // FIXME use nodeDir
             File runsh = new File("run.sh");
@@ -1507,7 +1511,7 @@
             OutputStream os = null;
             try {
                 os = new BufferedOutputStream(fb.getOutputStream());
-                OutputStreamWriter osw = new OutputStreamWriter(os, StandardCharsets.ISO_8859_1); // Right???
+                OutputStreamWriter osw = new OutputStreamWriter(os, "ISO-8859-1"); // Right???
                 osw.write("#!/bin/sh\n"); // FIXME exec >/dev/null 2>&1 ???? Believed to be portable.
                 //osw.write("trap true PIPE\n"); - should not be necessary
                 osw.write("while kill -0 "+WrapperManager.getWrapperPID()+" > /dev/null 2>&1; do sleep 1; done\n");
@@ -1515,7 +1519,7 @@
                 osw.write("rm "+RESTART_SCRIPT_NAME+"\n");
                 osw.write("rm "+runshNoNice+"\n");
                 osw.close();
-                osw = null;
+                osw = null; 
                 os = null;
                 return restartFreenet;
             } finally {
@@ -1523,21 +1527,22 @@
             }
         }
 
-        /** Evil hack: Rewrite run.sh so it has PRIORITY=0.
-         * REDFLAG FIXME TODO Surely we can improve on this? This mechanism is only used for
+        /** Evil hack: Rewrite run.sh so it has PRIORITY=0. 
+         * REDFLAG FIXME TODO Surely we can improve on this? This mechanism is only used for 
          * updating very old wrapper installs - but we'll want to update the wrapper in the future
-         * too, and the ability to restart the wrapper fully is likely useful, so maybe we won't
+         * too, and the ability to restart the wrapper fully is likely useful, so maybe we won't 
          * just get rid of this - in which case maybe we want to improve on this.
-         * @throws IOException */
+         * @throws IOException */ 
         private boolean createRunShNoNice(File input, File output) throws IOException {
+            final String charset = "UTF-8";
             InputStream is = null;
             OutputStream os = null;
             boolean failed = false;
             try {
                 is = new FileInputStream(input);
-                BufferedReader br = new BufferedReader(new InputStreamReader(new BufferedInputStream(is), StandardCharsets.UTF_8));
+                BufferedReader br = new BufferedReader(new InputStreamReader(new BufferedInputStream(is), charset));
                 os = new FileOutputStream(output);
-                Writer w = new BufferedWriter(new OutputStreamWriter(new BufferedOutputStream(os), StandardCharsets.UTF_8));
+                Writer w = new BufferedWriter(new OutputStreamWriter(new BufferedOutputStream(os), charset));
                 boolean writtenPrio = false;
                 String line;
                 while((line = br.readLine()) != null) {
@@ -1557,6 +1562,8 @@
                     return false;
                 }
                 return true;
+            } catch (UnsupportedEncodingException e) {
+                throw new Error(e);
             } catch (IOException e) {
                 failed = true;
                 return false;
@@ -1567,173 +1574,68 @@
             }
         }
 
-    }
+	}
 
     public static String getDependencyVersion(File currentFile) {
         // We can't use parseProperties because there are multiple sections.
-        InputStream is = null;
+    	InputStream is = null;
         try {
-            is = new FileInputStream(currentFile);
-            ZipInputStream zis = new ZipInputStream(is);
-            ZipEntry ze;
-            while(true) {
-                ze = zis.getNextEntry();
-                if(ze == null) break;
-                if(ze.isDirectory()) continue;
-                String name = ze.getName();
-
-                if(name.equals("META-INF/MANIFEST.MF")) {
-                    final String key = "Implementation-Version";
-                    BufferedInputStream bis = new BufferedInputStream(zis);
-                    Manifest m = new Manifest(bis);
-                    bis.close();
-                    bis = null;
-                    Attributes a = m.getMainAttributes();
-                    if(a != null) {
-                        String ver = a.getValue(key);
-                        if(ver != null) return ver;
-                    }
-                    a = m.getAttributes("common");
-                    if(a != null) {
-                        String ver = a.getValue(key);
-                        if(ver != null) return ver;
-                    }
-                }
-            }
-            Logger.error(MainJarDependenciesChecker.class, "Unable to get dependency version from "+currentFile);
-            return null;
+        	is = new FileInputStream(currentFile);
+        	ZipInputStream zis = new ZipInputStream(is);
+        	ZipEntry ze;
+        	while(true) {
+        		ze = zis.getNextEntry();
+        		if(ze == null) break;
+        		if(ze.isDirectory()) continue;
+        		String name = ze.getName();
+        		
+        		if(name.equals("META-INF/MANIFEST.MF")) {
+        			final String key = "Implementation-Version";
+        			BufferedInputStream bis = new BufferedInputStream(zis);
+        			Manifest m = new Manifest(bis);
+        			bis.close();
+        			bis = null;
+        			Attributes a = m.getMainAttributes();
+        			if(a != null) {
+        				String ver = a.getValue(key);
+        				if(ver != null) return ver;
+        			}
+        			a = m.getAttributes("common");
+        			if(a != null) {
+        				String ver = a.getValue(key);
+        				if(ver != null) return ver;
+        			}
+        		}
+        	}
+        	Logger.error(MainJarDependenciesChecker.class, "Unable to get dependency version from "+currentFile);
+        	return null;
         } catch (FileNotFoundException e) {
-            return null;
+        	return null;
         } catch (IOException e) {
-            return null;
+        	return null;
         } finally {
-            Closer.close(is);
-        }
-    }
+        	Closer.close(is);
+        }
+	}
 
     /** Find the current filename, on the classpath, of the dependency given.
      * Note that this may not actually exist, and the caller should check!
-     * However, even a non-existent filename may be useful when updating
+     * However, even a non-existent filename may be useful when updating 
      * wrapper.conf.
      */
-    private static File getDependencyInUse(Pattern p) {
-        if(p == null) return null; // Optional in some cases.
-        String classpath = System.getProperty("java.class.path");
-        String[] split = classpath.split(File.pathSeparator);
-        for(String s : split) {
-            File f = new File(s);
-            if(p.matcher(f.getName().toLowerCase()).matches())
-                return f;
-        }
-        return null;
-    }
-
+	private static File getDependencyInUse(Pattern p) {
+		if(p == null) return null; // Optional in some cases.
+		String classpath = System.getProperty("java.class.path");
+		String[] split = classpath.split(File.pathSeparator);
+		for(String s : split) {
+			File f = new File(s);
+			if(p.matcher(f.getName().toLowerCase()).matches())
+				return f;
+		}
+		return null;
+	}
+	
     private static boolean inClasspath(String name) {
-<<<<<<< HEAD
-        String classpath = System.getProperty("java.class.path");
-        String[] split = classpath.split(File.pathSeparator);
-        for(String s : split) {
-            File f = new File(s);
-            if(name.equalsIgnoreCase(f.getName()))
-                return true;
-        }
-        return false;
-    }
-
-    private static byte[] parseExpectedHash(String sha256, String baseName) {
-        if(sha256 == null) {
-            Logger.error(MainJarDependencies.class, "No SHA256 for "+baseName+" in dependencies.properties");
-            return null;
-        }
-        try {
-            return HexUtil.hexToBytes(sha256);
-        } catch (NumberFormatException e) {
-            Logger.error(MainJarDependencies.class, "Bogus expected hash: \""+sha256+"\" : "+e, e);
-            return null;
-        } catch (IndexOutOfBoundsException e) {
-            Logger.error(MainJarDependencies.class, "Bogus expected hash: \""+sha256+"\" : "+e, e);
-            return null;
-        }
-    }
-
-    public static boolean validFile(File filename, byte[] expectedHash, long size, boolean executable) {
-        if(filename == null) return false;
-        if(!filename.exists()) return false;
-        if(filename.length() != size) {
-            System.out.println("File exists while updating but length is wrong ("+filename.length()+" should be "+size+") for "+filename);
-            return false;
-        }
-        FileInputStream fis = null;
-        try {
-            fis = new FileInputStream(filename);
-            MessageDigest md = SHA256.getMessageDigest();
-            SHA256.hash(fis, md);
-            byte[] hash = md.digest();
-            SHA256.returnMessageDigest(md);
-            fis.close();
-            fis = null;
-            if(Arrays.equals(hash, expectedHash)) {
-                if(executable && !filename.canExecute()) {
-                    filename.setExecutable(true);
-                }
-                return true;
-            } else {
-                return false;
-            }
-        } catch (FileNotFoundException e) {
-            Logger.error(MainJarDependencies.class, "File not found: "+filename);
-            return false;
-        } catch (IOException e) {
-            System.err.println("Unable to read "+filename+" for updater");
-            return false;
-        } finally {
-            Closer.close(fis);
-        }
-    }
-
-    private synchronized void clear(int build) {
-        dependencies.clear();
-        broken = false;
-        this.build = build;
-        final Downloader[] toCancel = downloaders.toArray(new Downloader[downloaders.size()]);
-        executor.execute(new Runnable() {
-
-            @Override
-            public void run() {
-                for(Downloader d : toCancel)
-                    d.cancel();
-            }
-
-        });
-        downloaders.clear();
-    }
-
-    /** Unlike other methods here, this should be called outside the lock. */
-    public void deploy() {
-        TreeSet<Dependency> f;
-        synchronized(this) {
-            f = new TreeSet<Dependency>(dependencies);
-        }
-        if(logMINOR) Logger.minor(this, "Deploying build "+build+" with "+f.size()+" dependencies");
-        deployer.deploy(new MainJarDependencies(f, build));
-    }
-
-    private synchronized void fetchDependency(FreenetURI chk, Dependency dep, byte[] expectedHash, long expectedSize, boolean essential, boolean executable) throws FetchException {
-        Downloader d = new Downloader(dep, chk, expectedHash, expectedSize, essential, executable, build);
-        if(essential)
-            downloaders.add(d);
-    }
-
-    private synchronized boolean ready() {
-        if(broken) return false;
-        if(!downloaders.isEmpty()) return false;
-        return true;
-    }
-
-    public synchronized boolean isBroken() {
-        return broken;
-    }
-=======
 		String classpath = System.getProperty("java.class.path");
 		String[] split = classpath.split(File.pathSeparator);
 		for(String s : split) {
@@ -1831,6 +1733,5 @@
 	public synchronized boolean isBroken() {
 		return broken;
 	}
->>>>>>> 10991b32
 
 }