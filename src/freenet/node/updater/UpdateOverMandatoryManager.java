/* This code is part of Freenet. It is distributed under the GNU General
 * Public License, version 2 (or at your option any later version). See
 * http://www.gnu.org/ for further details of the GPL. */
package freenet.node.updater;

import static java.util.concurrent.TimeUnit.HOURS;
import static java.util.concurrent.TimeUnit.SECONDS;

import java.io.BufferedInputStream;
import java.io.DataInputStream;
import java.io.EOFException;
import java.io.File;
import java.io.FileFilter;
import java.io.FileInputStream;
import java.io.FileNotFoundException;
import java.io.IOException;
import java.net.MalformedURLException;
import java.util.ArrayList;
import java.util.HashMap;
import java.util.HashSet;
import java.util.List;
import java.util.WeakHashMap;
import java.util.concurrent.TimeUnit;
import java.util.regex.Matcher;
import java.util.regex.Pattern;

import freenet.client.FetchContext;
import freenet.client.FetchException;
import freenet.client.FetchException.FetchExceptionMode;
import freenet.client.FetchResult;
import freenet.client.InsertContext;
import freenet.client.InsertException;
import freenet.client.async.BaseClientPutter;
import freenet.client.async.BinaryBlob;
import freenet.client.async.BinaryBlobFormatException;
import freenet.client.async.BinaryBlobWriter;
import freenet.client.async.ClientContext;
import freenet.client.async.ClientGetCallback;
import freenet.client.async.ClientGetter;
import freenet.client.async.ClientPutCallback;
import freenet.client.async.ClientPutter;
import freenet.client.async.PersistenceDisabledException;
import freenet.client.async.SimpleBlockSet;
import freenet.io.comm.AsyncMessageCallback;
import freenet.io.comm.DMT;
import freenet.io.comm.DisconnectedException;
import freenet.io.comm.Message;
import freenet.io.comm.NotConnectedException;
import freenet.io.xfer.BulkReceiver;
import freenet.io.xfer.BulkTransmitter;
import freenet.io.xfer.PartiallyReceivedBulk;
import freenet.keys.FreenetURI;
import freenet.l10n.NodeL10n;
import freenet.node.Node;
import freenet.node.PeerNode;
import freenet.node.RequestClient;
import freenet.node.RequestStarter;
import freenet.node.Version;
import freenet.node.useralerts.AbstractUserAlert;
import freenet.node.useralerts.UserAlert;
import freenet.support.HTMLNode;
import freenet.support.HexUtil;
import freenet.support.Logger;
import freenet.support.ShortBuffer;
import freenet.support.SizeUtil;
import freenet.support.TimeUtil;
import freenet.support.WeakHashSet;
import freenet.support.api.Bucket;
import freenet.support.api.RandomAccessBucket;
import freenet.support.api.RandomAccessBuffer;
import freenet.support.io.ArrayBucket;
import freenet.support.io.ByteArrayRandomAccessBuffer;
import freenet.support.io.Closer;
import freenet.support.io.FileBucket;
import freenet.support.io.FileUtil;
import freenet.support.io.FileRandomAccessBuffer;

/**
 * Co-ordinates update over mandatory. Update over mandatory = updating from your peers, even
 * though they may be so much newer than you that you can't route requests through them.
 * NodeDispatcher feeds UOMAnnouncement's received from peers to this class, and it decides what to
 * do about them.
 * @author toad
 */
public class UpdateOverMandatoryManager implements RequestClient {

	private static volatile boolean logMINOR;

	static {
		Logger.registerClass(UpdateOverMandatoryManager.class);
	}

	final NodeUpdateManager updateManager;
	/** Set of PeerNode's which say (or said before they disconnected) 
	 * the key has been revoked */
	private final HashSet<PeerNode> nodesSayKeyRevoked;
	/** Set of PeerNode's which say the key has been revoked but failed
	 * to transfer the revocation key. */
	private final HashSet<PeerNode> nodesSayKeyRevokedFailedTransfer;
	/** Set of PeerNode's which say the key has been revoked and are transferring the revocation certificate. */
	private final HashSet<PeerNode> nodesSayKeyRevokedTransferring;
	/** PeerNode's which have offered the main jar which we are not fetching it from right now */
	private final HashSet<PeerNode> nodesOfferedMainJar;
	/** PeerNode's which have offered the ext jar which we are not fetching it from right now */
	private final HashSet<PeerNode> nodesAskedSendMainJar;
	/** PeerNode's sending us the main jar */
	private final HashSet<PeerNode> nodesSendingMainJar;
	/** PeerNode's that we've successfully fetched a jar from */
	private final HashSet<PeerNode> nodesSentMainJar;
	/** All PeerNode's that offered the main jar, regardless of what happened after that. */
	private final HashSet<PeerNode> allNodesOfferedMainJar;
	// 2 for reliability, no more as gets very slow/wasteful
	static final int MAX_NODES_SENDING_JAR = 2;
	/** Maximum time between asking for the main jar and it starting to transfer */
	static final long REQUEST_MAIN_JAR_TIMEOUT = SECONDS.toMillis(60);
	//** Grace time before we use UoM to update */
	public static final long GRACE_TIME = HOURS.toMillis(3);
	private UserAlert alert;
	private static final Pattern mainBuildNumberPattern = Pattern.compile("^main(?:-jar)?-(\\d+)\\.fblob$");
	private static final Pattern mainTempBuildNumberPattern = Pattern.compile("^main(?:-jar)?-(\\d+-)?(\\d+)\\.fblob\\.tmp*$");
	private static final Pattern revocationTempBuildNumberPattern = Pattern.compile("^revocation(?:-jar)?-(\\d+-)?(\\d+)\\.fblob\\.tmp*$");
	/** If we fetched the main jar locally, there is a 1 in RANDOM_INSERT_BLOB chance of inserting it.
	 * We always insert it if we downloaded it via UOM. We always reinsert revocations. */
    protected static final int RANDOM_INSERT_BLOB = 10;
	private boolean fetchingUOM;
	
	private final HashMap<ShortBuffer, File> dependencies;
	
	private final WeakHashMap<PeerNode, Integer> peersFetchingDependencies;
	
	private final HashMap<ShortBuffer, UOMDependencyFetcher> dependencyFetchers;

	public UpdateOverMandatoryManager(NodeUpdateManager manager) {
		this.updateManager = manager;
		nodesSayKeyRevoked = new HashSet<PeerNode>();
		nodesSayKeyRevokedFailedTransfer = new HashSet<PeerNode>();
		nodesSayKeyRevokedTransferring = new HashSet<PeerNode>();
		nodesOfferedMainJar = new HashSet<PeerNode>();
		nodesSentMainJar = new HashSet<PeerNode>();
		nodesAskedSendMainJar = new HashSet<PeerNode>();
		nodesSendingMainJar = new HashSet<PeerNode>();
		allNodesOfferedMainJar = new HashSet<PeerNode>();
		dependencies = new HashMap<ShortBuffer, File>();
		peersFetchingDependencies = new WeakHashMap<PeerNode, Integer>();
		dependencyFetchers = new HashMap<ShortBuffer, UOMDependencyFetcher>();
	}

	/** 
	 * Handle a UOMAnnouncement message. A node has sent us a message offering us use of its update
	 * over mandatory facilities in some way.
	 * @param m The message to handle. Either a UOMAnnounce or a UOMAnnouncement.
	 * @param source The PeerNode which sent the message.
	 * @return True unless we don't want the message (in this case, always true).
	 */
	public boolean handleAnnounce(Message m, final PeerNode source) {
		
		String mainJarKey = m.getString(DMT.MAIN_JAR_KEY);
		String revocationKey = m.getString(DMT.REVOCATION_KEY);
		boolean haveRevocationKey = m.getBoolean(DMT.HAVE_REVOCATION_KEY);
		long mainJarVersion = m.getLong(DMT.MAIN_JAR_VERSION);
		long revocationKeyLastTried = m.getLong(DMT.REVOCATION_KEY_TIME_LAST_TRIED);
		int revocationKeyDNFs = m.getInt(DMT.REVOCATION_KEY_DNF_COUNT);
		long revocationKeyFileLength = m.getLong(DMT.REVOCATION_KEY_FILE_LENGTH);
		long mainJarFileLength = m.getLong(DMT.MAIN_JAR_FILE_LENGTH);
		int pingTime = m.getInt(DMT.PING_TIME);
		int delayTime = m.getInt(DMT.BWLIMIT_DELAY_TIME);

		// Log it

		if(logMINOR) {
			Logger.minor(this, "Update Over Mandatory offer from node " + source.getPeer() + " : " + source.userToString() + ":");
			Logger.minor(this, "Main jar key: " + mainJarKey + " version=" + mainJarVersion + " length=" + mainJarFileLength);
			Logger.minor(this, "Revocation key: " + revocationKey + " found=" + haveRevocationKey + " length=" + revocationKeyFileLength + " last had 3 DNFs " + revocationKeyLastTried + " ms ago, " + revocationKeyDNFs + " DNFs so far");
			Logger.minor(this, "Load stats: " + pingTime + "ms ping, " + delayTime + "ms bwlimit delay time");
		}

		// Now the core logic

		// First off, if a node says it has the revocation key, and its key is the same as ours,
		// we should 1) suspend any auto-updates and tell the user, 2) try to download it, and 
		// 3) if the download fails, move the notification; if the download succeeds, process it

		if(haveRevocationKey) {

			if(updateManager.isBlown())
				return true; // We already know

			// First, is the key the same as ours?
			try {
				FreenetURI revocationURI = new FreenetURI(revocationKey);
				if(revocationURI.equals(updateManager.getRevocationURI())) {

					// Uh oh...

					// Have to do this first to avoid race condition
					synchronized(this) {
						// If already transferring, don't start another transfer.
						if(nodesSayKeyRevokedTransferring.contains(source)) return true;
						// If waiting for SendingRevocation, don't start another transfer.
						if(nodesSayKeyRevoked.contains(source)) return true;
						nodesSayKeyRevoked.add(source);
					}

					// Disable the update
					updateManager.peerClaimsKeyBlown();

					// Tell the user
					alertUser();

					System.err.println("Your peer " + source.userToString() +
							" (build #" + source.getSimpleVersion() + ") says that the auto-update key is blown!");
					System.err.println("Attempting to fetch it...");

					tryFetchRevocation(source);
					
				} else {
					// Should probably also be a useralert?
					Logger.normal(this, "Node " + source + " sent us a UOM claiming that the auto-update key was blown, but it used a different key to us: \nour key=" + updateManager.getRevocationURI() + "\nhis key=" + revocationURI);
				}
			} catch(MalformedURLException e) {
				// Should maybe be a useralert?
				Logger.error(this, "Node " + source + " sent us a UOMAnnouncement claiming that the auto-update key was blown, but it had an invalid revocation URI: " + revocationKey + " : " + e, e);
				System.err.println("Node " + source.userToString() + " sent us a UOMAnnouncement claiming that the revocation key was blown, but it had an invalid revocation URI: " + revocationKey + " : " + e);
			} catch(NotConnectedException e) {
				System.err.println("Node " + source + " says that the auto-update key was blown, but has now gone offline! Something bad may be happening!");
				Logger.error(this, "Node " + source + " says that the auto-update key was blown, but has now gone offline! Something bad may be happening!");
				synchronized(UpdateOverMandatoryManager.this) {
					nodesSayKeyRevoked.remove(source);
					// Might be valid, but no way to tell except if other peers tell us.
					// And there's a good chance it isn't.
				}
				maybeNotRevoked();
			}

		}
		
		tellFetchers(source);
		
		if(updateManager.isBlown())
			return true; // We already know

		if(!updateManager.isEnabled())
			return true; // Don't care if not enabled, except for the revocation URI

		long now = System.currentTimeMillis();
		
		handleMainJarOffer(now, mainJarFileLength, mainJarVersion, source, mainJarKey);
		
		return true;
	}

	private void tellFetchers(PeerNode source) {
		HashSet<UOMDependencyFetcher> fetchList;
		synchronized(dependencyFetchers) {
			fetchList = new HashSet<UOMDependencyFetcher>(dependencyFetchers.values());
		}
		for(UOMDependencyFetcher f : fetchList) {
		    if(source.isDarknet()) f.peerMaybeFreeSlots(source);
			f.start();
		}
	}

	private void tryFetchRevocation(final PeerNode source) throws NotConnectedException {
		// Try to transfer it.

		Message msg = DMT.createUOMRequestRevocation(updateManager.node.random.nextLong());
		source.sendAsync(msg, new AsyncMessageCallback() {

			@Override
			public void acknowledged() {
				// Ok
			}

			@Override
			public void disconnected() {
				// :(
				System.err.println("Failed to send request for revocation key to " + source.userToString() + 
						" (build #" + source.getSimpleVersion() + ") because it disconnected!");
				source.failedRevocationTransfer();
				synchronized(UpdateOverMandatoryManager.this) {
					nodesSayKeyRevokedFailedTransfer.add(source);
				}
			}

			@Override
			public void fatalError() {
				// Not good!
				System.err.println("Failed to send request for revocation key to " + source.userToString() + " because of a fatal error.");
			}

			@Override
			public void sent() {
				// Cool
			}
		}, updateManager.ctr);
		
		updateManager.node.getTicker().queueTimedJob(new Runnable() {

			@Override
			public void run() {
				if(updateManager.isBlown()) return;
				synchronized(UpdateOverMandatoryManager.this) {
					if(nodesSayKeyRevokedFailedTransfer.contains(source)) return;
					if(nodesSayKeyRevokedTransferring.contains(source)) return;
					nodesSayKeyRevoked.remove(source);
				}
				System.err.println("Peer "+source+" (build #" + source.getSimpleVersion() + ") said that the auto-update key had been blown, but did not transfer the revocation certificate. The most likely explanation is that the key has not been blown (the node is buggy or malicious), so we are ignoring this.");
				maybeNotRevoked();
			}

		}, SECONDS.toMillis(60));

	// The reply message will start the transfer. It includes the revocation URI
	// so we can tell if anything wierd is happening.

	}

	private void handleMainJarOffer(long now, long mainJarFileLength, long mainJarVersion, PeerNode source, String jarKey) {
		
		long started = updateManager.getStartedFetchingNextMainJarTimestamp();
		long whenToTakeOverTheNormalUpdater;
		if(started > 0)
			whenToTakeOverTheNormalUpdater = started + GRACE_TIME;
		else
			whenToTakeOverTheNormalUpdater = System.currentTimeMillis() + GRACE_TIME;
		boolean isOutdated = updateManager.node.isOudated();
		// if the new build is self-mandatory or if the "normal" updater has been trying to update for more than one hour
		Logger.normal(this, "We received a valid UOMAnnouncement (main) : (isOutdated=" + isOutdated + " version=" + mainJarVersion + " whenToTakeOverTheNormalUpdater=" + TimeUtil.formatTime(whenToTakeOverTheNormalUpdater - now) + ") file length " + mainJarFileLength + " updateManager version " + updateManager.newMainJarVersion());
		if(mainJarVersion > Version.buildNumber() && mainJarFileLength > 0 &&
			mainJarVersion > updateManager.newMainJarVersion()) {
			source.setMainJarOfferedVersion(mainJarVersion);
			// Offer is valid.
			if(logMINOR)
				Logger.minor(this, "Offer is valid");
			if((isOutdated) || whenToTakeOverTheNormalUpdater < now) {
				// Take up the offer, subject to limits on number of simultaneous downloads.
				// If we have fetches running already, then sendUOMRequestMainJar() will add the offer to nodesOfferedMainJar,
				// so that if all our fetches fail, we can fetch from this node.
				if(!isOutdated) {
					String howLong = TimeUtil.formatTime(now - started);
					Logger.error(this, "The update process seems to have been stuck for " + howLong + "; let's switch to UoM! SHOULD NOT HAPPEN! (1)");
					System.out.println("The update process seems to have been stuck for " + howLong + "; let's switch to UoM! SHOULD NOT HAPPEN! (1)");
				} else if(logMINOR)
					Logger.minor(this, "Fetching via UOM as our build is deprecated");
				// Fetch it
				try {
					FreenetURI mainJarURI = new FreenetURI(jarKey).setSuggestedEdition(mainJarVersion);
					if(mainJarURI.equals(updateManager.getURI().setSuggestedEdition(mainJarVersion)))
						sendUOMRequest(source, true);
					else
					    // FIXME don't log if it's the transitional version.
						System.err.println("Node " + source.userToString() + " offered us a new main jar (version " + mainJarVersion + ") but his key was different to ours:\n" +
							"our key: " + updateManager.getURI() + "\nhis key:" + mainJarURI);
				} catch(MalformedURLException e) {
					// Should maybe be a useralert?
					Logger.error(this, "Node " + source + " sent us a UOMAnnouncement claiming to have a new ext jar, but it had an invalid URI: " + jarKey + " : " + e, e);
					System.err.println("Node " + source.userToString() + " sent us a UOMAnnouncement claiming to have a new ext jar, but it had an invalid URI: " + jarKey + " : " + e);
				}
				synchronized(this) {
					allNodesOfferedMainJar.add(source);
				}
			} else {
				// Don't take up the offer. Add to nodesOfferedMainJar, so that we know where to fetch it from when we need it.
				synchronized(this) {
					nodesOfferedMainJar.add(source);
					allNodesOfferedMainJar.add(source);
				}
				updateManager.node.getTicker().queueTimedJob(new Runnable() {

					@Override
					public void run() {
						if(updateManager.isBlown())
							return;
						if(!updateManager.isEnabled())
							return;
						if(updateManager.hasNewMainJar())
							return;
						if(!updateManager.node.isOudated()) {
							Logger.error(this, "The update process seems to have been stuck for too long; let's switch to UoM! SHOULD NOT HAPPEN! (2) (ext)");
							System.out.println("The update process seems to have been stuck for too long; let's switch to UoM! SHOULD NOT HAPPEN! (2) (ext)");
						}
						maybeRequestMainJar();
					}
				}, whenToTakeOverTheNormalUpdater - now);
			}
		} else {
			// We may want the dependencies.
			// These may be similar even if his url is different, so add unconditionally.
			synchronized(this) {
				allNodesOfferedMainJar.add(source);
			}
		}
		startSomeDependencyFetchers();
	}

	private void sendUOMRequest(final PeerNode source, boolean addOnFail) {
		final String name = "Main";
		String lname = "main";
		if(logMINOR)
			Logger.minor(this, "sendUOMRequest"+name+"(" + source + "," + addOnFail + ")");
		if(!source.isConnected() || source.isSeed()) {
                    if(logMINOR) Logger.minor(this, "Not sending UOM "+lname+" request to "+source+" (disconnected or seednode)");
                    return;
                }
		final HashSet<PeerNode> sendingJar = nodesSendingMainJar;
		final HashSet<PeerNode> askedSendJar = nodesAskedSendMainJar;
		boolean wasFetchingUOM = false;
		synchronized(this) {
			long offeredVersion = source.getMainJarOfferedVersion();
			long updateVersion = updateManager.newMainJarVersion();
			if(offeredVersion < updateVersion) {
				if(offeredVersion <= 0)
					Logger.error(this, "Not sending UOM "+lname+" request to " + source + " because it hasn't offered anything!");
				else
					if(logMINOR)
						Logger.minor(this, "Not sending UOM "+lname+" request to " + source + " because we already have its offered version " + offeredVersion);
				return;
			}
			int curVersion = updateManager.getMainVersion();
			if(curVersion >= offeredVersion) {
				if(logMINOR)
					Logger.minor(this, "Not fetching from " + source + " because current "+lname+" jar version " + curVersion + " is more recent than " + offeredVersion);
				return;
			}
			if(askedSendJar.contains(source)) {
				if(logMINOR)
					Logger.minor(this, "Recently asked node " + source + " ("+lname+") so not re-asking yet.");
				return;
			}
			if(addOnFail && askedSendJar.size() + sendingJar.size() >= MAX_NODES_SENDING_JAR) {
				HashSet<PeerNode> offeredJar = nodesOfferedMainJar;
				if(offeredJar.add(source))
					System.err.println("Offered "+lname+" jar by " + source.userToString() + " (already fetching from " + sendingJar.size() + "), but will use this offer if our current fetches fail).");
				return;
			} else {
				if(sendingJar.contains(source)) {
					if(logMINOR)
						Logger.minor(this, "Not fetching "+lname+" jar from " + source.userToString() + " because already fetching from that node");
					return;
				}
				sendingJar.add(source);
			}
			wasFetchingUOM = fetchingUOM;
			fetchingUOM = true;
		}
		if(!wasFetchingUOM)
			this.updateManager.onStartFetchingUOM();

		Message msg = 
			DMT.createUOMRequestMainJar(updateManager.node.random.nextLong());

		try {
			System.err.println("Fetching "+lname+" jar from " + source.userToString());
			source.sendAsync(msg, new AsyncMessageCallback() {

				@Override
				public void acknowledged() {
					// Cool! Wait for the actual transfer.
				}

				@Override
				public void disconnected() {
					Logger.normal(this, "Disconnected from " + source.userToString() + " after sending UOMRequestMainJar");
					synchronized(UpdateOverMandatoryManager.this) {
						sendingJar.remove(source);
					}
					maybeRequestMainJar();
				}

				@Override
				public void fatalError() {
					Logger.normal(this, "Fatal error from " + source.userToString() + " after sending UOMRequestMainJar");
					synchronized(UpdateOverMandatoryManager.this) {
						askedSendJar.remove(source);
					}
					maybeRequestMainJar();
				}

				@Override
				public void sent() {
					// Timeout...
					updateManager.node.ticker.queueTimedJob(new Runnable() {

						@Override
						public void run() {
							synchronized(UpdateOverMandatoryManager.this) {
								// free up a slot
								if(!askedSendJar.remove(source))
									return;
							}
							maybeRequestMainJar();
						}
					}, REQUEST_MAIN_JAR_TIMEOUT);
				}
			}, updateManager.ctr);
		} catch(NotConnectedException e) {
			synchronized(this) {
				askedSendJar.remove(source);
			}
			maybeRequestMainJar();
		}
	}

	protected void maybeRequestMainJar() {
		PeerNode[] offers;
		synchronized(this) {
			if(nodesAskedSendMainJar.size() + nodesSendingMainJar.size() >= MAX_NODES_SENDING_JAR)
				return;
			if(nodesOfferedMainJar.isEmpty())
				return;
			offers = nodesOfferedMainJar.toArray(new PeerNode[nodesOfferedMainJar.size()]);
		}
		for(PeerNode offer: offers) {
			if(!offer.isConnected())
				continue;
			synchronized(this) {
				if(nodesAskedSendMainJar.size() + nodesSendingMainJar.size() >= MAX_NODES_SENDING_JAR)
					return;
				if(nodesSendingMainJar.contains(offer))
					continue;
				if(nodesAskedSendMainJar.contains(offer))
					continue;
			}
			sendUOMRequest(offer, false);
		}
	}

	private void alertUser() {
		synchronized(this) {
			if(alert != null)
				return;
			alert = new PeersSayKeyBlownAlert();
		}
		updateManager.node.clientCore.alerts.register(alert);
	}

	private class PeersSayKeyBlownAlert extends AbstractUserAlert {

		public PeersSayKeyBlownAlert() {
			super(false, null, null, null, null, UserAlert.WARNING, true, null, false, null);
		}

		@Override
		public HTMLNode getHTMLText() {
			HTMLNode div = new HTMLNode("div");

			div.addChild("p").addChild("#", l10n("intro"));

			PeerNode[][] nodes = getNodesSayBlown();
			PeerNode[] nodesSayBlownConnected = nodes[0];
			PeerNode[] nodesSayBlownDisconnected = nodes[1];
			PeerNode[] nodesSayBlownFailedTransfer = nodes[2];

			if(nodesSayBlownConnected.length > 0)
				div.addChild("p").addChild("#", l10n("fetching"));
			else
				div.addChild("p").addChild("#", l10n("failedFetch"));

			if(nodesSayBlownConnected.length > 0) {
				div.addChild("p").addChild("#", l10n("connectedSayBlownLabel"));
				HTMLNode list = div.addChild("ul");
				for(PeerNode pn: nodesSayBlownConnected) {
					list.addChild("li", pn.userToString() + " (" + pn.getPeer() + ")");
				}
			}

			if(nodesSayBlownDisconnected.length > 0) {
				div.addChild("p").addChild("#", l10n("disconnectedSayBlownLabel"));
				HTMLNode list = div.addChild("ul");
				for(PeerNode pn: nodesSayBlownDisconnected) {
					list.addChild("li", pn.userToString() + " (" + pn.getPeer() + ")");
				}
			}

			if(nodesSayBlownFailedTransfer.length > 0) {
				div.addChild("p").addChild("#", l10n("failedTransferSayBlownLabel"));
				HTMLNode list = div.addChild("ul");
				for(PeerNode pn: nodesSayBlownFailedTransfer) {
					list.addChild("li", pn.userToString() + " (" + pn.getPeer() + ")");
				}
			}

			return div;
		}

		private String l10n(String key) {
			return NodeL10n.getBase().getString("PeersSayKeyBlownAlert." + key);
		}

		private String l10n(String key, String pattern, String value) {
			return NodeL10n.getBase().getString("PeersSayKeyBlownAlert." + key, pattern, value);
		}

		@Override
		public String getText() {
			StringBuilder sb = new StringBuilder();
			sb.append(l10n("intro")).append("\n\n");
			PeerNode[][] nodes = getNodesSayBlown();
			PeerNode[] nodesSayBlownConnected = nodes[0];
			PeerNode[] nodesSayBlownDisconnected = nodes[1];
			PeerNode[] nodesSayBlownFailedTransfer = nodes[2];

			if(nodesSayBlownConnected.length > 0)
				sb.append(l10n("fetching")).append("\n\n");
			else
				sb.append(l10n("failedFetch")).append("\n\n");

			if(nodesSayBlownConnected.length > 0) {
				sb.append(l10n("connectedSayBlownLabel")).append("\n\n");
				for(PeerNode pn: nodesSayBlownConnected) {
					sb.append(pn.userToString() + " (" + pn.getPeer() + ")").append("\n");
				}
				sb.append("\n");
			}

			if(nodesSayBlownDisconnected.length > 0) {
				sb.append(l10n("disconnectedSayBlownLabel"));

				for(PeerNode pn: nodesSayBlownDisconnected) {
					sb.append(pn.userToString() + " (" + pn.getPeer() + ")").append("\n");
				}
				sb.append("\n");
			}

			if(nodesSayBlownFailedTransfer.length > 0) {
				sb.append(l10n("failedTransferSayBlownLabel"));

				for(PeerNode pn: nodesSayBlownFailedTransfer) {
					sb.append(pn.userToString() + " (" + pn.getPeer() + ")").append('\n');
				}
				sb.append("\n");
			}

			return sb.toString();
		}

		@Override
		public String getTitle() {
			return l10n("titleWithCount", "count", Integer.toString(nodesSayKeyRevoked.size()));
		}

		@Override
		public void isValid(boolean validity) {
			// Do nothing
		}

		@Override
		public boolean isValid() {
			if(updateManager.isBlown()) return false;
			return mightBeRevoked();
		}
		
		@Override
		public String getShortText() {
			return l10n("short");
		}
	}

	public PeerNode[][] getNodesSayBlown() {
		List<PeerNode> nodesConnectedSayRevoked = new ArrayList<PeerNode>();
		List<PeerNode> nodesDisconnectedSayRevoked = new ArrayList<PeerNode>();
		List<PeerNode> nodesFailedSayRevoked = new ArrayList<PeerNode>();
		synchronized(this) {
			PeerNode[] nodesSayRevoked = nodesSayKeyRevoked.toArray(new PeerNode[nodesSayKeyRevoked.size()]);
			for(PeerNode pn: nodesSayRevoked) {
				if(nodesSayKeyRevokedFailedTransfer.contains(pn))
					nodesFailedSayRevoked.add(pn);
				else
					nodesConnectedSayRevoked.add(pn);
			}
		}
		for(int i = 0; i < nodesConnectedSayRevoked.size(); i++) {
			PeerNode pn = nodesConnectedSayRevoked.get(i);
			if(!pn.isConnected()) {
				nodesDisconnectedSayRevoked.add(pn);
				nodesConnectedSayRevoked.remove(i);
				i--;
				continue;
			}
		}
		return new PeerNode[][]{
				nodesConnectedSayRevoked.toArray(new PeerNode[nodesConnectedSayRevoked.size()]),
				nodesDisconnectedSayRevoked.toArray(new PeerNode[nodesDisconnectedSayRevoked.size()]),
				nodesFailedSayRevoked.toArray(new PeerNode[nodesFailedSayRevoked.size()]),
			};
	}

	/**
	 * A peer node requests us to send the binary blob of the revocation key.
	 * @param m The message requesting the transfer.
	 * @param source The node requesting the transfer.
	 * @return True if we handled the message (i.e. always).
	 */
	public boolean handleRequestRevocation(Message m, final PeerNode source) {
		// Do we have the data?

		final RandomAccessBuffer data = updateManager.revocationChecker.getBlobBuffer();

		if(data == null) {
			Logger.normal(this, "Peer " + source + " asked us for the blob file for the revocation key but we don't have it!");
			// Probably a race condition on reconnect, hopefully we'll be asked again
			return true;
		}

		final long uid = m.getLong(DMT.UID);

		final PartiallyReceivedBulk prb;
		long length;
		length = data.size();
		prb = new PartiallyReceivedBulk(updateManager.node.getUSM(), length,
		        Node.PACKET_SIZE, data, true);

		final BulkTransmitter bt;
		try {
			bt = new BulkTransmitter(prb, source, uid, false, updateManager.ctr, true);
		} catch(DisconnectedException e) {
			Logger.error(this, "Peer " + source + " asked us for the blob file for the revocation key, then disconnected: " + e, e);
			data.close();
			return true;
		}

		final Runnable r = new Runnable() {

			@Override
			public void run() {
				try {
					if(!bt.send())
						Logger.error(this, "Failed to send revocation key blob to " + source.userToString() + " : " + bt.getCancelReason());
					else
						Logger.normal(this, "Sent revocation key blob to " + source.userToString());
				} catch (DisconnectedException e) {
					// Not much we can do here either.
					Logger.warning(this, "Failed to send revocation key blob (disconnected) to " + source.userToString() + " : " + bt.getCancelReason());
				} finally {
					data.close();
				}
			}
		};

		Message msg = DMT.createUOMSendingRevocation(uid, length, updateManager.getRevocationURI().toString());

		try {
			source.sendAsync(msg, new AsyncMessageCallback() {

				@Override
				public void acknowledged() {
					if(logMINOR)
						Logger.minor(this, "Sending data...");
					// Send the data
					updateManager.node.executor.execute(r, "Revocation key send for " + uid + " to " + source.userToString());
				}

				@Override
				public void disconnected() {
					// Argh
					Logger.error(this, "Peer " + source + " asked us for the blob file for the revocation key, then disconnected when we tried to send the UOMSendingRevocation");
				}

				@Override
				public void fatalError() {
					// Argh
					Logger.error(this, "Peer " + source + " asked us for the blob file for the revocation key, then got a fatal error when we tried to send the UOMSendingRevocation");
				}

				@Override
				public void sent() {
					if(logMINOR)
						Logger.minor(this, "Message sent, data soon");
				}

				@Override
				public String toString() {
					return super.toString() + "(" + uid + ":" + source.getPeer() + ")";
				}
			}, updateManager.ctr);
		} catch(NotConnectedException e) {
			Logger.error(this, "Peer " + source + " asked us for the blob file for the revocation key, then disconnected when we tried to send the UOMSendingRevocation: " + e, e);
			return true;
		}

		return true;
	}

	public boolean handleSendingRevocation(Message m, final PeerNode source) {
		final long uid = m.getLong(DMT.UID);
		final long length = m.getLong(DMT.FILE_LENGTH);
		String key = m.getString(DMT.REVOCATION_KEY);
		
		FreenetURI revocationURI;
		try {
			revocationURI = new FreenetURI(key);
		} catch(MalformedURLException e) {
			Logger.error(this, "Failed receiving recovation because URI not parsable: " + e + " for " + key, e);
			System.err.println("Failed receiving recovation because URI not parsable: " + e + " for " + key);
			e.printStackTrace();
			synchronized(this) {
				// Wierd case of a failed transfer
				// This is definitely not valid, don't add to nodesSayKeyRevokedFailedTransfer.
				nodesSayKeyRevoked.remove(source);
				nodesSayKeyRevokedTransferring.remove(source);
			}
			cancelSend(source, uid);
			maybeNotRevoked();
			return true;
		}

		if(!revocationURI.equals(updateManager.getRevocationURI())) {
			System.err.println("Node sending us a revocation certificate from the wrong URI:\n" +
				"Node: " + source.userToString() + "\n" +
				"Our   URI: " + updateManager.getRevocationURI() + "\n" +
				"Their URI: " + revocationURI);
			synchronized(this) {
				// Wierd case of a failed transfer
				nodesSayKeyRevoked.remove(source);
				// This is definitely not valid, don't add to nodesSayKeyRevokedFailedTransfer.
				nodesSayKeyRevokedTransferring.remove(source);
			}
			cancelSend(source, uid);
			maybeNotRevoked();
			return true;
		}
		
		if(updateManager.isBlown()) {
			if(logMINOR)
				Logger.minor(this, "Already blown, so not receiving from " + source + "(" + uid + ")");
			cancelSend(source, uid);
			return true;
		}

		if(length > NodeUpdateManager.MAX_REVOCATION_KEY_BLOB_LENGTH) {
			System.err.println("Node " + source.userToString() + " offered us a revocation certificate " + SizeUtil.formatSize(length) + " long. This is unacceptably long so we have refused the transfer. No real revocation cert would be this big.");
			Logger.error(this, "Node " + source.userToString() + " offered us a revocation certificate " + SizeUtil.formatSize(length) + " long. This is unacceptably long so we have refused the transfer. No real revocation cert would be this big.");
			synchronized(UpdateOverMandatoryManager.this) {
				nodesSayKeyRevoked.remove(source);
				nodesSayKeyRevokedTransferring.remove(source);
			}
			cancelSend(source, uid);
			maybeNotRevoked();
			return true;
		}
		
		if(length <= 0) {
			System.err.println("Revocation key is zero bytes from "+source+" - ignoring as this is almost certainly a bug or an attack, it is definitely not valid.");
			synchronized(UpdateOverMandatoryManager.this) {
				nodesSayKeyRevoked.remove(source);
				// This is almost certainly not valid, don't add to nodesSayKeyRevokedFailedTransfer.
				nodesSayKeyRevokedTransferring.remove(source);
			}
			cancelSend(source, uid);
			maybeNotRevoked();
			return true;
		}
		
		System.err.println("Transferring auto-updater revocation certificate length "+length+" from "+source);

		// Okay, we can receive it

		final File temp;

		try {
			temp = File.createTempFile("revocation-", ".fblob.tmp", updateManager.node.clientCore.getPersistentTempDir());
			temp.deleteOnExit();
		} catch(IOException e) {
			System.err.println("Cannot save revocation certificate to disk and therefore cannot fetch it from our peer!: " + e);
			e.printStackTrace();
			updateManager.blow("Cannot fetch the revocation certificate from our peer because we cannot write it to disk: " + e, true);
			cancelSend(source, uid);
			return true;
		}

		FileRandomAccessBuffer raf;
		try {
			raf = new FileRandomAccessBuffer(temp, length, false);
		} catch(FileNotFoundException e) {
			Logger.error(this, "Peer " + source + " asked us for the blob file for the revocation key, we have downloaded it but don't have the file even though we did have it when we checked!: " + e, e);
			updateManager.blow("Internal error after fetching the revocation certificate from our peer, maybe out of disk space, file disappeared "+temp+" : " + e, true);
			return true;
        } catch(IOException e) {
            Logger.error(this, "Peer " + source + " asked us for the blob file for the revocation key, we have downloaded it but now can't read the file due to a disk I/O error: " + e, e);
            updateManager.blow("Internal error after fetching the revocation certificate from our peer, maybe out of disk space or other disk I/O error, file disappeared "+temp+" : " + e, true);
            return true;
		}
		
		// It isn't starting, it's transferring.
		synchronized(this) {
			nodesSayKeyRevokedTransferring.add(source);
			nodesSayKeyRevoked.remove(source);
		}
		
		PartiallyReceivedBulk prb = new PartiallyReceivedBulk(updateManager.node.getUSM(), length,
			Node.PACKET_SIZE, raf, false);

		final BulkReceiver br = new BulkReceiver(prb, source, uid, updateManager.ctr);

		updateManager.node.executor.execute(new Runnable() {

			@Override
			public void run() {
				try {
				if(br.receive())
					// Success!
					processRevocationBlob(temp, source);
				else {
					Logger.error(this, "Failed to transfer revocation certificate from " + source);
					System.err.println("Failed to transfer revocation certificate from " + source);
					source.failedRevocationTransfer();
					int count = source.countFailedRevocationTransfers();
					boolean retry = count < 3;
					synchronized(UpdateOverMandatoryManager.this) {
						nodesSayKeyRevokedFailedTransfer.add(source);
						nodesSayKeyRevokedTransferring.remove(source);
						if(retry) {
							if(nodesSayKeyRevoked.contains(source))
								retry = false;
							else
								nodesSayKeyRevoked.add(source);
						}
					}
					maybeNotRevoked();
					if(retry) tryFetchRevocation(source);
				}
				} catch (Throwable t) {
					Logger.error(this, "Caught error while transferring revocation certificate from "+source+" : "+t, t);
					System.err.println("Peer "+source+" said that the revocation key has been blown, but we got an internal error while transferring it:");
					t.printStackTrace();
					updateManager.blow("Internal error while fetching the revocation certificate from our peer "+source+" : "+t, true);
					synchronized(UpdateOverMandatoryManager.this) {
						nodesSayKeyRevokedTransferring.remove(source);
					}
				}
			}
		}, "Revocation key receive for " + uid + " from " + source.userToString());

		return true;
	}

	protected void maybeNotRevoked() {
		synchronized(this) {
			if(!updateManager.peersSayBlown()) return;
			if(mightBeRevoked()) return;
			updateManager.notPeerClaimsKeyBlown();
		}
	}

	private boolean mightBeRevoked() {
		PeerNode[] started;
		PeerNode[] transferring;
		synchronized(this) {
			started = nodesSayKeyRevoked.toArray(new PeerNode[nodesSayKeyRevoked.size()]);
			transferring = nodesSayKeyRevokedTransferring.toArray(new PeerNode[nodesSayKeyRevokedTransferring.size()]);
		}
		// If a peer is not connected, ignore it.
		// If a peer has already tried 3 times to send the revocation cert, ignore it,
		// because it is probably evil.
		for(PeerNode peer : started) {
			if(!peer.isConnected()) continue;
			if(peer.countFailedRevocationTransfers() > 3) continue;
			return true;
		}
		for(PeerNode peer : transferring) {
			if(!peer.isConnected()) continue;
			if(peer.countFailedRevocationTransfers() > 3) continue;
			return true;
		}
		return false;
	}

	void processRevocationBlob(final File temp, PeerNode source) {
		processRevocationBlob(new FileBucket(temp, true, false, false, true), source.userToString(), false);
	}
	
	/**
	 * Process a binary blob for a revocation certificate (the revocation key).
	 * @param temp The file it was written to.
	 */
	void processRevocationBlob(final Bucket temp, final String source, final boolean fromDisk) {

		SimpleBlockSet blocks = new SimpleBlockSet();

		DataInputStream dis = null;
		try {
			dis = new DataInputStream(temp.getInputStream());
			BinaryBlob.readBinaryBlob(dis, blocks, true);
		} catch(FileNotFoundException e) {
			Logger.error(this, "Somebody deleted " + temp + " ? We lost the revocation certificate from " + source + "!");
			System.err.println("Somebody deleted " + temp + " ? We lost the revocation certificate from " + source + "!");
			if(!fromDisk)
				updateManager.blow("Somebody deleted " + temp + " ? We lost the revocation certificate from " + source + "!", true);
			return;
		} catch (EOFException e) {
			Logger.error(this, "Peer " + source + " sent us an invalid revocation certificate! (data too short, might be truncated): " + e + " (data in " + temp + ")", e);
			System.err.println("Peer " + source + " sent us an invalid revocation certificate! (data too short, might be truncated): " + e + " (data in " + temp + ")");
			// Probably malicious, might just be buggy, either way, it's not blown
			e.printStackTrace();
			// FIXME file will be kept until exit for debugging purposes
			return;
		} catch(BinaryBlobFormatException e) {
			Logger.error(this, "Peer " + source + " sent us an invalid revocation certificate!: " + e + " (data in " + temp + ")", e);
			System.err.println("Peer " + source + " sent us an invalid revocation certificate!: " + e + " (data in " + temp + ")");
			// Probably malicious, might just be buggy, either way, it's not blown
			e.printStackTrace();
			// FIXME file will be kept until exit for debugging purposes
			return;
		} catch(IOException e) {
			Logger.error(this, "Could not read revocation cert from temp file " + temp + " from node " + source + " ! : "+e, e);
			System.err.println("Could not read revocation cert from temp file " + temp + " from node " + source + " ! : "+e);
			e.printStackTrace();
			if(!fromDisk)
				updateManager.blow("Could not read revocation cert from temp file " + temp + " from node " + source + " ! : "+e, true);
			// FIXME will be kept until exit for debugging purposes
			return;
		} finally {
			if(dis != null)
				try {
					dis.close();
				} catch(IOException e) {
					// Ignore
				}
		}

		// Fetch our revocation key from the datastore plus the binary blob

		FetchContext seedContext = updateManager.node.clientCore.makeClient((short) 0, true, false).getFetchContext();
		FetchContext tempContext = new FetchContext(seedContext, FetchContext.IDENTICAL_MASK, true, blocks);
		// If it is too big, we get a TOO_BIG. This is fatal so we will blow, which is the right thing as it means the top block is valid.
		tempContext.maxOutputLength = NodeUpdateManager.MAX_REVOCATION_KEY_LENGTH;
		tempContext.maxTempLength = NodeUpdateManager.MAX_REVOCATION_KEY_TEMP_LENGTH;
		tempContext.localRequestOnly = true;

		final ArrayBucket cleanedBlob = new ArrayBucket();

		ClientGetCallback myCallback = new ClientGetCallback() {

			@Override
			public void onFailure(FetchException e, ClientGetter state) {
				if(e.mode == FetchExceptionMode.CANCELLED) {
					// Eh?
					Logger.error(this, "Cancelled fetch from store/blob of revocation certificate from " + source);
					System.err.println("Cancelled fetch from store/blob of revocation certificate from " + source + " to " + temp + " - please report to developers");
				// Probably best to keep files around for now.
				} else if(e.isFatal()) {
					// Blown: somebody inserted a revocation message, but it was corrupt as inserted
					// However it had valid signatures etc.

					System.err.println("Got revocation certificate from " + source + " (fatal error i.e. someone with the key inserted bad data) : "+e);
					// Blow the update, and propagate the revocation certificate.
					updateManager.revocationChecker.onFailure(e, state, cleanedBlob);
					// Don't delete it if it's from disk, as it's already in the right place.
					if(!fromDisk)
						temp.free();

					insertBlob(updateManager.revocationChecker.getBlobBucket(), "revocation", RequestStarter.INTERACTIVE_PRIORITY_CLASS);
				} else {
					String message = "Failed to fetch revocation certificate from blob from " +
						source + " : "+e+
						(fromDisk ? " : did you change the revocation key?" : 
							" : this is almost certainly bogus i.e. the auto-update is fine but the node is broken.");
					Logger.error(this, message);
					System.err.println(message);
					// This is almost certainly bogus.
					// Delete it, even if it's fromDisk.
					temp.free();
					cleanedBlob.free();
				}
			}

			@Override
			public void onSuccess(FetchResult result, ClientGetter state) {
				System.err.println("Got revocation certificate from " + source);
				updateManager.revocationChecker.onSuccess(result, state, cleanedBlob);
				if(!fromDisk)
					temp.free();
				insertBlob(updateManager.revocationChecker.getBlobBucket(), "revocation", RequestStarter.INTERACTIVE_PRIORITY_CLASS);
			}
			
            @Override
            public void onResume(ClientContext context) {
                // Not persistent.
            }
            
            @Override
            public RequestClient getRequestClient() {
                return UpdateOverMandatoryManager.this;
            }
		};

		ClientGetter cg = new ClientGetter(myCallback,
			updateManager.getRevocationURI(), tempContext, (short) 0, null, new BinaryBlobWriter(cleanedBlob), null);

		try {
			updateManager.node.clientCore.clientContext.start(cg);
		} catch(FetchException e1) {
			System.err.println("Failed to decode UOM blob: " + e1);
			e1.printStackTrace();
			myCallback.onFailure(e1, cg);
		} catch (PersistenceDisabledException e) {
			// Impossible
		}

	}

	protected void insertBlob(final RandomAccessBucket bucket, final String type, short priority) {
		ClientPutCallback callback = new ClientPutCallback() {

			@Override
			public void onFailure(InsertException e, BaseClientPutter state) {
				Logger.error(this, "Failed to insert "+type+" binary blob: " + e, e);
			}
			
			@Override
			public void onFetchable(BaseClientPutter state) {
				// Ignore
			}
			
			@Override
			public void onGeneratedURI(FreenetURI uri, BaseClientPutter state) {
				// Ignore
			}
			
			@Override
			public void onSuccess(BaseClientPutter state) {
				// All done. Cool.
				Logger.normal(this, "Inserted "+type+" binary blob");
			}

			@Override
			public void onGeneratedMetadata(Bucket metadata,
					BaseClientPutter state) {
				Logger.error(this, "Got onGeneratedMetadata inserting blob from "+state, new Exception("error"));
				metadata.free();
			}

            @Override
            public void onResume(ClientContext context) {
                // Not persistent.
            }
            
            @Override
            public RequestClient getRequestClient() {
                return UpdateOverMandatoryManager.this;
            }

		};
		// We are inserting a binary blob so we don't need to worry about CompatibilityMode etc.
		InsertContext ctx = updateManager.node.clientCore.makeClient(RequestStarter.INTERACTIVE_PRIORITY_CLASS, false, false).getInsertContext(true);
		ClientPutter putter = new ClientPutter(callback, bucket,
			FreenetURI.EMPTY_CHK_URI, null, ctx,
			priority, false, null, true, updateManager.node.clientCore.clientContext, null, -1);
		try {
			updateManager.node.clientCore.clientContext.start(putter);
		} catch(InsertException e1) {
			Logger.error(this, "Failed to start insert of "+type+" binary blob: " + e1, e1);
		} catch (PersistenceDisabledException e) {
			// Impossible
		}
	}

	private void cancelSend(PeerNode source, long uid) {
		Message msg = DMT.createFNPBulkReceiveAborted(uid);
		try {
			source.sendAsync(msg, null, updateManager.ctr);
		} catch(NotConnectedException e1) {
			// Ignore
		}
	}

	public void killAlert() {
		updateManager.node.clientCore.alerts.unregister(alert);
	}

	public void handleRequestJar(Message m, final PeerNode source) {
		final String name = "main";
		
		Message msg;
		final BulkTransmitter bt;
		final FileRandomAccessBuffer raf;

		if (source.isOpennet() && updateManager.dontAllowUOM()) {
			Logger.normal(this, "Peer " + source
					+ " asked us for the blob file for " + name
					+ "; We are a seenode, so we ignore it!");
			return;
		}
		// Do we have the data?

		File data;
		int version;
<<<<<<< HEAD
		FreenetURI uri;
		if(source.isUnroutableOlderVersion()) {
=======
		if(source.getVersionNumber() < NodeUpdateManager.TRANSITION_VERSION) {
>>>>>>> 2864585e
		    data = updateManager.getTransitionMainBlob();
		    version = NodeUpdateManager.TRANSITION_VERSION;
		    uri = NodeUpdateManager.transitionMainJarURIAsUSK;
		} else {
		    data = updateManager.getCurrentVersionBlobFile();
		    version = Version.buildNumber();
            uri = updateManager.getURI();
		}
		
		if(version != Version.buildNumber()) {
			Logger.normal(this, "Peer " + source + " asked us for the blob file for the main jar but we are about to update...");
			// Race condition?
			return;
			
		}

		if(data == null) {
			Logger.normal(this, "Peer " + source + " asked us for the blob file for the "+name+" jar but we don't have it!");
			// Probably a race condition on reconnect, hopefully we'll be asked again
			return;
		}

		final long uid = m.getLong(DMT.UID);

		if(!source.sendingUOMJar(false)) {
			Logger.error(this, "Peer "+source+" asked for UOM main jar twice");
			return;
		}
		
		try {
			
			try {
				raf = new FileRandomAccessBuffer(data, true);
			} catch(FileNotFoundException e) {
				Logger.error(this, "Peer " + source + " asked us for the blob file for the "+name+" jar, we have downloaded it but don't have the file even though we did have it when we checked!: " + e, e);
				return;
            } catch(IOException e) {
                Logger.error(this, "Peer " + source + " asked us for the blob file for the "+name+" jar, we have downloaded it but can't read the file due to a disk I/O error: " + e, e);
                return;
			}
			
			final PartiallyReceivedBulk prb;
			long length;
			length = raf.size();
			prb = new PartiallyReceivedBulk(updateManager.node.getUSM(), length,
			        Node.PACKET_SIZE, raf, true);
			
			try {
				bt = new BulkTransmitter(prb, source, uid, false, updateManager.ctr, true);
			} catch(DisconnectedException e) {
				Logger.error(this, "Peer " + source + " asked us for the blob file for the "+name+" jar, then disconnected: " + e, e);
				raf.close();
				return;
			}
			
			msg =
				DMT.createUOMSendingMainJar(uid, length, uri.toString(), version);
			
		} catch (RuntimeException e) {
			source.finishedSendingUOMJar(false);
			throw e;
		} catch (Error e) {
			source.finishedSendingUOMJar(false);
			throw e;
		}
		
		final Runnable r = new Runnable() {

			@Override
			public void run() {
				try {
					if(!bt.send())
						Logger.error(this, "Failed to send "+name+" jar blob to " + source.userToString() + " : " + bt.getCancelReason());
					else
						Logger.normal(this, "Sent "+name+" jar blob to " + source.userToString());
					raf.close();
				} catch (DisconnectedException e) {
					// Not much we can do.
				} finally {
					source.finishedSendingUOMJar(false);
					raf.close();
				}
			}
		};

		try {
			source.sendAsync(msg, new AsyncMessageCallback() {

				@Override
				public void acknowledged() {
					if(logMINOR)
						Logger.minor(this, "Sending data...");
					// Send the data

					updateManager.node.executor.execute(r, name+" jar send for " + uid + " to " + source.userToString());
				}

				@Override
				public void disconnected() {
					// Argh
					Logger.error(this, "Peer " + source + " asked us for the blob file for the "+name+" jar, then disconnected when we tried to send the UOMSendingMainJar");
					source.finishedSendingUOMJar(false);
				}

				@Override
				public void fatalError() {
					// Argh
					Logger.error(this, "Peer " + source + " asked us for the blob file for the "+name+" jar, then got a fatal error when we tried to send the UOMSendingMainJar");
					source.finishedSendingUOMJar(false);
				}

				@Override
				public void sent() {
					if(logMINOR)
						Logger.minor(this, "Message sent, data soon");
				}

				@Override
				public String toString() {
					return super.toString() + "(" + uid + ":" + source.getPeer() + ")";
				}
			}, updateManager.ctr);
		} catch(NotConnectedException e) {
			Logger.error(this, "Peer " + source + " asked us for the blob file for the "+name+" jar, then disconnected when we tried to send the UOMSendingMainJar: " + e, e);
			return;
		} catch (RuntimeException e) {
			source.finishedSendingUOMJar(false);
			throw e;
		} catch (Error e) {
			source.finishedSendingUOMJar(false);
			throw e;
		}

	}
	
	public boolean handleSendingMain(Message m, final PeerNode source) {
		final long uid = m.getLong(DMT.UID);
		final long length = m.getLong(DMT.FILE_LENGTH);
		String key = m.getString(DMT.MAIN_JAR_KEY);
		final int version = m.getInt(DMT.MAIN_JAR_VERSION);
		final FreenetURI jarURI;
		try {
			jarURI = new FreenetURI(key).setSuggestedEdition(version);
		} catch(MalformedURLException e) {
			Logger.error(this, "Failed receiving main jar " + version + " because URI not parsable: " + e + " for " + key, e);
			System.err.println("Failed receiving main jar " + version + " because URI not parsable: " + e + " for " + key);
			e.printStackTrace();
			cancelSend(source, uid);
			synchronized(this) {
				this.nodesAskedSendMainJar.remove(source);
			}
			return true;
		}

		if(!jarURI.equals(updateManager.getURI().setSuggestedEdition(version))) {
			System.err.println("Node sending us a main jar update (" + version + ") from the wrong URI:\n" +
				"Node: " + source.userToString() + "\n" +
				"Our   URI: " + updateManager.getURI() + "\n" +
				"Their URI: " + jarURI);
			cancelSend(source, uid);
			synchronized(this) {
				this.nodesAskedSendMainJar.remove(source);
			}
			return true;
		}

		if(updateManager.isBlown()) {
			if(logMINOR)
				Logger.minor(this, "Key blown, so not receiving main jar from " + source + "(" + uid + ")");
			cancelSend(source, uid);
			synchronized(this) {
				this.nodesAskedSendMainJar.remove(source);
			}
			return true;
		}

		if(length > NodeUpdateManager.MAX_MAIN_JAR_LENGTH) {
			System.err.println("Node " + source.userToString() + " offered us a main jar (" + version + ") " + SizeUtil.formatSize(length) + " long. This is unacceptably long so we have refused the transfer.");
			Logger.error(this, "Node " + source.userToString() + " offered us a main jar (" + version + ") " + SizeUtil.formatSize(length) + " long. This is unacceptably long so we have refused the transfer.");
			// If the transfer fails, we don't try again.
			cancelSend(source, uid);
			synchronized(this) {
				this.nodesAskedSendMainJar.remove(source);
			}
			return true;
		}

		// Okay, we can receive it
		System.out.println("Receiving main jar "+version+" from "+source.userToString());

		final File temp;

		try {
			temp = File.createTempFile("main-", ".fblob.tmp", updateManager.node.clientCore.getPersistentTempDir());
			temp.deleteOnExit();
		} catch(IOException e) {
			System.err.println("Cannot save new main jar to disk and therefore cannot fetch it from our peer!: " + e);
			e.printStackTrace();
			cancelSend(source, uid);
			synchronized(this) {
				this.nodesAskedSendMainJar.remove(source);
			}
			return true;
		}

		FileRandomAccessBuffer raf;
		try {
			raf = new FileRandomAccessBuffer(temp, length, false);
		} catch(IOException e) {
			Logger.error(this, "Peer " + source + " sending us a main jar binary blob, but we " +
					((e instanceof FileNotFoundException) ? "lost the temp file " : "cannot read the temp file ") + temp + " : " + e, e);
			synchronized(this) {
				this.nodesAskedSendMainJar.remove(source);
			}
			return true;
		}

		PartiallyReceivedBulk prb = new PartiallyReceivedBulk(updateManager.node.getUSM(), length,
			Node.PACKET_SIZE, raf, false);

		final BulkReceiver br = new BulkReceiver(prb, source, uid, updateManager.ctr);

		updateManager.node.executor.execute(new Runnable() {

			@Override
			public void run() {
				boolean success = false;
				try {
					synchronized(UpdateOverMandatoryManager.class) {
						nodesAskedSendMainJar.remove(source);
						nodesSendingMainJar.add(source);
					}
					success = br.receive();
					if(success)
						// Success!
						processMainJarBlob(temp, source, version, jarURI);
					else {
						Logger.error(this, "Failed to transfer main jar " + version + " from " + source);
						System.err.println("Failed to transfer main jar " + version + " from " + source);
						temp.delete();
					}
				} finally {
					synchronized(UpdateOverMandatoryManager.class) {
						nodesSendingMainJar.remove(source);
						if(success)
							nodesSentMainJar.add(source);
					}
				}
			}
		}, "Main jar (" + version + ") receive for " + uid + " from " + source.userToString());

		return true;
	}

	protected void processMainJarBlob(final File temp, final PeerNode source, final int version, FreenetURI uri) {
		SimpleBlockSet blocks = new SimpleBlockSet();
		final String toString = source == null ? "(local)" : source.userToString();

		DataInputStream dis = null;
		try {
			dis = new DataInputStream(new BufferedInputStream(new FileInputStream(temp)));
			BinaryBlob.readBinaryBlob(dis, blocks, true);
		} catch(FileNotFoundException e) {
			Logger.error(this, "Somebody deleted " + temp + " ? We lost the main jar (" + version + ") from " + toString + "!");
			System.err.println("Somebody deleted " + temp + " ? We lost the main jar (" + version + ") from " + toString + "!");
			return;
		} catch(IOException e) {
			Logger.error(this, "Could not read main jar (" + version + ") from temp file " + temp + " from node " + toString + " !");
			System.err.println("Could not read main jar (" + version + ") from temp file " + temp + " from node " + toString + " !");
			// FIXME will be kept until exit for debugging purposes
			return;
		} catch(BinaryBlobFormatException e) {
			Logger.error(this, "Peer " + toString + " sent us an invalid main jar (" + version + ")!: " + e, e);
			System.err.println("Peer " + toString + " sent us an invalid main jar (" + version + ")!: " + e);
			e.printStackTrace();
			// FIXME will be kept until exit for debugging purposes
			return;
		} finally {
			if(dis != null)
				try {
					dis.close();
				} catch(IOException e) {
					// Ignore
				}
		}

		// Fetch the jar from the datastore plus the binary blob

		FetchContext seedContext = updateManager.node.clientCore.makeClient((short) 0, true, false).getFetchContext();
		FetchContext tempContext = new FetchContext(seedContext, FetchContext.IDENTICAL_MASK, true, blocks);
		tempContext.localRequestOnly = true;

		File f;
		FileBucket b = null;
		try {
			f = File.createTempFile("main-", ".fblob.tmp", updateManager.node.clientCore.getPersistentTempDir());
			f.deleteOnExit();
			b = new FileBucket(f, false, false, true, true);
		} catch(IOException e) {
			Logger.error(this, "Cannot share main jar from " + toString + " with our peers because cannot write the cleaned version to disk: " + e, e);
			System.err.println("Cannot share main jar from " + toString + " with our peers because cannot write the cleaned version to disk: " + e);
			e.printStackTrace();
			b = null;
			f = null;
		}
		final FileBucket cleanedBlob = b;
		final File cleanedBlobFile = f;

		ClientGetCallback myCallback = new ClientGetCallback() {

			@Override
			public void onFailure(FetchException e, ClientGetter state) {
				if(e.mode == FetchExceptionMode.CANCELLED) {
					// Eh?
					Logger.error(this, "Cancelled fetch from store/blob of main jar (" + version + ") from " + toString);
					System.err.println("Cancelled fetch from store/blob of main jar (" + version + ") from " + toString + " to " + temp + " - please report to developers");
				// Probably best to keep files around for now.
				} else if(e.newURI != null) {
					temp.delete();
					Logger.error(this, "URI changed fetching main jar "+version+" from "+toString);
					System.out.println("URI changed fetching main jar "+version+" from "+toString);
				} else if(e.isFatal()) {
					// Bogus as inserted. Ignore.
					temp.delete();
					Logger.error(this, "Failed to fetch main jar " + version + " from " + toString + " : fatal error (update was probably inserted badly): " + e, e);
					System.err.println("Failed to fetch main jar " + version + " from " + toString + " : fatal error (update was probably inserted badly): " + e);
				} else {
					Logger.error(this, "Failed to fetch main jar " + version + " from blob from " + toString);
					System.err.println("Failed to fetch main jar " + version + " from blob from " + toString);
				}
			}

			@Override
			public void onSuccess(FetchResult result, ClientGetter state) {
				System.err.println("Got main jar version " + version + " from " + toString);
				if(result.size() == 0) {
					System.err.println("Ignoring because 0 bytes long");
					return;
				}

				NodeUpdater mainUpdater = updateManager.getMainUpdater();
				if(mainUpdater == null) {
					System.err.println("Not updating because updater is disabled!");
					return;
				}
				mainUpdater.onSuccess(result, state, cleanedBlobFile, version);
				temp.delete();
				
				maybeInsertMainJar(mainUpdater, source, version);
			}

            @Override
            public void onResume(ClientContext context) {
                // Not persistent.
            }
            
            @Override
            public RequestClient getRequestClient() {
                return UpdateOverMandatoryManager.this;
            }

		};

		ClientGetter cg = new ClientGetter(myCallback,
			uri, tempContext, (short) 0, null, new BinaryBlobWriter(cleanedBlob), null);

		try {
			updateManager.node.clientCore.clientContext.start(cg);
		} catch(FetchException e1) {
			myCallback.onFailure(e1, cg);
		} catch (PersistenceDisabledException e) {
			// Impossible
		}

	}

	/** Maybe insert the main jar blob. If so, compute the appropriate priority. */
	protected void maybeInsertMainJar(NodeUpdater mainUpdater, PeerNode source, int version) {
	    short priority = RequestStarter.BULK_SPLITFILE_PRIORITY_CLASS;
	    if(source != null) {
	        // We got it from another node.
	        priority = RequestStarter.IMMEDIATE_SPLITFILE_PRIORITY_CLASS;
	    } else if(updateManager.node.lastVersion > 0 && 
	            updateManager.node.lastVersion != version) {
	        // We just restarted after updating.
	        priority = RequestStarter.IMMEDIATE_SPLITFILE_PRIORITY_CLASS;
	    } else if(updateManager.node.fastWeakRandom.nextInt(RANDOM_INSERT_BLOB) != 0) {
	        // 1 in RANDOM_INSERT_BLOB chance of inserting anyway at bulk priority.
	        return;
	    }
        insertBlob(mainUpdater.getBlobBucket(version), "main jar", priority);
    }

    protected boolean removeOldTempFiles() {
		File oldTempFilesPeerDir = updateManager.node.clientCore.getPersistentTempDir();
		if(!oldTempFilesPeerDir.exists())
			return false;
		if(!oldTempFilesPeerDir.isDirectory()) {
			Logger.error(this, "Persistent temporary files location is not a directory: " + oldTempFilesPeerDir.getPath());
			return false;
		}

		boolean gotError = false;
		File[] oldTempFiles = oldTempFilesPeerDir.listFiles(new FileFilter() {

			private final int lastGoodMainBuildNumber = Version.lastGoodBuild();

			@Override
			public boolean accept(File file) {
				String fileName = file.getName();

				if(fileName.startsWith("revocation-") && fileName.endsWith(".fblob.tmp"))
					return true;

				String buildNumberStr;
				int buildNumber;
				Matcher mainBuildNumberMatcher = mainBuildNumberPattern.matcher(fileName);
				Matcher mainTempBuildNumberMatcher = mainTempBuildNumberPattern.matcher(fileName);
				Matcher revocationTempBuildNumberMatcher = revocationTempBuildNumberPattern.matcher(fileName);

				if(mainBuildNumberMatcher.matches()) {
					try {
					buildNumberStr = mainBuildNumberMatcher.group(1);
					buildNumber = Integer.parseInt(buildNumberStr);
					if(buildNumber < lastGoodMainBuildNumber)
						return true;
					} catch (NumberFormatException e) {
						Logger.error(this, "Wierd file in persistent temp: "+fileName);
						return false;
					}
				} else if(mainTempBuildNumberMatcher.matches() || revocationTempBuildNumberMatcher.matches()) {
					// Temporary file, can be deleted
					return true;
				}

				return false;
			}
		});

		for(File fileToDelete : oldTempFiles) {
			String fileToDeleteName = fileToDelete.getName();
			if(!fileToDelete.delete()) {
				if(fileToDelete.exists())
					Logger.error(this, "Cannot delete temporary persistent file " + fileToDeleteName + " even though it exists: must be TOO persistent :)");
				else
					Logger.normal(this, "Temporary persistent file does not exist when deleting: " + fileToDeleteName);
				gotError = true;
			}
		}

		return !gotError;
	}

	@Override
	public boolean persistent() {
		return false;
	}

	public void disconnected(PeerNode pn) {
		synchronized(this) {
			nodesSayKeyRevoked.remove(pn);
			nodesSayKeyRevokedFailedTransfer.remove(pn);
			nodesSayKeyRevokedTransferring.remove(pn);
			nodesOfferedMainJar.remove(pn);
			allNodesOfferedMainJar.remove(pn);
			nodesSentMainJar.remove(pn);
			nodesAskedSendMainJar.remove(pn);
			nodesSendingMainJar.remove(pn);
		}
		maybeNotRevoked();
	}

	public boolean fetchingFromTwo() {
		synchronized(this) {
			return (this.nodesSendingMainJar.size()) >= 2;
		}
	}

	@Override
	public boolean realTimeFlag() {
		return false;
	}

	public boolean isFetchingMain() {
		synchronized(this) {
			return nodesSendingMainJar.size() > 0;
		}
	}

	public void addDependency(byte[] expectedHash, File filename) {
		if(logMINOR) Logger.minor(this, "Add dependency: "+filename+" for "+HexUtil.bytesToHex(expectedHash));
		synchronized(dependencies) {
			dependencies.put(new ShortBuffer(expectedHash), filename);
		}
	}
	
	static final int MAX_TRANSFERS_PER_PEER = 2;

	public void handleFetchDependency(Message m, final PeerNode source) {
		File data;
		final ShortBuffer buf = (ShortBuffer)m.getObject(DMT.EXPECTED_HASH);
		long length = m.getLong(DMT.FILE_LENGTH);
		long uid = m.getLong(DMT.UID);
		synchronized(dependencies) {
			data = dependencies.get(buf);
		}
		boolean fail = !incrementDependencies(source);
		FileRandomAccessBuffer raf;
		final BulkTransmitter bt;
		
		try {
			if(data != null)
				raf = new FileRandomAccessBuffer(data, true);
			else {
				Logger.error(this, "Dependency with hash "+HexUtil.bytesToHex(buf.getData())+" not found!");
				fail = true;
				raf = null;
			}
		} catch(IOException e) {
			Logger.error(this, "Peer " + source + " asked us for the dependency with hash "+HexUtil.bytesToHex(buf.getData())+" jar, we have downloaded it but " +
			        (e instanceof FileNotFoundException ? "don't have the file" : "can't read the file")+
			        " even though we did have it when we checked!: " + e, e);
			raf = null;
			fail = true;
		}
		
		PartiallyReceivedBulk prb;
		if(raf != null) {
		    long thisLength = raf.size();
		    prb = new PartiallyReceivedBulk(updateManager.node.getUSM(), thisLength,
		            Node.PACKET_SIZE, raf, true);
		    if(length != thisLength) {
		        fail = true;
		    }
		} else {
		    prb = new PartiallyReceivedBulk(updateManager.node.getUSM(), 0,
		            Node.PACKET_SIZE, new ByteArrayRandomAccessBuffer(new byte[0]), true);
		    fail = true;
		}
		
		try {
			bt = new BulkTransmitter(prb, source, uid, false, updateManager.ctr, true);
		} catch(DisconnectedException e) {
			Logger.error(this, "Peer " + source + " asked us for the dependency with hash "+HexUtil.bytesToHex(buf.getData())+" jar then disconnected", e);
			raf.close();
			decrementDependencies(source);
			return;
		}
		
		if(fail) {
			cancelSend(source, uid);
			decrementDependencies(source);
		} else {
			final FileRandomAccessBuffer r = raf;
			updateManager.node.executor.execute(new Runnable() {
				
				@Override
				public void run() {
					source.incrementUOMSends();
					try {
						bt.send();
					} catch (DisconnectedException e) {
						Logger.normal(this, "Disconnected while sending dependency with hash "+HexUtil.bytesToHex(buf.getData())+" to "+source);
					} finally {
						source.decrementUOMSends();
						decrementDependencies(source);
						r.close();
					}
				}
				
			});
		}
	}
	
	private void decrementDependencies(PeerNode source) {
		synchronized(peersFetchingDependencies) {
			Integer x = peersFetchingDependencies.get(source);
			if(x == null) {
				Logger.error(this, "Inconsistent dependency counting? Should not be null for "+source);
			} else if(x == 1) {
				peersFetchingDependencies.remove(source);
			} else if(x <= 0) {
				Logger.error(this, "Inconsistent dependency counting? Counter is "+x+" for "+source);
				peersFetchingDependencies.remove(source);
			} else {
				peersFetchingDependencies.put(source, x-1);
			}
		}
	}

	/** @return False if we cannot accept any more transfers from this node. 
	 * True to accept the transfer. */
	private boolean incrementDependencies(PeerNode source) {
		synchronized(peersFetchingDependencies) {
			Integer x = peersFetchingDependencies.get(source);
			if(x == null) x = 0;
			x++;
			if(x > MAX_TRANSFERS_PER_PEER) {
				Logger.normal(this, "Too many dependency transfers for peer "+source+" - rejecting");
				return false;
			}
			else peersFetchingDependencies.put(source, x);
			return true;
		}
	}

	boolean fetchingUOM() {
		return fetchingUOM;
	}
	
	public interface UOMDependencyFetcherCallback {
		void onSuccess();
	}

	/** Try to fetch a dependency by hash.
	 * @param expectedHash The hash of the expected file. Will be checked.
	 * @param size The length of the expected file.
	 * @param saveTo The file will be overwritten only if the download is
	 * successful and the hash is correct.
	 * @param uomDependencyFetchCallback Callback to call when done.
	 */
	public UOMDependencyFetcher fetchDependency(byte[] expectedHash, long size, File saveTo, 
	        boolean executable, UOMDependencyFetcherCallback cb) {
		final UOMDependencyFetcher f = new UOMDependencyFetcher(expectedHash, size, saveTo, executable, cb);
		synchronized(this) {
			dependencyFetchers.put(f.expectedHashBuffer, f);
		}
		this.updateManager.node.executor.execute(new Runnable() {

			@Override
			public void run() {
				f.start();
			}
			
		});
		f.start();
		return f;
	}
	
	protected void startSomeDependencyFetchers() {
		UOMDependencyFetcher[] fetchers;
		synchronized(this) {
			fetchers = dependencyFetchers.values().toArray(new UOMDependencyFetcher[dependencyFetchers.size()]);
		}
		for(UOMDependencyFetcher f : fetchers) {
			f.start();
		}
	}
	
	/** A download succeeded from a peer. Reconsider all the other downloads
	 * that failed from it. E.g. when we have one darknet connection and a
	 * transfer fails due to a transfer glitch. */
	protected void peerMaybeFreeAllSlots(PeerNode fetchFrom) {
		UOMDependencyFetcher[] fetchers;
		synchronized(this) {
			fetchers = dependencyFetchers.values().toArray(new UOMDependencyFetcher[dependencyFetchers.size()]);
		}
		for(UOMDependencyFetcher f : fetchers) {
			f.peerMaybeFreeSlots(fetchFrom);
		}
	}

	class UOMDependencyFetcher {
		
		final byte[] expectedHash;
		final ShortBuffer expectedHashBuffer;
		final long size;
		final File saveTo;
		final boolean executable;
		private boolean completed;
		private final UOMDependencyFetcherCallback cb;
		private final WeakHashSet<PeerNode> peersFailed;
		private final HashSet<PeerNode> peersFetching;
		
		private UOMDependencyFetcher(byte[] expectedHash, long size, File saveTo, boolean executable, UOMDependencyFetcherCallback callback) {
			this.expectedHash = expectedHash;
			expectedHashBuffer = new ShortBuffer(expectedHash);
			this.size = size;
			this.executable = executable;
			this.saveTo = saveTo;
			cb = callback;
			peersFailed = new WeakHashSet<PeerNode>();
			peersFetching = new HashSet<PeerNode>();
		}
		
		/** If a transfer has failed from this peer, retry it. */
		private void peerMaybeFreeSlots(PeerNode fetchFrom) {
			synchronized(this) {
				if(!peersFailed.remove(fetchFrom)) return;
				if(completed) return;
			}
			start();
		}

		private boolean maybeFetch() {
			boolean tryEverything = false;
			PeerNode chosen = null;
			while(true) {
				synchronized(this) {
					if(peersFetching.size() >= MAX_NODES_SENDING_JAR) {
						if(logMINOR) Logger.minor(this, "Already fetching jar from 2 peers "+peersFetching);
						return false;
					}
					if(completed) return false;
				}
				HashSet<PeerNode> uomPeers;
				synchronized(UpdateOverMandatoryManager.this) {
					uomPeers = new HashSet<PeerNode>(nodesSentMainJar);
				}
				chosen = chooseRandomPeer(uomPeers);
				if(chosen != null) break;
				synchronized(UpdateOverMandatoryManager.this) {
					uomPeers = new HashSet<PeerNode>(nodesSendingMainJar);
				}
				chosen = chooseRandomPeer(uomPeers);
				if(chosen != null) break;
				synchronized(UpdateOverMandatoryManager.this) {
					uomPeers = new HashSet<PeerNode>(allNodesOfferedMainJar);
				}
				chosen = chooseRandomPeer(uomPeers);
				if(chosen != null) break;
				if(tryEverything) {
					Logger.minor(this, "Could not find a peer to send request to for "+saveTo);
					return false;
				}
				synchronized(this) {
					if(peersFailed.size() != 0) {
						System.out.println("UOM trying peers which have failed downloads for "+saveTo.getName()+" because nowhere else to go ...");
						peersFailed.clear();
						tryEverything = true;
					}
				}
				if(!tryEverything) {
					Logger.minor(this, "Could not find a peer to send request to for "+saveTo);
					return false;
				}
			}
			if(chosen == null) return false;
			
			final PeerNode fetchFrom = chosen;
			updateManager.node.executor.execute(new Runnable() {

				@Override
				public void run() {
					boolean failed = false;
					File tmp = null;
					FileRandomAccessBuffer raf = null;
					try {
						System.out.println("Fetching "+saveTo+" from "+fetchFrom);
						long uid = updateManager.node.fastWeakRandom.nextLong();
						fetchFrom.sendAsync(DMT.createUOMFetchDependency(uid, expectedHash, size), null, updateManager.ctr);
						tmp = FileUtil.createTempFile(saveTo.getName(), NodeUpdateManager.TEMP_FILE_SUFFIX, saveTo.getParentFile());
						raf = new FileRandomAccessBuffer(tmp, size, false);
						PartiallyReceivedBulk prb = 
							new PartiallyReceivedBulk(updateManager.node.getUSM(), size,
								Node.PACKET_SIZE, raf, false);
						BulkReceiver br = new BulkReceiver(prb, fetchFrom, uid, updateManager.ctr);
						failed = !br.receive();
						raf.close();
						raf = null;
						if(!failed) {
							// Check the hash.
							if(MainJarDependenciesChecker.validFile(tmp, expectedHash, size, executable)) {
								if(FileUtil.renameTo(tmp, saveTo)) {
									synchronized(UOMDependencyFetcher.this) {
										if(completed) return;
										completed = true;
									}
									synchronized(UpdateOverMandatoryManager.this) {
										dependencyFetchers.remove(expectedHashBuffer);
									}
									cb.onSuccess();
								} else {
									synchronized(UOMDependencyFetcher.this) {
										if(completed) return;
									}
									failed = true;
									System.err.println("Update failing: Saved dependency to "+tmp+" for "+saveTo+" but cannot rename it! Permissions problems?");
								}
								peerMaybeFreeAllSlots(fetchFrom);
							} else {
								synchronized(UOMDependencyFetcher.this) {
									if(completed) return;
								}
								failed = true;
								System.err.println("Update failing: Downloaded file "+saveTo+" from "+fetchFrom+" but file does not match expected hash.");
								// Wrong length -> transfer would have failed.
							}
						} else {
							System.out.println("Download failed: "+saveTo+" from "+fetchFrom);
							failed = true;
						}
					} catch (NotConnectedException e) {
						// Not counting this as a failure.
						System.out.println("Disconnected while downloading "+saveTo+" from "+fetchFrom);
					} catch (IOException e) {
						// This isn't their fault either.
						// User might be able to understand and fix this.
						System.out.println("IOException while downloading "+saveTo+" from "+fetchFrom+" : "+e);
						Logger.error(this, "IOException while downloading "+saveTo+" from "+fetchFrom+" : "+e, e);
					} catch (RuntimeException e) {
						Logger.error(this, "Caught fetching "+saveTo+" from "+fetchFrom +" : "+e, e);
						System.err.println("Fetch failed due to internal error (bug or severe local problem?): "+e);
						e.printStackTrace();
					} catch (Error e) {
						Logger.error(this, "Caught fetching "+saveTo+" from "+fetchFrom +" : "+e, e);
						System.err.println("Fetch failed due to internal error (bug or severe local problem?): "+e);
						e.printStackTrace();
					} finally {
						boolean connected = fetchFrom.isConnected();
						boolean addFailed = failed && connected;
						synchronized(UOMDependencyFetcher.this) {
							if(addFailed)
								peersFailed.add(fetchFrom);
							peersFetching.remove(fetchFrom);
						}
						Closer.close(raf);
						if(tmp != null) 
							tmp.delete();
						if(failed) {
							start();
							if(fetchFrom.isConnected() && fetchFrom.isDarknet()) {
							    // Darknet peers only: Try again in an hour.
							    // On opennet we'll just keep announcing until we succeed.
							    updateManager.node.getTicker().queueTimedJob(new Runnable() {

                                    @Override
                                    public void run() {
                                        peerMaybeFreeSlots(fetchFrom);
                                    }
							        
							    }, TimeUnit.HOURS.toMillis(1));
							}
						}
					}
				}
				
			});
			return true;
		}
		
		private synchronized PeerNode chooseRandomPeer(HashSet<PeerNode> uomPeers) {
			if(completed) return null;
			if(peersFetching.size() >= MAX_NODES_SENDING_JAR) {
				if(logMINOR) Logger.minor(this, "Already fetching jar from 2 peers "+peersFetching);
				return null;
			}
			if(logMINOR) Logger.minor(this, "Trying to choose peer from "+uomPeers.size());
			ArrayList<PeerNode> notTried = null;
			for(PeerNode pn : uomPeers) {
				if(peersFetching.contains(pn)) {
					if(logMINOR) Logger.minor(this, "Already fetching from "+pn);
					continue;
				}
				if(peersFailed.contains(pn)) {
					if(logMINOR) Logger.minor(this, "Peer already failed for "+saveTo+" : "+pn);
					continue;
				}
				if(!pn.isConnected()) {
					if(logMINOR) Logger.minor(this, "Peer not connected: "+pn);
					continue;
				}
				if(notTried == null) notTried = new ArrayList<PeerNode>();
				notTried.add(pn);
			}
			if(notTried == null) {
				if(logMINOR) Logger.minor(this, "No peers to ask for "+saveTo);
				return null;
			}
			PeerNode fetchFrom = notTried.get(updateManager.node.fastWeakRandom.nextInt(notTried.size()));
			peersFetching.add(fetchFrom);
			return fetchFrom;
		}

		void start() {
			while(maybeFetch());
		}

		public void cancel() {
			synchronized(this) {
				completed = true;
			}
			synchronized(UpdateOverMandatoryManager.this) {
				dependencyFetchers.remove(expectedHashBuffer);
			}
		}
		
	}

}<|MERGE_RESOLUTION|>--- conflicted
+++ resolved
@@ -1185,12 +1185,8 @@
 
 		File data;
 		int version;
-<<<<<<< HEAD
 		FreenetURI uri;
-		if(source.isUnroutableOlderVersion()) {
-=======
-		if(source.getVersionNumber() < NodeUpdateManager.TRANSITION_VERSION) {
->>>>>>> 2864585e
+		if (source.getVersionNumber() < NodeUpdateManager.TRANSITION_VERSION) {
 		    data = updateManager.getTransitionMainBlob();
 		    version = NodeUpdateManager.TRANSITION_VERSION;
 		    uri = NodeUpdateManager.transitionMainJarURIAsUSK;
