/* This code is part of Freenet. It is distributed under the GNU General
 * Public License, version 2 (or at your option any later version). See
 * http://www.gnu.org/ for further details of the GPL. */
/* Freenet 0.7 node. */
package freenet.node;

import static freenet.node.stats.DataStoreKeyType.CHK;
import static freenet.node.stats.DataStoreKeyType.PUB_KEY;
import static freenet.node.stats.DataStoreKeyType.SSK;
import static freenet.node.stats.DataStoreType.CACHE;
import static freenet.node.stats.DataStoreType.CLIENT;
import static freenet.node.stats.DataStoreType.SLASHDOT;
import static freenet.node.stats.DataStoreType.STORE;

import java.io.BufferedReader;
import java.io.EOFException;
import java.io.File;
import java.io.FileFilter;
import java.io.FileInputStream;
import java.io.FileNotFoundException;
import java.io.FileOutputStream;
import java.io.IOException;
import java.io.InputStreamReader;
import java.io.RandomAccessFile;
import java.io.UnsupportedEncodingException;
import java.net.InetAddress;
import java.net.UnknownHostException;
import java.text.DecimalFormat;
import java.util.ArrayList;
import java.util.Calendar;
import java.util.HashMap;
import java.util.HashSet;
import java.util.Iterator;
import java.util.LinkedHashMap;
import java.util.Locale;
import java.util.Map;
import java.util.MissingResourceException;
import java.util.Random;
import java.util.Set;
import java.util.TimeZone;
import java.util.Vector;

import freenet.support.math.MersenneTwister;
import org.tanukisoftware.wrapper.WrapperManager;

import com.db4o.Db4o;
import com.db4o.ObjectContainer;
import com.db4o.ObjectSet;
import com.db4o.config.Configuration;
import com.db4o.config.GlobalOnlyConfigException;
import com.db4o.defragment.AvailableClassFilter;
import com.db4o.defragment.BTreeIDMapping;
import com.db4o.defragment.Defragment;
import com.db4o.defragment.DefragmentConfig;
import com.db4o.diagnostic.ClassHasNoFields;
import com.db4o.diagnostic.Diagnostic;
import com.db4o.diagnostic.DiagnosticBase;
import com.db4o.diagnostic.DiagnosticListener;
import com.db4o.ext.Db4oException;
import com.db4o.io.IoAdapter;
import com.db4o.io.RandomAccessFileAdapter;
import com.sleepycat.je.DatabaseException;
import com.sleepycat.je.Environment;
import com.sleepycat.je.EnvironmentConfig;
import com.sleepycat.je.EnvironmentMutableConfig;

import freenet.client.FECQueue;
import freenet.client.FetchContext;
import freenet.client.async.ClientRequestScheduler;
import freenet.client.async.SplitFileInserterSegment;
import freenet.clients.http.SecurityLevelsToadlet;
import freenet.clients.http.SimpleToadletServer;
import freenet.config.EnumerableOptionCallback;
import freenet.config.FreenetFilePersistentConfig;
import freenet.config.InvalidConfigValueException;
import freenet.config.NodeNeedRestartException;
import freenet.config.PersistentConfig;
import freenet.config.SubConfig;
import freenet.crypt.DSAPublicKey;
import freenet.crypt.DiffieHellman;
import freenet.crypt.EncryptingIoAdapter;
import freenet.crypt.RandomSource;
import freenet.crypt.Yarrow;
import freenet.io.comm.DMT;
import freenet.io.comm.DisconnectedException;
import freenet.io.comm.FreenetInetAddress;
import freenet.io.comm.IOStatisticCollector;
import freenet.io.comm.Message;
import freenet.io.comm.MessageCore;
import freenet.io.comm.MessageFilter;
import freenet.io.comm.Peer;
import freenet.io.comm.PeerParseException;
import freenet.io.comm.ReferenceSignatureVerificationException;
import freenet.io.comm.UdpSocketHandler;
import freenet.io.xfer.PartiallyReceivedBlock;
import freenet.keys.CHKBlock;
import freenet.keys.CHKVerifyException;
import freenet.keys.ClientCHK;
import freenet.keys.ClientCHKBlock;
import freenet.keys.ClientKey;
import freenet.keys.ClientKeyBlock;
import freenet.keys.ClientSSK;
import freenet.keys.ClientSSKBlock;
import freenet.keys.Key;
import freenet.keys.KeyBlock;
import freenet.keys.KeyVerifyException;
import freenet.keys.NodeCHK;
import freenet.keys.NodeSSK;
import freenet.keys.SSKBlock;
import freenet.keys.SSKVerifyException;
import freenet.l10n.BaseL10n;
import freenet.l10n.NodeL10n;
import freenet.node.NodeDispatcher.NodeDispatcherCallback;
import freenet.node.OpennetManager.ConnectionType;
import freenet.node.SecurityLevels.FRIENDS_THREAT_LEVEL;
import freenet.node.SecurityLevels.NETWORK_THREAT_LEVEL;
import freenet.node.SecurityLevels.PHYSICAL_THREAT_LEVEL;
import freenet.node.fcp.FCPMessage;
import freenet.node.fcp.FeedMessage;
import freenet.node.stats.DataStoreInstanceType;
import freenet.node.stats.DataStoreStats;
import freenet.node.stats.NotAvailNodeStoreStats;
import freenet.node.stats.StoreCallbackStats;
import freenet.node.updater.NodeUpdateManager;
import freenet.node.useralerts.BuildOldAgeUserAlert;
import freenet.node.useralerts.ExtOldAgeUserAlert;
import freenet.node.useralerts.MeaningfulNodeNameUserAlert;
import freenet.node.useralerts.NotEnoughNiceLevelsUserAlert;
import freenet.node.useralerts.SimpleUserAlert;
import freenet.node.useralerts.TimeSkewDetectedUserAlert;
import freenet.node.useralerts.UserAlert;
import freenet.pluginmanager.ForwardPort;
import freenet.pluginmanager.PluginManager;
import freenet.pluginmanager.PluginStore;
import freenet.store.BerkeleyDBFreenetStore;
import freenet.store.BlockMetadata;
import freenet.store.CHKStore;
import freenet.store.FreenetStore;
import freenet.store.KeyCollisionException;
import freenet.store.NullFreenetStore;
import freenet.store.PubkeyStore;
import freenet.store.RAMFreenetStore;
import freenet.store.SSKStore;
import freenet.store.SlashdotStore;
import freenet.store.StorableBlock;
import freenet.store.StoreCallback;
import freenet.store.FreenetStore.StoreType;
import freenet.store.saltedhash.SaltedHashFreenetStore;
import freenet.support.Executor;
import freenet.support.Fields;
import freenet.support.FileLoggerHook;
import freenet.support.HTMLNode;
import freenet.support.HexUtil;
import freenet.support.LRUQueue;
import freenet.support.LogThresholdCallback;
import freenet.support.Logger;
import freenet.support.OOMHandler;
import freenet.support.PooledExecutor;
import freenet.support.ShortBuffer;
import freenet.support.SimpleFieldSet;
import freenet.support.SizeUtil;
import freenet.support.TokenBucket;
import freenet.support.Logger.LogLevel;
import freenet.support.api.BooleanCallback;
import freenet.support.api.IntCallback;
import freenet.support.api.LongCallback;
import freenet.support.api.ShortCallback;
import freenet.support.api.StringCallback;
import freenet.support.io.ArrayBucketFactory;
import freenet.support.io.Closer;
import freenet.support.io.FileUtil;
import freenet.support.io.NativeThread;
import freenet.support.transport.ip.HostnameSyntaxException;

/**
 * @author amphibian
 */
public class Node implements TimeSkewDetectorCallback {

	public class MigrateOldStoreData implements Runnable {

		private final boolean clientCache;

		public MigrateOldStoreData(boolean clientCache) {
			this.clientCache = clientCache;
			if(clientCache) {
				oldCHKClientCache = chkClientcache;
				oldPKClientCache = pubKeyClientcache;
				oldSSKClientCache = sskClientcache;
			} else {
				oldCHK = chkDatastore;
				oldPK = pubKeyDatastore;
				oldSSK = sskDatastore;
				oldCHKCache = chkDatastore;
				oldPKCache = pubKeyDatastore;
				oldSSKCache = sskDatastore;
			}
		}

		public void run() {
			System.err.println("Migrating old "+(clientCache ? "client cache" : "datastore"));
			if(clientCache) {
				migrateOldStore(oldCHKClientCache, chkClientcache, true);
				StoreCallback<? extends StorableBlock> old;
				synchronized(Node.this) {
					old = oldCHKClientCache;
					oldCHKClientCache = null;
				}
				closeOldStore(old);
				migrateOldStore(oldPKClientCache, pubKeyClientcache, true);
				synchronized(Node.this) {
					old = oldPKClientCache;
					oldPKClientCache = null;
				}
				closeOldStore(old);
				migrateOldStore(oldSSKClientCache, sskClientcache, true);
				synchronized(Node.this) {
					old = oldSSKClientCache;
					oldSSKClientCache = null;
				}
				closeOldStore(old);
			} else {
				migrateOldStore(oldCHK, chkDatastore, false);
				oldCHK = null;
				migrateOldStore(oldPK, pubKeyDatastore, false);
				oldPK = null;
				migrateOldStore(oldSSK, sskDatastore, false);
				oldSSK = null;
				migrateOldStore(oldCHKCache, chkDatacache, false);
				oldCHKCache = null;
				migrateOldStore(oldPKCache, pubKeyDatacache, false);
				oldPKCache = null;
				migrateOldStore(oldSSKCache, sskDatacache, false);
				oldSSKCache = null;
			}
			System.err.println("Finished migrating old "+(clientCache ? "client cache" : "datastore"));
		}

	}

	volatile CHKStore oldCHK;
	volatile PubkeyStore oldPK;
	volatile SSKStore oldSSK;

	volatile CHKStore oldCHKCache;
	volatile PubkeyStore oldPKCache;
	volatile SSKStore oldSSKCache;

	volatile CHKStore oldCHKClientCache;
	volatile PubkeyStore oldPKClientCache;
	volatile SSKStore oldSSKClientCache;

	private <T extends StorableBlock> void migrateOldStore(StoreCallback<T> old, StoreCallback<T> newStore, boolean canReadClientCache) {
		FreenetStore<T> store = old.getStore();
		if(store instanceof RAMFreenetStore) {
			RAMFreenetStore<T> ramstore = (RAMFreenetStore<T>)store;
			try {
				ramstore.migrateTo(newStore, canReadClientCache);
			} catch (IOException e) {
				Logger.error(this, "Caught migrating old store: "+e, e);
			}
			ramstore.clear();
		} else if(store instanceof SaltedHashFreenetStore) {
			SaltedHashFreenetStore<T> saltstore = (SaltedHashFreenetStore<T>) store;
			// FIXME
			Logger.error(this, "Migrating from from a saltedhashstore not fully supported yet: will not keep old keys");
		}
	}


	public <T extends StorableBlock> void closeOldStore(StoreCallback<T> old) {
		FreenetStore<T> store = old.getStore();
		if(store instanceof SaltedHashFreenetStore) {
			SaltedHashFreenetStore<T> saltstore = (SaltedHashFreenetStore<T>) store;
			saltstore.close();
			saltstore.destruct();
		}
	}


	private static volatile boolean logMINOR;
	private static volatile boolean logDEBUG;

	static {
		Logger.registerLogThresholdCallback(new LogThresholdCallback(){
			@Override
			public void shouldUpdate(){
				logMINOR = Logger.shouldLog(LogLevel.MINOR, this);
				logDEBUG = Logger.shouldLog(LogLevel.DEBUG, this);
			}
		});
	}
	private static MeaningfulNodeNameUserAlert nodeNameUserAlert;
	private static BuildOldAgeUserAlert buildOldAgeUserAlert;
	private static TimeSkewDetectedUserAlert timeSkewDetectedUserAlert;

	public class NodeNameCallback extends StringCallback  {
		NodeNameCallback() {
		}
		@Override
		public String get() {
			String name;
			synchronized(this) {
				name = myName;
			}
			if(name.startsWith("Node id|")|| name.equals("MyFirstFreenetNode")){
				clientCore.alerts.register(nodeNameUserAlert);
			}else{
				clientCore.alerts.unregister(nodeNameUserAlert);
			}
			return name;
		}

		@Override
		public void set(String val) throws InvalidConfigValueException {
			if(get().equals(val)) return;
			else if(val.length() > 128)
				throw new InvalidConfigValueException("The given node name is too long ("+val+')');
			else if("".equals(val))
				val = "~none~";
			synchronized(this) {
				myName = val;
			}
			// We'll broadcast the new name to our connected darknet peers via a differential node reference
			SimpleFieldSet fs = new SimpleFieldSet(true);
			fs.putSingle("myName", myName);
			peers.locallyBroadcastDiffNodeRef(fs, true, false);
			// We call the callback once again to ensure MeaningfulNodeNameUserAlert
			// has been unregistered ... see #1595
			get();
		}
	}

	private class StoreTypeCallback extends StringCallback implements EnumerableOptionCallback {

		@Override
		public String get() {
			synchronized(Node.this) {
				return storeType;
			}
		}

		@Override
		public void set(String val) throws InvalidConfigValueException, NodeNeedRestartException {
			boolean found = false;
			for (String p : getPossibleValues()) {
				if (p.equals(val)) {
					found = true;
					break;
				}
			}
			if (!found)
				throw new InvalidConfigValueException("Invalid store type");

			String type;
			synchronized(Node.this) {
				type = storeType;
			}
			if(type.equals("ram")) {
				synchronized(this) { // Serialise this part.
					makeStore(val);
				}
			} else {
				synchronized(Node.this) {
					storeType = val;
				}
				throw new NodeNeedRestartException("Store type cannot be changed on the fly");
			}
		}

		public String[] getPossibleValues() {
			return new String[] { "bdb-index", "salt-hash", "ram" };
		}
	}

	private class ClientCacheTypeCallback extends StringCallback implements EnumerableOptionCallback {

		@Override
		public String get() {
			synchronized(Node.this) {
				return clientCacheType;
			}
		}

		@Override
		public void set(String val) throws InvalidConfigValueException, NodeNeedRestartException {
			boolean found = false;
			for (String p : getPossibleValues()) {
				if (p.equals(val)) {
					found = true;
					break;
				}
			}
			if (!found)
				throw new InvalidConfigValueException("Invalid store type");

			String type;
			synchronized(Node.this) {
				type = clientCacheType;
				if(clientCacheAwaitingPassword)
					type = "ram";
			}
				synchronized(this) { // Serialise this part.
					String suffix = getStoreSuffix();
					if (val.equals("salt-hash")) {
						byte[] key;
						synchronized(Node.this) {
							key = cachedClientCacheKey;
							cachedClientCacheKey = null;
						}
						if(key == null) {
							MasterKeys keys = null;
							try {
								if(securityLevels.physicalThreatLevel == PHYSICAL_THREAT_LEVEL.MAXIMUM) {
									key = new byte[32];
									random.nextBytes(key);
								} else {
									keys = MasterKeys.read(masterKeysFile, random, "");
									key = keys.clientCacheMasterKey;
									keys.clearAllNotClientCacheKey();
								}
							} catch (MasterKeysWrongPasswordException e1) {
								setClientCacheAwaitingPassword();
								synchronized(Node.this) {
									clientCacheType = val;
								}
								throw new InvalidConfigValueException("You must enter the password");
							} catch (MasterKeysFileSizeException e1) {
								throw new InvalidConfigValueException("Master keys file corrupted (too " + e1.sizeToString() + ")");
							} catch (IOException e1) {
								throw new InvalidConfigValueException("Master keys file cannot be accessed: "+e1);
							}
						}
						try {
							initSaltHashClientCacheFS(suffix, true, key);
						} catch (NodeInitException e) {
							Logger.error(this, "Unable to create new store", e);
							System.err.println("Unable to create new store: "+e);
							e.printStackTrace();
							// FIXME l10n both on the NodeInitException and the wrapper message
							throw new InvalidConfigValueException("Unable to create new store: "+e);
						} finally {
							MasterKeys.clear(key);
						}
					} else if(val.equals("ram")) {
						initRAMClientCacheFS();
					} else /*if(val.equals("none")) */{
						initNoClientCacheFS();
					}

					synchronized(Node.this) {
						clientCacheType = val;
					}
				}
		}

		public String[] getPossibleValues() {
			return new String[] { "salt-hash", "ram", "none" };
		}
	}

	private static class L10nCallback extends StringCallback implements EnumerableOptionCallback {
		@Override
		public String get() {
			return NodeL10n.getBase().getSelectedLanguage().fullName;
		}

		@Override
		public void set(String val) throws InvalidConfigValueException {
			if(val == null || get().equalsIgnoreCase(val)) return;
			try {
				NodeL10n.getBase().setLanguage(BaseL10n.LANGUAGE.mapToLanguage(val));
			} catch (MissingResourceException e) {
				throw new InvalidConfigValueException(e.getLocalizedMessage());
			}
			PluginManager.setLanguage(NodeL10n.getBase().getSelectedLanguage());
		}

		public String[] getPossibleValues() {
			return BaseL10n.LANGUAGE.valuesWithFullNames();
		}
	}

	private final File dbFile;
	private final File dbFileCrypt;
	private boolean defragDatabaseOnStartup;
	private boolean defragOnce;
	/** db4o database for node and client layer.
	 * Other databases can be created for the datastore (since its usage
	 * patterns and content are completely different), or for plugins (for
	 * security reasons). */
	public ObjectContainer db;
	/** A fixed random number which identifies the top-level objects belonging to
	 * this node, as opposed to any others that might be stored in the same database
	 * (e.g. because of many-nodes-in-one-VM). */
	public long nodeDBHandle;

	private boolean autoChangeDatabaseEncryption = true;

	/** Stats */
	public final NodeStats nodeStats;
	public final NetworkIDManager netid;

	/** Config object for the whole node. */
	public final PersistentConfig config;

	// Static stuff related to logger

	/** Directory to log to */
	static File logDir;
	/** Maximum size of gzipped logfiles */
	static long maxLogSize;
	/** Log config handler */
	public static LoggingConfigHandler logConfigHandler;

	public static final int PACKETS_IN_BLOCK = 32;
	public static final int PACKET_SIZE = 1024;
	public static final double DECREMENT_AT_MIN_PROB = 0.25;
	public static final double DECREMENT_AT_MAX_PROB = 0.5;
	// Send keepalives every 14-28 seconds. Comfortably fits within 30 second timeout.
	// If the packet is dropped, we will send ack requests etc, so this should be fine.
	public static final int KEEPALIVE_INTERVAL = 14000;
	// If no activity for 30 seconds, node is dead
	public static final int MAX_PEER_INACTIVITY = 60000;
	/** Time after which a handshake is assumed to have failed. */
	public static final int HANDSHAKE_TIMEOUT = 4800; // Keep the below within the 30 second assumed timeout.
	// Inter-handshake time must be at least 2x handshake timeout
	public static final int MIN_TIME_BETWEEN_HANDSHAKE_SENDS = HANDSHAKE_TIMEOUT*2; // 10-20 secs
	public static final int RANDOMIZED_TIME_BETWEEN_HANDSHAKE_SENDS = HANDSHAKE_TIMEOUT*2; // avoid overlap when the two handshakes are at the same time
	public static final int MIN_TIME_BETWEEN_VERSION_PROBES = HANDSHAKE_TIMEOUT*4;
	public static final int RANDOMIZED_TIME_BETWEEN_VERSION_PROBES = HANDSHAKE_TIMEOUT*2; // 20-30 secs
	public static final int MIN_TIME_BETWEEN_VERSION_SENDS = HANDSHAKE_TIMEOUT*4;
	public static final int RANDOMIZED_TIME_BETWEEN_VERSION_SENDS = HANDSHAKE_TIMEOUT*2; // 20-30 secs
	public static final int MIN_TIME_BETWEEN_BURSTING_HANDSHAKE_BURSTS = HANDSHAKE_TIMEOUT*24; // 2-5 minutes
	public static final int RANDOMIZED_TIME_BETWEEN_BURSTING_HANDSHAKE_BURSTS = HANDSHAKE_TIMEOUT*36;
	public static final int MIN_BURSTING_HANDSHAKE_BURST_SIZE = 1; // 1-4 handshake sends per burst
	public static final int RANDOMIZED_BURSTING_HANDSHAKE_BURST_SIZE = 3;
	// If we don't receive any packets at all in this period, from any node, tell the user
	public static final long ALARM_TIME = 60*1000;

	// 900ms
	static final int MIN_INTERVAL_BETWEEN_INCOMING_SWAP_REQUESTS = 900;
	static final int MIN_INTERVAL_BETWEEN_INCOMING_PROBE_REQUESTS = 1000;
	public static final int SYMMETRIC_KEY_LENGTH = 32; // 256 bits - note that this isn't used everywhere to determine it
	/** Minimum space for zipped logfiles on testnet */
	static final long TESTNET_MIN_MAX_ZIPPED_LOGFILES = 512*1024*1024;
	static final String TESTNET_MIN_MAX_ZIPPED_LOGFILES_STRING = "512M";

	/** Datastore directory */
	private final File storeDir;

	/** Datastore properties */
	private String storeType;
	private int storeBloomFilterSize;
	private final boolean storeBloomFilterCounting;
	private boolean storeSaltHashResizeOnStart;

	/** The number of bytes per key total in all the different datastores. All the datastores
	 * are always the same size in number of keys. */
	static final int sizePerKey = CHKBlock.DATA_LENGTH + CHKBlock.TOTAL_HEADERS_LENGTH +
		DSAPublicKey.PADDED_SIZE + SSKBlock.DATA_LENGTH + SSKBlock.TOTAL_HEADERS_LENGTH;

	/** The maximum number of keys stored in each of the datastores, cache and store combined. */
	private long maxTotalKeys;
	long maxCacheKeys;
	long maxStoreKeys;
	/** The maximum size of the datastore. Kept to avoid rounding turning 5G into 5368698672 */
	private long maxTotalDatastoreSize;
	/** If true, store shrinks occur immediately even if they are over 10% of the store size. If false,
	 * we just set the storeSize and do an offline shrink on the next startup. Online shrinks do not
	 * preserve the most recently used data so are not recommended. */
	private boolean storeForceBigShrinks;

	/* These are private because must be protected by synchronized(this) */
	private Environment storeEnvironment;
	private EnvironmentMutableConfig envMutableConfig;
	private final SemiOrderedShutdownHook shutdownHook;
	private long databaseMaxMemory;
	/** The CHK datastore. Long term storage; data should only be inserted here if
	 * this node is the closest location on the chain so far, and it is on an
	 * insert (because inserts will always reach the most specialized node; if we
	 * allow requests to store here, then we get pollution by inserts for keys not
	 * close to our specialization). These conclusions derived from Oskar's simulations. */
	private CHKStore chkDatastore;
	/** The SSK datastore. See description for chkDatastore. */
	private SSKStore sskDatastore;
	/** The store of DSAPublicKeys (by hash). See description for chkDatastore. */
	private PubkeyStore pubKeyDatastore;

	/** Client cache store type */
	private String clientCacheType;
	/** Client cache could not be opened so is a RAMFS until the correct password is entered */
	private boolean clientCacheAwaitingPassword;
	private boolean databaseAwaitingPassword;
	/** Client cache maximum cached keys for each type */
	long maxClientCacheKeys;
	/** Maximum size of the client cache. Kept to avoid rounding problems. */
	private long maxTotalClientCacheSize;

	/** Cached client cache key if the user is in the first-time wizard */
	private byte[] cachedClientCacheKey;

	/** The CHK datacache. Short term cache which stores everything that passes
	 * through this node. */
	private CHKStore chkDatacache;
	/** The SSK datacache. Short term cache which stores everything that passes
	 * through this node. */
	private SSKStore sskDatacache;
	/** The public key datacache (by hash). Short term cache which stores
	 * everything that passes through this node. */
	private PubkeyStore pubKeyDatacache;

	/** The CHK client cache. Caches local requests only. */
	private CHKStore chkClientcache;
	/** The SSK client cache. Caches local requests only. */
	private SSKStore sskClientcache;
	/** The pubkey client cache. Caches local requests only. */
	private PubkeyStore pubKeyClientcache;

	// These only cache keys for 30 minutes.

	// FIXME make the first two configurable
	private long maxSlashdotCacheSize;
	private int maxSlashdotCacheKeys;
	static final long PURGE_INTERVAL = 60*1000;

	private CHKStore chkSlashdotcache;
	private SlashdotStore<CHKBlock> chkSlashdotcacheStore;
	private SSKStore sskSlashdotcache;
	private SlashdotStore<SSKBlock> sskSlashdotcacheStore;
	private PubkeyStore pubKeySlashdotcache;
	private SlashdotStore<DSAPublicKey> pubKeySlashdotcacheStore;

	/** If false, only ULPRs will use the slashdot cache. If true, everything does. */
	private boolean useSlashdotCache;
	/** If true, we write stuff to the datastore even though we shouldn't because the HTL is
	 * too high. However it is flagged as old so it won't be included in the Bloom filter for
	 * sharing purposes. */
	private boolean writeLocalToDatastore;

	final GetPubkey getPubKey;

	/** RequestSender's currently transferring, by key */
	private final HashMap<NodeCHK, RequestSender> transferringRequestSenders;
	/** UIDs of RequestHandler's currently transferring */
	private final HashSet<Long> transferringRequestHandlers;
	/** FetchContext for ARKs */
	public final FetchContext arkFetcherContext;

	/** IP detector */
	public final NodeIPDetector ipDetector;
	/** For debugging/testing, set this to true to stop the
	 * probabilistic decrement at the edges of the HTLs. */
	boolean disableProbabilisticHTLs;

	/** HashSet of currently running request UIDs */
	private final HashMap<Long,UIDTag> runningUIDs;
	private final HashMap<Long,RequestTag> runningCHKGetUIDsBulk;
	private final HashMap<Long,RequestTag> runningLocalCHKGetUIDsBulk;
	private final HashMap<Long,RequestTag> runningSSKGetUIDsBulk;
	private final HashMap<Long,RequestTag> runningLocalSSKGetUIDsBulk;
	private final HashMap<Long,InsertTag> runningCHKPutUIDsBulk;
	private final HashMap<Long,InsertTag> runningLocalCHKPutUIDsBulk;
	private final HashMap<Long,InsertTag> runningSSKPutUIDsBulk;
	private final HashMap<Long,InsertTag> runningLocalSSKPutUIDsBulk;
	private final HashMap<Long,OfferReplyTag> runningCHKOfferReplyUIDsBulk;
	private final HashMap<Long,OfferReplyTag> runningSSKOfferReplyUIDsBulk;

	private final HashMap<Long,RequestTag> runningCHKGetUIDsRT;
	private final HashMap<Long,RequestTag> runningLocalCHKGetUIDsRT;
	private final HashMap<Long,RequestTag> runningSSKGetUIDsRT;
	private final HashMap<Long,RequestTag> runningLocalSSKGetUIDsRT;
	private final HashMap<Long,InsertTag> runningCHKPutUIDsRT;
	private final HashMap<Long,InsertTag> runningLocalCHKPutUIDsRT;
	private final HashMap<Long,InsertTag> runningSSKPutUIDsRT;
	private final HashMap<Long,InsertTag> runningLocalSSKPutUIDsRT;
	private final HashMap<Long,OfferReplyTag> runningCHKOfferReplyUIDsRT;
	private final HashMap<Long,OfferReplyTag> runningSSKOfferReplyUIDsRT;

	
	/** Semi-unique ID for swap requests. Used to identify us so that the
	 * topology can be reconstructed. */
	public long swapIdentifier;
	private String myName;
	public final LocationManager lm;
	/** My peers */
	public final PeerManager peers;
	/** Node-reference directory (node identity, peers, etc) */
	final ProgramDirectory nodeDir;
	/** Config directory (l10n overrides, etc) */
	final ProgramDirectory cfgDir;
	/** User data directory (bookmarks, download lists, etc) */
	final ProgramDirectory userDir;
	/** Run-time state directory (bootID, PRNG seed, etc) */
	final ProgramDirectory runDir;
	/** Plugin directory */
	final ProgramDirectory pluginDir;

	/** File to write crypto master keys into, possibly passworded */
	final File masterKeysFile;
	/** Directory to put extra peer data into */
	final File extraPeerDataDir;
	/** Strong RNG */
	public final RandomSource random;
	/** Weak but fast RNG */
	public final Random fastWeakRandom;
	/** The object which handles incoming messages and allows us to wait for them */
	final MessageCore usm;

	// Darknet stuff

	NodeCrypto darknetCrypto;

	// Opennet stuff

	private final NodeCryptoConfig opennetCryptoConfig;
	OpennetManager opennet;
	private volatile boolean isAllowedToConnectToSeednodes;
	private int maxOpennetPeers;
	private boolean acceptSeedConnections;
	private boolean passOpennetRefsThroughDarknet;

	// General stuff

	public final Executor executor;
	public final PacketSender ps;
	public final PrioritisedTicker ticker;
	final DNSRequester dnsr;
	final NodeDispatcher dispatcher;
	public final UptimeEstimator uptime;
	final boolean testnetEnabled;
	final TestnetHandler testnetHandler;
	public final TokenBucket outputThrottle;
	public boolean throttleLocalData;
	private int outputBandwidthLimit;
	private int inputBandwidthLimit;
	boolean inputLimitDefault;
	final boolean enableARKs;
	final boolean enablePerNodeFailureTables;
	final boolean enableULPRDataPropagation;
	final boolean enableSwapping;
	private volatile boolean publishOurPeersLocation;
	private volatile boolean routeAccordingToOurPeersLocation;
	boolean enableSwapQueueing;
	boolean enablePacketCoalescing;
	public static final short DEFAULT_MAX_HTL = (short)18;
	private short maxHTL;
	private boolean skipWrapperWarning;
	/** Should inserts ignore low backoff times by default? */
	public static boolean IGNORE_LOW_BACKOFF_DEFAULT = false;
	/** Definition of "low backoff times" for above. */
	public static int LOW_BACKOFF = 30*1000;
	/** Should inserts be fairly blatently prioritised on accept by default? */
	public static boolean PREFER_INSERT_DEFAULT = false;
	/** Should inserts fork when the HTL reaches cacheability? */
	public static boolean FORK_ON_CACHEABLE_DEFAULT = true;
	public final IOStatisticCollector collector;
	/** Type identifier for fproxy node to node messages, as sent on DMT.nodeToNodeMessage's */
	public static final int N2N_MESSAGE_TYPE_FPROXY = 1;
	/** Type identifier for differential node reference messages, as sent on DMT.nodeToNodeMessage's */
	public static final int N2N_MESSAGE_TYPE_DIFFNODEREF = 2;
	/** Identifier within fproxy messages for simple, short text messages to be displayed on the homepage as useralerts */
	public static final int N2N_TEXT_MESSAGE_TYPE_USERALERT = 1;
	/** Identifier within fproxy messages for an offer to transfer a file */
	public static final int N2N_TEXT_MESSAGE_TYPE_FILE_OFFER = 2;
	/** Identifier within fproxy messages for accepting an offer to transfer a file */
	public static final int N2N_TEXT_MESSAGE_TYPE_FILE_OFFER_ACCEPTED = 3;
	/** Identifier within fproxy messages for rejecting an offer to transfer a file */
	public static final int N2N_TEXT_MESSAGE_TYPE_FILE_OFFER_REJECTED = 4;
	/** Identified within friend feed for the recommendation of a bookmark */
	public static final int N2N_TEXT_MESSAGE_TYPE_BOOKMARK = 5;
	/** Identified within friend feed for the recommendation of a file */
	public static final int N2N_TEXT_MESSAGE_TYPE_DOWNLOAD = 6;
	public static final int EXTRA_PEER_DATA_TYPE_N2NTM = 1;
	public static final int EXTRA_PEER_DATA_TYPE_PEER_NOTE = 2;
	public static final int EXTRA_PEER_DATA_TYPE_QUEUED_TO_SEND_N2NM = 3;
	public static final int EXTRA_PEER_DATA_TYPE_BOOKMARK = 4;
	public static final int EXTRA_PEER_DATA_TYPE_DOWNLOAD = 5;
	public static final int PEER_NOTE_TYPE_PRIVATE_DARKNET_COMMENT = 1;

	/** The bootID of the last time the node booted up. Or -1 if we don't know due to
	 * permissions problems, or we suspect that the node has been booted and not
	 * written the file e.g. if we can't write it. So if we want to compare data
	 * gathered in the last session and only recorded to disk on a clean shutdown
	 * to data we have now, we just include the lastBootID. */
	public final long lastBootID;
	public final long bootID;
	public final long startupTime;

	private SimpleToadletServer toadlets;

	public final NodeClientCore clientCore;

	// ULPRs, RecentlyFailed, per node failure tables, are all managed by FailureTable.
	final FailureTable failureTable;

	// The version we were before we restarted.
	public int lastVersion;

	/** NodeUpdater **/
	public final NodeUpdateManager nodeUpdater;

	public final SecurityLevels securityLevels;

	// Things that's needed to keep track of
	public final PluginManager pluginManager;

	// Helpers
	public final InetAddress localhostAddress;
	public final FreenetInetAddress fLocalhostAddress;

	private boolean wasTestnet;

	// The node starter
	private static NodeStarter nodeStarter;

	// The watchdog will be silenced until it's true
	private boolean hasStarted;
	private boolean isStopping = false;

	/**
	 * Minimum uptime for us to consider a node an acceptable place to store a key. We store a key
	 * to the datastore only if it's from an insert, and we are a sink, but when calculating whether
	 * we are a sink we ignore nodes which have less uptime (percentage) than this parameter.
	 */
	static final int MIN_UPTIME_STORE_KEY = 40;

	private volatile boolean isPRNGReady = false;

	private boolean storePreallocate;

	/**
	 * Read all storable settings (identity etc) from the node file.
	 * @param filename The name of the file to read from.
	 * @throws IOException throw when I/O error occur
	 */
	private void readNodeFile(String filename) throws IOException {
		// REDFLAG: Any way to share this code with NodePeer?
		FileInputStream fis = new FileInputStream(filename);
		InputStreamReader isr = new InputStreamReader(fis, "UTF-8");
		BufferedReader br = new BufferedReader(isr);
		SimpleFieldSet fs = new SimpleFieldSet(br, false, true);
		br.close();
		// Read contents
		String[] udp = fs.getAll("physical.udp");
		if((udp != null) && (udp.length > 0)) {
			for(String udpAddr : udp) {
				// Just keep the first one with the correct port number.
				Peer p;
				try {
					p = new Peer(udpAddr, false, true);
				} catch (HostnameSyntaxException e) {
					Logger.error(this, "Invalid hostname or IP Address syntax error while parsing our darknet node reference: "+udpAddr);
					System.err.println("Invalid hostname or IP Address syntax error while parsing our darknet node reference: "+udpAddr);
					continue;
				} catch (PeerParseException e) {
					throw (IOException)new IOException().initCause(e);
				}
				if(p.getPort() == getDarknetPortNumber()) {
					// DNSRequester doesn't deal with our own node
					ipDetector.setOldIPAddress(p.getFreenetAddress());
					break;
				}
			}
		}

		darknetCrypto.readCrypto(fs);

		swapIdentifier = Fields.bytesToLong(darknetCrypto.identityHashHash);
		String loc = fs.get("location");
		double locD = Location.getLocation(loc);
		if (locD == -1.0)
			throw new IOException("Invalid location: " + loc);
		lm.setLocation(locD);
		myName = fs.get("myName");
		if(myName == null) {
			myName = newName();
		}

		String verString = fs.get("version");
		if(verString == null) {
			Logger.error(this, "No version!");
			System.err.println("No version!");
		} else {
			lastVersion = Version.getArbitraryBuildNumber(verString, -1);
		}

		wasTestnet = Fields.stringToBool(fs.get("testnet"), false);
	}

	public void makeStore(String val) throws InvalidConfigValueException {
		String suffix = getStoreSuffix();
		if (val.equals("salt-hash")) {
			try {
				initSaltHashFS(suffix, true, null);
			} catch (NodeInitException e) {
				Logger.error(this, "Unable to create new store", e);
				System.err.println("Unable to create new store: "+e);
				e.printStackTrace();
				// FIXME l10n both on the NodeInitException and the wrapper message
				throw new InvalidConfigValueException("Unable to create new store: "+e);
			}
		} else if (val.equals("bdb-index")) {
			try {
				initBDBFS(suffix);
			} catch (NodeInitException e) {
				Logger.error(this, "Unable to create new store", e);
				System.err.println("Unable to create new store: "+e);
				e.printStackTrace();
				// FIXME l10n both on the NodeInitException and the wrapper message
				throw new InvalidConfigValueException("Unable to create new store: "+e);
			}
		} else {
			initRAMFS();
		}

		synchronized(Node.this) {
			storeType = val;
		}
	}


	private String newName() {
		return "Node id|"+random.nextLong();
	}

	private final Object writeNodeFileSync = new Object();

	public void writeNodeFile() {
		synchronized(writeNodeFileSync) {
			writeNodeFile(nodeDir.file("node-"+getDarknetPortNumber()), nodeDir.file("node-"+getDarknetPortNumber()+".bak"));
		}
	}

	public void writeOpennetFile() {
		OpennetManager om = opennet;
		if(om != null) om.writeFile();
	}

	private void writeNodeFile(File orig, File backup) {
		SimpleFieldSet fs = darknetCrypto.exportPrivateFieldSet();

		if(orig.exists()) backup.delete();

		FileOutputStream fos = null;
		try {
			fos = new FileOutputStream(backup);
			fs.writeTo(fos);
			fos.close();
			fos = null;
			FileUtil.renameTo(backup, orig);
		} catch (IOException ioe) {
			Logger.error(this, "IOE :"+ioe.getMessage(), ioe);
			return;
		} finally {
			Closer.close(fos);
		}
	}

	private void initNodeFileSettings() {
		Logger.normal(this, "Creating new node file from scratch");
		// Don't need to set getDarknetPortNumber()
		// FIXME use a real IP!
		darknetCrypto.initCrypto();
		swapIdentifier = Fields.bytesToLong(darknetCrypto.identityHashHash);
		myName = newName();
	}

	/**
	 * Read the config file from the arguments.
	 * Then create a node.
	 * Anything that needs static init should ideally be in here.
	 * @param args
	 */
	public static void main(String[] args) throws IOException {
		NodeStarter.main(args);
	}

	public boolean isUsingWrapper(){
		if(nodeStarter!=null && WrapperManager.isControlledByNativeWrapper())
			return true;
		else
			return false;
	}

	public NodeStarter getNodeStarter(){
		return nodeStarter;
	}

	/**
	 * Create a Node from a Config object.
	 * @param config The Config object for this node.
	 * @param r The random number generator for this node. Passed in because we may want
	 * to use a non-secure RNG for e.g. one-JVM live-code simulations. Should be a Yarrow in
	 * a production node. Yarrow will be used if that parameter is null
	 * @param weakRandom The fast random number generator the node will use. If null a MT
	 * instance will be used, seeded from the secure PRNG.
	 * @param lc logging config Handler
	 * @param ns NodeStarter
	 * @param executor Executor
	 * @throws NodeInitException If the node initialization fails.
	 */
	 Node(PersistentConfig config, RandomSource r, RandomSource weakRandom, LoggingConfigHandler lc, NodeStarter ns, Executor executor) throws NodeInitException {
		this.shutdownHook = SemiOrderedShutdownHook.get();
		// Easy stuff
		String tmp = "Initializing Node using Freenet Build #"+Version.buildNumber()+" r"+Version.cvsRevision()+" and freenet-ext Build #"+NodeStarter.extBuildNumber+" r"+NodeStarter.extRevisionNumber+" with "+System.getProperty("java.vendor")+" JVM version "+System.getProperty("java.version")+" running on "+System.getProperty("os.arch")+' '+System.getProperty("os.name")+' '+System.getProperty("os.version");
		Logger.normal(this, tmp);
		System.out.println(tmp);
		collector = new IOStatisticCollector();
		this.executor = executor;
		nodeStarter=ns;
		if(logConfigHandler != lc)
			logConfigHandler=lc;
		getPubKey = new GetPubkey(this);
		startupTime = System.currentTimeMillis();
		SimpleFieldSet oldConfig = config.getSimpleFieldSet();
		// Setup node-specific configuration
		final SubConfig nodeConfig = new SubConfig("node", config);

		int sortOrder = 0;

		// Directory for node-related files other than store
		this.nodeDir = setupProgramDir(nodeConfig, "node references", "nodeDir", ".",
		  sortOrder++, "Node.nodeDir", "Node.nodeDirLong");
		this.cfgDir = setupProgramDir(nodeConfig, "user config", "cfgDir", nodeDir.dir.toString(),
		  sortOrder++, "Node.cfgDir", "Node.cfgDirLong");
		this.userDir = setupProgramDir(nodeConfig, "user state", "userDir", nodeDir.dir.toString(),
		  sortOrder++, "Node.userDir", "Node.userDirLong");
		this.runDir = setupProgramDir(nodeConfig, "runtime state", "runDir", nodeDir.dir.toString(),
		  sortOrder++, "Node.runDir", "Node.runDirLong");
		this.pluginDir = setupProgramDir(nodeConfig, "plugins", "pluginDir", new File(nodeDir.dir, "plugins").toString(),
		  sortOrder++, "Node.pluginDir", "Node.pluginDirLong");

		// l10n stuffs
		nodeConfig.register("l10n", Locale.getDefault().getLanguage().toLowerCase(), sortOrder++, false, true,
				"Node.l10nLanguage",
				"Node.l10nLanguageLong",
				new L10nCallback());

		try {
			new NodeL10n(BaseL10n.LANGUAGE.mapToLanguage(nodeConfig.getString("l10n")), cfgDir.dir());
		} catch (MissingResourceException e) {
			try {
				new NodeL10n(BaseL10n.LANGUAGE.mapToLanguage(nodeConfig.getOption("l10n").getDefault()), cfgDir.dir());
			} catch (MissingResourceException e1) {
				new NodeL10n(BaseL10n.LANGUAGE.mapToLanguage(BaseL10n.LANGUAGE.getDefault().shortCode), cfgDir.dir());
			}
		}

		// FProxy config needs to be here too
		SubConfig fproxyConfig = new SubConfig("fproxy", config);
		try {
			toadlets = new SimpleToadletServer(fproxyConfig, new ArrayBucketFactory(), executor, this);
			fproxyConfig.finishedInitialization();
			toadlets.start();
		} catch (IOException e4) {
			Logger.error(this, "Could not start web interface: "+e4, e4);
			System.err.println("Could not start web interface: "+e4);
			e4.printStackTrace();
			throw new NodeInitException(NodeInitException.EXIT_COULD_NOT_START_FPROXY, "Could not start FProxy: "+e4);
		} catch (InvalidConfigValueException e4) {
			System.err.println("Invalid config value, cannot start web interface: "+e4);
			e4.printStackTrace();
			throw new NodeInitException(NodeInitException.EXIT_COULD_NOT_START_FPROXY, "Could not start FProxy: "+e4);
		}

		// Setup RNG if needed : DO NOT USE IT BEFORE THAT POINT!
		if (r == null) {
			final NativeThread entropyGatheringThread = new NativeThread(new Runnable() {

				private void recurse(File f) {
					if(isPRNGReady)
						return;
					File[] subDirs = f.listFiles(new FileFilter() {

						public boolean accept(File pathname) {
							return pathname.exists() && pathname.canRead() && pathname.isDirectory();
						}
					});


					// @see http://bugs.sun.com/bugdatabase/view_bug.do?bug_id=5086412
					if(subDirs != null)
						for(File currentDir : subDirs)
							recurse(currentDir);
				}

				public void run() {
					for(File root : File.listRoots()) {
						if(isPRNGReady)
							return;
						recurse(root);
					}
				}
			}, "Entropy Gathering Thread", NativeThread.MIN_PRIORITY, true);

			File seed = userDir.file("prng.seed");
			FileUtil.setOwnerRW(seed);
			entropyGatheringThread.start();
			this.random = new Yarrow(seed);
			DiffieHellman.init(random);

		} else // if it's not null it's because we are running in the simulator
			this.random = r;
		isPRNGReady = true;
		toadlets.getStartupToadlet().setIsPRNGReady();
		if(weakRandom == null) {
			byte buffer[] = new byte[16];
			random.nextBytes(buffer);
			this.fastWeakRandom = new MersenneTwister(buffer);
		}else
			this.fastWeakRandom = weakRandom;

		nodeNameUserAlert = new MeaningfulNodeNameUserAlert(this);
		recentlyCompletedIDs = new LRUQueue<Long>();
		this.config = config;
		lm = new LocationManager(random, this);

		try {
			localhostAddress = InetAddress.getByName("127.0.0.1");
		} catch (UnknownHostException e3) {
			// Does not do a reverse lookup, so this is impossible
			throw new Error(e3);
		}
		fLocalhostAddress = new FreenetInetAddress(localhostAddress);
		transferringRequestSenders = new HashMap<NodeCHK, RequestSender>();
		transferringRequestHandlers = new HashSet<Long>();
		runningUIDs = new HashMap<Long,UIDTag>();
		runningCHKGetUIDsRT = new HashMap<Long,RequestTag>();
		runningLocalCHKGetUIDsRT = new HashMap<Long,RequestTag>();
		runningSSKGetUIDsRT = new HashMap<Long,RequestTag>();
		runningLocalSSKGetUIDsRT = new HashMap<Long,RequestTag>();
		runningCHKPutUIDsRT = new HashMap<Long,InsertTag>();
		runningLocalCHKPutUIDsRT = new HashMap<Long,InsertTag>();
		runningSSKPutUIDsRT = new HashMap<Long,InsertTag>();
		runningLocalSSKPutUIDsRT = new HashMap<Long,InsertTag>();
		runningCHKOfferReplyUIDsRT = new HashMap<Long,OfferReplyTag>();
		runningSSKOfferReplyUIDsRT = new HashMap<Long,OfferReplyTag>();

		runningCHKGetUIDsBulk = new HashMap<Long,RequestTag>();
		runningLocalCHKGetUIDsBulk = new HashMap<Long,RequestTag>();
		runningSSKGetUIDsBulk = new HashMap<Long,RequestTag>();
		runningLocalSSKGetUIDsBulk = new HashMap<Long,RequestTag>();
		runningCHKPutUIDsBulk = new HashMap<Long,InsertTag>();
		runningLocalCHKPutUIDsBulk = new HashMap<Long,InsertTag>();
		runningSSKPutUIDsBulk = new HashMap<Long,InsertTag>();
		runningLocalSSKPutUIDsBulk = new HashMap<Long,InsertTag>();
		runningCHKOfferReplyUIDsBulk = new HashMap<Long,OfferReplyTag>();
		runningSSKOfferReplyUIDsBulk = new HashMap<Long,OfferReplyTag>();

		this.securityLevels = new SecurityLevels(this, config);

		nodeConfig.register("autoChangeDatabaseEncryption", true, sortOrder++, true, false, "Node.autoChangeDatabaseEncryption", "Node.autoChangeDatabaseEncryptionLong", new BooleanCallback() {

			@Override
			public Boolean get() {
				synchronized(Node.this) {
					return autoChangeDatabaseEncryption;
				}
			}

			@Override
			public void set(Boolean val) throws InvalidConfigValueException, NodeNeedRestartException {
				synchronized(Node.this) {
					autoChangeDatabaseEncryption = val;
				}
			}

		});

		autoChangeDatabaseEncryption = nodeConfig.getBoolean("autoChangeDatabaseEncryption");

		// Location of master key
		nodeConfig.register("masterKeyFile", "master.keys", sortOrder++, true, true, "Node.masterKeyFile", "Node.masterKeyFileLong",
			new StringCallback() {

				@Override
				public String get() {
					if(masterKeysFile == null) return "none";
					else return masterKeysFile.getPath();
				}

				@Override
				public void set(String val) throws InvalidConfigValueException, NodeNeedRestartException {
					// FIXME l10n
					// FIXME wipe the old one and move
					throw new InvalidConfigValueException("Node.masterKeyFile cannot be changed on the fly, you must shutdown, wipe the old file and reconfigure");
				}

		});
		String value = nodeConfig.getString("masterKeyFile");
		File f;
		if (value.equalsIgnoreCase("none")) {
			f = null;
		} else {
			f = new File(value);
			if (!f.isAbsolute()) { f = userDir.file(value); }

			if(f.exists() && !(f.canWrite() && f.canRead()))
				throw new NodeInitException(NodeInitException.EXIT_CANT_WRITE_MASTER_KEYS, "Cannot read from and write to master keys file "+f);
		}
		masterKeysFile = f;
		FileUtil.setOwnerRW(masterKeysFile);

		shutdownHook.addEarlyJob(new NativeThread("Shutdown database", NativeThread.HIGH_PRIORITY, true) {

			public void realRun() {
				System.err.println("Stopping database jobs...");
				if(clientCore == null) return;
				clientCore.killDatabase();
			}

		});

		shutdownHook.addLateJob(new NativeThread("Close database", NativeThread.HIGH_PRIORITY, true) {

			@Override
			public void realRun() {
				if(db == null) return;
				System.err.println("Rolling back unfinished transactions...");
				db.rollback();
				System.err.println("Closing database...");
				db.close();
				if(securityLevels.getPhysicalThreatLevel() == PHYSICAL_THREAT_LEVEL.MAXIMUM) {
					try {
						FileUtil.secureDelete(dbFileCrypt, random);
					} catch (IOException e) {
						// Ignore
					} finally {
						dbFileCrypt.delete();
					}
				}
			}

		});

		nodeConfig.register("defragDatabaseOnStartup", true, sortOrder++, false, true, "Node.defragDatabaseOnStartup", "Node.defragDatabaseOnStartupLong", new BooleanCallback() {

			@Override
			public Boolean get() {
				synchronized(Node.this) {
					return defragDatabaseOnStartup;
				}
			}

			@Override
			public void set(Boolean val) throws InvalidConfigValueException, NodeNeedRestartException {
				synchronized(Node.this) {
					defragDatabaseOnStartup = val;
				}
			}

		});

		defragDatabaseOnStartup = nodeConfig.getBoolean("defragDatabaseOnStartup");

		nodeConfig.register("defragOnce", false, sortOrder++, false, true, "Node.defragOnce", "Node.defragOnceLong", new BooleanCallback() {

			@Override
			public Boolean get() {
				synchronized(Node.this) {
					return defragOnce;
				}
			}

			@Override
			public void set(Boolean val) throws InvalidConfigValueException, NodeNeedRestartException {
				synchronized(Node.this) {
					defragOnce = val;
				}
			}

		});

		defragOnce = nodeConfig.getBoolean("defragOnce");

		dbFile = userDir.file("node.db4o");
		dbFileCrypt = userDir.file("node.db4o.crypt");

		boolean dontCreate = (!dbFile.exists()) && (!dbFileCrypt.exists()) && (!toadlets.fproxyHasCompletedWizard());

		if(!dontCreate) {
			try {
				setupDatabase(null);
			} catch (MasterKeysWrongPasswordException e2) {
				System.out.println("Client database node.db4o is encrypted!");
				databaseAwaitingPassword = true;
			} catch (MasterKeysFileSizeException e2) {
				System.err.println("Unable to decrypt database: master.keys file too " + e2.sizeToString() + "!");
			} catch (IOException e2) {
				System.err.println("Unable to access master.keys file to decrypt database: "+e2);
				e2.printStackTrace();
			}
		} else
			System.out.println("Not creating node.db4o for now, waiting for config as to security level...");

		// Boot ID
		bootID = random.nextLong();
		// Fixed length file containing boot ID. Accessed with random access file. So hopefully it will always be
		// written. Note that we set lastBootID to -1 if we can't _write_ our ID as well as if we can't read it,
		// because if we can't write it then we probably couldn't write it on the last bootup either.
		File bootIDFile = runDir.file("bootID");
		int BOOT_FILE_LENGTH = 64 / 4; // A long in padded hex bytes
		long oldBootID = -1;
		RandomAccessFile raf = null;
		try {
			raf = new RandomAccessFile(bootIDFile, "rw");
			if(raf.length() < BOOT_FILE_LENGTH) {
				oldBootID = -1;
			} else {
				byte[] buf = new byte[BOOT_FILE_LENGTH];
				raf.readFully(buf);
				String s = new String(buf, "ISO-8859-1");
				try {
					oldBootID = Fields.bytesToLong(HexUtil.hexToBytes(s));
				} catch (NumberFormatException e) {
					oldBootID = -1;
				}
				raf.seek(0);
			}
			String s = HexUtil.bytesToHex(Fields.longToBytes(bootID));
			byte[] buf = s.getBytes("ISO-8859-1");
			if(buf.length != BOOT_FILE_LENGTH)
				System.err.println("Not 16 bytes for boot ID "+bootID+" - WTF??");
			raf.write(buf);
		} catch (IOException e) {
			oldBootID = -1;
			// If we have an error in reading, *or in writing*, we don't reliably know the last boot ID.
		} finally {
			Closer.close(raf);
		}
		lastBootID = oldBootID;

		buildOldAgeUserAlert = new BuildOldAgeUserAlert();

		nodeConfig.register("disableProbabilisticHTLs", false, sortOrder++, true, false, "Node.disablePHTLS", "Node.disablePHTLSLong",
				new BooleanCallback() {

					@Override
					public Boolean get() {
						return disableProbabilisticHTLs;
					}

					@Override
					public void set(Boolean val) throws InvalidConfigValueException {
						disableProbabilisticHTLs = val;
					}

		});

		disableProbabilisticHTLs = nodeConfig.getBoolean("disableProbabilisticHTLs");

		nodeConfig.register("maxHTL", DEFAULT_MAX_HTL, sortOrder++, true, false, "Node.maxHTL", "Node.maxHTLLong", new ShortCallback() {

					@Override
					public Short get() {
						return maxHTL;
					}

					@Override
					public void set(Short val) throws InvalidConfigValueException {
						if(maxHTL < 0) throw new InvalidConfigValueException("Impossible max HTL");
						maxHTL = val;
					}
		}, false);

		maxHTL = nodeConfig.getShort("maxHTL");

		// FIXME maybe these should persist? They need to be private.
		decrementAtMax = random.nextDouble() <= DECREMENT_AT_MAX_PROB;
		decrementAtMin = random.nextDouble() <= DECREMENT_AT_MIN_PROB;

		// Determine where to bind to

		usm = new MessageCore(executor);

		// FIXME maybe these configs should actually be under a node.ip subconfig?
		ipDetector = new NodeIPDetector(this);
		sortOrder = ipDetector.registerConfigs(nodeConfig, sortOrder);

		// ARKs enabled?

		nodeConfig.register("enableARKs", true, sortOrder++, true, false, "Node.enableARKs", "Node.enableARKsLong", new BooleanCallback() {

			@Override
			public Boolean get() {
				return enableARKs;
			}

			@Override
			public void set(Boolean val) throws InvalidConfigValueException {
				throw new InvalidConfigValueException("Cannot change on the fly");
			}

			@Override
			public boolean isReadOnly() {
				        return true;
			        }
		});
		enableARKs = nodeConfig.getBoolean("enableARKs");

		nodeConfig.register("enablePerNodeFailureTables", true, sortOrder++, true, false, "Node.enablePerNodeFailureTables", "Node.enablePerNodeFailureTablesLong", new BooleanCallback() {

			@Override
			public Boolean get() {
				return enablePerNodeFailureTables;
			}

			@Override
			public void set(Boolean val) throws InvalidConfigValueException {
				throw new InvalidConfigValueException("Cannot change on the fly");
			}

			@Override
			public boolean isReadOnly() {
				        return true;
			      }
		});
		enablePerNodeFailureTables = nodeConfig.getBoolean("enablePerNodeFailureTables");

		nodeConfig.register("enableULPRDataPropagation", true, sortOrder++, true, false, "Node.enableULPRDataPropagation", "Node.enableULPRDataPropagationLong", new BooleanCallback() {

			@Override
			public Boolean get() {
				return enableULPRDataPropagation;
			}

			@Override
			public void set(Boolean val) throws InvalidConfigValueException {
				throw new InvalidConfigValueException("Cannot change on the fly");
			}

			@Override
			public boolean isReadOnly() {
				        return true;
			        }
		});
		enableULPRDataPropagation = nodeConfig.getBoolean("enableULPRDataPropagation");

		nodeConfig.register("enableSwapping", true, sortOrder++, true, false, "Node.enableSwapping", "Node.enableSwappingLong", new BooleanCallback() {

			@Override
			public Boolean get() {
				return enableSwapping;
			}

			@Override
			public void set(Boolean val) throws InvalidConfigValueException {
				throw new InvalidConfigValueException("Cannot change on the fly");
			}

			@Override
			public boolean isReadOnly() {
				        return true;
			        }
		});
		enableSwapping = nodeConfig.getBoolean("enableSwapping");

		/*
		 * Publish our peers' locations is enabled, even in MAXIMUM network security and/or HIGH friends security,
		 * because a node which doesn't publish its peers' locations will get dramatically less traffic.
		 *
		 * Publishing our peers' locations does make us slightly more vulnerable to some attacks, but I don't think
		 * it's a big difference: swapping reveals the same information, it just doesn't update as quickly. This
		 * may help slightly, but probably not dramatically against a clever attacker.
		 *
		 * FIXME review this decision.
		 */
		nodeConfig.register("publishOurPeersLocation", true, sortOrder++, true, false, "Node.publishOurPeersLocation", "Node.publishOurPeersLocationLong", new BooleanCallback() {

			@Override
			public Boolean get() {
				return publishOurPeersLocation;
			}

			@Override
			public void set(Boolean val) throws InvalidConfigValueException {
				publishOurPeersLocation = val;
			}
		});
		publishOurPeersLocation = nodeConfig.getBoolean("publishOurPeersLocation");

		nodeConfig.register("routeAccordingToOurPeersLocation", true, sortOrder++, true, false, "Node.routeAccordingToOurPeersLocation", "Node.routeAccordingToOurPeersLocationLong", new BooleanCallback() {

			@Override
			public Boolean get() {
				return routeAccordingToOurPeersLocation;
			}

			@Override
			public void set(Boolean val) throws InvalidConfigValueException {
				routeAccordingToOurPeersLocation = val;
			}
		});
		routeAccordingToOurPeersLocation = nodeConfig.getBoolean("routeAccordingToOurPeersLocation");

		securityLevels.addNetworkThreatLevelListener(new SecurityLevelListener<NETWORK_THREAT_LEVEL>() {

			public void onChange(NETWORK_THREAT_LEVEL oldLevel, NETWORK_THREAT_LEVEL newLevel) {
				synchronized(Node.this) {
					boolean wantFOAF = true;
					if(newLevel == NETWORK_THREAT_LEVEL.MAXIMUM || newLevel == NETWORK_THREAT_LEVEL.HIGH) {
						// Opennet is disabled.
						if(securityLevels.friendsThreatLevel == FRIENDS_THREAT_LEVEL.HIGH)
							wantFOAF = false;
					}
					routeAccordingToOurPeersLocation = wantFOAF;
				}
			}

		});

		securityLevels.addFriendsThreatLevelListener(new SecurityLevelListener<FRIENDS_THREAT_LEVEL>() {

			public void onChange(FRIENDS_THREAT_LEVEL oldLevel, FRIENDS_THREAT_LEVEL newLevel) {
				synchronized(Node.this) {
					boolean wantFOAF = true;
					NETWORK_THREAT_LEVEL networkLevel = securityLevels.networkThreatLevel;
					if(networkLevel == NETWORK_THREAT_LEVEL.MAXIMUM || networkLevel == NETWORK_THREAT_LEVEL.HIGH) {
						// Opennet is disabled.
						if(newLevel == FRIENDS_THREAT_LEVEL.HIGH)
							wantFOAF = false;
					}
					routeAccordingToOurPeersLocation = wantFOAF;
				}
			}

		});

		nodeConfig.register("enableSwapQueueing", true, sortOrder++, true, false, "Node.enableSwapQueueing", "Node.enableSwapQueueingLong", new BooleanCallback() {
			@Override
			public Boolean get() {
				return enableSwapQueueing;
			}

			@Override
			public void set(Boolean val) throws InvalidConfigValueException {
				enableSwapQueueing = val;
			}

		});
		enableSwapQueueing = nodeConfig.getBoolean("enableSwapQueueing");

		nodeConfig.register("enablePacketCoalescing", true, sortOrder++, true, false, "Node.enablePacketCoalescing", "Node.enablePacketCoalescingLong", new BooleanCallback() {
			@Override
			public Boolean get() {
				return enablePacketCoalescing;
			}

			@Override
			public void set(Boolean val) throws InvalidConfigValueException {
				enablePacketCoalescing = val;
			}

		});
		enablePacketCoalescing = nodeConfig.getBoolean("enablePacketCoalescing");

		// Determine the port number
		// @see #191
		if(oldConfig != null && "-1".equals(oldConfig.get("node.listenPort")))
			throw new NodeInitException(NodeInitException.EXIT_COULD_NOT_BIND_USM, "Your freenet.ini file is corrupted! 'listenPort=-1'");
		NodeCryptoConfig darknetConfig = new NodeCryptoConfig(nodeConfig, sortOrder++, false, securityLevels);
		sortOrder += NodeCryptoConfig.OPTION_COUNT;

		darknetCrypto = new NodeCrypto(this, false, darknetConfig, startupTime, enableARKs);

		nodeDBHandle = darknetCrypto.getNodeHandle(db);

		if(db != null) {
			db.commit();
			if(logMINOR) Logger.minor(this, "COMMITTED");
		}

		// Must be created after darknetCrypto
		dnsr = new DNSRequester(this);
		ps = new PacketSender(this);
		ticker = new PrioritisedTicker(this);
		if(executor instanceof PooledExecutor)
			((PooledExecutor)executor).setTicker(ticker);

		Logger.normal(Node.class, "Creating node...");

		shutdownHook.addEarlyJob(new Thread() {
			@Override
			public void run() {
				if (opennet != null)
					opennet.stop(false);
			}
		});

		shutdownHook.addEarlyJob(new Thread() {
			@Override
			public void run() {
				darknetCrypto.stop();
			}
		});

		// Bandwidth limit

		nodeConfig.register("outputBandwidthLimit", "15K", sortOrder++, false, true, "Node.outBWLimit", "Node.outBWLimitLong", new IntCallback() {
					@Override
					public Integer get() {
						//return BlockTransmitter.getHardBandwidthLimit();
						return outputBandwidthLimit;
					}
					@Override
					public void set(Integer obwLimit) throws InvalidConfigValueException {
						if(obwLimit <= 0) throw new InvalidConfigValueException(l10n("bwlimitMustBePositive"));
						synchronized(Node.this) {
							outputBandwidthLimit = obwLimit;
						}
						outputThrottle.changeNanosAndBucketSize((1000L * 1000L * 1000L) / obwLimit, obwLimit/2);
						nodeStats.setOutputLimit(obwLimit);
					}
		}, true);

		int obwLimit = nodeConfig.getInt("outputBandwidthLimit");
		if(obwLimit <= 0)
			throw new NodeInitException(NodeInitException.EXIT_BAD_BWLIMIT, "Invalid outputBandwidthLimit");
		outputBandwidthLimit = obwLimit;
		// Bucket size of 0.5 seconds' worth of bytes.
		// Add them at a rate determined by the obwLimit.
		// Maximum forced bytes 80%, in other words, 20% of the bandwidth is reserved for
		// block transfers, so we will use that 20% for block transfers even if more than 80% of the limit is used for non-limited data (resends etc).
		int bucketSize = obwLimit/2;
		// Must have at least space for ONE PACKET.
		// FIXME: make compatible with alternate transports.
		bucketSize = Math.max(bucketSize, 2048);
		outputThrottle = new TokenBucket(bucketSize, (1000L*1000L*1000L) / obwLimit, obwLimit/2);

		nodeConfig.register("inputBandwidthLimit", "-1", sortOrder++, false, true, "Node.inBWLimit", "Node.inBWLimitLong",	new IntCallback() {
					@Override
					public Integer get() {
						if(inputLimitDefault) return -1;
						return inputBandwidthLimit;
					}
					@Override
					public void set(Integer ibwLimit) throws InvalidConfigValueException {
						synchronized(Node.this) {
							if(ibwLimit == -1) {
								inputLimitDefault = true;
								ibwLimit = outputBandwidthLimit * 4;
							} else {
								if(ibwLimit <= 1) throw new InvalidConfigValueException(l10n("bandwidthLimitMustBePositiveOrMinusOne"));
								inputLimitDefault = false;
							}
							inputBandwidthLimit = ibwLimit;
						}
						nodeStats.setInputLimit(ibwLimit);
					}
		}, true);

		int ibwLimit = nodeConfig.getInt("inputBandwidthLimit");
		if(ibwLimit == -1) {
			inputLimitDefault = true;
			ibwLimit = obwLimit * 4;
		} else if(ibwLimit <= 0)
			throw new NodeInitException(NodeInitException.EXIT_BAD_BWLIMIT, "Invalid inputBandwidthLimit");
		inputBandwidthLimit = ibwLimit;

		nodeConfig.register("throttleLocalTraffic", false, sortOrder++, true, false, "Node.throttleLocalTraffic", "Node.throttleLocalTrafficLong", new BooleanCallback() {

			@Override
			public Boolean get() {
				return throttleLocalData;
			}

			@Override
			public void set(Boolean val) throws InvalidConfigValueException {
				throttleLocalData = val;
			}

		});

		throttleLocalData = nodeConfig.getBoolean("throttleLocalTraffic");

		// Testnet.
		// Cannot be enabled/disabled on the fly.
		// If enabled, forces certain other config options.

		if((testnetHandler = TestnetHandler.maybeCreate(this, config)) != null) {
			String msg = "WARNING: ENABLING TESTNET CODE! This WILL seriously jeopardize your anonymity!";
			Logger.error(this, msg);
			System.err.println(msg);
			testnetEnabled = true;
			if(logConfigHandler.getFileLoggerHook() == null) {
				System.err.println("Forcing logging enabled (essential for testnet)");
				logConfigHandler.forceEnableLogging();
			}
			LogLevel x = Logger.globalGetThresholdNew();
			if(!((x == LogLevel.MINOR) || (x == LogLevel.DEBUG))) {
				System.err.println("Forcing log threshold to MINOR for testnet, was "+x);
				Logger.globalSetThreshold(LogLevel.MINOR);
			}
			if(logConfigHandler.getMaxZippedLogFiles() < TESTNET_MIN_MAX_ZIPPED_LOGFILES) {
				System.err.println("Forcing max zipped logfiles space to 256MB for testnet");
				try {
					logConfigHandler.setMaxZippedLogFiles(TESTNET_MIN_MAX_ZIPPED_LOGFILES_STRING);
				} catch (InvalidConfigValueException e) {
					throw new Error("Impossible: " + e, e);
				} catch (NodeNeedRestartException e) {
					throw new Error("Impossible: " + e, e);
				}
			}
		} else {
			String s = "Testnet mode DISABLED. You may have some level of anonymity. :)\n"+
				"Note that this version of Freenet is still a very early alpha, and may well have numerous bugs and design flaws.\n"+
				"In particular: YOU ARE WIDE OPEN TO YOUR IMMEDIATE PEERS! They can eavesdrop on your requests with relatively little difficulty at present (correlation attacks etc).";
			Logger.normal(this, s);
			System.err.println(s);
			testnetEnabled = false;
			if(wasTestnet) {
				FileLoggerHook flh = logConfigHandler.getFileLoggerHook();
				if(flh != null) flh.deleteAllOldLogFiles();
			}
		}

		File nodeFile = nodeDir.file("node-"+getDarknetPortNumber());
		File nodeFileBackup = nodeDir.file("node-"+getDarknetPortNumber()+".bak");
		// After we have set up testnet and IP address, load the node file
		try {
			// FIXME should take file directly?
			readNodeFile(nodeFile.getPath());
		} catch (IOException e) {
			try {
				System.err.println("Trying to read node file backup ...");
				readNodeFile(nodeFileBackup.getPath());
			} catch (IOException e1) {
				if(nodeFile.exists() || nodeFileBackup.exists()) {
					System.err.println("No node file or cannot read, (re)initialising crypto etc");
					System.err.println(e1.toString());
					e1.printStackTrace();
					System.err.println("After:");
					System.err.println(e.toString());
					e.printStackTrace();
				} else {
					System.err.println("Creating new cryptographic keys...");
				}
				initNodeFileSettings();
			}
		}

		if(wasTestnet != testnetEnabled) {
			Logger.error(this, "Switched from testnet mode to non-testnet mode or vice versa! Regenerating pubkey, privkey, and deleting logs.");
			// FIXME do we delete logs?
			darknetCrypto.initCrypto();
		}

		usm.setDispatcher(dispatcher=new NodeDispatcher(this));

		// Then read the peers
		peers = new PeerManager(this);
		peers.tryReadPeers(nodeDir.file("peers-"+getDarknetPortNumber()).getPath(), darknetCrypto, null, false, false);
		peers.writePeers();
		peers.updatePMUserAlert();

		uptime = new UptimeEstimator(runDir, ticker, darknetCrypto.identityHash);

		// ULPRs

		failureTable = new FailureTable(this);

		// Opennet

		final SubConfig opennetConfig = new SubConfig("node.opennet", config);
		opennetConfig.register("connectToSeednodes", true, 0, true, false, "Node.withAnnouncement", "Node.withAnnouncementLong", new BooleanCallback() {
			@Override
			public Boolean get() {
				return isAllowedToConnectToSeednodes;
			}
			@Override
			public void set(Boolean val) throws InvalidConfigValueException, NodeNeedRestartException {
				if (get().equals(val))
					        return;
				synchronized(Node.this) {
					isAllowedToConnectToSeednodes = val;
					if(opennet != null)
						throw new NodeNeedRestartException(l10n("connectToSeednodesCannotBeChangedMustDisableOpennetOrReboot"));
				}
			}
		});
		isAllowedToConnectToSeednodes = opennetConfig.getBoolean("connectToSeednodes");

		// Can be enabled on the fly
		opennetConfig.register("enabled", false, 0, true, true, "Node.opennetEnabled", "Node.opennetEnabledLong", new BooleanCallback() {
			@Override
			public Boolean get() {
				synchronized(Node.this) {
					return opennet != null;
				}
			}
			@Override
			public void set(Boolean val) throws InvalidConfigValueException {
				OpennetManager o;
				synchronized(Node.this) {
					if(val == (opennet != null)) return;
					if(val) {
						try {
							o = opennet = new OpennetManager(Node.this, opennetCryptoConfig, System.currentTimeMillis(), isAllowedToConnectToSeednodes);
						} catch (NodeInitException e) {
							opennet = null;
							throw new InvalidConfigValueException(e.getMessage());
						}
					} else {
						o = opennet;
						opennet = null;
					}
				}
				if(val) o.start();
				else o.stop(true);
				ipDetector.ipDetectorManager.notifyPortChange(getPublicInterfacePorts());
			}
		});
		boolean opennetEnabled = opennetConfig.getBoolean("enabled");

		opennetConfig.register("maxOpennetPeers", OpennetManager.MAX_PEERS_FOR_SCALING, 1, true, false, "Node.maxOpennetPeers",
				"Node.maxOpennetPeersLong", new IntCallback() {
					@Override
					public Integer get() {
						return maxOpennetPeers;
					}
					@Override
					public void set(Integer inputMaxOpennetPeers) throws InvalidConfigValueException {
						if(inputMaxOpennetPeers < 0) throw new InvalidConfigValueException(l10n("mustBePositive"));
						if(inputMaxOpennetPeers > OpennetManager.MAX_PEERS_FOR_SCALING) throw new InvalidConfigValueException(l10n("maxOpennetPeersMustBeTwentyOrLess"));
						maxOpennetPeers = inputMaxOpennetPeers;
						}
					}
		, false);

		maxOpennetPeers = opennetConfig.getInt("maxOpennetPeers");
		if(maxOpennetPeers > OpennetManager.MAX_PEERS_FOR_SCALING) {
			Logger.error(this, "maxOpennetPeers may not be over "+OpennetManager.MAX_PEERS_FOR_SCALING);
			maxOpennetPeers = OpennetManager.MAX_PEERS_FOR_SCALING;
		}

		opennetCryptoConfig = new NodeCryptoConfig(opennetConfig, 2 /* 0 = enabled */, true, securityLevels);

		if(opennetEnabled) {
			opennet = new OpennetManager(this, opennetCryptoConfig, System.currentTimeMillis(), isAllowedToConnectToSeednodes);
			// Will be started later
		} else {
			opennet = null;
		}

		securityLevels.addNetworkThreatLevelListener(new SecurityLevelListener<NETWORK_THREAT_LEVEL>() {

			public void onChange(NETWORK_THREAT_LEVEL oldLevel, NETWORK_THREAT_LEVEL newLevel) {
				if(newLevel == NETWORK_THREAT_LEVEL.HIGH
						|| newLevel == NETWORK_THREAT_LEVEL.MAXIMUM) {
					OpennetManager om;
					synchronized(Node.this) {
						om = opennet;
						if(om != null)
							opennet = null;
					}
					if(om != null) {
						om.stop(true);
						ipDetector.ipDetectorManager.notifyPortChange(getPublicInterfacePorts());
					}
				} else if(newLevel == NETWORK_THREAT_LEVEL.NORMAL
						|| newLevel == NETWORK_THREAT_LEVEL.LOW) {
					OpennetManager o = null;
					synchronized(Node.this) {
						if(opennet == null) {
							try {
								o = opennet = new OpennetManager(Node.this, opennetCryptoConfig, System.currentTimeMillis(), isAllowedToConnectToSeednodes);
							} catch (NodeInitException e) {
								opennet = null;
								Logger.error(this, "UNABLE TO ENABLE OPENNET: "+e, e);
								clientCore.alerts.register(new SimpleUserAlert(false, l10n("enableOpennetFailedTitle"), l10n("enableOpennetFailed", "message", e.getLocalizedMessage()), l10n("enableOpennetFailed", "message", e.getLocalizedMessage()), UserAlert.ERROR));
							}
						}
					}
					if(o != null) {
						o.start();
						ipDetector.ipDetectorManager.notifyPortChange(getPublicInterfacePorts());
					}
				}
				Node.this.config.store();
			}

		});

		opennetConfig.register("acceptSeedConnections", false, 2, true, true, "Node.acceptSeedConnectionsShort", "Node.acceptSeedConnections", new BooleanCallback() {

			@Override
			public Boolean get() {
				return acceptSeedConnections;
			}

			@Override
			public void set(Boolean val) throws InvalidConfigValueException {
				acceptSeedConnections = val;
			}

		});

		acceptSeedConnections = opennetConfig.getBoolean("acceptSeedConnections");
		
		if(acceptSeedConnections && opennet != null)
			opennet.crypto.socket.getAddressTracker().setHugeTracker();

		opennetConfig.finishedInitialization();

		nodeConfig.register("passOpennetPeersThroughDarknet", true, sortOrder++, true, false, "Node.passOpennetPeersThroughDarknet", "Node.passOpennetPeersThroughDarknetLong",
				new BooleanCallback() {

					@Override
					public Boolean get() {
						synchronized(Node.this) {
							return passOpennetRefsThroughDarknet;
						}
					}

					@Override
					public void set(Boolean val) throws InvalidConfigValueException {
						synchronized(Node.this) {
							passOpennetRefsThroughDarknet = val;
						}
					}

		});

		passOpennetRefsThroughDarknet = nodeConfig.getBoolean("passOpennetPeersThroughDarknet");

		// HACK to prepare the extra-peer-data config option for removal
		// FIXME TODO REMOVEME replace this with the code from dir-struct branch when this code is more well-deployed
		String defaultExtraPeerDataDir = new File(nodeDir.dir, "extra-peer-data-"+getDarknetPortNumber()).toString();
		String currentExtraPeerDataDir = nodeConfig.getRawOption("extraPeerDataDir");
		if(currentExtraPeerDataDir != null) {
			System.out.println("NOTE: The configuration option node.extraPeerDataDir will removed in a future release.");
			if (!currentExtraPeerDataDir.equals(defaultExtraPeerDataDir)) {
				new File(currentExtraPeerDataDir).renameTo(new File(defaultExtraPeerDataDir));
				System.out.println("NOTE: That directory has been moved from " + currentExtraPeerDataDir + " to " + defaultExtraPeerDataDir);
			}
		}

		extraPeerDataDir = userDir.file("extra-peer-data-"+getDarknetPortNumber());
		if (!((extraPeerDataDir.exists() && extraPeerDataDir.isDirectory()) || (extraPeerDataDir.mkdir()))) {
			String msg = "Could not find or create extra peer data directory";
			throw new NodeInitException(NodeInitException.EXIT_BAD_DIR, msg);
		}

		// Name
		nodeConfig.register("name", myName, sortOrder++, false, true, "Node.nodeName", "Node.nodeNameLong",
						new NodeNameCallback());
		myName = nodeConfig.getString("name");

		// Datastore
		nodeConfig.register("storeForceBigShrinks", false, sortOrder++, true, false, "Node.forceBigShrink", "Node.forceBigShrinkLong",
				new BooleanCallback() {

					@Override
					public Boolean get() {
						synchronized(Node.this) {
							return storeForceBigShrinks;
						}
					}

					@Override
					public void set(Boolean val) throws InvalidConfigValueException {
						synchronized(Node.this) {
							storeForceBigShrinks = val;
						}
					}

		});

		// Datastore

		nodeConfig.register("storeType", "ram", sortOrder++, true, true, "Node.storeType", "Node.storeTypeLong", new StoreTypeCallback());

		storeType = nodeConfig.getString("storeType");

		/*
		 * Very small initial store size, since the node will preallocate it when starting up for the first time,
		 * BLOCKING STARTUP, and since everyone goes through the wizard anyway...
		 */
		nodeConfig.register("storeSize", "10M", sortOrder++, false, true, "Node.storeSize", "Node.storeSizeLong",
				new LongCallback() {

					@Override
					public Long get() {
						return maxTotalDatastoreSize;
					}

					@Override
					public void set(Long storeSize) throws InvalidConfigValueException {
						if((storeSize < 0) || (storeSize < (32 * 1024 * 1024)))
							throw new InvalidConfigValueException(l10n("invalidStoreSize"));
						long newMaxStoreKeys = storeSize / sizePerKey;
						if(newMaxStoreKeys == maxTotalKeys) return;
						// Update each datastore
						synchronized(Node.this) {
							maxTotalDatastoreSize = storeSize;
							maxTotalKeys = newMaxStoreKeys;
							maxStoreKeys = maxTotalKeys / 2;
							maxCacheKeys = maxTotalKeys - maxStoreKeys;
						}
						try {
							chkDatastore.setMaxKeys(maxStoreKeys, storeForceBigShrinks);
							chkDatacache.setMaxKeys(maxCacheKeys, storeForceBigShrinks);
							pubKeyDatastore.setMaxKeys(maxStoreKeys, storeForceBigShrinks);
							pubKeyDatacache.setMaxKeys(maxCacheKeys, storeForceBigShrinks);
							sskDatastore.setMaxKeys(maxStoreKeys, storeForceBigShrinks);
							sskDatacache.setMaxKeys(maxCacheKeys, storeForceBigShrinks);
						} catch (IOException e) {
							// FIXME we need to be able to tell the user.
							Logger.error(this, "Caught "+e+" resizing the datastore", e);
							System.err.println("Caught "+e+" resizing the datastore");
							e.printStackTrace();
						} catch (DatabaseException e) {
							Logger.error(this, "Caught "+e+" resizing the datastore", e);
							System.err.println("Caught "+e+" resizing the datastore");
							e.printStackTrace();
						}
						//Perhaps a bit hackish...? Seems like this should be near it's definition in NodeStats.
						nodeStats.avgStoreCHKLocation.changeMaxReports((int)maxStoreKeys);
						nodeStats.avgCacheCHKLocation.changeMaxReports((int)maxCacheKeys);
						nodeStats.avgSlashdotCacheCHKLocation.changeMaxReports((int)maxCacheKeys);
						nodeStats.avgClientCacheCHKLocation.changeMaxReports((int)maxCacheKeys);

						nodeStats.avgStoreSSKLocation.changeMaxReports((int)maxStoreKeys);
						nodeStats.avgCacheSSKLocation.changeMaxReports((int)maxCacheKeys);
						nodeStats.avgSlashdotCacheSSKLocation.changeMaxReports((int)maxCacheKeys);
						nodeStats.avgClientCacheSSKLocation.changeMaxReports((int)maxCacheKeys);
					}
		}, true);

		maxTotalDatastoreSize = nodeConfig.getLong("storeSize");

		if(maxTotalDatastoreSize < 0 || maxTotalDatastoreSize < (32 * 1024 * 1024) && !storeType.equals("ram")) { // totally arbitrary minimum!
			throw new NodeInitException(NodeInitException.EXIT_INVALID_STORE_SIZE, "Invalid store size");
		}

		maxTotalKeys = maxTotalDatastoreSize / sizePerKey;

		nodeConfig.register("storeBloomFilterSize", -1, sortOrder++, true, false, "Node.storeBloomFilterSize",
		        "Node.storeBloomFilterSizeLong", new IntCallback() {
			        private Integer cachedBloomFilterSize;

			        @Override
					public Integer get() {
			        	if (cachedBloomFilterSize == null)
					        cachedBloomFilterSize = storeBloomFilterSize;
				        return cachedBloomFilterSize;
			        }

			        @Override
					public void set(Integer val) throws InvalidConfigValueException, NodeNeedRestartException {
				        cachedBloomFilterSize = val;
				        throw new NodeNeedRestartException("Store bloom filter size cannot be changed on the fly");
			        }

			        @Override
					public boolean isReadOnly() {
				        return !("salt-hash".equals(storeType));
			        }
		        }, true);

		storeBloomFilterSize = nodeConfig.getInt("storeBloomFilterSize");

		nodeConfig.register("storeBloomFilterCounting", true, sortOrder++, true, false,
		        "Node.storeBloomFilterCounting", "Node.storeBloomFilterCountingLong", new BooleanCallback() {
			        private Boolean cachedBloomFilterCounting;

			        @Override
					public Boolean get() {
				        if (cachedBloomFilterCounting == null)
					        cachedBloomFilterCounting = storeBloomFilterCounting;
				        return cachedBloomFilterCounting;
			        }

			        @Override
					public void set(Boolean val) throws InvalidConfigValueException, NodeNeedRestartException {
				        cachedBloomFilterCounting = val;
				        throw new NodeNeedRestartException("Store bloom filter type cannot be changed on the fly");
			        }

			        @Override
					public boolean isReadOnly() {
				        return !("salt-hash".equals(storeType));
			        }
		        });

		storeBloomFilterCounting = nodeConfig.getBoolean("storeBloomFilterCounting");

		nodeConfig.register("storeSaltHashResizeOnStart", false, sortOrder++, true, false,
				"Node.storeSaltHashResizeOnStart", "Node.storeSaltHashResizeOnStartLong", new BooleanCallback() {
			@Override
			public Boolean get() {
				return storeSaltHashResizeOnStart;
			}

			@Override
			public void set(Boolean val) throws InvalidConfigValueException, NodeNeedRestartException {
				storeSaltHashResizeOnStart = val;
			}
		});
		storeSaltHashResizeOnStart = nodeConfig.getBoolean("storeSaltHashResizeOnStart");

		nodeConfig.register("storeDir", "datastore", sortOrder++, true, true, "Node.storeDirectory", "Node.storeDirectoryLong",
				new StringCallback() {
					@Override
					public String get() {
						return storeDir.getPath();
					}
					@Override
					public void set(String val) throws InvalidConfigValueException {
						if(storeDir.equals(new File(val))) return;
						// FIXME
						throw new InvalidConfigValueException("Moving datastore on the fly not supported at present");
					}
					@Override
					public boolean isReadOnly() {
				        return true;
			        }
		});

		final String suffix = getStoreSuffix();
		String datastoreDir = nodeConfig.getString("storeDir");
		storeDir = new File(datastoreDir);
		if(!((storeDir.exists() && storeDir.isDirectory()) || (storeDir.mkdir()))) {
			String msg = "Could not find or create datastore directory";
			throw new NodeInitException(NodeInitException.EXIT_STORE_OTHER, msg);
		}

		maxStoreKeys = maxTotalKeys / 2;
		maxCacheKeys = maxTotalKeys - maxStoreKeys;

		/*
		 * On Windows, setting the file length normally involves writing lots of zeros.
		 * So it's an uninterruptible system call that takes a loooong time. On OS/X,
		 * presumably the same is true. If the RNG is fast enough, this means that
		 * setting the length and writing random data take exactly the same amount
		 * of time. On most versions of Unix, holes can be created. However on all
		 * systems, predictable disk usage is a good thing. So lets turn it on by
		 * default for now, on all systems. The datastore can be read but mostly not
		 * written while the random data is being written.
		 */
		nodeConfig.register("storePreallocate", true, sortOrder++, true, true, "Node.storePreallocate", "Node.storePreallocateLong",
				new BooleanCallback() {
					@Override
                    public Boolean get() {
	                    return storePreallocate;
                    }

					@Override
                    public void set(Boolean val) throws InvalidConfigValueException, NodeNeedRestartException {
						storePreallocate = val;
						if (storeType.equals("salt-hash")) {
							((SaltedHashFreenetStore<CHKBlock>) chkDatastore.getStore()).setPreallocate(val);
							((SaltedHashFreenetStore<CHKBlock>) chkDatacache.getStore()).setPreallocate(val);
							((SaltedHashFreenetStore<DSAPublicKey>) pubKeyDatastore.getStore()).setPreallocate(val);
							((SaltedHashFreenetStore<DSAPublicKey>) pubKeyDatacache.getStore()).setPreallocate(val);
							((SaltedHashFreenetStore<SSKBlock>) sskDatastore.getStore()).setPreallocate(val);
							((SaltedHashFreenetStore<SSKBlock>) sskDatacache.getStore()).setPreallocate(val);
						}
                    }}
		);
		storePreallocate = nodeConfig.getBoolean("storePreallocate");

		if(File.separatorChar == '/' && System.getProperty("os.name").toLowerCase().indexOf("mac os") < 0) {
			securityLevels.addPhysicalThreatLevelListener(new SecurityLevelListener<SecurityLevels.PHYSICAL_THREAT_LEVEL>() {

				public void onChange(PHYSICAL_THREAT_LEVEL oldLevel, PHYSICAL_THREAT_LEVEL newLevel) {
					try {
						if(newLevel == PHYSICAL_THREAT_LEVEL.LOW)
							nodeConfig.set("storePreallocate", false);
						else
							nodeConfig.set("storePreallocate", true);
					} catch (NodeNeedRestartException e) {
						// Ignore
					} catch (InvalidConfigValueException e) {
						// Ignore
					}
				}
			});
		}

		securityLevels.addPhysicalThreatLevelListener(new SecurityLevelListener<SecurityLevels.PHYSICAL_THREAT_LEVEL>() {

			public void onChange(PHYSICAL_THREAT_LEVEL oldLevel, PHYSICAL_THREAT_LEVEL newLevel) {
					if(newLevel == PHYSICAL_THREAT_LEVEL.MAXIMUM) {
						synchronized(this) {
							clientCacheAwaitingPassword = false;
							databaseAwaitingPassword = false;
						}
						try {
							killMasterKeysFile();
						} catch (IOException e) {
							masterKeysFile.delete();
							Logger.error(this, "Unable to securely delete "+masterKeysFile);
							System.err.println(NodeL10n.getBase().getString("SecurityLevels.cantDeletePasswordFile", "filename", masterKeysFile.getAbsolutePath()));
							clientCore.alerts.register(new SimpleUserAlert(true, NodeL10n.getBase().getString("SecurityLevels.cantDeletePasswordFileTitle"), NodeL10n.getBase().getString("SecurityLevels.cantDeletePasswordFile"), NodeL10n.getBase().getString("SecurityLevels.cantDeletePasswordFileTitle"), UserAlert.CRITICAL_ERROR));
						}
					}
				}

			});

		if(securityLevels.physicalThreatLevel == PHYSICAL_THREAT_LEVEL.MAXIMUM) {
			try {
				killMasterKeysFile();
			} catch (IOException e) {
				String msg = "Unable to securely delete old master.keys file when switching to MAXIMUM seclevel!!";
				System.err.println(msg);
				throw new NodeInitException(NodeInitException.EXIT_CANT_WRITE_MASTER_KEYS, msg);
			}
		}

		nodeConfig.register("databaseMaxMemory", "20M", sortOrder++, true, false, "Node.databaseMemory", "Node.databaseMemoryLong",
				new LongCallback() {

			@Override
			public Long get() {
				return databaseMaxMemory;
			}

			@Override
			public void set(Long val) throws InvalidConfigValueException {
				if(val < 0)
					throw new InvalidConfigValueException(l10n("mustBePositive"));
				else {
					long maxHeapMemory = Runtime.getRuntime().maxMemory();
					/* There are some JVMs (for example libgcj 4.1.1) whose Runtime.maxMemory() does not work. */
					if(maxHeapMemory < Long.MAX_VALUE && val > (80 * maxHeapMemory / 100))
						throw new InvalidConfigValueException(l10n("storeMaxMemTooHigh"));
				}

				envMutableConfig.setCacheSize(val);
				try{
					storeEnvironment.setMutableConfig(envMutableConfig);
				} catch (DatabaseException e) {
					throw new InvalidConfigValueException(l10n("errorApplyingConfig", "error", e.getLocalizedMessage()));
				}
				databaseMaxMemory = val;
			}

		}, true);

		/* There are some JVMs (for example libgcj 4.1.1) whose Runtime.maxMemory() does not work. */
		long maxHeapMemory = Runtime.getRuntime().maxMemory();
		databaseMaxMemory = nodeConfig.getLong("databaseMaxMemory");
		// see #1202
		if(maxHeapMemory < Long.MAX_VALUE && databaseMaxMemory > (80 * maxHeapMemory / 100)){
			Logger.error(this, "The databaseMemory setting is set too high " + databaseMaxMemory +
					" ... let's assume it's not what the user wants to do and restore the default.");
			databaseMaxMemory = Fields.parseLong(nodeConfig.getOption("databaseMaxMemory").getDefault());
		}

		if (storeType.equals("salt-hash")) {
			initRAMFS();
			initSaltHashFS(suffix, false, null);
		} else if (storeType.equals("bdb-index")) {
			initBDBFS(suffix);
		} else {
			initRAMFS();
		}

		nodeStats = new NodeStats(this, sortOrder, new SubConfig("node.load", config), obwLimit, ibwLimit, lastVersion);

		clientCore = new NodeClientCore(this, config, nodeConfig, getDarknetPortNumber(), sortOrder, oldConfig, fproxyConfig, toadlets, nodeDBHandle, db);

		if(databaseAwaitingPassword) createPasswordUserAlert();
		if(notEnoughSpaceForAutoCrypt) createAutoCryptFailedUserAlert();

		netid = new NetworkIDManager(this);

		// Client cache

		// Default is 10MB, in memory only. The wizard will change this.

		nodeConfig.register("clientCacheType", "ram", sortOrder++, true, true, "Node.clientCacheType", "Node.clientCacheTypeLong", new ClientCacheTypeCallback());

		clientCacheType = nodeConfig.getString("clientCacheType");

		nodeConfig.register("clientCacheSize", "10M", sortOrder++, false, true, "Node.clientCacheSize", "Node.clientCacheSizeLong",
				new LongCallback() {

					@Override
					public Long get() {
						return maxTotalClientCacheSize;
					}

					@Override
					public void set(Long storeSize) throws InvalidConfigValueException {
						if((storeSize < 0))
							throw new InvalidConfigValueException(l10n("invalidStoreSize"));
						long newMaxStoreKeys = storeSize / sizePerKey;
						if(newMaxStoreKeys == maxClientCacheKeys) return;
						// Update each datastore
						synchronized(Node.this) {
							maxTotalClientCacheSize = storeSize;
							maxClientCacheKeys = newMaxStoreKeys;
						}
						try {
							chkClientcache.setMaxKeys(maxClientCacheKeys, storeForceBigShrinks);
							pubKeyClientcache.setMaxKeys(maxClientCacheKeys, storeForceBigShrinks);
							sskClientcache.setMaxKeys(maxClientCacheKeys, storeForceBigShrinks);
						} catch (IOException e) {
							// FIXME we need to be able to tell the user.
							Logger.error(this, "Caught "+e+" resizing the clientcache", e);
							System.err.println("Caught "+e+" resizing the clientcache");
							e.printStackTrace();
						} catch (DatabaseException e) {
							Logger.error(this, "Caught "+e+" resizing the clientcache", e);
							System.err.println("Caught "+e+" resizing the clientcache");
							e.printStackTrace();
						}
					}
		}, true);

		maxTotalClientCacheSize = nodeConfig.getLong("clientCacheSize");

		if(maxTotalClientCacheSize < 0) {
			throw new NodeInitException(NodeInitException.EXIT_INVALID_STORE_SIZE, "Invalid client cache size");
		}

		maxClientCacheKeys = maxTotalClientCacheSize / sizePerKey;

		boolean startedClientCache = false;

		boolean shouldWriteConfig = false;

		byte[] databaseKey = null;
		MasterKeys keys = null;

		for(int i=0;i<2 && !startedClientCache; i++) {
		if (clientCacheType.equals("salt-hash")) {

			byte[] clientCacheKey = null;
			try {
				if(securityLevels.physicalThreatLevel == PHYSICAL_THREAT_LEVEL.MAXIMUM) {
					clientCacheKey = new byte[32];
					random.nextBytes(clientCacheKey);
				} else {
					keys = MasterKeys.read(masterKeysFile, random, "");
					clientCacheKey = keys.clientCacheMasterKey;
					if(securityLevels.getPhysicalThreatLevel() == PHYSICAL_THREAT_LEVEL.HIGH) {
						System.err.println("Physical threat level is set to HIGH but no password, resetting to NORMAL - probably timing glitch");
						securityLevels.resetPhysicalThreatLevel(PHYSICAL_THREAT_LEVEL.NORMAL);
						databaseKey = keys.databaseKey;
						shouldWriteConfig = true;
					} else {
						keys.clearAllNotClientCacheKey();
					}
				}
				initSaltHashClientCacheFS(suffix, false, clientCacheKey);
				startedClientCache = true;
			} catch (MasterKeysWrongPasswordException e) {
				System.err.println("Cannot open client-cache, it is passworded");
				setClientCacheAwaitingPassword();
				break;
			} catch (MasterKeysFileSizeException e) {
				System.err.println("Impossible: master keys file "+masterKeysFile+" too " + e.sizeToString() + "! Deleting to enable startup, but you will lose your client cache.");
				masterKeysFile.delete();
			} catch (IOException e) {
				break;
			} finally {
				MasterKeys.clear(clientCacheKey);
			}
		} else if(clientCacheType.equals("none")) {
			initNoClientCacheFS();
			startedClientCache = true;
			break;
		} else { // ram
			initRAMClientCacheFS();
			startedClientCache = true;
			break;
		}
		}
		if(!startedClientCache)
			initRAMClientCacheFS();

		if(db == null && databaseKey != null)  {
			try {
				lateSetupDatabase(databaseKey);
			} catch (MasterKeysWrongPasswordException e2) {
				System.err.println("Impossible: "+e2);
				e2.printStackTrace();
			} catch (MasterKeysFileSizeException e2) {
				System.err.println("Impossible: "+e2);
				e2.printStackTrace();
			} catch (IOException e2) {
				System.err.println("Unable to load database: "+e2);
				e2.printStackTrace();
			}
			keys.clearAll();
		}

		nodeConfig.register("useSlashdotCache", true, sortOrder++, true, false, "Node.useSlashdotCache", "Node.useSlashdotCacheLong", new BooleanCallback() {

			@Override
			public Boolean get() {
				return useSlashdotCache;
			}

			@Override
			public void set(Boolean val) throws InvalidConfigValueException, NodeNeedRestartException {
				useSlashdotCache = val;
			}

		});
		useSlashdotCache = nodeConfig.getBoolean("useSlashdotCache");

		nodeConfig.register("writeLocalToDatastore", false, sortOrder++, true, false, "Node.writeLocalToDatastore", "Node.writeLocalToDatastoreLong", new BooleanCallback() {

			@Override
			public Boolean get() {
				return writeLocalToDatastore;
			}

			@Override
			public void set(Boolean val) throws InvalidConfigValueException, NodeNeedRestartException {
				writeLocalToDatastore = val;
			}

		});

		writeLocalToDatastore = nodeConfig.getBoolean("writeLocalToDatastore");

		// LOW network *and* physical seclevel = writeLocalToDatastore

		securityLevels.addNetworkThreatLevelListener(new SecurityLevelListener<NETWORK_THREAT_LEVEL>() {

			public void onChange(NETWORK_THREAT_LEVEL oldLevel, NETWORK_THREAT_LEVEL newLevel) {
				if(newLevel == NETWORK_THREAT_LEVEL.LOW && securityLevels.getPhysicalThreatLevel() == PHYSICAL_THREAT_LEVEL.LOW)
					writeLocalToDatastore = true;
				else
					writeLocalToDatastore = false;
			}

		});

		securityLevels.addPhysicalThreatLevelListener(new SecurityLevelListener<PHYSICAL_THREAT_LEVEL>() {

			public void onChange(PHYSICAL_THREAT_LEVEL oldLevel, PHYSICAL_THREAT_LEVEL newLevel) {
				if(newLevel == PHYSICAL_THREAT_LEVEL.LOW && securityLevels.getNetworkThreatLevel() == NETWORK_THREAT_LEVEL.LOW)
					writeLocalToDatastore = true;
				else
					writeLocalToDatastore = false;
			}

		});

		nodeConfig.register("slashdotCacheLifetime", 30*60*1000L, sortOrder++, true, false, "Node.slashdotCacheLifetime", "Node.slashdotCacheLifetimeLong", new LongCallback() {

			@Override
			public Long get() {
				return chkSlashdotcacheStore.getLifetime();
			}

			@Override
			public void set(Long val) throws InvalidConfigValueException, NodeNeedRestartException {
				if(val < 0) throw new InvalidConfigValueException("Must be positive!");
				chkSlashdotcacheStore.setLifetime(val);
				pubKeySlashdotcacheStore.setLifetime(val);
				sskSlashdotcacheStore.setLifetime(val);
			}

		}, false);

		long slashdotCacheLifetime = nodeConfig.getLong("slashdotCacheLifetime");

		nodeConfig.register("slashdotCacheSize", "10M", sortOrder++, false, true, "Node.slashdotCacheSize", "Node.slashdotCacheSizeLong",
				new LongCallback() {

					@Override
					public Long get() {
						return maxSlashdotCacheSize;
					}

					@Override
					public void set(Long storeSize) throws InvalidConfigValueException {
						if((storeSize < 0))
							throw new InvalidConfigValueException(l10n("invalidStoreSize"));
						int newMaxStoreKeys = (int) Math.min(storeSize / sizePerKey, Integer.MAX_VALUE);
						if(newMaxStoreKeys == maxSlashdotCacheKeys) return;
						// Update each datastore
						synchronized(Node.this) {
							maxSlashdotCacheSize = storeSize;
							maxSlashdotCacheKeys = newMaxStoreKeys;
						}
						try {
							chkSlashdotcache.setMaxKeys(maxSlashdotCacheKeys, storeForceBigShrinks);
							pubKeySlashdotcache.setMaxKeys(maxSlashdotCacheKeys, storeForceBigShrinks);
							sskSlashdotcache.setMaxKeys(maxSlashdotCacheKeys, storeForceBigShrinks);
						} catch (IOException e) {
							// FIXME we need to be able to tell the user.
							Logger.error(this, "Caught "+e+" resizing the slashdotcache", e);
							System.err.println("Caught "+e+" resizing the slashdotcache");
							e.printStackTrace();
						} catch (DatabaseException e) {
							Logger.error(this, "Caught "+e+" resizing the slashdotcache", e);
							System.err.println("Caught "+e+" resizing the slashdotcache");
							e.printStackTrace();
						}
					}
		}, true);

		maxSlashdotCacheSize = nodeConfig.getLong("slashdotCacheSize");

		if(maxSlashdotCacheSize < 0) {
			throw new NodeInitException(NodeInitException.EXIT_INVALID_STORE_SIZE, "Invalid client cache size");
		}

		maxSlashdotCacheKeys = (int) Math.min(maxSlashdotCacheSize / sizePerKey, Integer.MAX_VALUE);

		chkSlashdotcache = new CHKStore();
		chkSlashdotcacheStore = new SlashdotStore<CHKBlock>(chkSlashdotcache, maxSlashdotCacheKeys, slashdotCacheLifetime, PURGE_INTERVAL, ticker, this.clientCore.tempBucketFactory);
		pubKeySlashdotcache = new PubkeyStore();
		pubKeySlashdotcacheStore = new SlashdotStore<DSAPublicKey>(pubKeySlashdotcache, maxSlashdotCacheKeys, slashdotCacheLifetime, PURGE_INTERVAL, ticker, this.clientCore.tempBucketFactory);
		getPubKey.setLocalSlashdotcache(pubKeySlashdotcache);
		sskSlashdotcache = new SSKStore(getPubKey);
		sskSlashdotcacheStore = new SlashdotStore<SSKBlock>(sskSlashdotcache, maxSlashdotCacheKeys, slashdotCacheLifetime, PURGE_INTERVAL, ticker, this.clientCore.tempBucketFactory);

		// MAXIMUM seclevel = no slashdot cache.

		securityLevels.addNetworkThreatLevelListener(new SecurityLevelListener<NETWORK_THREAT_LEVEL>() {

			public void onChange(NETWORK_THREAT_LEVEL oldLevel, NETWORK_THREAT_LEVEL newLevel) {
				if(newLevel == NETWORK_THREAT_LEVEL.MAXIMUM)
					useSlashdotCache = false;
				else if(oldLevel == NETWORK_THREAT_LEVEL.MAXIMUM)
					useSlashdotCache = true;
			}

		});

		nodeConfig.register("skipWrapperWarning", false, sortOrder++, true, false, "Node.skipWrapperWarning", "Node.skipWrapperWarningLong", new BooleanCallback() {

			@Override
			public void set(Boolean value) throws InvalidConfigValueException, NodeNeedRestartException {
				skipWrapperWarning = value;
			}

			@Override
			public Boolean get() {
				return skipWrapperWarning;
			}
		});

		skipWrapperWarning = nodeConfig.getBoolean("skipWrapperWarning");

		nodeConfig.finishedInitialization();
		if(shouldWriteConfig)
			config.store();
		writeNodeFile();

		// Initialize the plugin manager
		Logger.normal(this, "Initializing Plugin Manager");
		System.out.println("Initializing Plugin Manager");
		pluginManager = new PluginManager(this, lastVersion);

		shutdownHook.addLateJob(new NativeThread("Shutdown plugins", NativeThread.HIGH_PRIORITY, true) {
			public void realRun() {
				pluginManager.stop(30*1000); // FIXME make it configurable??
			}
		});

		// FIXME
		// Short timeouts and JVM timeouts with nothing more said than the above have been seen...
		// I don't know why... need a stack dump...
		// For now just give it an extra 2 minutes. If it doesn't start in that time,
		// it's likely (on reports so far) that a restart will fix it.
		// And we have to get a build out because ALL plugins are now failing to load,
		// including the absolutely essential (for most nodes) JSTUN and UPnP.
		WrapperManager.signalStarting(120*1000);

		FetchContext ctx = clientCore.makeClient((short)0, true).getFetchContext();

		ctx.allowSplitfiles = false;
		ctx.dontEnterImplicitArchives = true;
		ctx.maxArchiveRestarts = 0;
		ctx.maxMetadataSize = 256;
		ctx.maxNonSplitfileRetries = 10;
		ctx.maxOutputLength = 4096;
		ctx.maxRecursionLevel = 2;
		ctx.maxTempLength = 4096;

		this.arkFetcherContext = ctx;

		// Node updater support

		System.out.println("Initializing Node Updater");
		try {
			nodeUpdater = NodeUpdateManager.maybeCreate(this, config);
		} catch (InvalidConfigValueException e) {
			e.printStackTrace();
			throw new NodeInitException(NodeInitException.EXIT_COULD_NOT_START_UPDATER, "Could not create Updater: "+e);
		}

		registerNodeToNodeMessageListener(N2N_MESSAGE_TYPE_FPROXY, fproxyN2NMListener);
		registerNodeToNodeMessageListener(Node.N2N_MESSAGE_TYPE_DIFFNODEREF, diffNoderefListener);

		// FIXME this is a hack
		// toadlet server should start after all initialized
		// see NodeClientCore line 437
		if (toadlets.isEnabled()) {
			toadlets.finishStart();
			toadlets.createFproxy();
			toadlets.removeStartupToadlet();
		}

		Logger.normal(this, "Node constructor completed");
		System.out.println("Node constructor completed");
	}

	/**
	** Sets up a program directory using the config value defined by the given
	** parameters.
	*/
	protected ProgramDirectory setupProgramDir(SubConfig nodeConfig, String shortname,
	  String cfgKey, String defaultValue, int sortOrder, String shortdesc, String longdesc) throws NodeInitException {
		ProgramDirectory dir = new ProgramDirectory();
		// forceWrite=true because currently it can't be changed on the fly, also for packages
		nodeConfig.register(cfgKey, defaultValue, sortOrder, true, true, shortdesc, longdesc, dir.getStringCallback());
		try {
			dir.move(nodeConfig.getString(cfgKey));
		} catch (IOException e) {
			throw new NodeInitException(NodeInitException.EXIT_BAD_DIR, "could not set up directory: " + shortname);
		}
		return dir;
	}

	public void lateSetupDatabase(byte[] databaseKey) throws MasterKeysWrongPasswordException, MasterKeysFileSizeException, IOException {
		if(db != null) return;
		System.out.println("Starting late database initialisation");
		setupDatabase(databaseKey);
		nodeDBHandle = darknetCrypto.getNodeHandle(db);

		if(db != null) {
			db.commit();
			if(logMINOR) Logger.minor(this, "COMMITTED");
			try {
				if(!clientCore.lateInitDatabase(nodeDBHandle, db))
					failLateInitDatabase();
			} catch (NodeInitException e) {
				failLateInitDatabase();
			}
		}
	}

	private void failLateInitDatabase() {
		System.err.println("Failed late initialisation of database, closing...");
		db.close();
		db = null;
	}

	private boolean databaseEncrypted;

	private void setupDatabase(byte[] databaseKey) throws MasterKeysWrongPasswordException, MasterKeysFileSizeException, IOException {
		/* FIXME: Backup the database! */
		Configuration dbConfig = Db4o.newConfiguration();
		/* On my db4o test node with lots of downloads, and several days old, com.db4o.internal.freespace.FreeSlotNode
		 * used 73MB out of the 128MB limit (117MB used). This memory was not reclaimed despite constant garbage collection.
		 * This is unacceptable, hence btree freespace. */
		dbConfig.freespace().useBTreeSystem();
		dbConfig.objectClass(freenet.client.async.PersistentCooldownQueueItem.class).objectField("key").indexed(true);
		dbConfig.objectClass(freenet.client.async.PersistentCooldownQueueItem.class).objectField("keyAsBytes").indexed(true);
		dbConfig.objectClass(freenet.client.async.PersistentCooldownQueueItem.class).objectField("time").indexed(true);
		dbConfig.objectClass(freenet.client.async.RegisterMe.class).objectField("core").indexed(true);
		dbConfig.objectClass(freenet.client.async.RegisterMe.class).objectField("priority").indexed(true);
		dbConfig.objectClass(freenet.client.async.PersistentCooldownQueueItem.class).objectField("time").indexed(true);
		dbConfig.objectClass(freenet.client.FECJob.class).objectField("priority").indexed(true);
		dbConfig.objectClass(freenet.client.FECJob.class).objectField("addedTime").indexed(true);
		dbConfig.objectClass(freenet.client.FECJob.class).objectField("queue").indexed(true);
		dbConfig.objectClass(freenet.client.async.InsertCompressor.class).objectField("nodeDBHandle").indexed(true);
		dbConfig.objectClass(freenet.node.fcp.FCPClient.class).objectField("name").indexed(true);
		dbConfig.objectClass(freenet.client.async.DatastoreCheckerItem.class).objectField("prio").indexed(true);
		dbConfig.objectClass(freenet.client.async.DatastoreCheckerItem.class).objectField("getter").indexed(true);
		dbConfig.objectClass(freenet.support.io.PersistentBlobTempBucketTag.class).objectField("index").indexed(true);
		dbConfig.objectClass(freenet.support.io.PersistentBlobTempBucketTag.class).objectField("bucket").indexed(true);
		dbConfig.objectClass(freenet.support.io.PersistentBlobTempBucketTag.class).objectField("factory").indexed(true);
		dbConfig.objectClass(freenet.support.io.PersistentBlobTempBucketTag.class).objectField("isFree").indexed(true);
		dbConfig.objectClass(freenet.client.FetchException.class).cascadeOnDelete(true);
		dbConfig.objectClass(PluginStore.class).cascadeOnDelete(true);
		/*
		 * HashMap: don't enable cascade on update/delete/activate, db4o handles this
		 * internally through the TMap translator.
		 */
		// LAZY appears to cause ClassCastException's relating to db4o objects inside db4o code. :(
		// Also it causes duplicates if we activate immediately.
		// And the performance gain for e.g. RegisterMeRunner isn't that great.
//		dbConfig.queries().evaluationMode(QueryEvaluationMode.LAZY);
		dbConfig.messageLevel(1);
		dbConfig.activationDepth(1);
		/* TURN OFF SHUTDOWN HOOK.
		 * The shutdown hook does auto-commit. We do NOT want auto-commit: if a
		 * transaction hasn't commit()ed, it's not safe to commit it. For example,
		 * a splitfile is started, gets half way through, then we shut down.
		 * The shutdown hook commits the half-finished transaction. When we start
		 * back up, we assume the whole transaction has been committed, and end
		 * up only registering the proportion of segments for which a RegisterMe
		 * has already been created. Yes, this has happened, yes, it sucks.
		 * Add our own hook to rollback and close... */
		dbConfig.automaticShutDown(false);
		/* Block size 8 should have minimal impact since pointers are this
		 * long, and allows databases of up to 16GB.
		 * FIXME make configurable by user. */
		dbConfig.blockSize(8);
		dbConfig.diagnostic().addListener(new DiagnosticListener() {

			public void onDiagnostic(Diagnostic arg0) {
				if(arg0 instanceof ClassHasNoFields)
					return; // Ignore
				if(arg0 instanceof DiagnosticBase) {
					DiagnosticBase d = (DiagnosticBase) arg0;
					Logger.debug(this, "Diagnostic: "+d.getClass()+" : "+d.problem()+" : "+d.solution()+" : "+d.reason(), new Exception("debug"));
				} else
					Logger.debug(this, "Diagnostic: "+arg0+" : "+arg0.getClass(), new Exception("debug"));
			}
		});

		// Make db4o throw an exception if we call store for something for which we do not have to call it, String or Date for example.
		// This prevents us from writing code which is based on misunderstanding of db4o internals...
		dbConfig.exceptionsOnNotStorable(true);

		System.err.println("Optimise native queries: "+dbConfig.optimizeNativeQueries());
		System.err.println("Query activation depth: "+dbConfig.activationDepth());
		ObjectContainer database;

		File dbFileBackup = new File(dbFile.getPath()+".tmp");
		File dbFileCryptBackup = new File(dbFileCrypt.getPath()+".tmp");

		if(dbFileBackup.exists() && !dbFile.exists()) {
			if(!dbFileBackup.renameTo(dbFile)) {
				throw new IOException("Database backup file "+dbFileBackup+" exists but cannot be renamed to "+dbFile+". Not loading database, please fix permissions problems!");
			}
		}
		if(dbFileCryptBackup.exists() && !dbFileCrypt.exists()) {
			if(!dbFileCryptBackup.renameTo(dbFileCrypt)) {
				throw new IOException("Database backup file "+dbFileCryptBackup+" exists but cannot be renamed to "+dbFileCrypt+". Not loading database, please fix permissions problems!");
			}
		}

		try {
			if(securityLevels.getPhysicalThreatLevel() == PHYSICAL_THREAT_LEVEL.MAXIMUM) {
				databaseKey = new byte[32];
				random.nextBytes(databaseKey);
				FileUtil.secureDelete(dbFileCrypt, random);
				FileUtil.secureDelete(dbFile, random);
				database = openCryptDatabase(dbConfig, databaseKey);
				synchronized(this) {
					databaseEncrypted = true;
				}
			} else if(dbFile.exists() && securityLevels.getPhysicalThreatLevel() == PHYSICAL_THREAT_LEVEL.LOW) {
				maybeDefragmentDatabase(dbConfig, dbFile);
				// Just open it.
				database = Db4o.openFile(dbConfig, dbFile.toString());
				synchronized(this) {
					databaseEncrypted = false;
				}
			} else if(dbFileCrypt.exists() && securityLevels.getPhysicalThreatLevel() == PHYSICAL_THREAT_LEVEL.LOW && autoChangeDatabaseEncryption && enoughSpaceForAutoChangeEncryption(dbFileCrypt, false)) {
				// Migrate the encrypted file to plaintext, if we have the key
				if(databaseKey == null) {
					// Try with no password
					MasterKeys keys;
					try {
						keys = MasterKeys.read(masterKeysFile, random, "");
					} catch (MasterKeysWrongPasswordException e) {
						// User probably changed it in the config file
						System.err.println("Unable to decrypt the node.db4o. Please enter the correct password and set the physical security level to LOW via the GUI.");
						securityLevels.setThreatLevel(PHYSICAL_THREAT_LEVEL.HIGH);
						throw e;
					}
					databaseKey = keys.databaseKey;
					keys.clearAllNotDatabaseKey();
				}
				System.err.println("Decrypting the old node.db4o.crypt ...");
				IoAdapter baseAdapter = new RandomAccessFileAdapter();
				EncryptingIoAdapter adapter =
					new EncryptingIoAdapter(baseAdapter, databaseKey, random);
				File tempFile = new File(dbFile.getPath()+".tmp");
				tempFile.deleteOnExit();
				FileOutputStream fos = new FileOutputStream(tempFile);
				EncryptingIoAdapter readAdapter =
					(EncryptingIoAdapter) adapter.open(dbFileCrypt.toString(), false, 0, true);
				long length = readAdapter.getLength();
				// Estimate approx 1 byte/sec.
				WrapperManager.signalStarting((int)Math.min(24*60*60*1000, 300*1000+length));
				byte[] buf = new byte[65536];
				long read = 0;
				while(read < length) {
					int bytes = (int) Math.min(buf.length, length - read);
					bytes = readAdapter.read(buf, bytes);
					if(bytes < 0) throw new EOFException();
					read += bytes;
					fos.write(buf, 0, bytes);
				}
				fos.close();
				readAdapter.close();
				tempFile.renameTo(dbFile);
				dbFileCrypt.delete();
				database = Db4o.openFile(dbConfig, dbFile.toString());
				System.err.println("Completed decrypting the old node.db4o.crypt.");
				synchronized(this) {
					databaseEncrypted = false;
				}
			} else if(dbFile.exists() && securityLevels.getPhysicalThreatLevel() != PHYSICAL_THREAT_LEVEL.LOW && autoChangeDatabaseEncryption && enoughSpaceForAutoChangeEncryption(dbFile, true)) {
				// Migrate the unencrypted file to ciphertext.
				// This will always succeed short of I/O errors.
				maybeDefragmentDatabase(dbConfig, dbFile);
				if(databaseKey == null) {
					// Try with no password
					MasterKeys keys;
					keys = MasterKeys.read(masterKeysFile, random, "");
					databaseKey = keys.databaseKey;
					keys.clearAllNotDatabaseKey();
				}
				System.err.println("Encrypting the old node.db4o ...");
				IoAdapter baseAdapter = new RandomAccessFileAdapter();
				EncryptingIoAdapter adapter =
					new EncryptingIoAdapter(baseAdapter, databaseKey, random);
				File tempFile = new File(dbFileCrypt.getPath()+".tmp");
				tempFile.delete();
				tempFile.deleteOnExit();
				EncryptingIoAdapter readAdapter =
					(EncryptingIoAdapter) adapter.open(tempFile.getPath(), false, 0, false);
				FileInputStream fis = new FileInputStream(dbFile);
				long length = dbFile.length();
				// Estimate approx 1 byte/sec.
				WrapperManager.signalStarting((int)Math.min(24*60*60*1000, 300*1000+length));
				byte[] buf = new byte[65536];
				long read = 0;
				while(read < length) {
					int bytes = (int) Math.min(buf.length, length - read);
					bytes = fis.read(buf, 0, bytes);
					if(bytes < 0) throw new EOFException();
					read += bytes;
					readAdapter.write(buf, bytes);
				}
				fis.close();
				readAdapter.close();
				tempFile.renameTo(dbFileCrypt);
				FileUtil.secureDelete(dbFile, random);
				System.err.println("Completed encrypting the old node.db4o.");
				database = openCryptDatabase(dbConfig, databaseKey);
				synchronized(this) {
					databaseEncrypted = true;
				}
			} else if((dbFileCrypt.exists() && !dbFile.exists()) ||
					(securityLevels.getPhysicalThreatLevel() == PHYSICAL_THREAT_LEVEL.NORMAL) ||
					(securityLevels.getPhysicalThreatLevel() == PHYSICAL_THREAT_LEVEL.HIGH && databaseKey != null)) {
				// Open encrypted, regardless of seclevel.
				if(databaseKey == null) {
					// Try with no password
					MasterKeys keys;
					keys = MasterKeys.read(masterKeysFile, random, "");
					databaseKey = keys.databaseKey;
					keys.clearAllNotDatabaseKey();
				}
				database = openCryptDatabase(dbConfig, databaseKey);
				synchronized(this) {
					databaseEncrypted = true;
				}
			} else {
				maybeDefragmentDatabase(dbConfig, dbFile);
				// Open unencrypted.
				database = Db4o.openFile(dbConfig, dbFile.toString());
				synchronized(this) {
					databaseEncrypted = false;
				}
			}
		} catch (Db4oException e) {
			database = null;
			System.err.println("Failed to open database: "+e);
			e.printStackTrace();
		}
		// DUMP DATABASE CONTENTS
		if(logDEBUG && database != null) {
		try {
		System.err.println("DUMPING DATABASE CONTENTS:");
		ObjectSet<Object> contents = database.queryByExample(new Object());
		Map<String,Integer> map = new HashMap<String, Integer>();
		Iterator<Object> i = contents.iterator();
		while(i.hasNext()) {
			Object o = i.next();
			String name = o.getClass().getName();
			if((map.get(name)) != null) {
				map.put(name, map.get(name)+1);
			} else {
				map.put(name, 1);
			}
			// Activated to depth 1
			try {
				Logger.minor(this, "DATABASE: "+o.getClass()+":"+o+":"+database.ext().getID(o));
			} catch (Throwable t) {
				Logger.minor(this, "CAUGHT "+t+" FOR CLASS "+o.getClass());
			}
			database.deactivate(o, 1);
		}
		int total = 0;
		for(Map.Entry<String,Integer> entry : map.entrySet()) {
			System.err.println(entry.getKey()+" : "+entry.getValue());
			total += entry.getValue();
		}

		// Now dump the SplitFileInserterSegment's.
		ObjectSet<SplitFileInserterSegment> segments = database.query(SplitFileInserterSegment.class);
		for(SplitFileInserterSegment seg : segments) {
			try {
			database.activate(seg, 1);
			boolean finished = seg.isFinished();
			boolean cancelled = seg.isCancelled(database);
			boolean empty = seg.isEmpty(database);
			boolean encoded = seg.isEncoded();
			boolean started = seg.isStarted();
			System.out.println("Segment "+seg+" finished="+finished+" cancelled="+cancelled+" empty="+empty+" encoded="+encoded+" size="+seg.countDataBlocks()+" data "+seg.countCheckBlocks()+" check started="+started);

			if(!finished && !encoded) {
				System.out.println("Not finished and not encoded: "+seg);
				// Basic checks...
				seg.checkHasDataBlocks(true, database);

			}

			database.deactivate(seg, 1);
			} catch (Throwable t) {
				System.out.println("Caught "+t+" processing segment");
				t.printStackTrace();
			}
		}

		FECQueue.dump(database, RequestStarter.NUMBER_OF_PRIORITY_CLASSES);

		// Some structures e.g. collections are sensitive to the activation depth.
		// If they are activated to depth 1, they are broken, and activating them to
		// depth 2 does NOT un-break them! Hence we need to deactivate (above) and
		// GC here...
		System.gc();
		System.runFinalization();
		System.gc();
		System.runFinalization();
		System.err.println("END DATABASE DUMP: "+total+" objects");
		} catch (Db4oException e) {
			System.err.println("Unable to dump database contents. Treating as corrupt database.");
			e.printStackTrace();
			try {
				database.rollback();
			} catch (Throwable t) {} // ignore, closing
			try {
				database.close();
			} catch (Throwable t) {} // ignore, closing
			database = null;
		} catch (IllegalArgumentException e) {
			// Urrrrgh!
			System.err.println("Unable to dump database contents. Treating as corrupt database.");
			e.printStackTrace();
			try {
				database.rollback();
			} catch (Throwable t) {} // ignore, closing
			try {
				database.close();
			} catch (Throwable t) {} // ignore, closing
			database = null;
		}
		}

		db = database;

	}


	private volatile boolean notEnoughSpaceForAutoCrypt = false;
	private volatile boolean notEnoughSpaceIsCrypt = false;
	private volatile long notEnoughSpaceMinimumSpace = 0;

	private boolean enoughSpaceForAutoChangeEncryption(File file, boolean isCrypt) {
		long freeSpace = FileUtil.getFreeSpace(file);
		if(freeSpace == -1) {
			return true; // We hope ... FIXME check the error handling ...
		}
		long minSpace = (long)(file.length() * 1.1) + 10*1024*1024;
		if(freeSpace < minSpace) {
			System.err.println(l10n(isCrypt ? "notEnoughSpaceToAutoEncrypt" : "notEnoughSpaceToAutoDecrypt", new String[] { "size", "file" }, new String[] { SizeUtil.formatSize(minSpace), dbFile.getAbsolutePath() }));
			if(this.clientCore != null && this.clientCore.alerts != null)
				createAutoCryptFailedUserAlert();
			else {
				notEnoughSpaceIsCrypt = isCrypt;
				notEnoughSpaceForAutoCrypt = true;
				notEnoughSpaceMinimumSpace = minSpace;
			}
			return false;
		}
		return true;
	}


	private ObjectContainer openCryptDatabase(Configuration dbConfig, byte[] databaseKey) throws IOException {
		IoAdapter baseAdapter = dbConfig.io();
		if(logDEBUG)
			Logger.debug(this, "Encrypting database with "+HexUtil.bytesToHex(databaseKey));
		try {
			dbConfig.io(new EncryptingIoAdapter(baseAdapter, databaseKey, random));
		} catch (GlobalOnlyConfigException e) {
			// Fouled up after encrypting/decrypting.
			System.err.println("Caught "+e+" opening encrypted database.");
			e.printStackTrace();
			WrapperManager.restart();
			throw e;
		}

		maybeDefragmentDatabase(dbConfig, dbFileCrypt);

		ObjectContainer database = Db4o.openFile(dbConfig, dbFileCrypt.toString());
		synchronized(this) {
			databaseAwaitingPassword = false;
		}
		return database;
	}


	private void maybeDefragmentDatabase(Configuration dbConfig, File databaseFile) throws IOException {

		synchronized(this) {
			if(!defragDatabaseOnStartup) return;
		}

		// Open it first, because defrag will throw if it needs to upgrade the file.

		ObjectContainer database = Db4o.openFile(dbConfig, databaseFile.toString());
		while(!database.close());

		if(!databaseFile.exists()) return;
		long length = databaseFile.length();
		// Estimate approx 1 byte/sec.
		WrapperManager.signalStarting((int)Math.min(24*60*60*1000, 300*1000+length));
		System.err.println("Defragmenting persistent downloads database.");

		File backupFile = new File(databaseFile.getPath()+".tmp");
		FileUtil.secureDelete(backupFile, random);

		File tmpFile = new File(databaseFile.getPath()+".map");
		FileUtil.secureDelete(tmpFile, random);



		DefragmentConfig config=new DefragmentConfig(databaseFile.getPath(),backupFile.getPath(),new BTreeIDMapping(tmpFile.getPath()));
		config.storedClassFilter(new AvailableClassFilter());
		config.db4oConfig(dbConfig);
		try {
			Defragment.defrag(config);
		} catch (IOException e) {
			if(backupFile.exists()) {
				System.err.println("Defrag failed. Trying to preserve original database file.");
				FileUtil.secureDelete(databaseFile, random);
				if(!backupFile.renameTo(databaseFile)) {
					System.err.println("Unable to rename backup file back to database file! Restarting on the assumption that it didn't get closed...");
					WrapperManager.restart();
					throw e;
				}
			}
		} catch (Db4oException e) {
			if(backupFile.exists()) {
				System.err.println("Defrag failed. Trying to preserve original database file.");
				FileUtil.secureDelete(databaseFile, random);
				if(!backupFile.renameTo(databaseFile)) {
					System.err.println("Unable to rename backup file back to database file! Restarting on the assumption that it didn't get closed...");
					WrapperManager.restart();
					throw e;
				}
			}
		}
		System.err.println("Finalising defragmentation...");
		FileUtil.secureDelete(tmpFile, random);
		FileUtil.secureDelete(backupFile, random);
		System.err.println("Defragment completed.");

		synchronized(this) {
			if(!defragOnce) return;
			defragDatabaseOnStartup = false;
		}
		// Store after startup
		this.executor.execute(new Runnable() {

			public void run() {
				Node.this.config.store();
			}

		}, "Store config");

	}


	public void killMasterKeysFile() throws IOException {
		MasterKeys.killMasterKeys(masterKeysFile, random);
	}


	private void setClientCacheAwaitingPassword() {
		createPasswordUserAlert();
		synchronized(this) {
			clientCacheAwaitingPassword = true;
		}
	}

	private final UserAlert masterPasswordUserAlert = new UserAlert() {

		final long creationTime = System.currentTimeMillis();

		public String anchor() {
			return "password";
		}

		public String dismissButtonText() {
			return null;
		}

		public long getUpdatedTime() {
			return creationTime;
		}

		public FCPMessage getFCPMessage() {
			return new FeedMessage(getTitle(), getShortText(), getText(), getPriorityClass(), getUpdatedTime());
		}

		public HTMLNode getHTMLText() {
			HTMLNode content = new HTMLNode("div");
			SecurityLevelsToadlet.generatePasswordFormPage(false, clientCore.getToadletContainer(), content, false, false, false, null, null);
			return content;
		}

		public short getPriorityClass() {
			return UserAlert.ERROR;
		}

		public String getShortText() {
			return NodeL10n.getBase().getString("SecurityLevels.enterPassword");
		}

		public String getText() {
			return NodeL10n.getBase().getString("SecurityLevels.enterPassword");
		}

		public String getTitle() {
			return NodeL10n.getBase().getString("SecurityLevels.enterPassword");
		}

		public Object getUserIdentifier() {
			return Node.this;
		}

		public boolean isEventNotification() {
			return false;
		}

		public boolean isValid() {
			synchronized(Node.this) {
				return clientCacheAwaitingPassword || databaseAwaitingPassword;
			}
		}

		public void isValid(boolean validity) {
			// Ignore
		}

		public void onDismiss() {
			// Ignore
		}

		public boolean shouldUnregisterOnDismiss() {
			return false;
		}

		public boolean userCanDismiss() {
			return false;
		}

	};
	private boolean xmlRemoteCodeExec;

	private void createPasswordUserAlert() {
		this.clientCore.alerts.register(masterPasswordUserAlert);
	}

	private void createAutoCryptFailedUserAlert() {
		boolean isCrypt = notEnoughSpaceIsCrypt;
		this.clientCore.alerts.register(new SimpleUserAlert(true,
				isCrypt ? l10n("notEnoughSpaceToAutoEncryptTitle") : l10n("notEnoughSpaceToAutoDecryptTitle"),
				l10n((isCrypt ? "notEnoughSpaceToAutoEncrypt" : "notEnoughSpaceToAutoDecrypt"), new String[] { "size", "file" }, new String[] { SizeUtil.formatSize(notEnoughSpaceMinimumSpace), dbFile.getAbsolutePath() }),
				isCrypt ? l10n("notEnoughSpaceToAutoEncryptTitle") : l10n("notEnoughSpaceToAutoDecryptTitle"),
				isCrypt ? UserAlert.ERROR : UserAlert.WARNING));
	}

	private void initRAMClientCacheFS() {
		chkClientcache = new CHKStore();
		new RAMFreenetStore<CHKBlock>(chkClientcache, (int) Math.min(Integer.MAX_VALUE, maxClientCacheKeys));
		pubKeyClientcache = new PubkeyStore();
		new RAMFreenetStore<DSAPublicKey>(pubKeyClientcache, (int) Math.min(Integer.MAX_VALUE, maxClientCacheKeys));
		sskClientcache = new SSKStore(getPubKey);
		new RAMFreenetStore<SSKBlock>(sskClientcache, (int) Math.min(Integer.MAX_VALUE, maxClientCacheKeys));
		envMutableConfig = null;
		this.storeEnvironment = null;
	}

	private void initNoClientCacheFS() {
		chkClientcache = new CHKStore();
		new NullFreenetStore<CHKBlock>(chkClientcache);
		pubKeyClientcache = new PubkeyStore();
		new NullFreenetStore<DSAPublicKey>(pubKeyClientcache);
		sskClientcache = new SSKStore(getPubKey);
		new NullFreenetStore<SSKBlock>(sskClientcache);
		envMutableConfig = null;
		this.storeEnvironment = null;
	}

	private String getStoreSuffix() {
		return "-" + getDarknetPortNumber();
	}

	private void finishInitSaltHashFS(final String suffix, NodeClientCore clientCore) {
		if(clientCore.alerts == null) throw new NullPointerException();
		((SaltedHashFreenetStore<CHKBlock>) chkDatastore.getStore()).setUserAlertManager(clientCore.alerts);
		((SaltedHashFreenetStore<CHKBlock>) chkDatacache.getStore()).setUserAlertManager(clientCore.alerts);
		((SaltedHashFreenetStore<DSAPublicKey>) pubKeyDatastore.getStore()).setUserAlertManager(clientCore.alerts);
		((SaltedHashFreenetStore<DSAPublicKey>) pubKeyDatacache.getStore()).setUserAlertManager(clientCore.alerts);
		((SaltedHashFreenetStore<SSKBlock>) sskDatastore.getStore()).setUserAlertManager(clientCore.alerts);
		((SaltedHashFreenetStore<SSKBlock>) sskDatacache.getStore()).setUserAlertManager(clientCore.alerts);

		if (isBDBStoreExist(suffix)) {
			clientCore.alerts.register(new SimpleUserAlert(true, NodeL10n.getBase().getString("Node.storeSaltHashMigratedShort"),
			        NodeL10n.getBase().getString("Node.storeSaltHashMigratedShort"), NodeL10n.getBase()
			                .getString("Node.storeSaltHashMigratedShort"), UserAlert.MINOR) {

				@Override
				public HTMLNode getHTMLText() {
					HTMLNode div = new HTMLNode("div");
					div.addChild("#", NodeL10n.getBase().getString("Node.storeSaltHashMigrated"));
					HTMLNode ul = div.addChild("ul");

					for (String type : new String[] { "chk", "pubkey", "ssk" })
						for (String storecache : new String[] { "store", "store.keys", "store.lru", "cache",
						        "cache.keys", "cache.lru" }) {
							File f = new File(storeDir, type + suffix + "." + storecache);
							if (f.exists())
								ul.addChild("li", f.getAbsolutePath());
						}

					File dbDir = new File(storeDir, "database" + suffix);
					if (dbDir.exists())
						ul.addChild("li", dbDir.getAbsolutePath());

					return div;
				}

				@Override
				public String getText() {
					StringBuilder sb = new StringBuilder();
					sb.append(NodeL10n.getBase().getString("Node.storeSaltHashMigrated") + " \n");

					for (String type : new String[] { "chk", "pubkey", "ssk" })
						for (String storecache : new String[] { "store", "store.keys", "store.lru", "cache",
						        "cache.keys", "cache.lru" }) {
							File f = new File(storeDir, type + suffix + "." + storecache);
					if (f.exists())
								sb.append(" - ");
							sb.append(f.getAbsolutePath());
							sb.append("\n");
					}
					File dbDir = new File(storeDir, "database" + suffix);
					if (dbDir.exists()) {
						sb.append(" - ");
						sb.append(dbDir.getAbsolutePath());
						sb.append("\n");
					}

					return sb.toString();
				}

				@Override
				public boolean isValid() {
					return isBDBStoreExist(suffix);
				}

				@Override
				public void onDismiss() {
				}

				@Override
				public boolean userCanDismiss() {
					return true;
				}
			});
		}
	}

	private void initRAMFS() {
		chkDatastore = new CHKStore();
		new RAMFreenetStore<CHKBlock>(chkDatastore, (int) Math.min(Integer.MAX_VALUE, maxStoreKeys));
		chkDatacache = new CHKStore();
		new RAMFreenetStore<CHKBlock>(chkDatacache, (int) Math.min(Integer.MAX_VALUE, maxCacheKeys));
		pubKeyDatastore = new PubkeyStore();
		new RAMFreenetStore<DSAPublicKey>(pubKeyDatastore, (int) Math.min(Integer.MAX_VALUE, maxStoreKeys));
		pubKeyDatacache = new PubkeyStore();
		getPubKey.setDataStore(pubKeyDatastore, pubKeyDatacache);
		new RAMFreenetStore<DSAPublicKey>(pubKeyDatacache, (int) Math.min(Integer.MAX_VALUE, maxCacheKeys));
		sskDatastore = new SSKStore(getPubKey);
		new RAMFreenetStore<SSKBlock>(sskDatastore, (int) Math.min(Integer.MAX_VALUE, maxStoreKeys));
		sskDatacache = new SSKStore(getPubKey);
		new RAMFreenetStore<SSKBlock>(sskDatacache, (int) Math.min(Integer.MAX_VALUE, maxCacheKeys));
		envMutableConfig = null;
		this.storeEnvironment = null;
	}

	private boolean isBDBStoreExist(final String suffix) {
		for(String type : new String[] { "chk", "pubkey", "ssk" }) {
			for(String ver : new String[] { "store", "cache" }) {
				for(String ext : new String[] { "", ".keys", ".lru" }) {
					if(new File(storeDir, type + suffix + "." + ver + ext).exists()) return true;
				}
			}
		}
		if(new File(storeDir, "database" + suffix).exists()) return true;
		return false;
    }

	private void initSaltHashFS(final String suffix, boolean dontResizeOnStart, byte[] masterKey) throws NodeInitException {
	    storeEnvironment = null;
		envMutableConfig = null;
		try {
			int bloomSize = storeBloomFilterSize;
			if (bloomSize == -1)
				bloomSize = (int) Math.min(maxTotalDatastoreSize / 2048, Integer.MAX_VALUE);
			int bloomFilterSizeInM = storeBloomFilterCounting ? bloomSize / 6 * 4
			        : bloomSize / 6 * 8;
			// Increase size by 10% to allow some space for removing keys. Even a 2-bit counting filter gets saturated.
			bloomFilterSizeInM *= 1.1;

			final CHKStore chkDatastore = new CHKStore();
			final SaltedHashFreenetStore<CHKBlock> chkDataFS = makeStore(bloomFilterSizeInM, "CHK", true, chkDatastore, dontResizeOnStart, masterKey);
			final CHKStore chkDatacache = new CHKStore();
			final SaltedHashFreenetStore<CHKBlock> chkCacheFS = makeStore(bloomFilterSizeInM, "CHK", false, chkDatacache, dontResizeOnStart, masterKey);
			chkCacheFS.setAltStore(chkDataFS);
			final PubkeyStore pubKeyDatastore = new PubkeyStore();
			final SaltedHashFreenetStore<DSAPublicKey> pubkeyDataFS = makeStore(bloomFilterSizeInM, "PUBKEY", true, pubKeyDatastore, dontResizeOnStart, masterKey);
			final PubkeyStore pubKeyDatacache = new PubkeyStore();
			final SaltedHashFreenetStore<DSAPublicKey> pubkeyCacheFS = makeStore(bloomFilterSizeInM, "PUBKEY", false, pubKeyDatacache, dontResizeOnStart, masterKey);
			pubkeyCacheFS.setAltStore(pubkeyDataFS);
			final SSKStore sskDatastore = new SSKStore(getPubKey);
			final SaltedHashFreenetStore<SSKBlock> sskDataFS = makeStore(bloomFilterSizeInM, "SSK", true, sskDatastore, dontResizeOnStart, masterKey);
			final SSKStore sskDatacache = new SSKStore(getPubKey);
			final SaltedHashFreenetStore<SSKBlock> sskCacheFS = makeStore(bloomFilterSizeInM, "SSK", false, sskDatacache, dontResizeOnStart, masterKey);
			sskCacheFS.setAltStore(sskDataFS);

			boolean delay =
				chkDataFS.start(ticker, false) |
				chkCacheFS.start(ticker, false) |
				pubkeyDataFS.start(ticker, false) |
				pubkeyCacheFS.start(ticker, false) |
				sskDataFS.start(ticker, false) |
				sskCacheFS.start(ticker, false);

			if(delay) {

				System.err.println("Delayed init of datastore");

				initRAMFS();

				final Runnable migrate = new MigrateOldStoreData(false);

				this.getTicker().queueTimedJob(new Runnable() {

					public void run() {
						System.err.println("Starting delayed init of datastore");
						try {
							chkDataFS.start(ticker, true);
							chkCacheFS.start(ticker, true);
							pubkeyDataFS.start(ticker, true);
							pubkeyCacheFS.start(ticker, true);
							sskDataFS.start(ticker, true);
							sskCacheFS.start(ticker, true);
						} catch (IOException e) {
							Logger.error(this, "Failed to start datastore: "+e, e);
							System.err.println("Failed to start datastore: "+e);
							e.printStackTrace();
							return;
						}

						Node.this.chkDatastore = chkDatastore;
						Node.this.chkDatacache = chkDatacache;
						Node.this.pubKeyDatastore = pubKeyDatastore;
						Node.this.pubKeyDatacache = pubKeyDatacache;
						getPubKey.setDataStore(pubKeyDatastore, pubKeyDatacache);
						Node.this.sskDatastore = sskDatastore;
						Node.this.sskDatacache = sskDatacache;

						finishInitSaltHashFS(suffix, clientCore);

						System.err.println("Finishing delayed init of datastore");
						migrate.run();
					}

				}, "Start store", 0, true, false); // Use Ticker to guarantee that this runs *after* constructors have completed.

			} else {

				Node.this.chkDatastore = chkDatastore;
				Node.this.chkDatacache = chkDatacache;
				Node.this.pubKeyDatastore = pubKeyDatastore;
				Node.this.pubKeyDatacache = pubKeyDatacache;
				getPubKey.setDataStore(pubKeyDatastore, pubKeyDatacache);
				Node.this.sskDatastore = sskDatastore;
				Node.this.sskDatacache = sskDatacache;

				this.getTicker().queueTimedJob(new Runnable() {

					public void run() {
						Node.this.chkDatastore = chkDatastore;
						Node.this.chkDatacache = chkDatacache;
						Node.this.pubKeyDatastore = pubKeyDatastore;
						Node.this.pubKeyDatacache = pubKeyDatacache;
						getPubKey.setDataStore(pubKeyDatastore, pubKeyDatacache);
						Node.this.sskDatastore = sskDatastore;
						Node.this.sskDatacache = sskDatacache;

						finishInitSaltHashFS(suffix, clientCore);
					}

				}, "Start store", 0, true, false);
			}

			File migrationFile = new File(storeDir, "migrated");
			if (!migrationFile.exists()) {
				tryMigrate(chkDataFS, "chk", true, suffix);
				tryMigrate(chkCacheFS, "chk", false, suffix);
				tryMigrate(pubkeyDataFS, "pubkey", true, suffix);
				tryMigrate(pubkeyCacheFS, "pubkey", false, suffix);
				tryMigrate(sskDataFS, "ssk", true, suffix);
				tryMigrate(sskCacheFS, "ssk", false, suffix);
				migrationFile.createNewFile();
			}
		} catch (IOException e) {
			System.err.println("Could not open store: " + e);
			e.printStackTrace();
			throw new NodeInitException(NodeInitException.EXIT_STORE_OTHER, e.getMessage());
		}
    }

	private void initSaltHashClientCacheFS(final String suffix, boolean dontResizeOnStart, byte[] clientCacheMasterKey) throws NodeInitException {
	    storeEnvironment = null;
		envMutableConfig = null;

		try {
			int bloomSize = (int) Math.min(maxTotalClientCacheSize / 2048, Integer.MAX_VALUE);
			int bloomFilterSizeInM = storeBloomFilterCounting ? bloomSize / 6 * 4
			        : (bloomSize) / 6 * 8;

			final CHKStore chkClientcache = new CHKStore();
			final SaltedHashFreenetStore<CHKBlock> chkDataFS = makeClientcache(bloomFilterSizeInM, "CHK", true, chkClientcache, dontResizeOnStart, clientCacheMasterKey);
			final PubkeyStore pubKeyClientcache = new PubkeyStore();
			final SaltedHashFreenetStore<DSAPublicKey> pubkeyDataFS = makeClientcache(bloomFilterSizeInM, "PUBKEY", true, pubKeyClientcache, dontResizeOnStart, clientCacheMasterKey);
			final SSKStore sskClientcache = new SSKStore(getPubKey);
			final SaltedHashFreenetStore<SSKBlock> sskDataFS = makeClientcache(bloomFilterSizeInM, "SSK", true, sskClientcache, dontResizeOnStart, clientCacheMasterKey);

			boolean delay =
				chkDataFS.start(ticker, false) |
				pubkeyDataFS.start(ticker, false) |
				sskDataFS.start(ticker, false);

			if(delay) {

				System.err.println("Delayed init of client-cache");

				initRAMClientCacheFS();

				final Runnable migrate = new MigrateOldStoreData(true);

				getTicker().queueTimedJob(new Runnable() {

					public void run() {
						System.err.println("Starting delayed init of client-cache");
						try {
							chkDataFS.start(ticker, true);
							pubkeyDataFS.start(ticker, true);
							sskDataFS.start(ticker, true);
						} catch (IOException e) {
							Logger.error(this, "Failed to start client-cache: "+e, e);
							System.err.println("Failed to start client-cache: "+e);
							e.printStackTrace();
							return;
						}
						Node.this.chkClientcache = chkClientcache;
						Node.this.pubKeyClientcache = pubKeyClientcache;
						getPubKey.setLocalDataStore(pubKeyClientcache);
						Node.this.sskClientcache = sskClientcache;

						System.err.println("Finishing delayed init of client-cache");
						migrate.run();
					}
				}, "Migrate store", 0, true, false);
			} else {
				Node.this.chkClientcache = chkClientcache;
				Node.this.pubKeyClientcache = pubKeyClientcache;
				getPubKey.setLocalDataStore(pubKeyClientcache);
				Node.this.sskClientcache = sskClientcache;
			}

		} catch (IOException e) {
			System.err.println("Could not open store: " + e);
			e.printStackTrace();
			throw new NodeInitException(NodeInitException.EXIT_STORE_OTHER, e.getMessage());
		}
    }

	private <T extends StorableBlock> void tryMigrate(SaltedHashFreenetStore<T> chkDataFS, String type, boolean isStore, String suffix) {
		String store = isStore ? "store" : "cache";
		chkDataFS.migrationFrom(//
		        new File(storeDir, type + suffix + "."+store), //
		        new File(storeDir, type + suffix + "."+store+".keys"));
	}

	private <T extends StorableBlock> SaltedHashFreenetStore<T> makeClientcache(int bloomFilterSizeInM, String type, boolean isStore, StoreCallback<T> cb, boolean dontResizeOnStart, byte[] clientCacheMasterKey) throws IOException {
		SaltedHashFreenetStore<T> store = makeStore(bloomFilterSizeInM, type, "clientcache", maxClientCacheKeys, cb, dontResizeOnStart, clientCacheMasterKey);
		return store;
	}

	private <T extends StorableBlock> SaltedHashFreenetStore<T> makeStore(int bloomFilterSizeInM, String type, boolean isStore, StoreCallback<T> cb, boolean dontResizeOnStart, byte[] clientCacheMasterKey) throws IOException {
		String store = isStore ? "store" : "cache";
		long maxKeys = isStore ? maxStoreKeys : maxCacheKeys;
		return makeStore(bloomFilterSizeInM, type, store, maxKeys, cb, dontResizeOnStart, clientCacheMasterKey);
	}

	private <T extends StorableBlock> SaltedHashFreenetStore<T> makeStore(int bloomFilterSizeInM, String type, String store, long maxKeys, StoreCallback<T> cb, boolean lateStart, byte[] clientCacheMasterKey) throws IOException {
		Logger.normal(this, "Initializing "+type+" Data"+store);
		System.out.println("Initializing "+type+" Data"+store+" (" + maxStoreKeys + " keys)");

		SaltedHashFreenetStore<T> fs = SaltedHashFreenetStore.<T>construct(storeDir, type+"-"+store, cb,
		        random, maxKeys, bloomFilterSizeInM, storeBloomFilterCounting, shutdownHook, storePreallocate, storeSaltHashResizeOnStart && !lateStart, lateStart ? ticker : null, clientCacheMasterKey);
		cb.setStore(fs);
		return fs;
	}

	private void initBDBFS(final String suffix) throws NodeInitException {
		// Setup datastores
		final EnvironmentConfig envConfig = BerkeleyDBFreenetStore.getBDBConfig();

		final File dbDir = new File(storeDir, "database-"+getDarknetPortNumber());
		dbDir.mkdirs();

		final File reconstructFile = new File(dbDir, "reconstruct");

		Environment env = null;
		EnvironmentMutableConfig mutableConfig;

		// This can take some time
		System.out.println("Starting database...");
		try {
			if(reconstructFile.exists()) {
				reconstructFile.delete();
				throw new DatabaseException();
			}
			// Auto-recovery can take a long time
			WrapperManager.signalStarting(60*60*1000);
			env = new Environment(dbDir, envConfig);
			mutableConfig = env.getConfig();
		} catch (final DatabaseException e) {

			// Close the database
			if(env != null) {
				try {
					env.close();
				} catch (final Throwable t) {
					System.err.println("Error closing database: "+t+" after "+e);
					t.printStackTrace();
				}
			}

			// Delete the database logs

			System.err.println("Deleting old database log files...");

			final File[] files = dbDir.listFiles();
			for(int i=0;i<files.length;i++) {
				final String name = files[i].getName().toLowerCase();
				if(name.endsWith(".jdb") || name.equals("je.lck"))
					if(!files[i].delete())
						System.err.println("Failed to delete old database log file "+files[i]);
			}

			System.err.println("Recovering...");
			// The database is broken
			// We will have to recover from scratch
			try {
				env = new Environment(dbDir, envConfig);
				mutableConfig = env.getConfig();
			} catch (final DatabaseException e1) {
				System.err.println("Could not open store: "+e1);
				e1.printStackTrace();
				System.err.println("Previous error was (tried deleting database and retrying): "+e);
				e.printStackTrace();
				throw new NodeInitException(NodeInitException.EXIT_STORE_OTHER, e1.getMessage());
			}
		}
		storeEnvironment = env;
		envMutableConfig = mutableConfig;

		shutdownHook.addLateJob(new NativeThread("Shutdown bdbje database", NativeThread.HIGH_PRIORITY, true) {
			@Override
			public void realRun() {
				try {
					storeEnvironment.close();
					System.err.println("Successfully closed all datastores.");
				} catch (final Throwable t) {
					System.err.println("Caught "+t+" closing environment");
					t.printStackTrace();
				}
			}
		});
		envMutableConfig.setCacheSize(databaseMaxMemory);
		// http://www.oracle.com/technology/products/berkeley-db/faq/je_faq.html#35

		try {
			storeEnvironment.setMutableConfig(envMutableConfig);
		} catch (final DatabaseException e) {
			System.err.println("Could not set the database configuration: "+e);
			e.printStackTrace();
			throw new NodeInitException(NodeInitException.EXIT_STORE_OTHER, e.getMessage());
		}

		try {
			Logger.normal(this, "Initializing CHK Datastore");
			System.out.println("Initializing CHK Datastore ("+maxStoreKeys+" keys)");
			chkDatastore = new CHKStore();
			BerkeleyDBFreenetStore.construct(storeDir, true, suffix, maxStoreKeys, StoreType.CHK,
					storeEnvironment, shutdownHook, reconstructFile, chkDatastore, random);
			Logger.normal(this, "Initializing CHK Datacache");
			System.out.println("Initializing CHK Datacache ("+maxCacheKeys+ ':' +maxCacheKeys+" keys)");
			chkDatacache = new CHKStore();
			BerkeleyDBFreenetStore.construct(storeDir, false, suffix, maxCacheKeys, StoreType.CHK,
					storeEnvironment, shutdownHook, reconstructFile, chkDatacache, random);
			Logger.normal(this, "Initializing pubKey Datastore");
			System.out.println("Initializing pubKey Datastore");
			pubKeyDatastore = new PubkeyStore();
			BerkeleyDBFreenetStore.construct(storeDir, true, suffix, maxStoreKeys, StoreType.PUBKEY,
					storeEnvironment, shutdownHook, reconstructFile, pubKeyDatastore, random);
			Logger.normal(this, "Initializing pubKey Datacache");
			System.out.println("Initializing pubKey Datacache ("+maxCacheKeys+" keys)");
			pubKeyDatacache = new PubkeyStore();
			BerkeleyDBFreenetStore.construct(storeDir, false, suffix, maxCacheKeys, StoreType.PUBKEY,
					storeEnvironment, shutdownHook, reconstructFile, pubKeyDatacache, random);
			getPubKey.setDataStore(pubKeyDatastore, pubKeyDatacache);
			Logger.normal(this, "Initializing SSK Datastore");
			System.out.println("Initializing SSK Datastore");
			sskDatastore = new SSKStore(getPubKey);
			BerkeleyDBFreenetStore.construct(storeDir, true, suffix, maxStoreKeys, StoreType.SSK,
					storeEnvironment, shutdownHook, reconstructFile, sskDatastore, random);
			Logger.normal(this, "Initializing SSK Datacache");
			System.out.println("Initializing SSK Datacache ("+maxCacheKeys+" keys)");
			sskDatacache = new SSKStore(getPubKey);
			BerkeleyDBFreenetStore.construct(storeDir, false, suffix, maxStoreKeys, StoreType.SSK,
					storeEnvironment, shutdownHook, reconstructFile, sskDatacache, random);
		} catch (final FileNotFoundException e1) {
			final String msg = "Could not open datastore: "+e1;
			Logger.error(this, msg, e1);
			System.err.println(msg);
			throw new NodeInitException(NodeInitException.EXIT_STORE_FILE_NOT_FOUND, msg);
		} catch (final IOException e1) {
			final String msg = "Could not open datastore: "+e1;
			Logger.error(this, msg, e1);
			System.err.println(msg);
			e1.printStackTrace();
			throw new NodeInitException(NodeInitException.EXIT_STORE_IOEXCEPTION, msg);
		} catch (final DatabaseException e1) {
			try {
				reconstructFile.createNewFile();
			} catch (final IOException e) {
				System.err.println("Cannot create reconstruct file "+reconstructFile+" : "+e+" - store will not be reconstructed !!!!");
				e.printStackTrace();
			}
			final String msg = "Could not open datastore due to corruption, will attempt to reconstruct on next startup: "+e1;
			Logger.error(this, msg, e1);
			System.err.println(msg);
			e1.printStackTrace();
			throw new NodeInitException(NodeInitException.EXIT_STORE_RECONSTRUCT, msg);
		}
	}

	public void start(boolean noSwaps) throws NodeInitException {

		dispatcher.start(nodeStats); // must be before usm
		dnsr.start();
		peers.start(); // must be before usm
		nodeStats.start();
		uptime.start();
		failureTable.start();

		darknetCrypto.start();
		if(opennet != null)
			opennet.start();
		ps.start(nodeStats);
		ticker.start();
		usm.start(ticker);

		if(isUsingWrapper()) {
			Logger.normal(this, "Using wrapper correctly: "+nodeStarter);
			System.out.println("Using wrapper correctly: "+nodeStarter);
		} else {
			Logger.error(this, "NOT using wrapper (at least not correctly).  Your freenet-ext.jar <http://downloads.freenetproject.org/alpha/freenet-ext.jar> and/or wrapper.conf <https://emu.freenetproject.org/svn/trunk/apps/installer/installclasspath/config/wrapper.conf> need to be updated.");
			System.out.println("NOT using wrapper (at least not correctly).  Your freenet-ext.jar <http://downloads.freenetproject.org/alpha/freenet-ext.jar> and/or wrapper.conf <https://emu.freenetproject.org/svn/trunk/apps/installer/installclasspath/config/wrapper.conf> need to be updated.");
		}
		Logger.normal(this, "Freenet 0.7.5 Build #"+Version.buildNumber()+" r"+Version.cvsRevision());
		System.out.println("Freenet 0.7.5 Build #"+Version.buildNumber()+" r"+Version.cvsRevision());
		Logger.normal(this, "FNP port is on "+darknetCrypto.getBindTo()+ ':' +getDarknetPortNumber());
		System.out.println("FNP port is on "+darknetCrypto.getBindTo()+ ':' +getDarknetPortNumber());
		// Start services

//		SubConfig pluginManagerConfig = new SubConfig("pluginmanager3", config);
//		pluginManager3 = new freenet.plugin_new.PluginManager(pluginManagerConfig);

		ipDetector.start();

		// Start sending swaps
		lm.startSender();

		// Node Updater
		try{
			Logger.normal(this, "Starting the node updater");
			nodeUpdater.start();
		}catch (Exception e) {
			e.printStackTrace();
			throw new NodeInitException(NodeInitException.EXIT_COULD_NOT_START_UPDATER, "Could not start Updater: "+e);
		}

		// Start testnet handler
		if(testnetHandler != null)
			testnetHandler.start();

		/* TODO: Make sure that this is called BEFORE any instances of HTTPFilter are created.
		 * HTTPFilter uses checkForGCJCharConversionBug() which returns the value of the static
		 * variable jvmHasGCJCharConversionBug - and this is initialized in the following function.
		 * If this is not possible then create a separate function to check for the GCJ bug and
		 * call this function earlier.
		 */
		checkForEvilJVMBugs();

		// TODO: implement a "required" version if needed
		if(!nodeUpdater.isEnabled() && (NodeStarter.RECOMMENDED_EXT_BUILD_NUMBER > NodeStarter.extBuildNumber))
			clientCore.alerts.register(new ExtOldAgeUserAlert());
		else if(NodeStarter.extBuildNumber == -1)
			clientCore.alerts.register(new ExtOldAgeUserAlert());

		if(!NativeThread.HAS_ENOUGH_NICE_LEVELS)
			clientCore.alerts.register(new NotEnoughNiceLevelsUserAlert());

		this.clientCore.start(config);

		startDeadUIDChecker();

		// After everything has been created, write the config file back to disk.
		if(config instanceof FreenetFilePersistentConfig) {
			FreenetFilePersistentConfig cfg = (FreenetFilePersistentConfig) config;
			cfg.finishedInit(this.ticker);
			cfg.setHasNodeStarted();
		}
		config.store();

		// Process any data in the extra peer data directory
		peers.readExtraPeerData();

		Logger.normal(this, "Started node");

		hasStarted = true;
	}

	private static boolean jvmHasGCJCharConversionBug=false;

	private void checkForEvilJVMBugs() {
		// Now check whether we are likely to get the EvilJVMBug.
		// If we are running a Sun or Blackdown JVM, on Linux, and LD_ASSUME_KERNEL is not set, then we are.

		String jvmVendor = System.getProperty("java.vm.vendor");
		String jvmSpecVendor = System.getProperty("java.specification.vendor","");
		String javaVersion = System.getProperty("java.version");
		String jvmName = System.getProperty("java.vm.name");
		String jvmVersion = System.getProperty("java.vm.version");
		String osName = System.getProperty("os.name");
		String osVersion = System.getProperty("os.version");

		boolean isOpenJDK = false;

		if(jvmName.startsWith("OpenJDK ")) {
			isOpenJDK = true;
			if(javaVersion.startsWith("1.6.0")) {
				String subverString;
				if(jvmVersion.startsWith("14.0-b"))
					subverString = jvmVersion.substring("14.0-b".length());
				else if(jvmVersion.startsWith("1.6.0_0-b"))
					subverString = jvmVersion.substring("1.6.0_0-b".length());
				else
					subverString = null;
				if(subverString != null) {
					int subver;
					try {
						subver = Integer.parseInt(subverString);
					} catch (NumberFormatException e) {
						subver = -1;
					}
				if(subver > -1 && subver < 15) {
					File javaDir = new File(System.getProperty("java.home"));

					// Assume that if the java home dir has been updated since August 11th, we have the fix.

					final Calendar _cal = Calendar.getInstance(TimeZone.getTimeZone("GMT"));
					_cal.set(2009, Calendar.AUGUST, 11, 0, 0, 0);
					if(javaDir.exists() && javaDir.isDirectory() && javaDir.lastModified() > _cal.getTimeInMillis()) {
						System.err.println("Your Java appears to have been updated, we probably do not have the XML bug (http://www.cert.fi/en/reports/2009/vulnerability2009085.html).");
					} else {
						System.err.println("Old version of OpenJDK detected. It is possible that your Java may be vulnerable to a remote code execution vulnerability. Please update your operating system ASAP. We will not disable plugins because we cannot be sure whether there is a problem.");
						System.err.println("See here: http://www.cert.fi/en/reports/2009/vulnerability2009085.html");
						clientCore.alerts.register(new SimpleUserAlert(false, l10n("openJDKMightBeVulnerableXML"), l10n("openJDKMightBeVulnerableXML"), l10n("openJDKMightBeVulnerableXML"), UserAlert.ERROR));
					}

				}
				}
			}
		}

		if(logMINOR) Logger.minor(this, "JVM vendor: "+jvmVendor+", JVM name: "+jvmName+", JVM version: "+javaVersion+", OS name: "+osName+", OS version: "+osVersion);

		if((!isOpenJDK) && (jvmVendor.startsWith("Sun ") || (jvmVendor.startsWith("The FreeBSD Foundation") && jvmSpecVendor.startsWith("Sun ")) || (jvmVendor.startsWith("Apple ")))) {
			// Sun bugs

			// Spurious OOMs
			// http://bugs.sun.com/bugdatabase/view_bug.do?bug_id=4855795
			// http://bugs.sun.com/bugdatabase/view_bug.do?bug_id=2138757
			// http://bugs.sun.com/bugdatabase/view_bug.do?bug_id=2138759
			// Fixed in 1.5.0_10 and 1.4.2_13

			boolean is150 = javaVersion.startsWith("1.5.0_");
			boolean is160 = javaVersion.startsWith("1.6.0_");

			if(is150 || is160) {
				String[] split = javaVersion.split("_");
				String secondPart = split[1];
				if(secondPart.indexOf("-") != -1) {
					split = secondPart.split("-");
					secondPart = split[0];
				}
				int subver = Integer.parseInt(secondPart);

				Logger.minor(this, "JVM version: "+javaVersion+" subver: "+subver+" from "+secondPart);

				if(is150 && subver < 20 || is160 && subver < 15)
					xmlRemoteCodeExec = true;
			}

			if(xmlRemoteCodeExec) {
				System.err.println("Please upgrade your Java to 1.6.0 update 15 or 1.5.0 update 20 IMMEDIATELY!");
				System.err.println("Freenet plugins using XML, including the search function, and Freenet client applications such as Thaw which use XML are vulnerable to remote code execution!");

				clientCore.alerts.register(new SimpleUserAlert(false, l10n("sunJVMxmlRemoteCodeExecTitle"), l10n("sunJVMxmlRemoteCodeExec"), l10n("sunJVMxmlRemoteCodeExecTitle"), UserAlert.CRITICAL_ERROR));
			}

		} else if (jvmVendor.startsWith("Apple ") || jvmVendor.startsWith("\"Apple ")) {
			//Note that Sun does not produce VMs for the Macintosh operating system, dont ask the user to find one...
		} else {
			if(jvmVendor.startsWith("Free Software Foundation")) {
				try {
					javaVersion = System.getProperty("java.version").split(" ")[0].replaceAll("[.]","");
					int jvmVersionInt = Integer.parseInt(javaVersion);

					if(jvmVersionInt <= 422 && jvmVersionInt >= 100) // make sure that no bogus values cause true
						jvmHasGCJCharConversionBug=true;
				}

				catch(Throwable t) {
					Logger.error(this, "GCJ version check is broken!", t);
				}
			}

			clientCore.alerts.register(new SimpleUserAlert(true, l10n("notUsingSunVMTitle"), l10n("notUsingSunVM", new String[] { "vendor", "name", "version" }, new String[] { jvmVendor, jvmName, javaVersion }), l10n("notUsingSunVMShort"), UserAlert.WARNING));
		}

		if(!isUsingWrapper() && !skipWrapperWarning) {
			clientCore.alerts.register(new SimpleUserAlert(true, l10n("notUsingWrapperTitle"), l10n("notUsingWrapper"), l10n("notUsingWrapperShort"), UserAlert.WARNING));
		}

	}

	public boolean xmlRemoteCodeExecVuln() {
		return xmlRemoteCodeExec;
	}

	public static boolean checkForGCJCharConversionBug() {
		return jvmHasGCJCharConversionBug; // should be initialized on early startup
	}

	private String l10n(String key) {
		return NodeL10n.getBase().getString("Node."+key);
	}

	private String l10n(String key, String pattern, String value) {
		return NodeL10n.getBase().getString("Node."+key, pattern, value);
	}

	private String l10n(String key, String[] pattern, String[] value) {
		return NodeL10n.getBase().getString("Node."+key, pattern, value);
	}

	/**
	 * Export volatile data about the node as a SimpleFieldSet
	 */
	public SimpleFieldSet exportVolatileFieldSet() {
		return nodeStats.exportVolatileFieldSet();
	}

	/**
	 * Do a routed ping of another node on the network by its location.
	 * @param loc2 The location of the other node to ping. It must match
	 * exactly.
	 * @return The number of hops it took to find the node, if it was found.
	 * Otherwise -1.
	 */
	public int routedPing(double loc2, byte[] nodeIdentity) {
		long uid = random.nextLong();
		int initialX = random.nextInt();
		Message m = DMT.createFNPRoutedPing(uid, loc2, maxHTL, initialX, nodeIdentity);
		Logger.normal(this, "Message: "+m);

		dispatcher.handleRouted(m, null);
		// FIXME: might be rejected
		MessageFilter mf1 = MessageFilter.create().setField(DMT.UID, uid).setType(DMT.FNPRoutedPong).setTimeout(5000);
		try {
			//MessageFilter mf2 = MessageFilter.create().setField(DMT.UID, uid).setType(DMT.FNPRoutedRejected).setTimeout(5000);
			// Ignore Rejected - let it be retried on other peers
			m = usm.waitFor(mf1/*.or(mf2)*/, null);
		} catch (DisconnectedException e) {
			Logger.normal(this, "Disconnected in waiting for pong");
			return -1;
		}
		if(m == null) return -1;
		if(m.getSpec() == DMT.FNPRoutedRejected) return -1;
		return m.getInt(DMT.COUNTER) - initialX;
	}

	/**
	 * Look for a block in the datastore, as part of a request.
	 * @param key The key to fetch.
	 * @param uid The UID of the request (for logging only).
	 * @param promoteCache Whether to promote the key if found.
	 * @param canReadClientCache If the request is local, we can read the client cache.
	 * @param canWriteClientCache If the request is local, and the client hasn't turned off
	 * writing to the client cache, we can write to the client cache.
	 * @param canWriteDatastore If the request HTL is too high, including if it is local, we
	 * cannot write to the datastore.
	 * @return A KeyBlock for the key requested or null.
	 */
	private KeyBlock makeRequestLocal(Key key, long uid, boolean canReadClientCache, boolean canWriteClientCache, boolean canWriteDatastore, boolean offersOnly) {
		KeyBlock kb = null;

		if (key instanceof NodeCHK) {
			kb = fetch((NodeCHK) key, false, canReadClientCache, canWriteClientCache, canWriteDatastore, null);
		} else if (key instanceof NodeSSK) {
			NodeSSK sskKey = (NodeSSK) key;
			DSAPublicKey pubKey = sskKey.getPubKey();
			if (pubKey == null) {
				pubKey = getPubKey.getKey(sskKey.getPubKeyHash(), canReadClientCache, offersOnly, null);
				if (logMINOR)
					Logger.minor(this, "Fetched pubkey: " + pubKey);
				try {
					sskKey.setPubKey(pubKey);
				} catch (SSKVerifyException e) {
					Logger.error(this, "Error setting pubkey: " + e, e);
				}
			}
			if (pubKey != null) {
				if (logMINOR)
					Logger.minor(this, "Got pubkey: " + pubKey);
				kb = fetch(sskKey, canReadClientCache, canWriteClientCache, canWriteDatastore, false, null);
			} else {
				if (logMINOR)
					Logger.minor(this, "Not found because no pubkey: " + uid);
			}
		} else
			throw new IllegalStateException("Unknown key type: " + key.getClass());

		if (kb != null) {
			// Probably somebody waiting for it. Trip it.
			if (clientCore != null && clientCore.requestStarters != null) {
				if (kb instanceof CHKBlock)
					clientCore.requestStarters.chkFetchScheduler.tripPendingKey(kb);
				else
					clientCore.requestStarters.sskFetchScheduler.tripPendingKey(kb);
			}
			failureTable.onFound(kb);
			return kb;
		}

		return null;
	}

	/**
	 * Check the datastore, then if the key is not in the store,
	 * check whether another node is requesting the same key at
	 * the same HTL, and if all else fails, create a new
	 * RequestSender for the key/htl.
	 * @param closestLocation The closest location to the key so far.
	 * @param localOnly If true, only check the datastore.
	 * @return A KeyBlock if the data is in the store, otherwise
	 * a RequestSender, unless the HTL is 0, in which case NULL.
	 * RequestSender.
	 */
	public Object makeRequestSender(Key key, short htl, long uid, RequestTag tag, PeerNode source, boolean localOnly, boolean ignoreStore, boolean offersOnly, boolean canReadClientCache, boolean canWriteClientCache, boolean realTimeFlag) {
		boolean canWriteDatastore = canWriteDatastoreRequest(htl);
		if(logMINOR) Logger.minor(this, "makeRequestSender("+key+ ',' +htl+ ',' +uid+ ',' +source+") on "+getDarknetPortNumber());
		// In store?
		if(!ignoreStore) {
			KeyBlock kb = makeRequestLocal(key, uid, canReadClientCache, canWriteClientCache, canWriteDatastore, offersOnly);
			if (kb != null)
				return kb;
		}
		if(localOnly) return null;
		if(logMINOR) Logger.minor(this, "Not in store locally");

		// Transfer coalescing - match key only as HTL irrelevant
		RequestSender sender = null;
		synchronized(transferringRequestSenders) {
			sender = transferringRequestSenders.get(key);
		}
		if(sender != null) {
			if(logMINOR) Logger.minor(this, "Data already being transferred: "+sender);
			return sender;
		}

		// HTL == 0 => Don't search further
		if(htl == 0) {
			if(logMINOR) Logger.minor(this, "No HTL");
			return null;
		}

		sender = new RequestSender(key, null, htl, uid, tag, this, source, offersOnly, canWriteClientCache, canWriteDatastore, realTimeFlag);
		sender.start();
		if(logMINOR) Logger.minor(this, "Created new sender: "+sender);
		return sender;
	}

	/** Can we write to the datastore for a given request?
	 * We do not write to the datastore until 2 hops below maximum. This is an average of 4
	 * hops from the originator. Thus, data returned from local requests is never cached,
	 * finally solving The Register's attack, Bloom filter sharing doesn't give away your local
	 * requests and inserts, and *anything starting at high HTL* is not cached, including stuff
	 * from other nodes which hasn't been decremented far enough yet, so it's not ONLY local
	 * requests that don't get cached. */
	boolean canWriteDatastoreRequest(short htl) {
		return htl <= (maxHTL - 2);
	}

	/** Can we write to the datastore for a given insert?
	 * We do not write to the datastore until 3 hops below maximum. This is an average of 5
	 * hops from the originator. Thus, data sent by local inserts is never cached,
	 * finally solving The Register's attack, Bloom filter sharing doesn't give away your local
	 * requests and inserts, and *anything starting at high HTL* is not cached, including stuff
	 * from other nodes which hasn't been decremented far enough yet, so it's not ONLY local
	 * inserts that don't get cached. */
	boolean canWriteDatastoreInsert(short htl) {
		return htl <= (maxHTL - 3);
	}

	/**
	 * Add a transferring RequestSender to our HashMap.
	 */
	public void addTransferringSender(NodeCHK key, RequestSender sender) {
		synchronized(transferringRequestSenders) {
			transferringRequestSenders.put(key, sender);
		}
	}

	void addTransferringRequestHandler(long id) {
		synchronized(transferringRequestHandlers) {
			transferringRequestHandlers.add(id);
		}
	}

	void removeTransferringRequestHandler(long id) {
		synchronized(transferringRequestHandlers) {
			transferringRequestHandlers.remove(id);
		}
	}

	/**
	 * Fetch a block from the datastore.
	 * @param key
	 * @param canReadClientCache
	 * @param canWriteClientCache
	 * @param canWriteDatastore
	 * @param forULPR
	 * @param mustBeMarkedAsPostCachingChanges If true, the key must have the
	 * ENTRY_NEW_BLOCK flag (if saltedhash), indicating that it a) has been added
	 * since the caching changes in 1224 (since we didn't delete the stores), and b)
	 * that it wasn't added due to low network security caching everything, unless we
	 * are currently in low network security mode. Only applies to main store.
	 */
	public KeyBlock fetch(Key key, boolean canReadClientCache, boolean canWriteClientCache, boolean canWriteDatastore, boolean forULPR, BlockMetadata meta) {
		if(key instanceof NodeSSK)
			return fetch((NodeSSK)key, false, canReadClientCache, canWriteClientCache, canWriteDatastore, forULPR, meta);
		else if(key instanceof NodeCHK)
			return fetch((NodeCHK)key, false, canReadClientCache, canWriteClientCache, canWriteDatastore, forULPR, meta);
		else throw new IllegalArgumentException();
	}

	public SSKBlock fetch(NodeSSK key, boolean dontPromote, boolean canReadClientCache, boolean canWriteClientCache, boolean canWriteDatastore, boolean forULPR, BlockMetadata meta) {
		double loc=key.toNormalizedDouble();
		double dist=Location.distance(lm.getLocation(), loc);
		if(canReadClientCache) {
			try {
				SSKBlock block = sskClientcache.fetch(key, dontPromote || !canWriteClientCache, canReadClientCache, forULPR, meta);
				if(block != null) {
					nodeStats.avgClientCacheSSKSuccess.report(loc);
					if (dist > nodeStats.furthestClientCacheSSKSuccess)
					nodeStats.furthestClientCacheSSKSuccess=dist;
					if(logDEBUG) Logger.debug(this, "Found key "+key+" in client-cache");
					return block;
				}
			} catch (IOException e) {
				Logger.error(this, "Could not read from client cache: "+e, e);
			}
		}
		if(forULPR || useSlashdotCache || canReadClientCache) {
			try {
				SSKBlock block = sskSlashdotcache.fetch(key, dontPromote, canReadClientCache, forULPR, meta);
				if(block != null) {
					nodeStats.avgSlashdotCacheSSKSuccess.report(loc);
					if (dist > nodeStats.furthestSlashdotCacheSSKSuccess)
					nodeStats.furthestSlashdotCacheSSKSuccess=dist;
					if(logDEBUG) Logger.debug(this, "Found key "+key+" in slashdot-cache");
					return block;
				}
			} catch (IOException e) {
				Logger.error(this, "Could not read from slashdot/ULPR cache: "+e, e);
			}
		}
		if(logMINOR) dumpStoreHits();
		try {

			nodeStats.avgRequestLocation.report(loc);
			SSKBlock block = sskDatastore.fetch(key, dontPromote || !canWriteDatastore, canReadClientCache, forULPR, meta);
			if(block == null) {
				SSKStore store = oldSSK;
				if(store != null)
					block = store.fetch(key, dontPromote || !canWriteDatastore, canReadClientCache, forULPR, meta);
			}
			if(block != null) {
			nodeStats.avgStoreSSKSuccess.report(loc);
			if (dist > nodeStats.furthestStoreSSKSuccess)
				nodeStats.furthestStoreSSKSuccess=dist;
				if(logDEBUG) Logger.debug(this, "Found key "+key+" in store");
				return block;
			}
			block=sskDatacache.fetch(key, dontPromote || !canWriteDatastore, canReadClientCache, forULPR, meta);
			if(block == null) {
				SSKStore store = oldSSKCache;
				if(store != null)
					block = store.fetch(key, dontPromote || !canWriteDatastore, canReadClientCache, forULPR, meta);
			}
			if (block != null) {
			nodeStats.avgCacheSSKSuccess.report(loc);
			if (dist > nodeStats.furthestCacheSSKSuccess)
				nodeStats.furthestCacheSSKSuccess=dist;
			}
			if(logDEBUG) Logger.debug(this, "Found key "+key+" in cache");
			return block;
		} catch (IOException e) {
			Logger.error(this, "Cannot fetch data: "+e, e);
			return null;
		}
	}

	public CHKBlock fetch(NodeCHK key, boolean dontPromote, boolean canReadClientCache, boolean canWriteClientCache, boolean canWriteDatastore, boolean forULPR, BlockMetadata meta) {
		double loc=key.toNormalizedDouble();
		double dist=Location.distance(lm.getLocation(), loc);
		if(canReadClientCache) {
			try {
				CHKBlock block = chkClientcache.fetch(key, dontPromote || !canWriteClientCache, meta);
				if(block != null) {
					nodeStats.avgClientCacheCHKSuccess.report(loc);
					if (dist > nodeStats.furthestClientCacheCHKSuccess)
					nodeStats.furthestClientCacheCHKSuccess=dist;
					return block;
				}
			} catch (IOException e) {
				Logger.error(this, "Could not read from client cache: "+e, e);
			}
		}
		if(forULPR || useSlashdotCache || canReadClientCache) {
			try {
				CHKBlock block = chkSlashdotcache.fetch(key, dontPromote, meta);
				if(block != null) {
					nodeStats.avgSlashdotCacheCHKSucess.report(loc);
					if (dist > nodeStats.furthestSlashdotCacheCHKSuccess)
					nodeStats.furthestSlashdotCacheCHKSuccess=dist;
					return block;
				}
			} catch (IOException e) {
				Logger.error(this, "Could not read from slashdot/ULPR cache: "+e, e);
			}
		}
		if(logMINOR) dumpStoreHits();
		try {
			nodeStats.avgRequestLocation.report(loc);
			CHKBlock block = chkDatastore.fetch(key, dontPromote || !canWriteDatastore, meta);
			if(block == null) {
				CHKStore store = oldCHK;
				if(store != null)
					block = store.fetch(key, dontPromote || !canWriteDatastore, meta);
			}
			if (block != null) {
				nodeStats.avgStoreCHKSuccess.report(loc);
				if (dist > nodeStats.furthestStoreCHKSuccess)
					nodeStats.furthestStoreCHKSuccess=dist;
				return block;
			}
			block=chkDatacache.fetch(key, dontPromote || !canWriteDatastore, meta);
			if(block == null) {
				CHKStore store = oldCHKCache;
				if(store != null)
					block = store.fetch(key, dontPromote || !canWriteDatastore, meta);
			}
			if (block != null) {
				nodeStats.avgCacheCHKSuccess.report(loc);
				if (dist > nodeStats.furthestCacheCHKSuccess)
					nodeStats.furthestCacheCHKSuccess=dist;
			}
			return block;
		} catch (IOException e) {
			Logger.error(this, "Cannot fetch data: "+e, e);
			return null;
		}
	}

	public CHKStore getChkDatacache() {
		return chkDatacache;
	}
	public CHKStore getChkDatastore() {
		return chkDatastore;
	}
	public SSKStore getSskDatacache() {
		return sskDatacache;
	}
	public SSKStore getSskDatastore() {
		return sskDatastore;
	}


	/**
	 * This method returns all statistics info for our data store stats table
	 *
	 * @return map that has an entry for each data store instance type and corresponding stats
	 */
	public Map<DataStoreInstanceType, DataStoreStats> getDataStoreStats() {
		Map<DataStoreInstanceType, DataStoreStats> map = new LinkedHashMap<DataStoreInstanceType, DataStoreStats>();

		map.put(new DataStoreInstanceType(CHK, STORE), new StoreCallbackStats(chkDatastore, nodeStats.chkStoreStats()));
		map.put(new DataStoreInstanceType(CHK, CACHE), new StoreCallbackStats(chkDatacache, nodeStats.chkCacheStats()));
		map.put(new DataStoreInstanceType(CHK, SLASHDOT), new StoreCallbackStats(chkSlashdotcache,nodeStats.chkSlashDotCacheStats()));
		map.put(new DataStoreInstanceType(CHK, CLIENT), new StoreCallbackStats(chkClientcache, nodeStats.chkClientCacheStats()));

		map.put(new DataStoreInstanceType(SSK, STORE), new StoreCallbackStats(sskDatastore, nodeStats.sskStoreStats()));
		map.put(new DataStoreInstanceType(SSK, CACHE), new StoreCallbackStats(sskDatacache, nodeStats.sskCacheStats()));
		map.put(new DataStoreInstanceType(SSK, SLASHDOT), new StoreCallbackStats(sskSlashdotcache, nodeStats.sskSlashDotCacheStats()));
		map.put(new DataStoreInstanceType(SSK, CLIENT), new StoreCallbackStats(sskClientcache, nodeStats.sskClientCacheStats()));

		map.put(new DataStoreInstanceType(PUB_KEY, STORE), new StoreCallbackStats(pubKeyDatastore, new NotAvailNodeStoreStats()));
		map.put(new DataStoreInstanceType(PUB_KEY, CACHE), new StoreCallbackStats(pubKeyDatacache, new NotAvailNodeStoreStats()));
		map.put(new DataStoreInstanceType(PUB_KEY, SLASHDOT), new StoreCallbackStats(pubKeySlashdotcache, new NotAvailNodeStoreStats()));
		map.put(new DataStoreInstanceType(PUB_KEY, CLIENT), new StoreCallbackStats(pubKeyClientcache, new NotAvailNodeStoreStats()));

		return map;
	}

	public long getMaxTotalKeys() {
		return maxTotalKeys;
	}

	long timeLastDumpedHits;

	public void dumpStoreHits() {
		long now = System.currentTimeMillis();
		if(now - timeLastDumpedHits > 5000) {
			timeLastDumpedHits = now;
		} else return;
		Logger.minor(this, "Distribution of hits and misses over stores:\n"+
				"CHK Datastore: "+chkDatastore.hits()+ '/' +(chkDatastore.hits()+chkDatastore.misses())+ '/' +chkDatastore.keyCount()+
				"\nCHK Datacache: "+chkDatacache.hits()+ '/' +(chkDatacache.hits()+chkDatacache.misses())+ '/' +chkDatacache.keyCount()+
				"\nSSK Datastore: "+sskDatastore.hits()+ '/' +(sskDatastore.hits()+sskDatastore.misses())+ '/' +sskDatastore.keyCount()+
				"\nSSK Datacache: "+sskDatacache.hits()+ '/' +(sskDatacache.hits()+sskDatacache.misses())+ '/' +sskDatacache.keyCount());
	}

	public void storeShallow(CHKBlock block, boolean canWriteClientCache, boolean canWriteDatastore, boolean forULPR) {
		store(block, false, canWriteClientCache, canWriteDatastore, forULPR);
	}

	/**
	 * Store a datum.
	 * @param block
	 *      a KeyBlock
	 * @param deep If true, insert to the store as well as the cache. Do not set
	 * this to true unless the store results from an insert, and this node is the
	 * closest node to the target; see the description of chkDatastore.
	 */
	public void store(KeyBlock block, boolean deep, boolean canWriteClientCache, boolean canWriteDatastore, boolean forULPR) throws KeyCollisionException {
		if(block instanceof CHKBlock)
			store((CHKBlock)block, deep, canWriteClientCache, canWriteDatastore, forULPR);
		else if(block instanceof SSKBlock)
			store((SSKBlock)block, deep, false, canWriteClientCache, canWriteDatastore, forULPR);
		else throw new IllegalArgumentException("Unknown keytype ");
	}

	private void store(CHKBlock block, boolean deep, boolean canWriteClientCache, boolean canWriteDatastore, boolean forULPR) {
		try {
			double loc = block.getKey().toNormalizedDouble();
			if (canWriteClientCache) {
				chkClientcache.put(block, false);
				nodeStats.avgClientCacheCHKLocation.report(loc);
			}

			if ((forULPR || useSlashdotCache) && !(canWriteDatastore || writeLocalToDatastore))
				chkSlashdotcache.put(block, false);
				nodeStats.avgSlashdotCacheCHKLocation.report(loc);
			if (canWriteDatastore || writeLocalToDatastore) {

				if (deep) {
					chkDatastore.put(block, !canWriteDatastore);
					nodeStats.avgStoreCHKLocation.report(loc);

				}
				chkDatacache.put(block, !canWriteDatastore);
				nodeStats.avgCacheCHKLocation.report(loc);
			}
			if (canWriteDatastore || forULPR || useSlashdotCache)
				failureTable.onFound(block);
		} catch (IOException e) {
			Logger.error(this, "Cannot store data: "+e, e);
		} catch (OutOfMemoryError e) {
			OOMHandler.handleOOM(e);
		} catch (Throwable t) {
			System.err.println(t);
			t.printStackTrace();
			Logger.error(this, "Caught "+t+" storing data", t);
		}
		if(clientCore != null && clientCore.requestStarters != null)
			clientCore.requestStarters.chkFetchScheduler.tripPendingKey(block);
	}

	/** Store the block if this is a sink. Call for inserts. */
	public void storeInsert(SSKBlock block, boolean deep, boolean overwrite, boolean canWriteClientCache, boolean canWriteDatastore) throws KeyCollisionException {
		store(block, deep, canWriteClientCache, canWriteDatastore, false);
	}

	/** Store only to the cache, and not the store. Called by requests,
	 * as only inserts cause data to be added to the store. */
	public void storeShallow(SSKBlock block, boolean canWriteClientCache, boolean canWriteDatastore, boolean fromULPR) throws KeyCollisionException {
		store(block, false, canWriteClientCache, canWriteDatastore, fromULPR);
	}

	public void store(SSKBlock block, boolean deep, boolean overwrite, boolean canWriteClientCache, boolean canWriteDatastore, boolean forULPR) throws KeyCollisionException {
		try {
			// Store the pubkey before storing the data, otherwise we can get a race condition and
			// end up deleting the SSK data.
			double loc = block.getKey().toNormalizedDouble();
			getPubKey.cacheKey((block.getKey()).getPubKeyHash(), (block.getKey()).getPubKey(), deep, canWriteClientCache, canWriteDatastore, forULPR || useSlashdotCache, writeLocalToDatastore);
			if(canWriteClientCache) {
				sskClientcache.put(block, overwrite, false);
				nodeStats.avgClientCacheSSKLocation.report(loc);
			}
			if((forULPR || useSlashdotCache) && !(canWriteDatastore || writeLocalToDatastore))
				sskSlashdotcache.put(block, overwrite, false);
				nodeStats.avgSlashdotCacheSSKLocation.report(loc);
			if(canWriteDatastore || writeLocalToDatastore) {
				if(deep) {
					sskDatastore.put(block, overwrite, !canWriteDatastore);
					nodeStats.avgStoreSSKLocation.report(loc);
				}
				sskDatacache.put(block, overwrite, !canWriteDatastore);
				nodeStats.avgCacheSSKLocation.report(loc);
			}
			if(canWriteDatastore || forULPR || useSlashdotCache)
				failureTable.onFound(block);
		} catch (IOException e) {
			Logger.error(this, "Cannot store data: "+e, e);
		} catch (OutOfMemoryError e) {
			OOMHandler.handleOOM(e);
		} catch (KeyCollisionException e) {
			throw e;
		} catch (Throwable t) {
			System.err.println(t);
			t.printStackTrace();
			Logger.error(this, "Caught "+t+" storing data", t);
		}
		if(clientCore != null && clientCore.requestStarters != null)
			clientCore.requestStarters.sskFetchScheduler.tripPendingKey(block);
	}

	/**
	 * Remove a sender from the set of currently transferring senders.
	 */
	public void removeTransferringSender(NodeCHK key, RequestSender sender) {
		synchronized(transferringRequestSenders) {
//			RequestSender rs = (RequestSender) transferringRequestSenders.remove(key);
//			if(rs != sender) {
//				Logger.error(this, "Removed "+rs+" should be "+sender+" for "+key+" in removeTransferringSender");
//			}

			// Since there is no request coalescing, we only remove it if it matches,
			// and don't complain if it doesn't.
			if(transferringRequestSenders.get(key) == sender)
				transferringRequestSenders.remove(key);
		}
	}

	final boolean decrementAtMax;
	final boolean decrementAtMin;

	/**
	 * Decrement the HTL according to the policy of the given
	 * NodePeer if it is non-null, or do something else if it is
	 * null.
	 */
	public short decrementHTL(PeerNode source, short htl) {
		if(source != null)
			return source.decrementHTL(htl);
		// Otherwise...
		if(htl >= maxHTL) htl = maxHTL;
		if(htl <= 0) {
			return 0;
		}
		if(htl == maxHTL) {
			if(decrementAtMax || disableProbabilisticHTLs) htl--;
			return htl;
		}
		if(htl == 1) {
			if(decrementAtMin || disableProbabilisticHTLs) htl--;
			return htl;
		}
		return --htl;
	}

	/**
	 * Fetch or create an CHKInsertSender for a given key/htl.
	 * @param key The key to be inserted.
	 * @param htl The current HTL. We can't coalesce inserts across
	 * HTL's.
	 * @param uid The UID of the caller's request chain, or a new
	 * one. This is obviously not used if there is already an
	 * CHKInsertSender running.
	 * @param source The node that sent the InsertRequest, or null
	 * if it originated locally.
	 * @param ignoreLowBackoff
	 * @param preferInsert
	 */
	public CHKInsertSender makeInsertSender(NodeCHK key, short htl, long uid, InsertTag tag, PeerNode source,
			byte[] headers, PartiallyReceivedBlock prb, boolean fromStore, boolean canWriteClientCache, boolean forkOnCacheable, boolean preferInsert, boolean ignoreLowBackoff, boolean realTimeFlag) {
		if(logMINOR) Logger.minor(this, "makeInsertSender("+key+ ',' +htl+ ',' +uid+ ',' +source+",...,"+fromStore);
		CHKInsertSender is = null;
		is = new CHKInsertSender(key, uid, tag, headers, htl, source, this, prb, fromStore, canWriteClientCache, forkOnCacheable, preferInsert, ignoreLowBackoff,realTimeFlag);
		is.start();
		// CHKInsertSender adds itself to insertSenders
		return is;
	}

	/**
	 * Fetch or create an SSKInsertSender for a given key/htl.
	 * @param key The key to be inserted.
	 * @param htl The current HTL. We can't coalesce inserts across
	 * HTL's.
	 * @param uid The UID of the caller's request chain, or a new
	 * one. This is obviously not used if there is already an
	 * SSKInsertSender running.
	 * @param source The node that sent the InsertRequest, or null
	 * if it originated locally.
	 * @param ignoreLowBackoff
	 * @param preferInsert
	 */
	public SSKInsertSender makeInsertSender(SSKBlock block, short htl, long uid, InsertTag tag, PeerNode source,
			boolean fromStore, boolean canWriteClientCache, boolean canWriteDatastore, boolean forkOnCacheable, boolean preferInsert, boolean ignoreLowBackoff, boolean realTimeFlag) {
		NodeSSK key = block.getKey();
		if(key.getPubKey() == null) {
			throw new IllegalArgumentException("No pub key when inserting");
		}

		getPubKey.cacheKey(key.getPubKeyHash(), key.getPubKey(), false, canWriteClientCache, canWriteDatastore, false, writeLocalToDatastore);
		Logger.minor(this, "makeInsertSender("+key+ ',' +htl+ ',' +uid+ ',' +source+",...,"+fromStore);
		SSKInsertSender is = null;
		is = new SSKInsertSender(block, uid, tag, htl, source, this, fromStore, canWriteClientCache, forkOnCacheable, preferInsert, ignoreLowBackoff, realTimeFlag);
		is.start();
		return is;
	}

	public boolean lockUID(long uid, boolean ssk, boolean insert, boolean offerReply, boolean local, boolean realTimeFlag, UIDTag tag) {
		synchronized(runningUIDs) {
			if(runningUIDs.containsKey(uid)) return false; // Already present.
			runningUIDs.put(uid, tag);
		}
		// If these are switched around, we must remember to remove from both.
		if(offerReply) {
			HashMap<Long,OfferReplyTag> map = getOfferTracker(ssk, realTimeFlag);
			innerLock(map, (OfferReplyTag)tag, uid, ssk, insert, offerReply, local);
		} else if(insert) {
			HashMap<Long,InsertTag> map = getInsertTracker(ssk,local, realTimeFlag);
			innerLock(map, (InsertTag)tag, uid, ssk, insert, offerReply, local);
		} else {
			HashMap<Long,RequestTag> map = getRequestTracker(ssk,local, realTimeFlag);
			innerLock(map, (RequestTag)tag, uid, ssk, insert, offerReply, local);
		}
		return true;
	}

	private<T extends UIDTag> void innerLock(HashMap<Long, T> map, T tag, Long uid, boolean ssk, boolean insert, boolean offerReply, boolean local) {
		synchronized(map) {
			if(logMINOR) Logger.minor(this, "Locking "+uid+" ssk="+ssk+" insert="+insert+" offerReply="+offerReply+" local="+local+" size="+map.size(), new Exception("debug"));
			if(map.containsKey(uid)) {
				Logger.error(this, "Already have UID in specific map ("+ssk+","+insert+","+offerReply+","+local+") but not in general map: trying to register "+tag+" but already have "+map.get(uid));
			}
			map.put(uid, tag);
			if(logMINOR) Logger.minor(this, "Locked "+uid+" ssk="+ssk+" insert="+insert+" offerReply="+offerReply+" local="+local+" size="+map.size());
		}
	}

	public void unlockUID(long uid, boolean ssk, boolean insert, boolean canFail, boolean offerReply, boolean local, boolean realTimeFlag, UIDTag tag) {
		unlockUID(uid, ssk, insert, canFail, offerReply, local, realTimeFlag, tag, false);
	}
	
	public void unlockUID(long uid, boolean ssk, boolean insert, boolean canFail, boolean offerReply, boolean local, boolean realTimeFlag, UIDTag tag, boolean noRecord) {
		if(!noRecord)
			completed(uid);

		if(offerReply) {
			HashMap<Long,OfferReplyTag> map = getOfferTracker(ssk, realTimeFlag);
			innerUnlock(map, (OfferReplyTag)tag, uid, ssk, insert, offerReply, local, canFail);
		} else if(insert) {
			HashMap<Long,InsertTag> map = getInsertTracker(ssk,local, realTimeFlag);
			innerUnlock(map, (InsertTag)tag, uid, ssk, insert, offerReply, local, canFail);
		} else {
			HashMap<Long,RequestTag> map = getRequestTracker(ssk,local, realTimeFlag);
			innerUnlock(map, (RequestTag)tag, uid, ssk, insert, offerReply, local, canFail);
		}

		UIDTag oldTag;
		synchronized(runningUIDs) {
			oldTag = runningUIDs.get(uid);
			if(oldTag == null) {
				if(canFail) return;
				throw new IllegalStateException("Could not unlock "+uid+ "! : ssk="+ssk+" insert="+insert+" canFail="+canFail+" offerReply="+offerReply+" local="+local);
			} else if(tag != oldTag) {
				if(canFail) return;
				Logger.error(this, "Removing "+tag+" for "+uid+" but "+tag+" is registered!");
				return;
			} else {
				runningUIDs.remove(uid);
			}
		}
		oldTag.postUnlock();
	}

	private<T extends UIDTag> void innerUnlock(HashMap<Long, T> map, T tag, Long uid, boolean ssk, boolean insert, boolean offerReply, boolean local, boolean canFail) {
		synchronized(map) {
			if(logMINOR) Logger.minor(this, "Unlocking "+uid+" ssk="+ssk+" insert="+insert+" offerReply="+offerReply+" local="+local+" size="+map.size(), new Exception("debug"));
			if(map.get(uid) != tag) {
				if(canFail) {
					if(logMINOR) Logger.minor(this, "Can fail and did fail: removing "+tag+" got "+map.get(uid)+" for "+uid);
				} else {
					Logger.error(this, "Removing "+tag+" for "+uid+" returned "+map.get(uid));
				}
			} else
				map.remove(uid);
			if(logMINOR) Logger.minor(this, "Unlocked "+uid+" ssk="+ssk+" insert="+insert+" offerReply="+offerReply+" local="+local+" size="+map.size());
		}
	}

	public class CountedRequests {
		final int total;
		final int expectedTransfersOut;
		final int expectedTransfersIn;
		private CountedRequests(int count, int out, int in) {
			total = count;
			expectedTransfersOut = out;
			expectedTransfersIn = in;
		}
	}
	
	public synchronized CountedRequests countRequests(boolean local, boolean ssk, boolean insert, boolean offer, boolean realTimeFlag, int transfersPerInsert, boolean ignoreLocalVsRemote) {
		HashMap<Long, ? extends UIDTag> map = getTracker(local, ssk, insert, offer, realTimeFlag);
		synchronized(map) {
			int count = 0;
			int transfersOut = 0;
			int transfersIn = 0;
			for(Map.Entry<Long, ? extends UIDTag> entry : map.entrySet()) {
				UIDTag tag = entry.getValue();
				count++;
				transfersOut += tag.expectedTransfersOut(ignoreLocalVsRemote, transfersPerInsert);
				transfersIn += tag.expectedTransfersIn(ignoreLocalVsRemote, transfersPerInsert);
				if(logDEBUG) Logger.debug(this, "UID "+entry.getKey()+" : out "+transfersOut+" in "+transfersIn);
			}
			return new CountedRequests(count, transfersOut, transfersIn);
		}
	}
	
	public CountedRequests countRequests(PeerNode source, boolean requestsToNode, boolean local, boolean ssk, boolean insert, boolean offer, boolean realTimeFlag, int transfersPerInsert, boolean ignoreLocalVsRemote) {
		HashMap<Long, ? extends UIDTag> map = getTracker(local, ssk, insert, offer, realTimeFlag);
		synchronized(map) {
		int count = 0;
		int transfersOut = 0;
		int transfersIn = 0;
		if(!requestsToNode) {
			// If a request is adopted by us as a result of a timeout, it can be in the 
			// remote map despite having source == null. However, if a request is in the 
			// local map it will always have source == null.
			if(source != null && local) return new CountedRequests(0, 0, 0);
			for(Map.Entry<Long, ? extends UIDTag> entry : map.entrySet()) {
				UIDTag tag = entry.getValue();
				if(tag.getSource() == source) {
					if(logMINOR) Logger.minor(this, "Counting "+tag+" from "+entry.getKey()+" from "+source);
					count++;
					transfersOut += tag.expectedTransfersOut(ignoreLocalVsRemote, transfersPerInsert);
					transfersIn += tag.expectedTransfersIn(ignoreLocalVsRemote, transfersPerInsert);
				} else if(logDEBUG) Logger.debug(this, "Not counting "+entry.getKey());
			}
			return new CountedRequests(count, transfersOut, transfersIn);
		} else {
			// FIXME improve efficiency!
			for(Map.Entry<Long, ? extends UIDTag> entry : map.entrySet()) {
				UIDTag tag = entry.getValue();
				// Ordinary requests can be routed to an offered key.
				// So we *DO NOT* care whether it's an ordinary routed relayed request or a GetOfferedKey, if we are counting outgoing requests.
				if(tag.currentlyFetchingOfferedKeyFrom(source)) {
					if(logMINOR) Logger.minor(this, "Counting "+tag+" to "+entry.getKey());
					transfersOut += tag.expectedTransfersOut(ignoreLocalVsRemote, transfersPerInsert);
					transfersIn += tag.expectedTransfersIn(ignoreLocalVsRemote, transfersPerInsert);
					count++;
				} else if(tag.currentlyRoutingTo(source)) {
					if(logMINOR) Logger.minor(this, "Counting "+tag+" to "+entry.getKey());
					transfersOut += tag.expectedTransfersOut(ignoreLocalVsRemote, transfersPerInsert);
					transfersIn += tag.expectedTransfersIn(ignoreLocalVsRemote, transfersPerInsert);
					count++;
				} else if(logDEBUG) Logger.debug(this, "Not counting "+entry.getKey());
			}
			if(logMINOR) Logger.minor(this, "Counted for "+(local?"local":"remote")+" "+(ssk?"ssk":"chk")+" "+(insert?"insert":"request")+" "+(offer?"offer":"")+" : "+count+" of "+map.size()+" for "+source);
			return new CountedRequests(count, transfersOut, transfersIn);
		}
		}
	}
	
	void reassignTagToSelf(UIDTag tag) {
		// The tag remains remote, but we flag it as adopted.
		tag.reassignToSelf();
	}
	
	private synchronized HashMap<Long, ? extends UIDTag> getTracker(boolean local, boolean ssk,
			boolean insert, boolean offer, boolean realTimeFlag) {
		if(offer)
			return getOfferTracker(ssk, realTimeFlag);
		else if(insert)
			return getInsertTracker(ssk, local, realTimeFlag);
		else
			return getRequestTracker(ssk, local, realTimeFlag);
	}


	private HashMap<Long, RequestTag> getRequestTracker(boolean ssk, boolean local, boolean realTimeFlag) {
		if(realTimeFlag) {
			if(ssk) {
				return local ? runningLocalSSKGetUIDsRT : runningSSKGetUIDsRT;
			} else {
				return local ? runningLocalCHKGetUIDsRT : runningCHKGetUIDsRT;
			}
		} else {
			if(ssk) {
				return local ? runningLocalSSKGetUIDsBulk : runningSSKGetUIDsBulk;
			} else {
				return local ? runningLocalCHKGetUIDsBulk : runningCHKGetUIDsBulk;
			}
		}
	}

	private HashMap<Long, InsertTag> getInsertTracker(boolean ssk, boolean local, boolean realTimeFlag) {
		if(realTimeFlag) {
			if(ssk) {
				return local ? runningLocalSSKPutUIDsRT : runningSSKPutUIDsRT;
			} else {
				return local ? runningLocalCHKPutUIDsRT : runningCHKPutUIDsRT;
			}
		} else {
			if(ssk) {
				return local ? runningLocalSSKPutUIDsBulk : runningSSKPutUIDsBulk;
			} else {
				return local ? runningLocalCHKPutUIDsBulk : runningCHKPutUIDsBulk;
			}
		}
	}

	private HashMap<Long, OfferReplyTag> getOfferTracker(boolean ssk, boolean realTimeFlag) {
		if(realTimeFlag)
			return ssk ? runningSSKOfferReplyUIDsRT : runningCHKOfferReplyUIDsRT;
		else
			return ssk ? runningSSKOfferReplyUIDsBulk : runningCHKOfferReplyUIDsBulk;
	}

	static final int TIMEOUT = 10 * 60 * 1000;

	private void startDeadUIDChecker() {
		getTicker().queueTimedJob(deadUIDChecker, TIMEOUT);
	}

	private Runnable deadUIDChecker = new Runnable() {
		public void run() {
			try {
				checkUIDs(runningLocalSSKGetUIDsRT);
				checkUIDs(runningLocalCHKGetUIDsRT);
				checkUIDs(runningLocalSSKPutUIDsRT);
				checkUIDs(runningLocalCHKPutUIDsRT);
				checkUIDs(runningSSKGetUIDsRT);
				checkUIDs(runningCHKGetUIDsRT);
				checkUIDs(runningSSKPutUIDsRT);
				checkUIDs(runningCHKPutUIDsRT);
				checkUIDs(runningSSKOfferReplyUIDsRT);
				checkUIDs(runningCHKOfferReplyUIDsRT);
				checkUIDs(runningLocalSSKGetUIDsBulk);
				checkUIDs(runningLocalCHKGetUIDsBulk);
				checkUIDs(runningLocalSSKPutUIDsBulk);
				checkUIDs(runningLocalCHKPutUIDsBulk);
				checkUIDs(runningSSKGetUIDsBulk);
				checkUIDs(runningCHKGetUIDsBulk);
				checkUIDs(runningSSKPutUIDsBulk);
				checkUIDs(runningCHKPutUIDsBulk);
				checkUIDs(runningSSKOfferReplyUIDsBulk);
				checkUIDs(runningCHKOfferReplyUIDsBulk);
			} finally {
				getTicker().queueTimedJob(this, 60*1000);
			}
		}

		private void checkUIDs(HashMap<Long, ? extends UIDTag> map) {
			Long[] uids;
			UIDTag[] tags;
			synchronized(map) {
				uids = map.keySet().toArray(new Long[map.size()]);
				tags = map.values().toArray(new UIDTag[map.size()]);
			}
			long now = System.currentTimeMillis();
			for(int i=0;i<uids.length;i++) {
				if(now - tags[i].createdTime > TIMEOUT) {
					tags[i].logStillPresent(uids[i]);
					synchronized(map) {
						map.remove(uids[i]);
					}
				}
			}
		}
	};


	/**
	 * @return Some status information.
	 */
	public String getStatus() {
		StringBuilder sb = new StringBuilder();
		if (peers != null)
			sb.append(peers.getStatus());
		else
			sb.append("No peers yet");
		sb.append(getNumTransferringRequestSenders());
		sb.append('\n');
		return sb.toString();
	}

	/**
	 * @return TMCI peer list
	 */
	public String getTMCIPeerList() {
		StringBuilder sb = new StringBuilder();
		if (peers != null)
			sb.append(peers.getTMCIPeerList());
		else
			sb.append("No peers yet");
		return sb.toString();
	}

	public int getNumRemoteSSKRequests(boolean realTimeFlag) {
		return realTimeFlag ? runningSSKGetUIDsRT.size() : runningSSKGetUIDsBulk.size();
	}

	public int getNumRemoteCHKRequests(boolean realTimeFlag) {
		return realTimeFlag ? runningCHKGetUIDsRT.size() : runningCHKGetUIDsBulk.size();
	}

	public int getNumLocalSSKInserts(boolean realTimeFlag) {
		return realTimeFlag ? runningLocalSSKPutUIDsRT.size() : runningLocalSSKPutUIDsBulk.size();
	}

	public int getNumLocalCHKInserts(boolean realTimeFlag) {
		return realTimeFlag ? runningLocalCHKPutUIDsRT.size() : runningLocalCHKPutUIDsBulk.size();
	}

	public int getNumLocalCHKRequests(boolean realTimeFlag) {
		return realTimeFlag ? runningLocalCHKGetUIDsRT.size() : runningLocalCHKGetUIDsBulk.size();
	}

	public int getNumLocalSSKRequests(boolean realTimeFlag) {
		return realTimeFlag ? runningLocalSSKGetUIDsRT.size() : runningLocalSSKGetUIDsBulk.size();
	}

	public int getNumRemoteSSKInserts(boolean realTimeFlag) {
		return realTimeFlag ? runningSSKPutUIDsRT.size() : runningSSKPutUIDsBulk.size();
	}

	public int getNumRemoteCHKInserts(boolean realTimeFlag) {
		return realTimeFlag ? runningCHKPutUIDsRT.size() : runningCHKPutUIDsBulk.size();
	}

	public int getNumSSKOfferReplies(boolean realTimeFlag) {
		return realTimeFlag ? runningSSKOfferReplyUIDsRT.size() : runningSSKOfferReplyUIDsBulk.size();
	}

	public int getNumCHKOfferReplies(boolean realTimeFlag) {
		return realTimeFlag ? runningCHKOfferReplyUIDsRT.size() : runningCHKOfferReplyUIDsBulk.size();
	}
	
	public int getNumRemoteCHKRequests() {
		return getNumRemoteCHKRequests(false) + getNumRemoteCHKRequests(true);
	}

	public int getNumRemoteCHKInserts() {
		return getNumRemoteCHKInserts(false) + getNumRemoteCHKInserts(true);
	}

	public int getNumRemoteSSKRequests() {
		return getNumRemoteSSKRequests(false) + getNumRemoteSSKRequests(true);
	}

	public int getNumRemoteSSKInserts() {
		return getNumRemoteSSKInserts(false) + getNumRemoteSSKInserts(true);
	}

	public int getNumLocalCHKRequests() {
		return getNumLocalCHKRequests(false) + getNumLocalCHKRequests(true);
	}

	public int getNumLocalCHKInserts() {
		return getNumLocalCHKInserts(false) + getNumLocalCHKInserts(true);
	}

	public int getNumLocalSSKRequests() {
		return getNumLocalSSKRequests(false) + getNumLocalSSKRequests(true);
	}

	public int getNumLocalSSKInserts() {
		return getNumLocalSSKInserts(false) + getNumLocalSSKInserts(true);
	}
	
	public int getNumSSKOfferReplies() {
		return getNumSSKOfferReplies(false) + getNumSSKOfferReplies(true);
	}

	public int getNumCHKOfferReplies() {
		return getNumCHKOfferReplies(false) + getNumCHKOfferReplies(true);
	}

	public int getNumTransferringRequestSenders() {
		synchronized(transferringRequestSenders) {
			return transferringRequestSenders.size();
		}
	}

	public int getNumTransferringRequestHandlers() {
		synchronized(transferringRequestHandlers) {
			return transferringRequestHandlers.size();
		}
	}

	/**
	 * @return Data String for freeviz.
	 */
	public String getFreevizOutput() {
		StringBuilder sb = new StringBuilder();

		sb.append("\ntransferring_requests=");
		sb.append(getNumTransferringRequestSenders());

		sb.append('\n');

		if (peers != null)
			sb.append(peers.getFreevizOutput());

		return sb.toString();
	}

	final LRUQueue<Long> recentlyCompletedIDs;

	static final int MAX_RECENTLY_COMPLETED_IDS = 10*1000;
	/** Length of signature parameters R and S */
	static final int SIGNATURE_PARAMETER_LENGTH = 32;

	/**
	 * Has a request completed with this ID recently?
	 */
	public boolean recentlyCompleted(long id) {
		synchronized (recentlyCompletedIDs) {
			return recentlyCompletedIDs.contains(id);
		}
	}
	
	private ArrayList<Long> completedBuffer = new ArrayList<Long>();
	
	// Every this many slots, we tell all the PeerMessageQueue's to remove the old Items for the ID's in question.
	// This prevents memory DoS amongst other things.
	static final int COMPLETED_THRESHOLD = 128;

	/**
	 * A request completed (regardless of success).
	 */
	void completed(long id) {
		Long[] list;
		synchronized (recentlyCompletedIDs) {
			recentlyCompletedIDs.push(id);
			while(recentlyCompletedIDs.size() > MAX_RECENTLY_COMPLETED_IDS)
				recentlyCompletedIDs.pop();
			completedBuffer.add(id);
			if(completedBuffer.size() < COMPLETED_THRESHOLD) return;
			list = completedBuffer.toArray(new Long[completedBuffer.size()]);
			completedBuffer.clear();
		}
		for(PeerNode pn : peers.myPeers) {
			if(!pn.isRoutingCompatible()) continue;
			pn.removeUIDsFromMessageQueues(list);
		}
	}

	public boolean isTestnetEnabled() {
		return testnetEnabled;
	}

	public ClientKeyBlock fetchKey(ClientKey key, boolean canReadClientCache, boolean canWriteClientCache, boolean canWriteDatastore) throws KeyVerifyException {
		if(key instanceof ClientCHK)
			return fetch((ClientCHK)key, canReadClientCache, canWriteClientCache, canWriteDatastore);
		else if(key instanceof ClientSSK)
			return fetch((ClientSSK)key, canReadClientCache, canWriteClientCache, canWriteDatastore);
		else
			throw new IllegalStateException("Don't know what to do with "+key);
	}

	public ClientKeyBlock fetch(ClientSSK clientSSK, boolean canReadClientCache, boolean canWriteClientCache, boolean canWriteDatastore) throws SSKVerifyException {
		DSAPublicKey key = clientSSK.getPubKey();
		if(key == null) {
			key = getPubKey.getKey(clientSSK.pubKeyHash, canReadClientCache, false, null);
		}
		if(key == null) return null;
		clientSSK.setPublicKey(key);
		SSKBlock block = fetch((NodeSSK)clientSSK.getNodeKey(true), false, canReadClientCache, canWriteClientCache, canWriteDatastore, false, null);
		if(block == null) {
			if(logMINOR)
				Logger.minor(this, "Could not find key for "+clientSSK);
			return null;
		}
		// Move the pubkey to the top of the LRU, and fix it if it
		// was corrupt.
		getPubKey.cacheKey(clientSSK.pubKeyHash, key, false, canWriteClientCache, canWriteDatastore, false, writeLocalToDatastore);
		return ClientSSKBlock.construct(block, clientSSK);
	}

	private ClientKeyBlock fetch(ClientCHK clientCHK, boolean canReadClientCache, boolean canWriteClientCache, boolean canWriteDatastore) throws CHKVerifyException {
		CHKBlock block = fetch(clientCHK.getNodeCHK(), false, canReadClientCache, canWriteClientCache, canWriteDatastore, false, null);
		if(block == null) return null;
		return new ClientCHKBlock(block, clientCHK);
	}

	public void exit(int reason) {
		try {
			this.park();
			System.out.println("Goodbye.");
			System.out.println(reason);
		} finally {
			System.exit(reason);
		}
	}

	public void exit(String reason){
		try {
			this.park();
			System.out.println("Goodbye. from "+this+" ("+reason+ ')');
		} finally {
			System.exit(0);
		}
	}

	/**
	 * Returns true if the node is shutting down.
	 * The packet receiver calls this for every packet, and boolean is atomic, so this method is not synchronized.
	 */
	public boolean isStopping() {
		return isStopping;
	}

	/**
	 * Get the node into a state where it can be stopped safely
	 * May be called twice - once in exit (above) and then again
	 * from the wrapper triggered by calling System.exit(). Beware!
	 */
	public void park() {
		synchronized(this) {
			if(isStopping) return;
			isStopping = true;
		}

		try {
			Message msg = DMT.createFNPDisconnect(false, false, -1, new ShortBuffer(new byte[0]));
			peers.localBroadcast(msg, true, false, peers.ctrDisconn);
		} catch (Throwable t) {
			try {
				// E.g. if we haven't finished startup
				Logger.error(this, "Failed to tell peers we are going down: "+t, t);
			} catch (Throwable t1) {
				// Ignore. We don't want to mess up the exit process!
			}
		}

		config.store();

		// TODO: find a smarter way of doing it not involving any casting
		Yarrow myRandom = (Yarrow) random;
		myRandom.write_seed(myRandom.seedfile, true);
	}

	public NodeUpdateManager getNodeUpdater(){
		return nodeUpdater;
	}

	public DarknetPeerNode[] getDarknetConnections() {
		return peers.getDarknetPeers();
	}

	public boolean addPeerConnection(PeerNode pn) {
		boolean retval = peers.addPeer(pn);
		peers.writePeers();
		return retval;
	}

	public void removePeerConnection(PeerNode pn) {
		peers.disconnect(pn, true, false, false);
	}

	public void onConnectedPeer() {
		if(logMINOR) Logger.minor(this, "onConnectedPeer()");
		ipDetector.onConnectedPeer();
	}

	public int getFNPPort(){
		return this.getDarknetPortNumber();
	}

	public synchronized boolean setNewestPeerLastGoodVersion( int version ) {
		if( version > buildOldAgeUserAlert.lastGoodVersion ) {
			if( buildOldAgeUserAlert.lastGoodVersion == 0 ) {
				clientCore.alerts.register(buildOldAgeUserAlert);
			}
			buildOldAgeUserAlert.lastGoodVersion = version;
			return true;
		}
		return false;
	}

	public synchronized boolean isOudated() {
		return (buildOldAgeUserAlert.lastGoodVersion > 0);
	}

	private Map<Integer, NodeToNodeMessageListener> n2nmListeners = new HashMap<Integer, NodeToNodeMessageListener>();

	public synchronized void registerNodeToNodeMessageListener(int type, NodeToNodeMessageListener listener) {
		n2nmListeners.put(type, listener);
	}

	/**
	 * Handle a received node to node message
	 */
	public void receivedNodeToNodeMessage(Message m, PeerNode src) {
		int type = ((Integer) m.getObject(DMT.NODE_TO_NODE_MESSAGE_TYPE)).intValue();
		ShortBuffer messageData = (ShortBuffer) m.getObject(DMT.NODE_TO_NODE_MESSAGE_DATA);
		receivedNodeToNodeMessage(src, type, messageData, false);
	}

	public void receivedNodeToNodeMessage(PeerNode src, int type, ShortBuffer messageData, boolean partingMessage) {
		boolean fromDarknet = src instanceof DarknetPeerNode;

		NodeToNodeMessageListener listener = null;
		synchronized(this) {
			listener = n2nmListeners.get(type);
		}

		if(listener == null) {
			Logger.error(this, "Unknown n2nm ID: "+type+" - discarding packet length "+messageData.getLength());
			return;
		}

		listener.handleMessage(messageData.getData(), fromDarknet, src, type);
	}

	private NodeToNodeMessageListener diffNoderefListener = new NodeToNodeMessageListener() {

		public void handleMessage(byte[] data, boolean fromDarknet, PeerNode src, int type) {
			Logger.normal(this, "Received differential node reference node to node message from "+src.getPeer());
			SimpleFieldSet fs = null;
			try {
				fs = new SimpleFieldSet(new String(data, "UTF-8"), false, true);
			} catch (IOException e) {
				Logger.error(this, "IOException while parsing node to node message data", e);
				return;
			}
			if(fs.get("n2nType") != null) {
				fs.removeValue("n2nType");
			}
			try {
				src.processDiffNoderef(fs);
			} catch (FSParseException e) {
				Logger.error(this, "FSParseException while parsing node to node message data", e);
				return;
			}
		}

	};

	private NodeToNodeMessageListener fproxyN2NMListener = new NodeToNodeMessageListener() {

		public void handleMessage(byte[] data, boolean fromDarknet, PeerNode src, int type) {
			if(!fromDarknet) {
				Logger.error(this, "Got N2NTM from non-darknet node ?!?!?!: from "+src);
				return;
			}
			DarknetPeerNode darkSource = (DarknetPeerNode) src;
			Logger.normal(this, "Received N2NTM from '"+darkSource.getPeer()+"'");
			SimpleFieldSet fs = null;
			try {
				fs = new SimpleFieldSet(new String(data, "UTF-8"), false, true);
			} catch (UnsupportedEncodingException e) {
				throw new Error("Impossible: JVM doesn't support UTF-8: " + e, e);
			} catch (IOException e) {
				Logger.error(this, "IOException while parsing node to node message data", e);
				return;
			}
			fs.putOverwrite("n2nType", Integer.toString(type));
			fs.putOverwrite("receivedTime", Long.toString(System.currentTimeMillis()));
			fs.putOverwrite("receivedAs", "nodeToNodeMessage");
			int fileNumber = darkSource.writeNewExtraPeerDataFile( fs, EXTRA_PEER_DATA_TYPE_N2NTM);
			if( fileNumber == -1 ) {
				Logger.error( this, "Failed to write N2NTM to extra peer data file for peer "+darkSource.getPeer());
			}
			// Keep track of the fileNumber so we can potentially delete the extra peer data file later, the file is authoritative
			try {
				handleNodeToNodeTextMessageSimpleFieldSet(fs, darkSource, fileNumber);
			} catch (FSParseException e) {
				// Shouldn't happen
				throw new Error(e);
			}
		}

	};

	/**
	 * Handle a node to node text message SimpleFieldSet
	 * @throws FSParseException
	 */
	public void handleNodeToNodeTextMessageSimpleFieldSet(SimpleFieldSet fs, DarknetPeerNode source, int fileNumber) throws FSParseException {
		if(logMINOR)
			Logger.minor(this, "Got node to node message: \n"+fs);
		int overallType = fs.getInt("n2nType");
		fs.removeValue("n2nType");
		if(overallType == Node.N2N_MESSAGE_TYPE_FPROXY) {
			handleFproxyNodeToNodeTextMessageSimpleFieldSet(fs, source, fileNumber);
		} else {
			Logger.error(this, "Received unknown node to node message type '"+overallType+"' from "+source.getPeer());
		}
	}

	private void handleFproxyNodeToNodeTextMessageSimpleFieldSet(SimpleFieldSet fs, DarknetPeerNode source, int fileNumber) throws FSParseException {
		int type = fs.getInt("type");
		if(type == Node.N2N_TEXT_MESSAGE_TYPE_USERALERT) {
			source.handleFproxyN2NTM(fs, fileNumber);
		} else if(type == Node.N2N_TEXT_MESSAGE_TYPE_FILE_OFFER) {
			source.handleFproxyFileOffer(fs, fileNumber);
		} else if(type == Node.N2N_TEXT_MESSAGE_TYPE_FILE_OFFER_ACCEPTED) {
			source.handleFproxyFileOfferAccepted(fs, fileNumber);
		} else if(type == Node.N2N_TEXT_MESSAGE_TYPE_FILE_OFFER_REJECTED) {
			source.handleFproxyFileOfferRejected(fs, fileNumber);
		} else if(type == Node.N2N_TEXT_MESSAGE_TYPE_BOOKMARK) {
			source.handleFproxyBookmarkFeed(fs, fileNumber);
		} else if(type == Node.N2N_TEXT_MESSAGE_TYPE_DOWNLOAD) {
			source.handleFproxyDownloadFeed(fs, fileNumber);
		} else {
			Logger.error(this, "Received unknown fproxy node to node message sub-type '"+type+"' from "+source.getPeer());
		}
	}

	public String getMyName() {
		return myName;
	}

	public MessageCore getUSM() {
		return usm;
	}

	public LocationManager getLocationManager() {
		return lm;
	}

	public int getSwaps() {
		return LocationManager.swaps;
	}

	public int getNoSwaps() {
		return LocationManager.noSwaps;
	}

	public int getStartedSwaps() {
		return LocationManager.startedSwaps;
	}

	public int getSwapsRejectedAlreadyLocked() {
		return LocationManager.swapsRejectedAlreadyLocked;
	}

	public int getSwapsRejectedNowhereToGo() {
		return LocationManager.swapsRejectedNowhereToGo;
	}

	public int getSwapsRejectedRateLimit() {
		return LocationManager.swapsRejectedRateLimit;
	}

	public int getSwapsRejectedRecognizedID() {
		return LocationManager.swapsRejectedRecognizedID;
	}

	public PeerNode[] getPeerNodes() {
		return peers.myPeers;
	}

	public PeerNode[] getConnectedPeers() {
		return peers.connectedPeers;
	}

	/**
	 * Return a peer of the node given its ip and port, name or identity, as a String
	 */
	public PeerNode getPeerNode(String nodeIdentifier) {
		PeerNode[] pn = peers.myPeers;
		for(int i=0;i<pn.length;i++)
		{
			Peer peer = pn[i].getPeer();
			String nodeIpAndPort = "";
			if(peer != null) {
				nodeIpAndPort = peer.toString();
			}
			String identity = pn[i].getIdentityString();
			if(pn[i] instanceof DarknetPeerNode) {
				DarknetPeerNode dpn = (DarknetPeerNode) pn[i];
				String name = dpn.myName;
				if(identity.equals(nodeIdentifier) || nodeIpAndPort.equals(nodeIdentifier) || name.equals(nodeIdentifier)) {
					return pn[i];
				}
			} else {
				if(identity.equals(nodeIdentifier) || nodeIpAndPort.equals(nodeIdentifier)) {
					return pn[i];
				}
			}
		}
		return null;
	}

	public boolean isHasStarted() {
		return hasStarted;
	}

	public void queueRandomReinsert(KeyBlock block) {
		clientCore.queueRandomReinsert(block);
	}

	public String getExtraPeerDataDir() {
		return extraPeerDataDir.getPath();
	}

	public boolean noConnectedPeers() {
		return !peers.anyConnectedPeers();
	}

	public double getLocation() {
		return lm.getLocation();
	}

	public double getLocationChangeSession() {
		return lm.getLocChangeSession();
	}

	public int getAverageOutgoingSwapTime() {
		return lm.getAverageSwapTime();
	}

	public int getSendSwapInterval() {
		return lm.getSendSwapInterval();
	}

	public int getNumberOfRemotePeerLocationsSeenInSwaps() {
		return lm.numberOfRemotePeerLocationsSeenInSwaps;
	}

	public boolean isAdvancedModeEnabled() {
		if(clientCore == null) return false;
		return clientCore.isAdvancedModeEnabled();
	}

	public boolean isFProxyJavascriptEnabled() {
		return clientCore.isFProxyJavascriptEnabled();
	}

	// FIXME convert these kind of threads to Checkpointed's and implement a handler
	// using the PacketSender/Ticker. Would save a few threads.

	public int getNumARKFetchers() {
		PeerNode[] p = peers.myPeers;
		int x = 0;
		for(int i=0;i<p.length;i++) {
			if(p[i].isFetchingARK()) x++;
		}
		return x;
	}

	// FIXME put this somewhere else
	private volatile Object statsSync = new Object();

	/** The total number of bytes of real data i.e.&nbsp;payload sent by the node */
	private long totalPayloadSent;

	public void sentPayload(int len) {
		synchronized(statsSync) {
			totalPayloadSent += len;
		}
	}

	/**
	 * Get the total number of bytes of payload (real data) sent by the node
	 *
	 * @return Total payload sent in bytes
	 */
	public long getTotalPayloadSent() {
		synchronized(statsSync) {
			return totalPayloadSent;
		}
	}

	public void setName(String key) throws InvalidConfigValueException, NodeNeedRestartException {
		 config.get("node").getOption("name").setValue(key);
	}

	public Ticker getTicker() {
		return ticker;
	}

	public int getUnclaimedFIFOSize() {
		return usm.getUnclaimedFIFOSize();
	}

	/**
	 * Connect this node to another node (for purposes of testing)
	 */
	public void connectToSeednode(SeedServerTestPeerNode node) throws OpennetDisabledException, FSParseException, PeerParseException, ReferenceSignatureVerificationException {
		peers.addPeer(node,false,false);
	}
	public void connect(Node node) throws FSParseException, PeerParseException, ReferenceSignatureVerificationException {
		peers.connect(node.darknetCrypto.exportPublicFieldSet(), darknetCrypto.packetMangler);
	}

	public short maxHTL() {
		return maxHTL;
	}

	public int getDarknetPortNumber() {
		return darknetCrypto.portNumber;
	}

	public int getOutputBandwidthLimit() {
		return outputBandwidthLimit;
	}

	public synchronized int getInputBandwidthLimit() {
		if(inputLimitDefault)
			return outputBandwidthLimit * 4;
		return inputBandwidthLimit;
	}

	public synchronized void setTimeSkewDetectedUserAlert() {
		if(timeSkewDetectedUserAlert == null) {
			timeSkewDetectedUserAlert = new TimeSkewDetectedUserAlert();
			clientCore.alerts.register(timeSkewDetectedUserAlert);
		}
	}

	public File getNodeDir() { return nodeDir.dir(); }
	public File getCfgDir() { return cfgDir.dir(); }
	public File getUserDir() { return userDir.dir(); }
	public File getRunDir() { return runDir.dir(); }
	public File getStoreDir() { return storeDir; } //public File getStoreDir() { return storeDir.dir(); }
	public File getPluginDir() { return pluginDir.dir(); }

	public ProgramDirectory nodeDir() { return nodeDir; }
	public ProgramDirectory cfgDir() { return cfgDir; }
	public ProgramDirectory userDir() { return userDir; }
	public ProgramDirectory runDir() { return runDir; }
	//public ProgramDirectory storeDir() { return storeDir; }
	public ProgramDirectory pluginDir() { return pluginDir; }


	public DarknetPeerNode createNewDarknetNode(SimpleFieldSet fs) throws FSParseException, PeerParseException, ReferenceSignatureVerificationException {
		return new DarknetPeerNode(fs, this, darknetCrypto, peers, false, darknetCrypto.packetMangler);
	}

	public OpennetPeerNode createNewOpennetNode(SimpleFieldSet fs) throws FSParseException, OpennetDisabledException, PeerParseException, ReferenceSignatureVerificationException {
		if(opennet == null) throw new OpennetDisabledException("Opennet is not currently enabled");
		return new OpennetPeerNode(fs, this, opennet.crypto, opennet, peers, false, opennet.crypto.packetMangler);
	}

	public SeedServerTestPeerNode createNewSeedServerTestPeerNode(SimpleFieldSet fs) throws FSParseException, OpennetDisabledException, PeerParseException, ReferenceSignatureVerificationException {
		if(opennet == null) throw new OpennetDisabledException("Opennet is not currently enabled");
		return new SeedServerTestPeerNode(fs, this, opennet.crypto, peers, true, opennet.crypto.packetMangler);
	}

	public OpennetPeerNode addNewOpennetNode(SimpleFieldSet fs, ConnectionType connectionType) throws FSParseException, PeerParseException, ReferenceSignatureVerificationException {
		// FIXME: perhaps this should throw OpennetDisabledExcemption rather than returing false?
		if(opennet == null) return null;
		return opennet.addNewOpennetNode(fs, connectionType);
	}

	public byte[] getOpennetIdentity() {
		return opennet.crypto.myIdentity;
	}

	public byte[] getDarknetIdentity() {
		return darknetCrypto.myIdentity;
	}

	public int estimateFullHeadersLengthOneMessage() {
		return darknetCrypto.packetMangler.fullHeadersLengthOneMessage();
	}

	public synchronized boolean isOpennetEnabled() {
		return opennet != null;
	}

	public SimpleFieldSet exportDarknetPublicFieldSet() {
		return darknetCrypto.exportPublicFieldSet();
	}

	public SimpleFieldSet exportOpennetPublicFieldSet() {
		return opennet.crypto.exportPublicFieldSet();
	}

	public SimpleFieldSet exportDarknetPrivateFieldSet() {
		return darknetCrypto.exportPrivateFieldSet();
	}

	public SimpleFieldSet exportOpennetPrivateFieldSet() {
		return opennet.crypto.exportPrivateFieldSet();
	}

	/**
	 * Should the IP detection code only use the IP address override and the bindTo information,
	 * rather than doing a full detection?
	 */
	public synchronized boolean dontDetect() {
		// Only return true if bindTo is set on all ports which are in use
		if(!darknetCrypto.getBindTo().isRealInternetAddress(false, true, false)) return false;
		if(opennet != null) {
			if(opennet.crypto.getBindTo().isRealInternetAddress(false, true, false)) return false;
		}
		return true;
	}

	public int getOpennetFNPPort() {
		if(opennet == null) return -1;
		return opennet.crypto.portNumber;
	}

	public OpennetManager getOpennet() {
		return opennet;
	}

	public synchronized boolean passOpennetRefsThroughDarknet() {
		return passOpennetRefsThroughDarknet;
	}

	/**
	 * Get the set of public ports that need to be forwarded. These are internal
	 * ports, not necessarily external - they may be rewritten by the NAT.
	 * @return A Set of ForwardPort's to be fed to port forward plugins.
	 */
	public Set<ForwardPort> getPublicInterfacePorts() {
		HashSet<ForwardPort> set = new HashSet<ForwardPort>();
		// FIXME IPv6 support
		set.add(new ForwardPort("darknet", false, ForwardPort.PROTOCOL_UDP_IPV4, darknetCrypto.portNumber));
		if(opennet != null) {
			NodeCrypto crypto = opennet.crypto;
			if(crypto != null) {
				set.add(new ForwardPort("opennet", false, ForwardPort.PROTOCOL_UDP_IPV4, crypto.portNumber));
			}
		}
		return set;
	}

	/**
	 * Get the time since the node was started in milliseconds.
	 *
	 * @return Uptime in milliseconds
	 */
	public long getUptime() {
		return System.currentTimeMillis() - usm.getStartedTime();
	}

	public synchronized UdpSocketHandler[] getPacketSocketHandlers() {
		// FIXME better way to get these!
		if(opennet != null) {
			return new UdpSocketHandler[] { darknetCrypto.socket, opennet.crypto.socket };
			// TODO Auto-generated method stub
		} else {
			return new UdpSocketHandler[] { darknetCrypto.socket };
		}
	}

	public int getMaxOpennetPeers() {
		return maxOpennetPeers;
	}

	public void onAddedValidIP() {
		OpennetManager om;
		synchronized(this) {
			om = opennet;
		}
		if(om != null) {
			Announcer announcer = om.announcer;
			if(announcer != null) {
				announcer.maybeSendAnnouncement();
			}
		}
	}

	/**
	 * Returns true if the packet receiver should try to decode/process packets that are not from a peer (i.e. from a seed connection)
	 * The packet receiver calls this upon receiving an unrecognized packet.
	 */
	public boolean wantAnonAuth() {
		return opennet != null && acceptSeedConnections;
	}

	public boolean opennetDefinitelyPortForwarded() {
		OpennetManager om;
		synchronized(this) {
			om = this.opennet;
		}
		if(om == null) return false;
		NodeCrypto crypto = om.crypto;
		if(crypto == null) return false;
		return crypto.definitelyPortForwarded();
	}

	public boolean darknetDefinitelyPortForwarded() {
		if(darknetCrypto == null) return false;
		return darknetCrypto.definitelyPortForwarded();
	}

	public boolean hasKey(Key key, boolean canReadClientCache, boolean forULPR) {
		// FIXME optimise!
		if(key instanceof NodeCHK)
			return fetch((NodeCHK)key, true, canReadClientCache, false, false, forULPR, null) != null;
		else
			return fetch((NodeSSK)key, true, canReadClientCache, false, false, forULPR, null) != null;
	}

	public int getTotalRunningUIDs() {
		synchronized(runningUIDs) {
			return runningUIDs.size();
		}
	}

	public void addRunningUIDs(Vector<Long> list) {
		synchronized(runningUIDs) {
			list.addAll(runningUIDs.keySet());
		}
	}

	public int getTotalRunningUIDsAlt() {
		synchronized(runningUIDs) {
			return this.runningCHKGetUIDsRT.size() + this.runningCHKPutUIDsRT.size() + this.runningSSKGetUIDsRT.size() +
			this.runningSSKGetUIDsRT.size() + this.runningSSKOfferReplyUIDsRT.size() + this.runningCHKOfferReplyUIDsRT.size() + 
			this.runningCHKGetUIDsBulk.size() + this.runningCHKPutUIDsBulk.size() + this.runningSSKGetUIDsBulk.size() +
			this.runningSSKGetUIDsBulk.size() + this.runningSSKOfferReplyUIDsBulk.size() + this.runningCHKOfferReplyUIDsBulk.size();
		}
	}

	/**
	 * Warning: does not announce change in location!
	 */
	public void setLocation(double loc) {
		lm.setLocation(loc);
	}

	public boolean peersWantKey(Key key) {
		return failureTable.peersWantKey(key);
	}

	private SimpleUserAlert alertMTUTooSmall;

	public final RequestClient nonPersistentClient = new RequestClient() {
		public boolean persistent() {
			return false;
		}
		public void removeFrom(ObjectContainer container) {
			throw new UnsupportedOperationException();
		}
	};

	public void onTooLowMTU(int minAdvertisedMTU, int minAcceptableMTU) {
		if(alertMTUTooSmall == null) {
			alertMTUTooSmall = new SimpleUserAlert(false, l10n("tooSmallMTU"), l10n("tooSmallMTULong", new String[] { "mtu", "minMTU" }, new String[] { Integer.toString(minAdvertisedMTU), Integer.toString(minAcceptableMTU) }), l10n("tooSmallMTUShort"), UserAlert.ERROR);
		} else return;
		clientCore.alerts.register(alertMTUTooSmall);
	}

	public void setDispatcherHook(NodeDispatcherCallback cb) {
		this.dispatcher.setHook(cb);
	}

	public boolean shallWePublishOurPeersLocation() {
		return publishOurPeersLocation;
	}

	public boolean shallWeRouteAccordingToOurPeersLocation() {
		return routeAccordingToOurPeersLocation && Version.lastGoodBuild() >= 1160;
	}

	public boolean objectCanNew(ObjectContainer container) {
		Logger.error(this, "Not storing Node in database", new Exception("error"));
		return false;
	}

<<<<<<< HEAD
=======
	private volatile long turtleCount;

	/**
	 * Make a running request sender into a turtle request.
	 * Backoff: when the transfer finishes, or after 10 seconds if no cancellation.
	 * Downstream: Cancel all dependant RequestHandler's and local requests.
	 * This also removes it from the load management code.
	 * Registration: We track the turtles for each peer, and overall. No two turtles from the
	 * same node may share the same key, and there is an overall limit.
	 * @param sender
	 */
	public void makeTurtle(RequestSender sender) {
		// Registration
		// FIXME check the datastore.
		String reason = registerTurtleTransfer(sender);
		if(reason != null) {
			// Too many turtles running, or already two turtles for this key (we allow two in case one peer turtles as a DoS).
			sender.killTurtle(reason);
			Logger.warning(this, "Didn't make turtle (global) for key "+sender.key+" for "+sender);
			return;
		}
		PeerNode from = sender.transferringFrom();
		if(from == null) {
			// Race condition, it has finished, avoid NPE
			return;
		}
		reason = from.registerTurtleTransfer(sender);
		if(reason != null) {
			// Too many turtles running, or already a turtle for this key.
			// Abort it.
			unregisterTurtleTransfer(sender);
			sender.killTurtle(reason);
			Logger.warning(this, "Didn't make turtle (peer) for key "+sender.key+" for "+sender);
			return;
		}
		Logger.normal(this, "TURTLING: "+sender.key+" for "+sender);
		// Do not transfer coalesce!!
		synchronized(transferringRequestSenders) {
			transferringRequestSenders.remove(sender.key);
		}
		turtleCount++;

		// Abort downstream transfers, set the turtle mode flag and set up the backoff callback.
		sender.setTurtle();
	}

	public long getTurtleCount() {
		return turtleCount;
	}

	private static int MAX_TURTLES = 10;
	private static int MAX_TURTLES_PER_KEY = 2;

	private HashMap<Key,RequestSender[]> turtlingTransfers = new HashMap<Key,RequestSender[]>();

	private String registerTurtleTransfer(RequestSender sender) {
		Key key = sender.key;
		synchronized(turtlingTransfers) {
			if(getNumIncomingTurtles() >= MAX_TURTLES) {
				Logger.warning(this, "Too many turtles running globally");
				return "Too many turtles running globally";
			}
			if(!turtlingTransfers.containsKey(key)) {
				turtlingTransfers.put(key, new RequestSender[] { sender });
				Logger.normal(this, "Running turtles (a): "+getNumIncomingTurtles()+" : "+turtlingTransfers.size());
				return null;
			} else {
				RequestSender[] senders = turtlingTransfers.get(key);
				if(senders.length >= MAX_TURTLES_PER_KEY) {
					Logger.warning(this, "Too many turtles for key globally");
					return "Too many turtles for key globally";
				}
				for(int i=0;i<senders.length;i++) {
					if(senders[i] == sender) {
						Logger.error(this, "Registering turtle for "+sender+" : "+key+" twice! (globally)");
						return "Registering turtle for "+sender+" : "+key+" twice! (globally)";
					}
				}
				RequestSender[] newSenders = new RequestSender[senders.length+1];
				System.arraycopy(senders, 0, newSenders, 0, senders.length);
				newSenders[senders.length] = sender;
				turtlingTransfers.put(key, newSenders);
				Logger.normal(this, "Running turtles (b): "+getNumIncomingTurtles()+" : "+turtlingTransfers.size());
				return null;
			}
		}
	}

	public void unregisterTurtleTransfer(RequestSender sender) {
		Key key = sender.key;
		synchronized(turtlingTransfers) {
			if(!turtlingTransfers.containsKey(key)) {
				Logger.error(this, "Removing turtle "+sender+" for "+key+" : DOES NOT EXIST IN GLOBAL TURTLES LIST");
				return;
			}
			RequestSender[] senders = turtlingTransfers.get(key);
			if(senders.length == 1 && senders[0] == sender) {
				turtlingTransfers.remove(key);
				return;
			}
			if(senders.length == 2) {
				if(senders[0] == sender) {
					turtlingTransfers.put(key, new RequestSender[] { senders[1] });
				} else if(senders[1] == sender) {
					turtlingTransfers.put(key, new RequestSender[] { senders[0] });
				}
				return;
			}
			int x = 0;
			for(int i=0;i<senders.length;i++) {
				if(senders[i] == sender) x++;
			}
			if(x == 0) {
				Logger.error(this, "Turtle not in global register: "+sender+" for "+key);
				return;
			}
			if(senders.length == x) {
				Logger.error(this, "Lots of copies of turtle: "+x);
				turtlingTransfers.remove(key);
				return;
			}
			RequestSender[] newSenders = new RequestSender[senders.length - x];
			int idx = 0;
			for(RequestSender s : senders) {
				if(s == sender) continue;
				newSenders[idx++] = s;
			}
			turtlingTransfers.put(key, newSenders);
		}
	}

	public int getNumIncomingTurtles() {
		synchronized(turtlingTransfers) {
			int turtles = 0;
			for(RequestSender[] senders : turtlingTransfers.values())
				turtles += senders.length;
			return turtles;
		}
	}

>>>>>>> b687a0e4
	public void drawClientCacheBox(HTMLNode storeSizeInfobox) {
		HTMLNode div = storeSizeInfobox.addChild("div");
		div.addChild("p", "Client cache max size: "+this.maxClientCacheKeys+" keys");
		div.addChild("p", "Client cache size: CHK "+this.chkClientcache.keyCount()+" pubkey "+this.pubKeyClientcache.keyCount()+" SSK "+this.sskClientcache.keyCount());
		div.addChild("p", "Client cache misses: CHK "+this.chkClientcache.misses()+" pubkey "+this.pubKeyClientcache.misses()+" SSK "+this.sskClientcache.misses());
		div.addChild("p", "Client cache hits: CHK "+this.chkClientcache.hits()+" pubkey "+this.pubKeyClientcache.hits()+" SSK "+this.sskClientcache.hits());
	}

	public void drawSlashdotCacheBox(HTMLNode storeSizeInfobox) {
		HTMLNode div = storeSizeInfobox.addChild("div");
		div.addChild("p", "Slashdot/ULPR cache max size: "+maxSlashdotCacheKeys+" keys");
		div.addChild("p", "Slashdot/ULPR cache size: CHK "+this.chkSlashdotcache.keyCount()+" pubkey "+this.pubKeySlashdotcache.keyCount()+" SSK "+this.sskSlashdotcache.keyCount());
		div.addChild("p", "Slashdot/ULPR cache misses: CHK "+this.chkSlashdotcache.misses()+" pubkey "+this.pubKeySlashdotcache.misses()+" SSK "+this.sskSlashdotcache.misses());
		div.addChild("p", "Slashdot/ULPR cache hits: CHK "+this.chkSlashdotcache.hits()+" pubkey "+this.pubKeySlashdotcache.hits()+" SSK "+this.sskSlashdotcache.hits());
		div.addChild("p", "Slashdot/ULPR cache writes: CHK "+this.chkSlashdotcache.writes()+" pubkey "+this.pubKeySlashdotcache.writes()+" SSK "+this.sskSlashdotcache.writes());
	}

	private boolean enteredPassword;

	public void setMasterPassword(String password, boolean inFirstTimeWizard) throws AlreadySetPasswordException, MasterKeysWrongPasswordException, MasterKeysFileSizeException, IOException {
		synchronized(this) {
			if(enteredPassword)
				throw new AlreadySetPasswordException();
		}
		if(securityLevels.getPhysicalThreatLevel() == PHYSICAL_THREAT_LEVEL.MAXIMUM)
			Logger.error(this, "Setting password while physical threat level is at MAXIMUM???");
		MasterKeys keys = MasterKeys.read(masterKeysFile, random, password);
		try {
			setPasswordInner(keys, inFirstTimeWizard);
		} finally {
			keys.clearAll();
		}
	}

	private void setPasswordInner(MasterKeys keys, boolean inFirstTimeWizard) throws MasterKeysWrongPasswordException, MasterKeysFileSizeException, IOException {
		boolean wantClientCache = false;
		boolean wantDatabase = false;
		synchronized(this) {
			enteredPassword = true;
			if(!clientCacheAwaitingPassword) {
				if(inFirstTimeWizard) {
					byte[] copied = new byte[keys.clientCacheMasterKey.length];
					System.arraycopy(keys.clientCacheMasterKey, 0, copied, 0, copied.length);
					cachedClientCacheKey = copied;
					// Wipe it if haven't specified datastore size in 10 minutes.
					ticker.queueTimedJob(new Runnable() {
						public void run() {
							synchronized(Node.this) {
								MasterKeys.clear(cachedClientCacheKey);
								cachedClientCacheKey = null;
							}
						}

					}, 10*60*1000);
				}
			} else wantClientCache = true;
			wantDatabase = db == null;
		}
		if(wantClientCache)
			activatePasswordedClientCache(keys);
		if(wantDatabase)
			lateSetupDatabase(keys.databaseKey);
	}


	private void activatePasswordedClientCache(MasterKeys keys) {
		synchronized(this) {
			if(clientCacheType.equals("ram")) {
				System.err.println("RAM client cache cannot be passworded!");
				return;
			}
			if(!clientCacheType.equals("salt-hash")) {
				System.err.println("Unknown client cache type, cannot activate passworded store: "+clientCacheType);
				return;
			}
		}
		Runnable migrate = new MigrateOldStoreData(true);
		String suffix = getStoreSuffix();
		try {
			initSaltHashClientCacheFS(suffix, true, keys.clientCacheMasterKey);
		} catch (NodeInitException e) {
			Logger.error(this, "Unable to activate passworded client cache", e);
			System.err.println("Unable to activate passworded client cache: "+e);
			e.printStackTrace();
			return;
		}

		synchronized(this) {
			clientCacheAwaitingPassword = false;
		}

		executor.execute(migrate, "Migrate data from previous store");
	}

	public void changeMasterPassword(String oldPassword, String newPassword, boolean inFirstTimeWizard) throws MasterKeysWrongPasswordException, MasterKeysFileSizeException, IOException, AlreadySetPasswordException {
		if(securityLevels.getPhysicalThreatLevel() == PHYSICAL_THREAT_LEVEL.MAXIMUM)
			Logger.error(this, "Changing password while physical threat level is at MAXIMUM???");
		if(masterKeysFile.exists()) {
			MasterKeys keys = MasterKeys.read(masterKeysFile, random, oldPassword);
			keys.changePassword(masterKeysFile, newPassword, random);
			setPasswordInner(keys, inFirstTimeWizard);
			keys.clearAll();
		} else {
			setMasterPassword(newPassword, inFirstTimeWizard);
		}
	}

	public static class AlreadySetPasswordException extends Exception {

	   final private static long serialVersionUID = -7328456475029374032L;

	}

	public synchronized File getMasterPasswordFile() {
		return masterKeysFile;
	}

	public void panic() {
		try {
			db.close();
		} catch (Throwable t) {
			// Ignore
		}
		synchronized(this) {
			db = null;
		}
		try {
			FileUtil.secureDelete(dbFile, random);
			FileUtil.secureDelete(dbFileCrypt, random);
		} catch (IOException e) {
			// Ignore
		}
		dbFile.delete();
		dbFileCrypt.delete();
	}

	public void finishPanic() {
		WrapperManager.restart();
		System.exit(0);
	}


	public boolean awaitingPassword() {
		if(clientCacheAwaitingPassword) return true;
		if(databaseAwaitingPassword) return true;
		return false;
	}


	public boolean isDatabaseEncrypted() {
		return databaseEncrypted;
	}

	public boolean hasDatabase() {
		return db != null;
	}


	public synchronized boolean autoChangeDatabaseEncryption() {
		return autoChangeDatabaseEncryption;
	}


	private long completeInsertsStored;
	private long completeInsertsOldStore;
	private long completeInsertsTotal;
	private long completeInsertsNotStoredWouldHaveStored;	// DEBUGGING: should be 0 but can be nonzero if e.g. a request originates from a backed off node; should be very low in any case; FIXME remove eventually

	/** Should we commit the block to the store rather than the cache?
	 *
	 * <p>We used to check whether we are a sink by checking whether any peer has
	 * a closer location than we do. Then we made low-uptime nodes exempt from
	 * this calculation: if we route to a low uptime node with a closer location,
	 * we want to store it anyway since he may go offline. The problem was that
	 * if we routed to a low-uptime node, and there was another option that wasn't
	 * low-uptime but was closer to the target than we were, then we would not
	 * store in the store. Also, routing isn't always by the closest peer location:
	 * FOAF and per-node failure tables change it. So now, we consider the nodes
	 * we have actually routed to:</p>
	 *
	 * <p>Store in datastore if our location is closer to the target than:</p><ol>
	 * <li>the source location (if any, and ignoring if low-uptime)</li>
	 * <li>the locations of the nodes we just routed to (ditto)</li>
	 * </ol>
	 *
	 * @param key
	 * @param source
	 * @param routedTo
	 * @return
	 */
	public boolean shouldStoreDeep(Key key, PeerNode source, PeerNode[] routedTo) {
    	double myLoc = getLocation();
    	double target = key.toNormalizedDouble();
    	double myDist = Location.distance(myLoc, target);

    	boolean wouldHaveStored = !peers.isCloserLocation(target, MIN_UPTIME_STORE_KEY);

    	// First, calculate whether we would have stored it using the old formula.
		if(wouldHaveStored)
			completeInsertsOldStore++;

    	if(logMINOR) Logger.minor(this, "Should store for "+key+" ?");
    	// Don't sink store if any of the nodes we routed to, or our predecessor, is both high-uptime and closer to the target than we are.
    	if(source != null && !source.isLowUptime()) {
    		if(Location.distance(source, target) < myDist) {
    	    	if(logMINOR) Logger.minor(this, "Not storing because source is closer to target for "+key+" : "+source);
    	    	synchronized(this) {
    	    		completeInsertsTotal++;
    	    		if(wouldHaveStored) {
    	    			Logger.error(this, "Would have stored but haven't stored");
    	    			completeInsertsNotStoredWouldHaveStored++;
    	    		}
    	    	}
    			return false;
    		}
    	}
    	for(PeerNode pn : routedTo) {
    		if(Location.distance(pn, target) < myDist && !pn.isLowUptime()) {
    	    	if(logMINOR) Logger.minor(this, "Not storing because peer "+pn+" is closer to target for "+key+" his loc "+pn.getLocation()+" my loc "+myLoc+" target is "+target);
    	    	synchronized(this) {
    	    		completeInsertsTotal++;
    	    		if(wouldHaveStored) {
    	    			Logger.error(this, "Would have stored but haven't stored");
    	    			completeInsertsNotStoredWouldHaveStored++;
    	    		}
    	    	}
    			return false;
    		} else {
    			if(logMINOR) Logger.minor(this, "Should store maybe, peer "+pn+" loc = "+pn.getLocation()+" my loc is "+myLoc+" target is "+target+" low uptime is "+pn.isLowUptime());
    		}
    	}
    	synchronized(this) {
    		completeInsertsStored++;
    		completeInsertsTotal++;
    	}
    	if(logMINOR) Logger.minor(this, "Should store returning true for "+key+" target="+target+" myLoc="+myLoc+" peers: "+routedTo.length);
    	return true;
	}


	private final DecimalFormat fix3p3pct = new DecimalFormat("##0.000%");

	public synchronized void drawStoreStats(HTMLNode infobox) {
		if (completeInsertsTotal != 0) {
			infobox.addChild("p", "Stored inserts: "+completeInsertsStored+" of "+completeInsertsTotal+" ("+fix3p3pct.format((completeInsertsStored*1.0)/completeInsertsTotal)+")");
			infobox.addChild("p", "Would have stored: "+completeInsertsOldStore+" of "+completeInsertsTotal+" ("+fix3p3pct.format((completeInsertsOldStore*1.0)/completeInsertsTotal)+")");
			infobox.addChild("p", "Would have stored but wasn't stored: "+completeInsertsNotStoredWouldHaveStored+" of "+completeInsertsTotal+" ("+fix3p3pct.format((completeInsertsNotStoredWouldHaveStored*1.0)/completeInsertsTotal)+")");
		}
	}
}<|MERGE_RESOLUTION|>--- conflicted
+++ resolved
@@ -5639,149 +5639,6 @@
 		return false;
 	}
 
-<<<<<<< HEAD
-=======
-	private volatile long turtleCount;
-
-	/**
-	 * Make a running request sender into a turtle request.
-	 * Backoff: when the transfer finishes, or after 10 seconds if no cancellation.
-	 * Downstream: Cancel all dependant RequestHandler's and local requests.
-	 * This also removes it from the load management code.
-	 * Registration: We track the turtles for each peer, and overall. No two turtles from the
-	 * same node may share the same key, and there is an overall limit.
-	 * @param sender
-	 */
-	public void makeTurtle(RequestSender sender) {
-		// Registration
-		// FIXME check the datastore.
-		String reason = registerTurtleTransfer(sender);
-		if(reason != null) {
-			// Too many turtles running, or already two turtles for this key (we allow two in case one peer turtles as a DoS).
-			sender.killTurtle(reason);
-			Logger.warning(this, "Didn't make turtle (global) for key "+sender.key+" for "+sender);
-			return;
-		}
-		PeerNode from = sender.transferringFrom();
-		if(from == null) {
-			// Race condition, it has finished, avoid NPE
-			return;
-		}
-		reason = from.registerTurtleTransfer(sender);
-		if(reason != null) {
-			// Too many turtles running, or already a turtle for this key.
-			// Abort it.
-			unregisterTurtleTransfer(sender);
-			sender.killTurtle(reason);
-			Logger.warning(this, "Didn't make turtle (peer) for key "+sender.key+" for "+sender);
-			return;
-		}
-		Logger.normal(this, "TURTLING: "+sender.key+" for "+sender);
-		// Do not transfer coalesce!!
-		synchronized(transferringRequestSenders) {
-			transferringRequestSenders.remove(sender.key);
-		}
-		turtleCount++;
-
-		// Abort downstream transfers, set the turtle mode flag and set up the backoff callback.
-		sender.setTurtle();
-	}
-
-	public long getTurtleCount() {
-		return turtleCount;
-	}
-
-	private static int MAX_TURTLES = 10;
-	private static int MAX_TURTLES_PER_KEY = 2;
-
-	private HashMap<Key,RequestSender[]> turtlingTransfers = new HashMap<Key,RequestSender[]>();
-
-	private String registerTurtleTransfer(RequestSender sender) {
-		Key key = sender.key;
-		synchronized(turtlingTransfers) {
-			if(getNumIncomingTurtles() >= MAX_TURTLES) {
-				Logger.warning(this, "Too many turtles running globally");
-				return "Too many turtles running globally";
-			}
-			if(!turtlingTransfers.containsKey(key)) {
-				turtlingTransfers.put(key, new RequestSender[] { sender });
-				Logger.normal(this, "Running turtles (a): "+getNumIncomingTurtles()+" : "+turtlingTransfers.size());
-				return null;
-			} else {
-				RequestSender[] senders = turtlingTransfers.get(key);
-				if(senders.length >= MAX_TURTLES_PER_KEY) {
-					Logger.warning(this, "Too many turtles for key globally");
-					return "Too many turtles for key globally";
-				}
-				for(int i=0;i<senders.length;i++) {
-					if(senders[i] == sender) {
-						Logger.error(this, "Registering turtle for "+sender+" : "+key+" twice! (globally)");
-						return "Registering turtle for "+sender+" : "+key+" twice! (globally)";
-					}
-				}
-				RequestSender[] newSenders = new RequestSender[senders.length+1];
-				System.arraycopy(senders, 0, newSenders, 0, senders.length);
-				newSenders[senders.length] = sender;
-				turtlingTransfers.put(key, newSenders);
-				Logger.normal(this, "Running turtles (b): "+getNumIncomingTurtles()+" : "+turtlingTransfers.size());
-				return null;
-			}
-		}
-	}
-
-	public void unregisterTurtleTransfer(RequestSender sender) {
-		Key key = sender.key;
-		synchronized(turtlingTransfers) {
-			if(!turtlingTransfers.containsKey(key)) {
-				Logger.error(this, "Removing turtle "+sender+" for "+key+" : DOES NOT EXIST IN GLOBAL TURTLES LIST");
-				return;
-			}
-			RequestSender[] senders = turtlingTransfers.get(key);
-			if(senders.length == 1 && senders[0] == sender) {
-				turtlingTransfers.remove(key);
-				return;
-			}
-			if(senders.length == 2) {
-				if(senders[0] == sender) {
-					turtlingTransfers.put(key, new RequestSender[] { senders[1] });
-				} else if(senders[1] == sender) {
-					turtlingTransfers.put(key, new RequestSender[] { senders[0] });
-				}
-				return;
-			}
-			int x = 0;
-			for(int i=0;i<senders.length;i++) {
-				if(senders[i] == sender) x++;
-			}
-			if(x == 0) {
-				Logger.error(this, "Turtle not in global register: "+sender+" for "+key);
-				return;
-			}
-			if(senders.length == x) {
-				Logger.error(this, "Lots of copies of turtle: "+x);
-				turtlingTransfers.remove(key);
-				return;
-			}
-			RequestSender[] newSenders = new RequestSender[senders.length - x];
-			int idx = 0;
-			for(RequestSender s : senders) {
-				if(s == sender) continue;
-				newSenders[idx++] = s;
-			}
-			turtlingTransfers.put(key, newSenders);
-		}
-	}
-
-	public int getNumIncomingTurtles() {
-		synchronized(turtlingTransfers) {
-			int turtles = 0;
-			for(RequestSender[] senders : turtlingTransfers.values())
-				turtles += senders.length;
-			return turtles;
-		}
-	}
-
->>>>>>> b687a0e4
 	public void drawClientCacheBox(HTMLNode storeSizeInfobox) {
 		HTMLNode div = storeSizeInfobox.addChild("div");
 		div.addChild("p", "Client cache max size: "+this.maxClientCacheKeys+" keys");
