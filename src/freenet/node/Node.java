/* This code is part of Freenet. It is distributed under the GNU General
 * Public License, version 2 (or at your option any later version). See
 * http://www.gnu.org/ for further details of the GPL. */
/* Freenet 0.7 node. */
package freenet.node;

import static freenet.node.stats.DataStoreKeyType.CHK;
import static freenet.node.stats.DataStoreKeyType.PUB_KEY;
import static freenet.node.stats.DataStoreKeyType.SSK;
import static freenet.node.stats.DataStoreType.CACHE;
import static freenet.node.stats.DataStoreType.CLIENT;
import static freenet.node.stats.DataStoreType.SLASHDOT;
import static freenet.node.stats.DataStoreType.STORE;
import static java.util.concurrent.TimeUnit.DAYS;
import static java.util.concurrent.TimeUnit.HOURS;
import static java.util.concurrent.TimeUnit.MILLISECONDS;
import static java.util.concurrent.TimeUnit.MINUTES;
import static java.util.concurrent.TimeUnit.SECONDS;

import java.io.BufferedReader;
import java.io.EOFException;
import java.io.File;
import java.io.FileFilter;
import java.io.FileInputStream;
import java.io.FileOutputStream;
import java.io.IOException;
import java.io.InputStreamReader;
import java.io.RandomAccessFile;
import java.io.UnsupportedEncodingException;
import java.net.InetAddress;
import java.net.UnknownHostException;
import java.security.SecureRandom;
import java.util.HashMap;
import java.util.HashSet;
import java.util.LinkedHashMap;
import java.util.Locale;
import java.util.Map;
import java.util.MissingResourceException;
import java.util.Random;
import java.util.Set;

import org.tanukisoftware.wrapper.WrapperManager;

import com.db4o.Db4o;
import com.db4o.ObjectContainer;
import com.db4o.ObjectSet;
import com.db4o.config.Configuration;
import com.db4o.config.GlobalOnlyConfigException;
import com.db4o.defragment.AvailableClassFilter;
import com.db4o.defragment.BTreeIDMapping;
import com.db4o.defragment.Defragment;
import com.db4o.defragment.DefragmentConfig;
import com.db4o.diagnostic.ClassHasNoFields;
import com.db4o.diagnostic.Diagnostic;
import com.db4o.diagnostic.DiagnosticBase;
import com.db4o.diagnostic.DiagnosticListener;
import com.db4o.ext.Db4oException;
import com.db4o.io.IoAdapter;
import com.db4o.io.RandomAccessFileAdapter;

import freenet.client.FECQueue;
import freenet.client.FetchContext;
import freenet.client.async.SplitFileInserterSegment;
import freenet.clients.http.SecurityLevelsToadlet;
import freenet.clients.http.SimpleToadletServer;
import freenet.config.EnumerableOptionCallback;
import freenet.config.FreenetFilePersistentConfig;
import freenet.config.InvalidConfigValueException;
import freenet.config.NodeNeedRestartException;
import freenet.config.PersistentConfig;
import freenet.config.SubConfig;
import freenet.crypt.DSAPublicKey;
import freenet.crypt.DiffieHellman;
import freenet.crypt.ECDH;
import freenet.crypt.EncryptingIoAdapter;
import freenet.crypt.RandomSource;
import freenet.crypt.Yarrow;
import freenet.io.comm.DMT;
import freenet.io.comm.DisconnectedException;
import freenet.io.comm.FreenetInetAddress;
import freenet.io.comm.IOStatisticCollector;
import freenet.io.comm.Message;
import freenet.io.comm.MessageCore;
import freenet.io.comm.MessageFilter;
import freenet.io.comm.Peer;
import freenet.io.comm.PeerParseException;
import freenet.io.comm.ReferenceSignatureVerificationException;
import freenet.io.comm.UdpSocketHandler;
import freenet.io.xfer.PartiallyReceivedBlock;
import freenet.keys.CHKBlock;
import freenet.keys.CHKVerifyException;
import freenet.keys.ClientCHK;
import freenet.keys.ClientCHKBlock;
import freenet.keys.ClientKey;
import freenet.keys.ClientKeyBlock;
import freenet.keys.ClientSSK;
import freenet.keys.ClientSSKBlock;
import freenet.keys.Key;
import freenet.keys.KeyBlock;
import freenet.keys.KeyVerifyException;
import freenet.keys.NodeCHK;
import freenet.keys.NodeSSK;
import freenet.keys.SSKBlock;
import freenet.keys.SSKVerifyException;
import freenet.l10n.BaseL10n;
import freenet.l10n.NodeL10n;
import freenet.node.DarknetPeerNode.FRIEND_TRUST;
import freenet.node.DarknetPeerNode.FRIEND_VISIBILITY;
import freenet.node.NodeDispatcher.NodeDispatcherCallback;
import freenet.node.OpennetManager.ConnectionType;
import freenet.node.SecurityLevels.NETWORK_THREAT_LEVEL;
import freenet.node.SecurityLevels.PHYSICAL_THREAT_LEVEL;
import freenet.node.fcp.FCPMessage;
import freenet.node.fcp.FeedMessage;
import freenet.node.probe.Listener;
import freenet.node.probe.Type;
import freenet.node.stats.DataStoreInstanceType;
import freenet.node.stats.DataStoreStats;
import freenet.node.stats.NotAvailNodeStoreStats;
import freenet.node.stats.StoreCallbackStats;
import freenet.node.updater.NodeUpdateManager;
import freenet.node.updater.UpdateDeployContext;
import freenet.node.updater.UpdateDeployContext.CHANGED;
import freenet.node.useralerts.MeaningfulNodeNameUserAlert;
import freenet.node.useralerts.NotEnoughNiceLevelsUserAlert;
import freenet.node.useralerts.SimpleUserAlert;
import freenet.node.useralerts.TimeSkewDetectedUserAlert;
import freenet.node.useralerts.UserAlert;
import freenet.pluginmanager.ForwardPort;
import freenet.pluginmanager.PluginDownLoaderOfficialHTTPS;
import freenet.pluginmanager.PluginManager;
import freenet.pluginmanager.PluginStore;
import freenet.store.BlockMetadata;
import freenet.store.CHKStore;
import freenet.store.CachingFreenetStore;
import freenet.store.FreenetStore;
import freenet.store.KeyCollisionException;
import freenet.store.NullFreenetStore;
import freenet.store.PubkeyStore;
import freenet.store.RAMFreenetStore;
import freenet.store.SSKStore;
import freenet.store.SlashdotStore;
import freenet.store.StorableBlock;
import freenet.store.StoreCallback;
import freenet.store.saltedhash.ResizablePersistentIntBuffer;
import freenet.store.saltedhash.SaltedHashFreenetStore;
import freenet.support.Executor;
import freenet.support.Fields;
import freenet.support.HTMLNode;
import freenet.support.HexUtil;
import freenet.support.LogThresholdCallback;
import freenet.support.Logger;
import freenet.support.Logger.LogLevel;
import freenet.support.OOMHandler;
import freenet.support.PooledExecutor;
import freenet.support.PrioritizedTicker;
import freenet.support.ShortBuffer;
import freenet.support.SimpleFieldSet;
import freenet.support.SizeUtil;
import freenet.support.Ticker;
import freenet.support.TokenBucket;
import freenet.support.api.BooleanCallback;
import freenet.support.api.IntCallback;
import freenet.support.api.LongCallback;
import freenet.support.api.ShortCallback;
import freenet.support.api.StringCallback;
import freenet.support.io.ArrayBucketFactory;
import freenet.support.io.Closer;
import freenet.support.io.FileUtil;
import freenet.support.io.NativeThread;
import freenet.support.math.MersenneTwister;
import freenet.support.transport.ip.HostnameSyntaxException;

/**
 * @author amphibian
 */
public class Node implements TimeSkewDetectorCallback {

	public class MigrateOldStoreData implements Runnable {

		private final boolean clientCache;

		public MigrateOldStoreData(boolean clientCache) {
			this.clientCache = clientCache;
			if(clientCache) {
				oldCHKClientCache = chkClientcache;
				oldPKClientCache = pubKeyClientcache;
				oldSSKClientCache = sskClientcache;
			} else {
				oldCHK = chkDatastore;
				oldPK = pubKeyDatastore;
				oldSSK = sskDatastore;
				oldCHKCache = chkDatastore;
				oldPKCache = pubKeyDatastore;
				oldSSKCache = sskDatastore;
			}
		}

		@Override
		public void run() {
			System.err.println("Migrating old "+(clientCache ? "client cache" : "datastore"));
			if(clientCache) {
				migrateOldStore(oldCHKClientCache, chkClientcache, true);
				StoreCallback<? extends StorableBlock> old;
				synchronized(Node.this) {
					old = oldCHKClientCache;
					oldCHKClientCache = null;
				}
				closeOldStore(old);
				migrateOldStore(oldPKClientCache, pubKeyClientcache, true);
				synchronized(Node.this) {
					old = oldPKClientCache;
					oldPKClientCache = null;
				}
				closeOldStore(old);
				migrateOldStore(oldSSKClientCache, sskClientcache, true);
				synchronized(Node.this) {
					old = oldSSKClientCache;
					oldSSKClientCache = null;
				}
				closeOldStore(old);
			} else {
				migrateOldStore(oldCHK, chkDatastore, false);
				oldCHK = null;
				migrateOldStore(oldPK, pubKeyDatastore, false);
				oldPK = null;
				migrateOldStore(oldSSK, sskDatastore, false);
				oldSSK = null;
				migrateOldStore(oldCHKCache, chkDatacache, false);
				oldCHKCache = null;
				migrateOldStore(oldPKCache, pubKeyDatacache, false);
				oldPKCache = null;
				migrateOldStore(oldSSKCache, sskDatacache, false);
				oldSSKCache = null;
			}
			System.err.println("Finished migrating old "+(clientCache ? "client cache" : "datastore"));
		}

	}

	volatile CHKStore oldCHK;
	volatile PubkeyStore oldPK;
	volatile SSKStore oldSSK;

	volatile CHKStore oldCHKCache;
	volatile PubkeyStore oldPKCache;
	volatile SSKStore oldSSKCache;

	volatile CHKStore oldCHKClientCache;
	volatile PubkeyStore oldPKClientCache;
	volatile SSKStore oldSSKClientCache;

	private <T extends StorableBlock> void migrateOldStore(StoreCallback<T> old, StoreCallback<T> newStore, boolean canReadClientCache) {
		FreenetStore<T> store = old.getStore();
		if(store instanceof RAMFreenetStore) {
			RAMFreenetStore<T> ramstore = (RAMFreenetStore<T>)store;
			try {
				ramstore.migrateTo(newStore, canReadClientCache);
			} catch (IOException e) {
				Logger.error(this, "Caught migrating old store: "+e, e);
			}
			ramstore.clear();
		} else if(store instanceof SaltedHashFreenetStore) {
			Logger.error(this, "Migrating from from a saltedhashstore not fully supported yet: will not keep old keys");
		}
	}


	public <T extends StorableBlock> void closeOldStore(StoreCallback<T> old) {
		FreenetStore<T> store = old.getStore();
		if(store instanceof SaltedHashFreenetStore) {
			SaltedHashFreenetStore<T> saltstore = (SaltedHashFreenetStore<T>) store;
			saltstore.close();
			saltstore.destruct();
		}
	}


	private static volatile boolean logMINOR;
	private static volatile boolean logDEBUG;

	static {
		Logger.registerLogThresholdCallback(new LogThresholdCallback(){
			@Override
			public void shouldUpdate(){
				logMINOR = Logger.shouldLog(LogLevel.MINOR, this);
				logDEBUG = Logger.shouldLog(LogLevel.DEBUG, this);
			}
		});
	}
	private static MeaningfulNodeNameUserAlert nodeNameUserAlert;
	private static TimeSkewDetectedUserAlert timeSkewDetectedUserAlert;

	public class NodeNameCallback extends StringCallback  {
		NodeNameCallback() {
		}
		@Override
		public String get() {
			String name;
			synchronized(this) {
				name = myName;
			}
			if(name.startsWith("Node id|")|| name.equals("MyFirstFreenetNode") || name.startsWith("Freenet node with no name #")){
				clientCore.alerts.register(nodeNameUserAlert);
			}else{
				clientCore.alerts.unregister(nodeNameUserAlert);
			}
			return name;
		}

		@Override
		public void set(String val) throws InvalidConfigValueException {
			if(get().equals(val)) return;
			else if(val.length() > 128)
				throw new InvalidConfigValueException("The given node name is too long ("+val+')');
			else if("".equals(val))
				val = "~none~";
			synchronized(this) {
				myName = val;
			}
			// We'll broadcast the new name to our connected darknet peers via a differential node reference
			SimpleFieldSet fs = new SimpleFieldSet(true);
			fs.putSingle("myName", myName);
			peers.locallyBroadcastDiffNodeRef(fs, true, false);
			// We call the callback once again to ensure MeaningfulNodeNameUserAlert
			// has been unregistered ... see #1595
			get();
		}
	}

	private class StoreTypeCallback extends StringCallback implements EnumerableOptionCallback {

		@Override
		public String get() {
			synchronized(Node.this) {
				return storeType;
			}
		}

		@Override
		public void set(String val) throws InvalidConfigValueException, NodeNeedRestartException {
			boolean found = false;
			for (String p : getPossibleValues()) {
				if (p.equals(val)) {
					found = true;
					break;
				}
			}
			if (!found)
				throw new InvalidConfigValueException("Invalid store type");

			String type;
			synchronized(Node.this) {
				type = storeType;
			}
			if(type.equals("ram")) {
				synchronized(this) { // Serialise this part.
					makeStore(val);
				}
			} else {
				synchronized(Node.this) {
					storeType = val;
				}
				throw new NodeNeedRestartException("Store type cannot be changed on the fly");
			}
		}

		@Override
		public String[] getPossibleValues() {
			return new String[] { "salt-hash", "ram" };
		}
	}

	private class ClientCacheTypeCallback extends StringCallback implements EnumerableOptionCallback {

		@Override
		public String get() {
			synchronized(Node.this) {
				return clientCacheType;
			}
		}

		@Override
		public void set(String val) throws InvalidConfigValueException, NodeNeedRestartException {
			boolean found = false;
			for (String p : getPossibleValues()) {
				if (p.equals(val)) {
					found = true;
					break;
				}
			}
			if (!found)
				throw new InvalidConfigValueException("Invalid store type");

			synchronized(this) { // Serialise this part.
				String suffix = getStoreSuffix();
				if (val.equals("salt-hash")) {
					byte[] key;
					synchronized(Node.this) {
						key = cachedClientCacheKey;
						cachedClientCacheKey = null;
					}
					if(key == null) {
						MasterKeys keys = null;
						try {
							if(securityLevels.physicalThreatLevel == PHYSICAL_THREAT_LEVEL.MAXIMUM) {
								key = new byte[32];
								random.nextBytes(key);
							} else {
								keys = MasterKeys.read(masterKeysFile, random, "");
								key = keys.clientCacheMasterKey;
								keys.clearAllNotClientCacheKey();
							}
						} catch (MasterKeysWrongPasswordException e1) {
							setClientCacheAwaitingPassword();
							synchronized(Node.this) {
								clientCacheType = val;
							}
							throw new InvalidConfigValueException("You must enter the password");
						} catch (MasterKeysFileSizeException e1) {
							throw new InvalidConfigValueException("Master keys file corrupted (too " + e1.sizeToString() + ")");
						} catch (IOException e1) {
							throw new InvalidConfigValueException("Master keys file cannot be accessed: "+e1);
						}
					}
					try {
						initSaltHashClientCacheFS(suffix, true, key);
					} catch (NodeInitException e) {
						Logger.error(this, "Unable to create new store", e);
						System.err.println("Unable to create new store: "+e);
						e.printStackTrace();
						// FIXME l10n both on the NodeInitException and the wrapper message
						throw new InvalidConfigValueException("Unable to create new store: "+e);
					} finally {
						MasterKeys.clear(key);
					}
				} else if(val.equals("ram")) {
					initRAMClientCacheFS();
				} else /*if(val.equals("none")) */{
					initNoClientCacheFS();
				}
				
				synchronized(Node.this) {
					clientCacheType = val;
				}
			}
		}

		@Override
		public String[] getPossibleValues() {
			return new String[] { "salt-hash", "ram", "none" };
		}
	}

	private static class L10nCallback extends StringCallback implements EnumerableOptionCallback {
		@Override
		public String get() {
			return NodeL10n.getBase().getSelectedLanguage().fullName;
		}

		@Override
		public void set(String val) throws InvalidConfigValueException {
			if(val == null || get().equalsIgnoreCase(val)) return;
			try {
				NodeL10n.getBase().setLanguage(BaseL10n.LANGUAGE.mapToLanguage(val));
			} catch (MissingResourceException e) {
				throw new InvalidConfigValueException(e.getLocalizedMessage());
			}
			PluginManager.setLanguage(NodeL10n.getBase().getSelectedLanguage());
		}

		@Override
		public String[] getPossibleValues() {
			return BaseL10n.LANGUAGE.valuesWithFullNames();
		}
	}

	private final File dbFile;
	private final File dbFileCrypt;
	private boolean defragDatabaseOnStartup;
	private boolean defragOnce;
	/** db4o database for node and client layer.
	 * Other databases can be created for the datastore (since its usage
	 * patterns and content are completely different), or for plugins (for
	 * security reasons). */
	public ObjectContainer db;
	/** A fixed random number which identifies the top-level objects belonging to
	 * this node, as opposed to any others that might be stored in the same database
	 * (e.g. because of many-nodes-in-one-VM). */
	public long nodeDBHandle;

	private boolean autoChangeDatabaseEncryption = true;
	private DatabaseKey databaseKey;

	/** Stats */
	public final NodeStats nodeStats;

	/** Config object for the whole node. */
	public final PersistentConfig config;

	// Static stuff related to logger

	/** Directory to log to */
	static File logDir;
	/** Maximum size of gzipped logfiles */
	static long maxLogSize;
	/** Log config handler */
	public static LoggingConfigHandler logConfigHandler;

	public static final int PACKETS_IN_BLOCK = 32;
	public static final int PACKET_SIZE = 1024;
	public static final double DECREMENT_AT_MIN_PROB = 0.25;
	public static final double DECREMENT_AT_MAX_PROB = 0.5;
	// Send keepalives every 7-14 seconds. Will be acked and if necessary resent.
	// Old behaviour was keepalives every 14-28. Even that was adequate for a 30 second
	// timeout. Most nodes don't need to send keepalives because they are constantly busy,
	// this is only an issue for disabled darknet connections, very quiet private networks
	// etc.
	public static final long KEEPALIVE_INTERVAL = SECONDS.toMillis(7);
	// If no activity for 30 seconds, node is dead
	// 35 seconds allows plenty of time for resends etc even if above is 14 sec as it is on older nodes.
	public static final long MAX_PEER_INACTIVITY = SECONDS.toMillis(35);
	/** Time after which a handshake is assumed to have failed. */
	public static final int HANDSHAKE_TIMEOUT = (int) MILLISECONDS.toMillis(4800); // Keep the below within the 30 second assumed timeout.
	// Inter-handshake time must be at least 2x handshake timeout
	public static final int MIN_TIME_BETWEEN_HANDSHAKE_SENDS = HANDSHAKE_TIMEOUT*2; // 10-20 secs
	public static final int RANDOMIZED_TIME_BETWEEN_HANDSHAKE_SENDS = HANDSHAKE_TIMEOUT*2; // avoid overlap when the two handshakes are at the same time
	public static final int MIN_TIME_BETWEEN_VERSION_PROBES = HANDSHAKE_TIMEOUT*4;
	public static final int RANDOMIZED_TIME_BETWEEN_VERSION_PROBES = HANDSHAKE_TIMEOUT*2; // 20-30 secs
	public static final int MIN_TIME_BETWEEN_VERSION_SENDS = HANDSHAKE_TIMEOUT*4;
	public static final int RANDOMIZED_TIME_BETWEEN_VERSION_SENDS = HANDSHAKE_TIMEOUT*2; // 20-30 secs
	public static final int MIN_TIME_BETWEEN_BURSTING_HANDSHAKE_BURSTS = HANDSHAKE_TIMEOUT*24; // 2-5 minutes
	public static final int RANDOMIZED_TIME_BETWEEN_BURSTING_HANDSHAKE_BURSTS = HANDSHAKE_TIMEOUT*36;
	public static final int MIN_BURSTING_HANDSHAKE_BURST_SIZE = 1; // 1-4 handshake sends per burst
	public static final int RANDOMIZED_BURSTING_HANDSHAKE_BURST_SIZE = 3;
	// If we don't receive any packets at all in this period, from any node, tell the user
	public static final long ALARM_TIME = MINUTES.toMillis(1);

	static final long MIN_INTERVAL_BETWEEN_INCOMING_SWAP_REQUESTS = MILLISECONDS.toMillis(900);
	static final long MIN_INTERVAL_BETWEEN_INCOMING_PROBE_REQUESTS = MILLISECONDS.toMillis(1000);
	public static final int SYMMETRIC_KEY_LENGTH = 32; // 256 bits - note that this isn't used everywhere to determine it

	/** Datastore directory */
	private final ProgramDirectory storeDir;

	/** Datastore properties */
	private String storeType;
	private boolean storeUseSlotFilters;
	private boolean storeSaltHashResizeOnStart;

	/** The number of bytes per key total in all the different datastores. All the datastores
	 * are always the same size in number of keys. */
	public static final int sizePerKey = CHKBlock.DATA_LENGTH + CHKBlock.TOTAL_HEADERS_LENGTH +
		DSAPublicKey.PADDED_SIZE + SSKBlock.DATA_LENGTH + SSKBlock.TOTAL_HEADERS_LENGTH;

	/** The maximum number of keys stored in each of the datastores, cache and store combined. */
	private long maxTotalKeys;
	long maxCacheKeys;
	long maxStoreKeys;
	/** The maximum size of the datastore. Kept to avoid rounding turning 5G into 5368698672 */
	private long maxTotalDatastoreSize;
	/** If true, store shrinks occur immediately even if they are over 10% of the store size. If false,
	 * we just set the storeSize and do an offline shrink on the next startup. Online shrinks do not
	 * preserve the most recently used data so are not recommended. */
	private boolean storeForceBigShrinks;

	private final SemiOrderedShutdownHook shutdownHook;
	/** The CHK datastore. Long term storage; data should only be inserted here if
	 * this node is the closest location on the chain so far, and it is on an
	 * insert (because inserts will always reach the most specialized node; if we
	 * allow requests to store here, then we get pollution by inserts for keys not
	 * close to our specialization). These conclusions derived from Oskar's simulations. */
	private CHKStore chkDatastore;
	/** The SSK datastore. See description for chkDatastore. */
	private SSKStore sskDatastore;
	/** The store of DSAPublicKeys (by hash). See description for chkDatastore. */
	private PubkeyStore pubKeyDatastore;

	/** Client cache store type */
	private String clientCacheType;
	/** Client cache could not be opened so is a RAMFS until the correct password is entered */
	private boolean clientCacheAwaitingPassword;
	private boolean databaseAwaitingPassword;
	/** Client cache maximum cached keys for each type */
	long maxClientCacheKeys;
	/** Maximum size of the client cache. Kept to avoid rounding problems. */
	private long maxTotalClientCacheSize;

	/** Cached client cache key if the user is in the first-time wizard */
	private byte[] cachedClientCacheKey;

	/** The CHK datacache. Short term cache which stores everything that passes
	 * through this node. */
	private CHKStore chkDatacache;
	/** The SSK datacache. Short term cache which stores everything that passes
	 * through this node. */
	private SSKStore sskDatacache;
	/** The public key datacache (by hash). Short term cache which stores
	 * everything that passes through this node. */
	private PubkeyStore pubKeyDatacache;

	/** The CHK client cache. Caches local requests only. */
	private CHKStore chkClientcache;
	/** The SSK client cache. Caches local requests only. */
	private SSKStore sskClientcache;
	/** The pubkey client cache. Caches local requests only. */
	private PubkeyStore pubKeyClientcache;

	// These only cache keys for 30 minutes.

	// FIXME make the first two configurable
	private long maxSlashdotCacheSize;
	private int maxSlashdotCacheKeys;
	static final long PURGE_INTERVAL = SECONDS.toMillis(60);

	private CHKStore chkSlashdotcache;
	private SlashdotStore<CHKBlock> chkSlashdotcacheStore;
	private SSKStore sskSlashdotcache;
	private SlashdotStore<SSKBlock> sskSlashdotcacheStore;
	private PubkeyStore pubKeySlashdotcache;
	private SlashdotStore<DSAPublicKey> pubKeySlashdotcacheStore;

	/** If false, only ULPRs will use the slashdot cache. If true, everything does. */
	private boolean useSlashdotCache;
	/** If true, we write stuff to the datastore even though we shouldn't because the HTL is
	 * too high. However it is flagged as old so it won't be included in the Bloom filter for
	 * sharing purposes. */
	private boolean writeLocalToDatastore;

	final NodeGetPubkey getPubKey;

	/** FetchContext for ARKs */
	public final FetchContext arkFetcherContext;

	/** IP detector */
	public final NodeIPDetector ipDetector;
	/** For debugging/testing, set this to true to stop the
	 * probabilistic decrement at the edges of the HTLs. */
	boolean disableProbabilisticHTLs;

	public final RequestTracker tracker;
	
	/** Semi-unique ID for swap requests. Used to identify us so that the
	 * topology can be reconstructed. */
	public long swapIdentifier;
	private String myName;
	public final LocationManager lm;
	/** My peers */
	public final PeerManager peers;
	/** Node-reference directory (node identity, peers, etc) */
	final ProgramDirectory nodeDir;
	/** Config directory (l10n overrides, etc) */
	final ProgramDirectory cfgDir;
	/** User data directory (bookmarks, download lists, etc) */
	final ProgramDirectory userDir;
	/** Run-time state directory (bootID, PRNG seed, etc) */
	final ProgramDirectory runDir;
	/** Plugin directory */
	final ProgramDirectory pluginDir;

	/** File to write crypto master keys into, possibly passworded */
	final File masterKeysFile;
	/** Directory to put extra peer data into */
	final File extraPeerDataDir;
	/** Strong RNG */
	public final RandomSource random;
	/** JCA-compliant strong RNG. WARNING: DO NOT CALL THIS ON THE MAIN NETWORK
	 * HANDLING THREADS! In some configurations it can block, potentially 
	 * forever, on nextBytes()! */
	public final SecureRandom secureRandom;
	/** Weak but fast RNG */
	public final Random fastWeakRandom;
	/** The object which handles incoming messages and allows us to wait for them */
	final MessageCore usm;

	// Darknet stuff

	NodeCrypto darknetCrypto;
	// Back compat
	private boolean showFriendsVisibilityAlert;

	// Opennet stuff

	private final NodeCryptoConfig opennetCryptoConfig;
	OpennetManager opennet;
	private volatile boolean isAllowedToConnectToSeednodes;
	private int maxOpennetPeers;
	private boolean acceptSeedConnections;
	private boolean passOpennetRefsThroughDarknet;

	// General stuff

	public final Executor executor;
	public final PacketSender ps;
	public final PrioritizedTicker ticker;
	final DNSRequester dnsr;
	final NodeDispatcher dispatcher;
	public final UptimeEstimator uptime;
	public final TokenBucket outputThrottle;
	public boolean throttleLocalData;
	private int outputBandwidthLimit;
	private int inputBandwidthLimit;
	boolean inputLimitDefault;
	final boolean enableARKs;
	final boolean enablePerNodeFailureTables;
	final boolean enableULPRDataPropagation;
	final boolean enableSwapping;
	private volatile boolean publishOurPeersLocation;
	private volatile boolean routeAccordingToOurPeersLocation;
	boolean enableSwapQueueing;
	boolean enablePacketCoalescing;
	public static final short DEFAULT_MAX_HTL = (short)18;
	private short maxHTL;
	private boolean skipWrapperWarning;
	private int maxPacketSize;
	/** Should inserts ignore low backoff times by default? */
	public static final boolean IGNORE_LOW_BACKOFF_DEFAULT = false;
	/** Definition of "low backoff times" for above. */
	public static final long LOW_BACKOFF = SECONDS.toMillis(30);
	/** Should inserts be fairly blatently prioritised on accept by default? */
	public static final boolean PREFER_INSERT_DEFAULT = false;
	/** Should inserts fork when the HTL reaches cacheability? */
	public static final boolean FORK_ON_CACHEABLE_DEFAULT = true;
	public final IOStatisticCollector collector;
	/** Type identifier for fproxy node to node messages, as sent on DMT.nodeToNodeMessage's */
	public static final int N2N_MESSAGE_TYPE_FPROXY = 1;
	/** Type identifier for differential node reference messages, as sent on DMT.nodeToNodeMessage's */
	public static final int N2N_MESSAGE_TYPE_DIFFNODEREF = 2;
	/** Identifier within fproxy messages for simple, short text messages to be displayed on the homepage as useralerts */
	public static final int N2N_TEXT_MESSAGE_TYPE_USERALERT = 1;
	/** Identifier within fproxy messages for an offer to transfer a file */
	public static final int N2N_TEXT_MESSAGE_TYPE_FILE_OFFER = 2;
	/** Identifier within fproxy messages for accepting an offer to transfer a file */
	public static final int N2N_TEXT_MESSAGE_TYPE_FILE_OFFER_ACCEPTED = 3;
	/** Identifier within fproxy messages for rejecting an offer to transfer a file */
	public static final int N2N_TEXT_MESSAGE_TYPE_FILE_OFFER_REJECTED = 4;
	/** Identified within friend feed for the recommendation of a bookmark */
	public static final int N2N_TEXT_MESSAGE_TYPE_BOOKMARK = 5;
	/** Identified within friend feed for the recommendation of a file */
	public static final int N2N_TEXT_MESSAGE_TYPE_DOWNLOAD = 6;
	public static final int EXTRA_PEER_DATA_TYPE_N2NTM = 1;
	public static final int EXTRA_PEER_DATA_TYPE_PEER_NOTE = 2;
	public static final int EXTRA_PEER_DATA_TYPE_QUEUED_TO_SEND_N2NM = 3;
	public static final int EXTRA_PEER_DATA_TYPE_BOOKMARK = 4;
	public static final int EXTRA_PEER_DATA_TYPE_DOWNLOAD = 5;
	public static final int PEER_NOTE_TYPE_PRIVATE_DARKNET_COMMENT = 1;

	/** The bootID of the last time the node booted up. Or -1 if we don't know due to
	 * permissions problems, or we suspect that the node has been booted and not
	 * written the file e.g. if we can't write it. So if we want to compare data
	 * gathered in the last session and only recorded to disk on a clean shutdown
	 * to data we have now, we just include the lastBootID. */
	public final long lastBootID;
	public final long bootID;
	public final long startupTime;

	private SimpleToadletServer toadlets;

	public final NodeClientCore clientCore;

	// ULPRs, RecentlyFailed, per node failure tables, are all managed by FailureTable.
	final FailureTable failureTable;

	// The version we were before we restarted.
	public int lastVersion;

	/** NodeUpdater **/
	public final NodeUpdateManager nodeUpdater;

	public final SecurityLevels securityLevels;

	// Things that's needed to keep track of
	public final PluginManager pluginManager;

	// Helpers
	public final InetAddress localhostAddress;
	public final FreenetInetAddress fLocalhostAddress;

	// The node starter
	private static NodeStarter nodeStarter;

	// The watchdog will be silenced until it's true
	private boolean hasStarted;
	private boolean isStopping = false;

	/**
	 * Minimum uptime for us to consider a node an acceptable place to store a key. We store a key
	 * to the datastore only if it's from an insert, and we are a sink, but when calculating whether
	 * we are a sink we ignore nodes which have less uptime (percentage) than this parameter.
	 */
	static final int MIN_UPTIME_STORE_KEY = 40;

	private volatile boolean isPRNGReady = false;

	private boolean storePreallocate;
	
	private boolean enableRoutedPing;

	/**
	 * Minimum bandwidth limit in bytes considered usable: 5 KiB. If there is an attempt to set a limit below this -
	 * excluding the reserved -1 for input bandwidth - the callback will throw. See the callbacks for
	 * outputBandwidthLimit and inputBandwidthLimit.
	 */
	private static final int minimumBandwidth = 5 * 1024;

	/*
	 * Gets minimum bandwidth in bytes considered usable.
	 *
	 * @see #minimumBandwidth
	 */
	public static int getMinimumBandwidth() {
		return minimumBandwidth;
	}

	/**
	 * Returns an exception with an explanation that the given bandwidth limit is too low.
	 *
	 * See the Node.bandwidthMinimum localization string.
	 * @param limit Bandwidth limit in bytes.
	 */
	private InvalidConfigValueException lowBandwidthLimit(int limit) {
		return new InvalidConfigValueException(l10n("bandwidthMinimum",
		    new String[] { "limit", "minimum" },
		    new String[] { Integer.toString(limit), Integer.toString(minimumBandwidth) }));
	}

	/**
	 * Dispatches a probe request with the specified settings
	 * @see freenet.node.probe.Probe#start(byte, long, Type, Listener)
	 */
	public void startProbe(final byte htl, final long uid, final Type type, final Listener listener) {
		dispatcher.probe.start(htl, uid, type, listener);
	}

	/**
	 * Read all storable settings (identity etc) from the node file.
	 * @param filename The name of the file to read from.
	 * @throws IOException throw when I/O error occur
	 */
	private void readNodeFile(String filename) throws IOException {
		// REDFLAG: Any way to share this code with NodePeer?
		FileInputStream fis = new FileInputStream(filename);
		InputStreamReader isr = new InputStreamReader(fis, "UTF-8");
		BufferedReader br = new BufferedReader(isr);
		SimpleFieldSet fs = new SimpleFieldSet(br, false, true);
		br.close();
		// Read contents
		String[] udp = fs.getAll("physical.udp");
		if((udp != null) && (udp.length > 0)) {
			for(String udpAddr : udp) {
				// Just keep the first one with the correct port number.
				Peer p;
				try {
					p = new Peer(udpAddr, false, true);
				} catch (HostnameSyntaxException e) {
					Logger.error(this, "Invalid hostname or IP Address syntax error while parsing our darknet node reference: "+udpAddr);
					System.err.println("Invalid hostname or IP Address syntax error while parsing our darknet node reference: "+udpAddr);
					continue;
				} catch (PeerParseException e) {
					throw (IOException)new IOException().initCause(e);
				}
				if(p.getPort() == getDarknetPortNumber()) {
					// DNSRequester doesn't deal with our own node
					ipDetector.setOldIPAddress(p.getFreenetAddress());
					break;
				}
			}
		}

		darknetCrypto.readCrypto(fs);

		swapIdentifier = Fields.bytesToLong(darknetCrypto.identityHashHash);
		String loc = fs.get("location");
		double locD = Location.getLocation(loc);
		if (locD == -1.0)
			throw new IOException("Invalid location: " + loc);
		lm.setLocation(locD);
		myName = fs.get("myName");
		if(myName == null) {
			myName = newName();
		}

		String verString = fs.get("version");
		if(verString == null) {
			Logger.error(this, "No version!");
			System.err.println("No version!");
		} else {
			lastVersion = Version.getArbitraryBuildNumber(verString, -1);
		}
	}

	public void makeStore(String val) throws InvalidConfigValueException {
		String suffix = getStoreSuffix();
		if (val.equals("salt-hash")) {
			try {
				initSaltHashFS(suffix, true, null);
			} catch (NodeInitException e) {
				Logger.error(this, "Unable to create new store", e);
				System.err.println("Unable to create new store: "+e);
				e.printStackTrace();
				// FIXME l10n both on the NodeInitException and the wrapper message
				throw new InvalidConfigValueException("Unable to create new store: "+e);
			}
		} else {
			initRAMFS();
		}

		synchronized(Node.this) {
			storeType = val;
		}
	}


	private String newName() {
		return "Freenet node with no name #"+random.nextLong();
	}

	private final Object writeNodeFileSync = new Object();

	public void writeNodeFile() {
		synchronized(writeNodeFileSync) {
			writeNodeFile(nodeDir.file("node-"+getDarknetPortNumber()), nodeDir.file("node-"+getDarknetPortNumber()+".bak"));
		}
	}

	public void writeOpennetFile() {
		OpennetManager om = opennet;
		if(om != null) om.writeFile();
	}

	private void writeNodeFile(File orig, File backup) {
		SimpleFieldSet fs = darknetCrypto.exportPrivateFieldSet();

		if(orig.exists()) backup.delete();

		FileOutputStream fos = null;
		try {
			fos = new FileOutputStream(backup);
			fs.writeTo(fos);
			fos.close();
			fos = null;
			FileUtil.renameTo(backup, orig);
		} catch (IOException ioe) {
			Logger.error(this, "IOE :"+ioe.getMessage(), ioe);
			return;
		} finally {
			Closer.close(fos);
		}
	}

	private void initNodeFileSettings() {
		Logger.normal(this, "Creating new node file from scratch");
		// Don't need to set getDarknetPortNumber()
		// FIXME use a real IP!
		darknetCrypto.initCrypto();
		swapIdentifier = Fields.bytesToLong(darknetCrypto.identityHashHash);
		myName = newName();
	}

	/**
	 * Read the config file from the arguments.
	 * Then create a node.
	 * Anything that needs static init should ideally be in here.
	 * @param args
	 */
	public static void main(String[] args) throws IOException {
		NodeStarter.main(args);
	}

	public boolean isUsingWrapper(){
		if(nodeStarter!=null && WrapperManager.isControlledByNativeWrapper())
			return true;
		else
			return false;
	}

	public NodeStarter getNodeStarter(){
		return nodeStarter;
	}

	/**
	 * Create a Node from a Config object.
	 * @param config The Config object for this node.
	 * @param r The random number generator for this node. Passed in because we may want
	 * to use a non-secure RNG for e.g. one-JVM live-code simulations. Should be a Yarrow in
	 * a production node. Yarrow will be used if that parameter is null
	 * @param weakRandom The fast random number generator the node will use. If null a MT
	 * instance will be used, seeded from the secure PRNG.
	 * @param lc logging config Handler
	 * @param ns NodeStarter
	 * @param executor Executor
	 * @throws NodeInitException If the node initialization fails.
	 */
	 Node(PersistentConfig config, RandomSource r, RandomSource weakRandom, LoggingConfigHandler lc, NodeStarter ns, Executor executor) throws NodeInitException {
		this.shutdownHook = SemiOrderedShutdownHook.get();
		// Easy stuff
		String tmp = "Initializing Node using Freenet Build #"+Version.buildNumber()+" r"+Version.cvsRevision()+" and freenet-ext Build #"+NodeStarter.extBuildNumber+" r"+NodeStarter.extRevisionNumber+" with "+System.getProperty("java.vendor")+" JVM version "+System.getProperty("java.version")+" running on "+System.getProperty("os.arch")+' '+System.getProperty("os.name")+' '+System.getProperty("os.version");
		fixCertsFiles();
		Logger.normal(this, tmp);
		System.out.println(tmp);
		collector = new IOStatisticCollector();
		this.executor = executor;
		nodeStarter=ns;
		if(logConfigHandler != lc)
			logConfigHandler=lc;
		getPubKey = new NodeGetPubkey(this);
		startupTime = System.currentTimeMillis();
		SimpleFieldSet oldConfig = config.getSimpleFieldSet();
		// Setup node-specific configuration
		final SubConfig nodeConfig = new SubConfig("node", config);
		final SubConfig installConfig = new SubConfig("node.install", config);

		int sortOrder = 0;

		// Directory for node-related files other than store
		this.userDir = setupProgramDir(installConfig, "userDir", ".",
		  "Node.userDir", "Node.userDirLong", nodeConfig);
		this.cfgDir = setupProgramDir(installConfig, "cfgDir", getUserDir().toString(),
		  "Node.cfgDir", "Node.cfgDirLong", nodeConfig);
		this.nodeDir = setupProgramDir(installConfig, "nodeDir", getUserDir().toString(),
		  "Node.nodeDir", "Node.nodeDirLong", nodeConfig);
		this.runDir = setupProgramDir(installConfig, "runDir", getUserDir().toString(),
		  "Node.runDir", "Node.runDirLong", nodeConfig);
		this.pluginDir = setupProgramDir(installConfig, "pluginDir",  userDir().file("plugins").toString(),
		  "Node.pluginDir", "Node.pluginDirLong", nodeConfig);

		// l10n stuffs
		nodeConfig.register("l10n", Locale.getDefault().getLanguage().toLowerCase(), sortOrder++, false, true,
				"Node.l10nLanguage",
				"Node.l10nLanguageLong",
				new L10nCallback());

		try {
			new NodeL10n(BaseL10n.LANGUAGE.mapToLanguage(nodeConfig.getString("l10n")), getCfgDir());
		} catch (MissingResourceException e) {
			try {
				new NodeL10n(BaseL10n.LANGUAGE.mapToLanguage(nodeConfig.getOption("l10n").getDefault()), getCfgDir());
			} catch (MissingResourceException e1) {
				new NodeL10n(BaseL10n.LANGUAGE.mapToLanguage(BaseL10n.LANGUAGE.getDefault().shortCode), getCfgDir());
			}
		}

		// FProxy config needs to be here too
		SubConfig fproxyConfig = new SubConfig("fproxy", config);
		try {
			toadlets = new SimpleToadletServer(fproxyConfig, new ArrayBucketFactory(), executor, this);
			fproxyConfig.finishedInitialization();
			toadlets.start();
		} catch (IOException e4) {
			Logger.error(this, "Could not start web interface: "+e4, e4);
			System.err.println("Could not start web interface: "+e4);
			e4.printStackTrace();
			throw new NodeInitException(NodeInitException.EXIT_COULD_NOT_START_FPROXY, "Could not start FProxy: "+e4);
		} catch (InvalidConfigValueException e4) {
			System.err.println("Invalid config value, cannot start web interface: "+e4);
			e4.printStackTrace();
			throw new NodeInitException(NodeInitException.EXIT_COULD_NOT_START_FPROXY, "Could not start FProxy: "+e4);
		}
		
		final NativeThread entropyGatheringThread = new NativeThread(new Runnable() {
			
			long tLastAdded = -1;

			private void recurse(File f) {
				if(isPRNGReady)
					return;
				extendTimeouts();
				File[] subDirs = f.listFiles(new FileFilter() {

					@Override
					public boolean accept(File pathname) {
						return pathname.exists() && pathname.canRead() && pathname.isDirectory();
					}
				});


				// @see http://bugs.sun.com/bugdatabase/view_bug.do?bug_id=5086412
				if(subDirs != null)
					for(File currentDir : subDirs)
						recurse(currentDir);
			}

			@Override
			public void run() {
				try {
					// Delay entropy generation helper hack if enough entropy available
					Thread.sleep(100);
				} catch (InterruptedException e) {
				}
				if(isPRNGReady)
					return;
				System.out.println("Not enough entropy available.");
				System.out.println("Trying to gather entropy (randomness) by reading the disk...");
				if(File.separatorChar == '/') {
					if(new File("/dev/hwrng").exists())
						System.out.println("/dev/hwrng exists - have you installed rng-tools?");
					else
						System.out.println("You should consider installing a better random number generator e.g. haveged.");
				}
				extendTimeouts();
				for(File root : File.listRoots()) {
					if(isPRNGReady)
						return;
					recurse(root);
				}
			}
			
			/** This is ridiculous, but for some users it can take more than an hour, and timing out sucks
			 * a few bytes and then times out again. :( */
			static final int EXTEND_BY = 60*60*1000;
			
			private void extendTimeouts() {
				long now = System.currentTimeMillis();
				if(now - tLastAdded < EXTEND_BY/2) return;
				long target = tLastAdded + EXTEND_BY;
				while(target < now)
					target += EXTEND_BY;
				long extend = target - now;
				assert(extend < Integer.MAX_VALUE);
				assert(extend > 0);
				WrapperManager.signalStarting((int)extend);
				tLastAdded = now;
			}

		}, "Entropy Gathering Thread", NativeThread.MIN_PRIORITY, true);

		// Setup RNG if needed : DO NOT USE IT BEFORE THAT POINT!
		if (r == null) {
			// Preload required freenet.crypt.Util and freenet.crypt.Rijndael classes (selftest can delay Yarrow startup and trigger false lack-of-enthropy message)
			freenet.crypt.Util.mdProviders.size();
			freenet.crypt.ciphers.Rijndael.getProviderName();

			File seed = userDir.file("prng.seed");
			FileUtil.setOwnerRW(seed);
			entropyGatheringThread.start();
			// Can block.
			this.random = new Yarrow(seed);
			DiffieHellman.init(random);
			// http://bugs.sun.com/view_bug.do;jsessionid=ff625daf459fdffffffffcd54f1c775299e0?bug_id=4705093
			// This might block on /dev/random while doing new SecureRandom(). Once it's created, it won't block.
			ECDH.blockingInit();
		} else {
			this.random = r;
			// if it's not null it's because we are running in the simulator
		}
		// This can block too.
		this.secureRandom = NodeStarter.getGlobalSecureRandom();
		isPRNGReady = true;
		toadlets.getStartupToadlet().setIsPRNGReady();
		if(weakRandom == null) {
			byte buffer[] = new byte[16];
			random.nextBytes(buffer);
			this.fastWeakRandom = new MersenneTwister(buffer);
		}else
			this.fastWeakRandom = weakRandom;

		nodeNameUserAlert = new MeaningfulNodeNameUserAlert(this);
		this.config = config;
		lm = new LocationManager(random, this);

		try {
			localhostAddress = InetAddress.getByName("127.0.0.1");
		} catch (UnknownHostException e3) {
			// Does not do a reverse lookup, so this is impossible
			throw new Error(e3);
		}
		fLocalhostAddress = new FreenetInetAddress(localhostAddress);

		this.securityLevels = new SecurityLevels(this, config);

		nodeConfig.register("autoChangeDatabaseEncryption", true, sortOrder++, true, false, "Node.autoChangeDatabaseEncryption", "Node.autoChangeDatabaseEncryptionLong", new BooleanCallback() {

			@Override
			public Boolean get() {
				synchronized(Node.this) {
					return autoChangeDatabaseEncryption;
				}
			}

			@Override
			public void set(Boolean val) throws InvalidConfigValueException, NodeNeedRestartException {
				synchronized(Node.this) {
					autoChangeDatabaseEncryption = val;
				}
			}

		});

		autoChangeDatabaseEncryption = nodeConfig.getBoolean("autoChangeDatabaseEncryption");

		// Location of master key
		nodeConfig.register("masterKeyFile", "master.keys", sortOrder++, true, true, "Node.masterKeyFile", "Node.masterKeyFileLong",
			new StringCallback() {

				@Override
				public String get() {
					if(masterKeysFile == null) return "none";
					else return masterKeysFile.getPath();
				}

				@Override
				public void set(String val) throws InvalidConfigValueException, NodeNeedRestartException {
					// FIXME l10n
					// FIXME wipe the old one and move
					throw new InvalidConfigValueException("Node.masterKeyFile cannot be changed on the fly, you must shutdown, wipe the old file and reconfigure");
				}

		});
		String value = nodeConfig.getString("masterKeyFile");
		File f;
		if (value.equalsIgnoreCase("none")) {
			f = null;
		} else {
			f = new File(value);
			if (!f.isAbsolute()) { f = userDir.file(value); }

			if(f.exists() && !(f.canWrite() && f.canRead()))
				throw new NodeInitException(NodeInitException.EXIT_CANT_WRITE_MASTER_KEYS, "Cannot read from and write to master keys file "+f);
		}
		masterKeysFile = f;
		FileUtil.setOwnerRW(masterKeysFile);

		shutdownHook.addEarlyJob(new NativeThread("Shutdown database", NativeThread.HIGH_PRIORITY, true) {

			@Override
			public void realRun() {
				System.err.println("Stopping database jobs...");
				if(clientCore == null) return;
				clientCore.killDatabase();
			}

		});

		shutdownHook.addLateJob(new NativeThread("Close database", NativeThread.HIGH_PRIORITY, true) {

			@Override
			public void realRun() {
				if(db == null) return;
				System.err.println("Rolling back unfinished transactions...");
				db.rollback();
				System.err.println("Closing database...");
				db.close();
				if(securityLevels.getPhysicalThreatLevel() == PHYSICAL_THREAT_LEVEL.MAXIMUM) {
					try {
						FileUtil.secureDelete(dbFileCrypt);
					} catch (IOException e) {
						// Ignore
					} finally {
						dbFileCrypt.delete();
					}
				}
			}

		});

		nodeConfig.register("defragDatabaseOnStartup", false, sortOrder++, false, true, "Node.defragDatabaseOnStartup", "Node.defragDatabaseOnStartupLong", new BooleanCallback() {

			@Override
			public Boolean get() {
				synchronized(Node.this) {
					return defragDatabaseOnStartup;
				}
			}

			@Override
			public void set(Boolean val) throws InvalidConfigValueException, NodeNeedRestartException {
				synchronized(Node.this) {
					defragDatabaseOnStartup = val;
				}
			}

		});

		defragDatabaseOnStartup = nodeConfig.getBoolean("defragDatabaseOnStartup");

		nodeConfig.register("defragOnce", false, sortOrder++, false, true, "Node.defragOnce", "Node.defragOnceLong", new BooleanCallback() {

			@Override
			public Boolean get() {
				synchronized(Node.this) {
					return defragOnce;
				}
			}

			@Override
			public void set(Boolean val) throws InvalidConfigValueException, NodeNeedRestartException {
				synchronized(Node.this) {
					defragOnce = val;
				}
			}

		});
		
		nodeConfig.register("showFriendsVisibilityAlert", false, sortOrder++, true, false, "Node.showFriendsVisibilityAlert", "Node.showFriendsVisibilityAlertLong", new BooleanCallback() {

			@Override
			public Boolean get() {
				synchronized(Node.this) {
					return showFriendsVisibilityAlert;
				}
			}

			@Override
			public void set(Boolean val) throws InvalidConfigValueException,
					NodeNeedRestartException {
				synchronized(this) {
					if(val == showFriendsVisibilityAlert) return;
					if(val) return;
				}
				unregisterFriendsVisibilityAlert();
			}
			
			
			
		});
		
		showFriendsVisibilityAlert = nodeConfig.getBoolean("showFriendsVisibilityAlert");

		defragOnce = nodeConfig.getBoolean("defragOnce");

		dbFile = userDir.file("node.db4o");
		dbFileCrypt = userDir.file("node.db4o.crypt");

		boolean dontCreate = (!dbFile.exists()) && (!dbFileCrypt.exists()) && (!toadlets.fproxyHasCompletedWizard());

		if(!dontCreate) {
			try {
				setupDatabase(null);
			} catch (MasterKeysWrongPasswordException e2) {
				System.out.println("Client database node.db4o is encrypted!");
				databaseAwaitingPassword = true;
			} catch (MasterKeysFileSizeException e2) {
				System.err.println("Unable to decrypt database: master.keys file too " + e2.sizeToString() + "!");
			} catch (IOException e2) {
				System.err.println("Unable to access master.keys file to decrypt database: "+e2);
				e2.printStackTrace();
			}
		} else
			System.out.println("Not creating node.db4o for now, waiting for config as to security level...");

		// Boot ID
		bootID = random.nextLong();
		// Fixed length file containing boot ID. Accessed with random access file. So hopefully it will always be
		// written. Note that we set lastBootID to -1 if we can't _write_ our ID as well as if we can't read it,
		// because if we can't write it then we probably couldn't write it on the last bootup either.
		File bootIDFile = runDir.file("bootID");
		int BOOT_FILE_LENGTH = 64 / 4; // A long in padded hex bytes
		long oldBootID = -1;
		RandomAccessFile raf = null;
		try {
			raf = new RandomAccessFile(bootIDFile, "rw");
			if(raf.length() < BOOT_FILE_LENGTH) {
				oldBootID = -1;
			} else {
				byte[] buf = new byte[BOOT_FILE_LENGTH];
				raf.readFully(buf);
				String s = new String(buf, "ISO-8859-1");
				try {
					oldBootID = Fields.bytesToLong(HexUtil.hexToBytes(s));
				} catch (NumberFormatException e) {
					oldBootID = -1;
				}
				raf.seek(0);
			}
			String s = HexUtil.bytesToHex(Fields.longToBytes(bootID));
			byte[] buf = s.getBytes("ISO-8859-1");
			if(buf.length != BOOT_FILE_LENGTH)
				System.err.println("Not 16 bytes for boot ID "+bootID+" - WTF??");
			raf.write(buf);
		} catch (IOException e) {
			oldBootID = -1;
			// If we have an error in reading, *or in writing*, we don't reliably know the last boot ID.
		} finally {
			Closer.close(raf);
		}
		lastBootID = oldBootID;

		nodeConfig.register("disableProbabilisticHTLs", false, sortOrder++, true, false, "Node.disablePHTLS", "Node.disablePHTLSLong",
				new BooleanCallback() {

					@Override
					public Boolean get() {
						return disableProbabilisticHTLs;
					}

					@Override
					public void set(Boolean val) throws InvalidConfigValueException {
						disableProbabilisticHTLs = val;
					}

		});

		disableProbabilisticHTLs = nodeConfig.getBoolean("disableProbabilisticHTLs");

		nodeConfig.register("maxHTL", DEFAULT_MAX_HTL, sortOrder++, true, false, "Node.maxHTL", "Node.maxHTLLong", new ShortCallback() {

					@Override
					public Short get() {
						return maxHTL;
					}

					@Override
					public void set(Short val) throws InvalidConfigValueException {
						if(maxHTL < 0) throw new InvalidConfigValueException("Impossible max HTL");
						maxHTL = val;
					}
		}, false);

		maxHTL = nodeConfig.getShort("maxHTL");

		// FIXME maybe these should persist? They need to be private.
		decrementAtMax = random.nextDouble() <= DECREMENT_AT_MAX_PROB;
		decrementAtMin = random.nextDouble() <= DECREMENT_AT_MIN_PROB;

		// Determine where to bind to

		usm = new MessageCore(executor);

		// FIXME maybe these configs should actually be under a node.ip subconfig?
		ipDetector = new NodeIPDetector(this);
		sortOrder = ipDetector.registerConfigs(nodeConfig, sortOrder);

		// ARKs enabled?

		nodeConfig.register("enableARKs", true, sortOrder++, true, false, "Node.enableARKs", "Node.enableARKsLong", new BooleanCallback() {

			@Override
			public Boolean get() {
				return enableARKs;
			}

			@Override
			public void set(Boolean val) throws InvalidConfigValueException {
				throw new InvalidConfigValueException("Cannot change on the fly");
			}

			@Override
			public boolean isReadOnly() {
				        return true;
			        }
		});
		enableARKs = nodeConfig.getBoolean("enableARKs");

		nodeConfig.register("enablePerNodeFailureTables", true, sortOrder++, true, false, "Node.enablePerNodeFailureTables", "Node.enablePerNodeFailureTablesLong", new BooleanCallback() {

			@Override
			public Boolean get() {
				return enablePerNodeFailureTables;
			}

			@Override
			public void set(Boolean val) throws InvalidConfigValueException {
				throw new InvalidConfigValueException("Cannot change on the fly");
			}

			@Override
			public boolean isReadOnly() {
				        return true;
			      }
		});
		enablePerNodeFailureTables = nodeConfig.getBoolean("enablePerNodeFailureTables");

		nodeConfig.register("enableULPRDataPropagation", true, sortOrder++, true, false, "Node.enableULPRDataPropagation", "Node.enableULPRDataPropagationLong", new BooleanCallback() {

			@Override
			public Boolean get() {
				return enableULPRDataPropagation;
			}

			@Override
			public void set(Boolean val) throws InvalidConfigValueException {
				throw new InvalidConfigValueException("Cannot change on the fly");
			}

			@Override
			public boolean isReadOnly() {
				        return true;
			        }
		});
		enableULPRDataPropagation = nodeConfig.getBoolean("enableULPRDataPropagation");

		nodeConfig.register("enableSwapping", true, sortOrder++, true, false, "Node.enableSwapping", "Node.enableSwappingLong", new BooleanCallback() {

			@Override
			public Boolean get() {
				return enableSwapping;
			}

			@Override
			public void set(Boolean val) throws InvalidConfigValueException {
				throw new InvalidConfigValueException("Cannot change on the fly");
			}

			@Override
			public boolean isReadOnly() {
				        return true;
			        }
		});
		enableSwapping = nodeConfig.getBoolean("enableSwapping");

		/*
		 * Publish our peers' locations is enabled, even in MAXIMUM network security and/or HIGH friends security,
		 * because a node which doesn't publish its peers' locations will get dramatically less traffic.
		 *
		 * Publishing our peers' locations does make us slightly more vulnerable to some attacks, but I don't think
		 * it's a big difference: swapping reveals the same information, it just doesn't update as quickly. This
		 * may help slightly, but probably not dramatically against a clever attacker.
		 *
		 * FIXME review this decision.
		 */
		nodeConfig.register("publishOurPeersLocation", true, sortOrder++, true, false, "Node.publishOurPeersLocation", "Node.publishOurPeersLocationLong", new BooleanCallback() {

			@Override
			public Boolean get() {
				return publishOurPeersLocation;
			}

			@Override
			public void set(Boolean val) throws InvalidConfigValueException {
				publishOurPeersLocation = val;
			}
		});
		publishOurPeersLocation = nodeConfig.getBoolean("publishOurPeersLocation");

		nodeConfig.register("routeAccordingToOurPeersLocation", true, sortOrder++, true, false, "Node.routeAccordingToOurPeersLocation", "Node.routeAccordingToOurPeersLocationLong", new BooleanCallback() {

			@Override
			public Boolean get() {
				return routeAccordingToOurPeersLocation;
			}

			@Override
			public void set(Boolean val) throws InvalidConfigValueException {
				routeAccordingToOurPeersLocation = val;
			}
		});
		routeAccordingToOurPeersLocation = nodeConfig.getBoolean("routeAccordingToOurPeersLocation");

		nodeConfig.register("enableSwapQueueing", true, sortOrder++, true, false, "Node.enableSwapQueueing", "Node.enableSwapQueueingLong", new BooleanCallback() {
			@Override
			public Boolean get() {
				return enableSwapQueueing;
			}

			@Override
			public void set(Boolean val) throws InvalidConfigValueException {
				enableSwapQueueing = val;
			}

		});
		enableSwapQueueing = nodeConfig.getBoolean("enableSwapQueueing");

		nodeConfig.register("enablePacketCoalescing", true, sortOrder++, true, false, "Node.enablePacketCoalescing", "Node.enablePacketCoalescingLong", new BooleanCallback() {
			@Override
			public Boolean get() {
				return enablePacketCoalescing;
			}

			@Override
			public void set(Boolean val) throws InvalidConfigValueException {
				enablePacketCoalescing = val;
			}

		});
		enablePacketCoalescing = nodeConfig.getBoolean("enablePacketCoalescing");

		// Determine the port number
		// @see #191
		if(oldConfig != null && "-1".equals(oldConfig.get("node.listenPort")))
			throw new NodeInitException(NodeInitException.EXIT_COULD_NOT_BIND_USM, "Your freenet.ini file is corrupted! 'listenPort=-1'");
		NodeCryptoConfig darknetConfig = new NodeCryptoConfig(nodeConfig, sortOrder++, false, securityLevels);
		sortOrder += NodeCryptoConfig.OPTION_COUNT;

		darknetCrypto = new NodeCrypto(this, false, darknetConfig, startupTime, enableARKs);

		nodeDBHandle = darknetCrypto.getNodeHandle(db);

		if(db != null) {
			db.commit();
			if(logMINOR) Logger.minor(this, "COMMITTED");
		}

		// Must be created after darknetCrypto
		dnsr = new DNSRequester(this);
		ps = new PacketSender(this);
		ticker = new PrioritizedTicker(executor, getDarknetPortNumber());
		if(executor instanceof PooledExecutor)
			((PooledExecutor)executor).setTicker(ticker);

		Logger.normal(Node.class, "Creating node...");

		shutdownHook.addEarlyJob(new Thread() {
			@Override
			public void run() {
				if (opennet != null)
					opennet.stop(false);
			}
		});

		shutdownHook.addEarlyJob(new Thread() {
			@Override
			public void run() {
				darknetCrypto.stop();
			}
		});

		// Bandwidth limit

		nodeConfig.register("outputBandwidthLimit", "15K", sortOrder++, false, true, "Node.outBWLimit", "Node.outBWLimitLong", new IntCallback() {
					@Override
					public Integer get() {
						//return BlockTransmitter.getHardBandwidthLimit();
						return outputBandwidthLimit;
					}
					@Override
					public void set(Integer obwLimit) throws InvalidConfigValueException {
						if(obwLimit <= 0) throw new InvalidConfigValueException(l10n("bwlimitMustBePositive"));
						if (obwLimit < minimumBandwidth) throw lowBandwidthLimit(obwLimit);
						synchronized(Node.this) {
							outputBandwidthLimit = obwLimit;
						}
						outputThrottle.changeNanosAndBucketSize(SECONDS.toNanos(1) / obwLimit, obwLimit/2);
						nodeStats.setOutputLimit(obwLimit);
					}
		});

		int obwLimit = nodeConfig.getInt("outputBandwidthLimit");
		if(obwLimit <= 0)
			throw new NodeInitException(NodeInitException.EXIT_BAD_BWLIMIT, "Invalid outputBandwidthLimit");
		if (obwLimit < minimumBandwidth) {
			throw new NodeInitException(NodeInitException.EXIT_BAD_BWLIMIT, lowBandwidthLimit(obwLimit).getMessage());
		}
		outputBandwidthLimit = obwLimit;
		// Bucket size of 0.5 seconds' worth of bytes.
		// Add them at a rate determined by the obwLimit.
		// Maximum forced bytes 80%, in other words, 20% of the bandwidth is reserved for
		// block transfers, so we will use that 20% for block transfers even if more than 80% of the limit is used for non-limited data (resends etc).
		int bucketSize = obwLimit/2;
		// Must have at least space for ONE PACKET.
		// FIXME: make compatible with alternate transports.
		bucketSize = Math.max(bucketSize, 2048);
		outputThrottle = new TokenBucket(bucketSize, SECONDS.toNanos(1) / obwLimit, obwLimit/2);

		nodeConfig.register("inputBandwidthLimit", "-1", sortOrder++, false, true, "Node.inBWLimit", "Node.inBWLimitLong",	new IntCallback() {
					@Override
					public Integer get() {
						if(inputLimitDefault) return -1;
						return inputBandwidthLimit;
					}
					@Override
					public void set(Integer ibwLimit) throws InvalidConfigValueException {
						synchronized(Node.this) {
							if(ibwLimit == -1) {
								inputLimitDefault = true;
								ibwLimit = outputBandwidthLimit * 4;
							} else {
								if(ibwLimit <= 1) throw new InvalidConfigValueException(l10n("bandwidthLimitMustBePositiveOrMinusOne"));
								if (ibwLimit < minimumBandwidth) throw lowBandwidthLimit(ibwLimit);
								inputLimitDefault = false;
							}
							inputBandwidthLimit = ibwLimit;
						}
						nodeStats.setInputLimit(ibwLimit);
					}
		});

		int ibwLimit = nodeConfig.getInt("inputBandwidthLimit");
		if(ibwLimit == -1) {
			inputLimitDefault = true;
			ibwLimit = obwLimit * 4;
		} else if(ibwLimit <= 0)
			throw new NodeInitException(NodeInitException.EXIT_BAD_BWLIMIT, "Invalid inputBandwidthLimit");
		if (ibwLimit < minimumBandwidth) {
			throw new NodeInitException(NodeInitException.EXIT_BAD_BWLIMIT, lowBandwidthLimit(ibwLimit).getMessage());
		}
		inputBandwidthLimit = ibwLimit;

		nodeConfig.register("throttleLocalTraffic", false, sortOrder++, true, false, "Node.throttleLocalTraffic", "Node.throttleLocalTrafficLong", new BooleanCallback() {

			@Override
			public Boolean get() {
				return throttleLocalData;
			}

			@Override
			public void set(Boolean val) throws InvalidConfigValueException {
				throttleLocalData = val;
			}

		});

		throttleLocalData = nodeConfig.getBoolean("throttleLocalTraffic");

		String s = "Testnet mode DISABLED. You may have some level of anonymity. :)\n"+
		"Note that this version of Freenet is still a very early alpha, and may well have numerous bugs and design flaws.\n"+
		"In particular: YOU ARE WIDE OPEN TO YOUR IMMEDIATE PEERS! They can eavesdrop on your requests with relatively little difficulty at present (correlation attacks etc).";
		Logger.normal(this, s);
		System.err.println(s);

		File nodeFile = nodeDir.file("node-"+getDarknetPortNumber());
		File nodeFileBackup = nodeDir.file("node-"+getDarknetPortNumber()+".bak");
		// After we have set up testnet and IP address, load the node file
		try {
			// FIXME should take file directly?
			readNodeFile(nodeFile.getPath());
		} catch (IOException e) {
			try {
				System.err.println("Trying to read node file backup ...");
				readNodeFile(nodeFileBackup.getPath());
			} catch (IOException e1) {
				if(nodeFile.exists() || nodeFileBackup.exists()) {
					System.err.println("No node file or cannot read, (re)initialising crypto etc");
					System.err.println(e1.toString());
					e1.printStackTrace();
					System.err.println("After:");
					System.err.println(e.toString());
					e.printStackTrace();
				} else {
					System.err.println("Creating new cryptographic keys...");
				}
				initNodeFileSettings();
			}
		}

		// Then read the peers
		peers = new PeerManager(this, shutdownHook);
		
		tracker = new RequestTracker(peers, ticker);

		usm.setDispatcher(dispatcher=new NodeDispatcher(this));

		uptime = new UptimeEstimator(runDir, ticker, darknetCrypto.identityHash);

		// ULPRs

		failureTable = new FailureTable(this);

		nodeStats = new NodeStats(this, sortOrder, new SubConfig("node.load", config), obwLimit, ibwLimit, lastVersion);

		// clientCore needs new load management and other settings from stats.
		clientCore = new NodeClientCore(this, config, nodeConfig, installConfig, getDarknetPortNumber(), sortOrder, oldConfig, fproxyConfig, toadlets, nodeDBHandle, db);
		toadlets.setCore(clientCore);

		if(showFriendsVisibilityAlert)
			registerFriendsVisibilityAlert();
		
		// Node updater support

		System.out.println("Initializing Node Updater");
		try {
			nodeUpdater = NodeUpdateManager.maybeCreate(this, config);
		} catch (InvalidConfigValueException e) {
			e.printStackTrace();
			throw new NodeInitException(NodeInitException.EXIT_COULD_NOT_START_UPDATER, "Could not create Updater: "+e);
		}

		// Opennet

		final SubConfig opennetConfig = new SubConfig("node.opennet", config);
		opennetConfig.register("connectToSeednodes", true, 0, true, false, "Node.withAnnouncement", "Node.withAnnouncementLong", new BooleanCallback() {
			@Override
			public Boolean get() {
				return isAllowedToConnectToSeednodes;
			}
			@Override
			public void set(Boolean val) throws InvalidConfigValueException, NodeNeedRestartException {
				if (get().equals(val))
					        return;
				synchronized(Node.this) {
					isAllowedToConnectToSeednodes = val;
					if(opennet != null)
						throw new NodeNeedRestartException(l10n("connectToSeednodesCannotBeChangedMustDisableOpennetOrReboot"));
				}
			}
		});
		isAllowedToConnectToSeednodes = opennetConfig.getBoolean("connectToSeednodes");

		// Can be enabled on the fly
		opennetConfig.register("enabled", false, 0, true, true, "Node.opennetEnabled", "Node.opennetEnabledLong", new BooleanCallback() {
			@Override
			public Boolean get() {
				synchronized(Node.this) {
					return opennet != null;
				}
			}
			@Override
			public void set(Boolean val) throws InvalidConfigValueException {
				OpennetManager o;
				synchronized(Node.this) {
					if(val == (opennet != null)) return;
					if(val) {
						try {
							o = opennet = new OpennetManager(Node.this, opennetCryptoConfig, System.currentTimeMillis(), isAllowedToConnectToSeednodes);
						} catch (NodeInitException e) {
							opennet = null;
							throw new InvalidConfigValueException(e.getMessage());
						}
					} else {
						o = opennet;
						opennet = null;
					}
				}
				if(val) o.start();
				else o.stop(true);
				ipDetector.ipDetectorManager.notifyPortChange(getPublicInterfacePorts());
			}
		});
		boolean opennetEnabled = opennetConfig.getBoolean("enabled");

		opennetConfig.register("maxOpennetPeers", OpennetManager.MAX_PEERS_FOR_SCALING, 1, true, false, "Node.maxOpennetPeers",
				"Node.maxOpennetPeersLong", new IntCallback() {
					@Override
					public Integer get() {
						return maxOpennetPeers;
					}
					@Override
					public void set(Integer inputMaxOpennetPeers) throws InvalidConfigValueException {
						if(inputMaxOpennetPeers < 0) throw new InvalidConfigValueException(l10n("mustBePositive"));
						if(inputMaxOpennetPeers > OpennetManager.MAX_PEERS_FOR_SCALING) throw new InvalidConfigValueException(l10n("maxOpennetPeersMustBeTwentyOrLess", "maxpeers", Integer.toString(OpennetManager.MAX_PEERS_FOR_SCALING)));
						maxOpennetPeers = inputMaxOpennetPeers;
						}
					}
		, false);

		maxOpennetPeers = opennetConfig.getInt("maxOpennetPeers");
		if(maxOpennetPeers > OpennetManager.MAX_PEERS_FOR_SCALING) {
			Logger.error(this, "maxOpennetPeers may not be over "+OpennetManager.MAX_PEERS_FOR_SCALING);
			maxOpennetPeers = OpennetManager.MAX_PEERS_FOR_SCALING;
		}

		opennetCryptoConfig = new NodeCryptoConfig(opennetConfig, 2 /* 0 = enabled */, true, securityLevels);

		if(opennetEnabled) {
			opennet = new OpennetManager(this, opennetCryptoConfig, System.currentTimeMillis(), isAllowedToConnectToSeednodes);
			// Will be started later
		} else {
			opennet = null;
		}

		securityLevels.addNetworkThreatLevelListener(new SecurityLevelListener<NETWORK_THREAT_LEVEL>() {

			@Override
			public void onChange(NETWORK_THREAT_LEVEL oldLevel, NETWORK_THREAT_LEVEL newLevel) {
				if(newLevel == NETWORK_THREAT_LEVEL.HIGH
						|| newLevel == NETWORK_THREAT_LEVEL.MAXIMUM) {
					OpennetManager om;
					synchronized(Node.this) {
						om = opennet;
						if(om != null)
							opennet = null;
					}
					if(om != null) {
						om.stop(true);
						ipDetector.ipDetectorManager.notifyPortChange(getPublicInterfacePorts());
					}
				} else if(newLevel == NETWORK_THREAT_LEVEL.NORMAL
						|| newLevel == NETWORK_THREAT_LEVEL.LOW) {
					OpennetManager o = null;
					synchronized(Node.this) {
						if(opennet == null) {
							try {
								o = opennet = new OpennetManager(Node.this, opennetCryptoConfig, System.currentTimeMillis(), isAllowedToConnectToSeednodes);
							} catch (NodeInitException e) {
								opennet = null;
								Logger.error(this, "UNABLE TO ENABLE OPENNET: "+e, e);
								clientCore.alerts.register(new SimpleUserAlert(false, l10n("enableOpennetFailedTitle"), l10n("enableOpennetFailed", "message", e.getLocalizedMessage()), l10n("enableOpennetFailed", "message", e.getLocalizedMessage()), UserAlert.ERROR));
							}
						}
					}
					if(o != null) {
						o.start();
						ipDetector.ipDetectorManager.notifyPortChange(getPublicInterfacePorts());
					}
				}
				Node.this.config.store();
			}

		});

		opennetConfig.register("acceptSeedConnections", false, 2, true, true, "Node.acceptSeedConnectionsShort", "Node.acceptSeedConnections", new BooleanCallback() {

			@Override
			public Boolean get() {
				return acceptSeedConnections;
			}

			@Override
			public void set(Boolean val) throws InvalidConfigValueException {
				acceptSeedConnections = val;
			}

		});

		acceptSeedConnections = opennetConfig.getBoolean("acceptSeedConnections");

		if(acceptSeedConnections && opennet != null)
			opennet.crypto.socket.getAddressTracker().setHugeTracker();

		opennetConfig.finishedInitialization();

		nodeConfig.register("passOpennetPeersThroughDarknet", true, sortOrder++, true, false, "Node.passOpennetPeersThroughDarknet", "Node.passOpennetPeersThroughDarknetLong",
				new BooleanCallback() {

					@Override
					public Boolean get() {
						synchronized(Node.this) {
							return passOpennetRefsThroughDarknet;
						}
					}

					@Override
					public void set(Boolean val) throws InvalidConfigValueException {
						synchronized(Node.this) {
							passOpennetRefsThroughDarknet = val;
						}
					}

		});

		passOpennetRefsThroughDarknet = nodeConfig.getBoolean("passOpennetPeersThroughDarknet");

		this.extraPeerDataDir = userDir.file("extra-peer-data-"+getDarknetPortNumber());
		if (!((extraPeerDataDir.exists() && extraPeerDataDir.isDirectory()) || (extraPeerDataDir.mkdir()))) {
			String msg = "Could not find or create extra peer data directory";
			throw new NodeInitException(NodeInitException.EXIT_BAD_DIR, msg);
		}

		// Name
		nodeConfig.register("name", myName, sortOrder++, false, true, "Node.nodeName", "Node.nodeNameLong",
						new NodeNameCallback());
		myName = nodeConfig.getString("name");

		// Datastore
		nodeConfig.register("storeForceBigShrinks", false, sortOrder++, true, false, "Node.forceBigShrink", "Node.forceBigShrinkLong",
				new BooleanCallback() {

					@Override
					public Boolean get() {
						synchronized(Node.this) {
							return storeForceBigShrinks;
						}
					}

					@Override
					public void set(Boolean val) throws InvalidConfigValueException {
						synchronized(Node.this) {
							storeForceBigShrinks = val;
						}
					}

		});

		// Datastore

		nodeConfig.register("storeType", "ram", sortOrder++, true, true, "Node.storeType", "Node.storeTypeLong", new StoreTypeCallback());

		storeType = nodeConfig.getString("storeType");

		/*
		 * Very small initial store size, since the node will preallocate it when starting up for the first time,
		 * BLOCKING STARTUP, and since everyone goes through the wizard anyway...
		 */
		nodeConfig.register("storeSize", "10M", sortOrder++, false, true, "Node.storeSize", "Node.storeSizeLong",
				new LongCallback() {

					@Override
					public Long get() {
						return maxTotalDatastoreSize;
					}

					@Override
					public void set(Long storeSize) throws InvalidConfigValueException {
						if((storeSize < 0) || (storeSize < (10 * 1024 * 1024)))
							throw new InvalidConfigValueException(l10n("invalidStoreSize"));
						long newMaxStoreKeys = storeSize / sizePerKey;
						if(newMaxStoreKeys == maxTotalKeys) return;
						// Update each datastore
						synchronized(Node.this) {
							maxTotalDatastoreSize = storeSize;
							maxTotalKeys = newMaxStoreKeys;
							maxStoreKeys = maxTotalKeys / 2;
							maxCacheKeys = maxTotalKeys - maxStoreKeys;
						}
						try {
							chkDatastore.setMaxKeys(maxStoreKeys, storeForceBigShrinks);
							chkDatacache.setMaxKeys(maxCacheKeys, storeForceBigShrinks);
							pubKeyDatastore.setMaxKeys(maxStoreKeys, storeForceBigShrinks);
							pubKeyDatacache.setMaxKeys(maxCacheKeys, storeForceBigShrinks);
							sskDatastore.setMaxKeys(maxStoreKeys, storeForceBigShrinks);
							sskDatacache.setMaxKeys(maxCacheKeys, storeForceBigShrinks);
						} catch (IOException e) {
							// FIXME we need to be able to tell the user.
							Logger.error(this, "Caught "+e+" resizing the datastore", e);
							System.err.println("Caught "+e+" resizing the datastore");
							e.printStackTrace();
						}
						//Perhaps a bit hackish...? Seems like this should be near it's definition in NodeStats.
						nodeStats.avgStoreCHKLocation.changeMaxReports((int)maxStoreKeys);
						nodeStats.avgCacheCHKLocation.changeMaxReports((int)maxCacheKeys);
						nodeStats.avgSlashdotCacheCHKLocation.changeMaxReports((int)maxCacheKeys);
						nodeStats.avgClientCacheCHKLocation.changeMaxReports((int)maxCacheKeys);

						nodeStats.avgStoreSSKLocation.changeMaxReports((int)maxStoreKeys);
						nodeStats.avgCacheSSKLocation.changeMaxReports((int)maxCacheKeys);
						nodeStats.avgSlashdotCacheSSKLocation.changeMaxReports((int)maxCacheKeys);
						nodeStats.avgClientCacheSSKLocation.changeMaxReports((int)maxCacheKeys);
					}
		}, true);

		maxTotalDatastoreSize = nodeConfig.getLong("storeSize");

		if(maxTotalDatastoreSize < 0 || maxTotalDatastoreSize < (32 * 1024 * 1024) && !storeType.equals("ram")) { // totally arbitrary minimum!
			throw new NodeInitException(NodeInitException.EXIT_INVALID_STORE_SIZE, "Invalid store size");
		}

		maxTotalKeys = maxTotalDatastoreSize / sizePerKey;
		
		nodeConfig.register("storeUseSlotFilters", true, sortOrder++, true, false, "Node.storeUseSlotFilters", "Node.storeUseSlotFiltersLong", new BooleanCallback() {

			public Boolean get() {
				synchronized(Node.this) {
					return storeUseSlotFilters;
				}
			}

			public void set(Boolean val) throws InvalidConfigValueException,
					NodeNeedRestartException {
				synchronized(Node.this) {
					storeUseSlotFilters = val;
				}
				
				// FIXME l10n
				throw new NodeNeedRestartException("Need to restart to change storeUseSlotFilters");
			}
			
		});
		
		storeUseSlotFilters = nodeConfig.getBoolean("storeUseSlotFilters");
		
		nodeConfig.register("storeSaltHashSlotFilterPersistenceTime", ResizablePersistentIntBuffer.DEFAULT_PERSISTENCE_TIME, sortOrder++, true, false, 
				"Node.storeSaltHashSlotFilterPersistenceTime", "Node.storeSaltHashSlotFilterPersistenceTimeLong", new IntCallback() {

					@Override
					public Integer get() {
						return ResizablePersistentIntBuffer.getPersistenceTime();
					}

					@Override
					public void set(Integer val)
							throws InvalidConfigValueException,
							NodeNeedRestartException {
						if(val >= -1)
							ResizablePersistentIntBuffer.setPersistenceTime(val);
						else
							throw new InvalidConfigValueException(l10n("slotFilterPersistenceTimeError"));
					}
			
		}, false);

		nodeConfig.register("storeSaltHashResizeOnStart", false, sortOrder++, true, false,
				"Node.storeSaltHashResizeOnStart", "Node.storeSaltHashResizeOnStartLong", new BooleanCallback() {
			@Override
			public Boolean get() {
				return storeSaltHashResizeOnStart;
			}

			@Override
			public void set(Boolean val) throws InvalidConfigValueException, NodeNeedRestartException {
				storeSaltHashResizeOnStart = val;
			}
		});
		storeSaltHashResizeOnStart = nodeConfig.getBoolean("storeSaltHashResizeOnStart");

		this.storeDir = setupProgramDir(installConfig, "storeDir", userDir().file("datastore").getPath(), "Node.storeDirectory", "Node.storeDirectoryLong", nodeConfig);

		final String suffix = getStoreSuffix();

		maxStoreKeys = maxTotalKeys / 2;
		maxCacheKeys = maxTotalKeys - maxStoreKeys;

		/*
		 * On Windows, setting the file length normally involves writing lots of zeros.
		 * So it's an uninterruptible system call that takes a loooong time. On OS/X,
		 * presumably the same is true. If the RNG is fast enough, this means that
		 * setting the length and writing random data take exactly the same amount
		 * of time. On most versions of Unix, holes can be created. However on all
		 * systems, predictable disk usage is a good thing. So lets turn it on by
		 * default for now, on all systems. The datastore can be read but mostly not
		 * written while the random data is being written.
		 */
		nodeConfig.register("storePreallocate", true, sortOrder++, true, true, "Node.storePreallocate", "Node.storePreallocateLong",
				new BooleanCallback() {
					@Override
                    public Boolean get() {
	                    return storePreallocate;
                    }

					@Override
                    public void set(Boolean val) throws InvalidConfigValueException, NodeNeedRestartException {
						storePreallocate = val;
						if (storeType.equals("salt-hash")) {
							setPreallocate(chkDatastore, val);
							setPreallocate(chkDatacache, val);
							setPreallocate(pubKeyDatastore, val);
							setPreallocate(pubKeyDatacache, val);
							setPreallocate(sskDatastore, val);
							setPreallocate(sskDatacache, val);
						}
                    }

					private void setPreallocate(StoreCallback<?> datastore,
							boolean val) {
						// Avoid race conditions by checking first.
						FreenetStore<?> store = datastore.getStore();
						if(store instanceof SaltedHashFreenetStore)
							((SaltedHashFreenetStore<?>)store).setPreallocate(val);
					}}
		);
		storePreallocate = nodeConfig.getBoolean("storePreallocate");

		if(File.separatorChar == '/' && System.getProperty("os.name").toLowerCase().indexOf("mac os") < 0) {
			securityLevels.addPhysicalThreatLevelListener(new SecurityLevelListener<SecurityLevels.PHYSICAL_THREAT_LEVEL>() {

				@Override
				public void onChange(PHYSICAL_THREAT_LEVEL oldLevel, PHYSICAL_THREAT_LEVEL newLevel) {
					try {
						if(newLevel == PHYSICAL_THREAT_LEVEL.LOW)
							nodeConfig.set("storePreallocate", false);
						else
							nodeConfig.set("storePreallocate", true);
					} catch (NodeNeedRestartException e) {
						// Ignore
					} catch (InvalidConfigValueException e) {
						// Ignore
					}
				}
			});
		}

		securityLevels.addPhysicalThreatLevelListener(new SecurityLevelListener<SecurityLevels.PHYSICAL_THREAT_LEVEL>() {

			@Override
			public void onChange(PHYSICAL_THREAT_LEVEL oldLevel, PHYSICAL_THREAT_LEVEL newLevel) {
					if(newLevel == PHYSICAL_THREAT_LEVEL.MAXIMUM) {
						synchronized(this) {
							clientCacheAwaitingPassword = false;
							databaseAwaitingPassword = false;
						}
						try {
							killMasterKeysFile();
						} catch (IOException e) {
							masterKeysFile.delete();
							Logger.error(this, "Unable to securely delete "+masterKeysFile);
							System.err.println(NodeL10n.getBase().getString("SecurityLevels.cantDeletePasswordFile", "filename", masterKeysFile.getAbsolutePath()));
							clientCore.alerts.register(new SimpleUserAlert(true, NodeL10n.getBase().getString("SecurityLevels.cantDeletePasswordFileTitle"), NodeL10n.getBase().getString("SecurityLevels.cantDeletePasswordFile"), NodeL10n.getBase().getString("SecurityLevels.cantDeletePasswordFileTitle"), UserAlert.CRITICAL_ERROR));
						}
					}
				}

			});

		if(securityLevels.physicalThreatLevel == PHYSICAL_THREAT_LEVEL.MAXIMUM) {
			try {
				killMasterKeysFile();
			} catch (IOException e) {
				String msg = "Unable to securely delete old master.keys file when switching to MAXIMUM seclevel!!";
				System.err.println(msg);
				throw new NodeInitException(NodeInitException.EXIT_CANT_WRITE_MASTER_KEYS, msg);
			}
		}
		
		long defaultCacheSize;
		long memoryLimit = NodeStarter.getMemoryLimitBytes();
		// This is tricky because systems with low memory probably also have slow disks, but using 
		// up too much memory can be catastrophic...
		// Total alchemy, FIXME!
		if(memoryLimit == Long.MAX_VALUE || memoryLimit < 0)
			defaultCacheSize = 1024*1024;
		else if(memoryLimit <= 128*1024*1024)
			defaultCacheSize = 0; // Turn off completely for very small memory.
		else {
			// 9 stores, total should be 5% of memory, up to maximum of 1MB per store at 308MB+
			defaultCacheSize = Math.min(1024*1024, (memoryLimit - 128*1024*1024) / (20*9));
		}
		
		nodeConfig.register("cachingFreenetStoreMaxSize", defaultCacheSize, sortOrder++, true, false, "Node.cachingFreenetStoreMaxSize", "Node.cachingFreenetStoreMaxSizeLong",
			new LongCallback() {
				@Override
				public Long get() {
					synchronized(Node.this) {
						return cachingFreenetStoreMaxSize;
					}
				}

				@Override
				public void set(Long val) throws InvalidConfigValueException, NodeNeedRestartException {
					if(val < 0) throw new InvalidConfigValueException(l10n("invalidMemoryCacheSize"));
					// Any positive value is legal. In particular, e.g. 1200 bytes would cause us to cache SSKs but not CHKs.
					synchronized(Node.this) {
						cachingFreenetStoreMaxSize = val;
					}
					throw new NodeNeedRestartException("Caching Maximum Size cannot be changed on the fly");
				}
		}, true);
		
		cachingFreenetStoreMaxSize = nodeConfig.getLong("cachingFreenetStoreMaxSize");
		if(cachingFreenetStoreMaxSize < 0)
			throw new NodeInitException(NodeInitException.EXIT_BAD_CONFIG, l10n("invalidMemoryCacheSize"));
		
		nodeConfig.register("cachingFreenetStorePeriod", "300k", sortOrder++, true, false, "Node.cachingFreenetStorePeriod", "Node.cachingFreenetStorePeriod",
			new LongCallback() {
				@Override
				public Long get() {
					synchronized(Node.this) {
						return cachingFreenetStorePeriod;
					}
				}

				@Override
				public void set(Long val) throws InvalidConfigValueException, NodeNeedRestartException {
					synchronized(Node.this) {
						cachingFreenetStorePeriod = val;
					}
					throw new NodeNeedRestartException("Caching Period cannot be changed on the fly");
				}
		}, true);
		
		cachingFreenetStorePeriod = nodeConfig.getLong("cachingFreenetStorePeriod");

		boolean shouldWriteConfig = false;

		if(storeType.equals("bdb-index")) {
			System.err.println("Old format Berkeley DB datastore detected.");
			System.err.println("This datastore format is no longer supported.");
			System.err.println("The old datastore will be securely deleted.");
			storeType = "salt-hash";
			shouldWriteConfig = true;
			deleteOldBDBIndexStoreFiles();
		}
		if (storeType.equals("salt-hash")) {
			initRAMFS();
			// FIXME remove migration code
			final int lastVersionWithBloom = 1384;
			if(lastVersion > 0 && lastVersion <= lastVersionWithBloom) {
				// Check for a comment in wrapper.conf saying we've already upgraded, otherwise update it and restart.
				long extraMemory = maxTotalKeys * 3 * 4;
				int extraMemoryMB = (int)Math.min(Integer.MAX_VALUE, ((extraMemory + 1024 * 1024 - 1) / (1024 * 1024)));
				if(extraMemoryMB >= 10) {
					System.out.println("Need "+extraMemoryMB+"MB extra space in heap for slot filters.");
					UpdateDeployContext.CHANGED changed = 
						UpdateDeployContext.tryIncreaseMemoryLimit(extraMemoryMB, " Increased because of slot filters in "+(lastVersionWithBloom+1));
					if(changed == CHANGED.SUCCESS) {
						WrapperManager.restart();
						System.err.println("Unable to restart after increasing memory limit for the slot filters (the total memory usage is decreased relative to bloom filters but the heap size needs to grow). Probably due to not running in the wrapper.");
						System.err.println("If the node crashes due to out of memory, be it on your own head!");
						System.err.println("You need to increase wrapper.java.maxmemory by "+extraMemoryMB);
					} else if(changed == CHANGED.FAIL) {
						System.err.println("Unable to increase the memory limit for the slot filters (the total memory usage is decreased relative to bloom filters but the heap size needs to grow). Most likely due to being unable to write wrapper.conf or similar problem.");
						System.err.println("If the node crashes due to out of memory, be it on your own head!");
						System.err.println("You need to increase wrapper.java.maxmemory by "+extraMemoryMB);
					} else /*if(changed == CHANGED.ALREADY)*/ {
						System.err.println("Memory limit has already been increased for slot filters, continuing startup.");
					}
				}
			}
			initSaltHashFS(suffix, false, null);
		} else {
			initRAMFS();
		}

		if(databaseAwaitingPassword) createPasswordUserAlert();
		if(notEnoughSpaceForAutoCrypt) createAutoCryptFailedUserAlert();

		// Client cache

		// Default is 10MB, in memory only. The wizard will change this.

		nodeConfig.register("clientCacheType", "ram", sortOrder++, true, true, "Node.clientCacheType", "Node.clientCacheTypeLong", new ClientCacheTypeCallback());

		clientCacheType = nodeConfig.getString("clientCacheType");

		nodeConfig.register("clientCacheSize", "10M", sortOrder++, false, true, "Node.clientCacheSize", "Node.clientCacheSizeLong",
				new LongCallback() {

					@Override
					public Long get() {
						return maxTotalClientCacheSize;
					}

					@Override
					public void set(Long storeSize) throws InvalidConfigValueException {
						if((storeSize < 0))
							throw new InvalidConfigValueException(l10n("invalidStoreSize"));
						long newMaxStoreKeys = storeSize / sizePerKey;
						if(newMaxStoreKeys == maxClientCacheKeys) return;
						// Update each datastore
						synchronized(Node.this) {
							maxTotalClientCacheSize = storeSize;
							maxClientCacheKeys = newMaxStoreKeys;
						}
						try {
							chkClientcache.setMaxKeys(maxClientCacheKeys, storeForceBigShrinks);
							pubKeyClientcache.setMaxKeys(maxClientCacheKeys, storeForceBigShrinks);
							sskClientcache.setMaxKeys(maxClientCacheKeys, storeForceBigShrinks);
						} catch (IOException e) {
							// FIXME we need to be able to tell the user.
							Logger.error(this, "Caught "+e+" resizing the clientcache", e);
							System.err.println("Caught "+e+" resizing the clientcache");
							e.printStackTrace();
						}
					}
		}, true);

		maxTotalClientCacheSize = nodeConfig.getLong("clientCacheSize");

		if(maxTotalClientCacheSize < 0) {
			throw new NodeInitException(NodeInitException.EXIT_INVALID_STORE_SIZE, "Invalid client cache size");
		}

		maxClientCacheKeys = maxTotalClientCacheSize / sizePerKey;

		boolean startedClientCache = false;

		DatabaseKey key = null;
		MasterKeys keys = null;

		for(int i=0;i<2 && !startedClientCache; i++) {
		if (clientCacheType.equals("salt-hash")) {

			byte[] clientCacheKey = null;
			try {
				if(securityLevels.physicalThreatLevel == PHYSICAL_THREAT_LEVEL.MAXIMUM) {
					clientCacheKey = new byte[32];
					random.nextBytes(clientCacheKey);
				} else {
					keys = MasterKeys.read(masterKeysFile, random, "");
					clientCacheKey = keys.clientCacheMasterKey;
					if(securityLevels.getPhysicalThreatLevel() == PHYSICAL_THREAT_LEVEL.HIGH) {
						System.err.println("Physical threat level is set to HIGH but no password, resetting to NORMAL - probably timing glitch");
						securityLevels.resetPhysicalThreatLevel(PHYSICAL_THREAT_LEVEL.NORMAL);
						key = keys.createDatabaseKey(random);
						synchronized(this) {
						    databaseKey = key;
						}
						shouldWriteConfig = true;
					} else {
						keys.clearAllNotClientCacheKey();
					}
				}
				initSaltHashClientCacheFS(suffix, false, clientCacheKey);
				startedClientCache = true;
			} catch (MasterKeysWrongPasswordException e) {
				System.err.println("Cannot open client-cache, it is passworded");
				setClientCacheAwaitingPassword();
				break;
			} catch (MasterKeysFileSizeException e) {
				System.err.println("Impossible: master keys file "+masterKeysFile+" too " + e.sizeToString() + "! Deleting to enable startup, but you will lose your client cache.");
				masterKeysFile.delete();
			} catch (IOException e) {
				break;
			} finally {
				MasterKeys.clear(clientCacheKey);
			}
		} else if(clientCacheType.equals("none")) {
			initNoClientCacheFS();
			startedClientCache = true;
			break;
		} else { // ram
			initRAMClientCacheFS();
			startedClientCache = true;
			break;
		}
		}
		if(!startedClientCache)
			initRAMClientCacheFS();

		if(db == null && databaseKey != null)  {
			try {
				lateSetupDatabase(databaseKey);
			} catch (MasterKeysWrongPasswordException e2) {
				System.err.println("Impossible: "+e2);
				e2.printStackTrace();
			} catch (MasterKeysFileSizeException e2) {
				System.err.println("Impossible: "+e2);
				e2.printStackTrace();
			} catch (IOException e2) {
				System.err.println("Unable to load database: "+e2);
				e2.printStackTrace();
			}
			keys.clearAll();
		}

		nodeConfig.register("useSlashdotCache", true, sortOrder++, true, false, "Node.useSlashdotCache", "Node.useSlashdotCacheLong", new BooleanCallback() {

			@Override
			public Boolean get() {
				return useSlashdotCache;
			}

			@Override
			public void set(Boolean val) throws InvalidConfigValueException, NodeNeedRestartException {
				useSlashdotCache = val;
			}

		});
		useSlashdotCache = nodeConfig.getBoolean("useSlashdotCache");

		nodeConfig.register("writeLocalToDatastore", false, sortOrder++, true, false, "Node.writeLocalToDatastore", "Node.writeLocalToDatastoreLong", new BooleanCallback() {

			@Override
			public Boolean get() {
				return writeLocalToDatastore;
			}

			@Override
			public void set(Boolean val) throws InvalidConfigValueException, NodeNeedRestartException {
				writeLocalToDatastore = val;
			}

		});

		writeLocalToDatastore = nodeConfig.getBoolean("writeLocalToDatastore");

		// LOW network *and* physical seclevel = writeLocalToDatastore

		securityLevels.addNetworkThreatLevelListener(new SecurityLevelListener<NETWORK_THREAT_LEVEL>() {

			@Override
			public void onChange(NETWORK_THREAT_LEVEL oldLevel, NETWORK_THREAT_LEVEL newLevel) {
				if(newLevel == NETWORK_THREAT_LEVEL.LOW && securityLevels.getPhysicalThreatLevel() == PHYSICAL_THREAT_LEVEL.LOW)
					writeLocalToDatastore = true;
				else
					writeLocalToDatastore = false;
			}

		});

		securityLevels.addPhysicalThreatLevelListener(new SecurityLevelListener<PHYSICAL_THREAT_LEVEL>() {

			@Override
			public void onChange(PHYSICAL_THREAT_LEVEL oldLevel, PHYSICAL_THREAT_LEVEL newLevel) {
				if(newLevel == PHYSICAL_THREAT_LEVEL.LOW && securityLevels.getNetworkThreatLevel() == NETWORK_THREAT_LEVEL.LOW)
					writeLocalToDatastore = true;
				else
					writeLocalToDatastore = false;
			}

		});

		nodeConfig.register("slashdotCacheLifetime", MINUTES.toMillis(30), sortOrder++, true, false, "Node.slashdotCacheLifetime", "Node.slashdotCacheLifetimeLong", new LongCallback() {

			@Override
			public Long get() {
				return chkSlashdotcacheStore.getLifetime();
			}

			@Override
			public void set(Long val) throws InvalidConfigValueException, NodeNeedRestartException {
				if(val < 0) throw new InvalidConfigValueException("Must be positive!");
				chkSlashdotcacheStore.setLifetime(val);
				pubKeySlashdotcacheStore.setLifetime(val);
				sskSlashdotcacheStore.setLifetime(val);
			}

		}, false);

		long slashdotCacheLifetime = nodeConfig.getLong("slashdotCacheLifetime");

		nodeConfig.register("slashdotCacheSize", "10M", sortOrder++, false, true, "Node.slashdotCacheSize", "Node.slashdotCacheSizeLong",
				new LongCallback() {

					@Override
					public Long get() {
						return maxSlashdotCacheSize;
					}

					@Override
					public void set(Long storeSize) throws InvalidConfigValueException {
						if((storeSize < 0))
							throw new InvalidConfigValueException(l10n("invalidStoreSize"));
						int newMaxStoreKeys = (int) Math.min(storeSize / sizePerKey, Integer.MAX_VALUE);
						if(newMaxStoreKeys == maxSlashdotCacheKeys) return;
						// Update each datastore
						synchronized(Node.this) {
							maxSlashdotCacheSize = storeSize;
							maxSlashdotCacheKeys = newMaxStoreKeys;
						}
						try {
							chkSlashdotcache.setMaxKeys(maxSlashdotCacheKeys, storeForceBigShrinks);
							pubKeySlashdotcache.setMaxKeys(maxSlashdotCacheKeys, storeForceBigShrinks);
							sskSlashdotcache.setMaxKeys(maxSlashdotCacheKeys, storeForceBigShrinks);
						} catch (IOException e) {
							// FIXME we need to be able to tell the user.
							Logger.error(this, "Caught "+e+" resizing the slashdotcache", e);
							System.err.println("Caught "+e+" resizing the slashdotcache");
							e.printStackTrace();
						}
					}
		}, true);

		maxSlashdotCacheSize = nodeConfig.getLong("slashdotCacheSize");

		if(maxSlashdotCacheSize < 0) {
			throw new NodeInitException(NodeInitException.EXIT_INVALID_STORE_SIZE, "Invalid client cache size");
		}

		maxSlashdotCacheKeys = (int) Math.min(maxSlashdotCacheSize / sizePerKey, Integer.MAX_VALUE);

		chkSlashdotcache = new CHKStore();
		chkSlashdotcacheStore = new SlashdotStore<CHKBlock>(chkSlashdotcache, maxSlashdotCacheKeys, slashdotCacheLifetime, PURGE_INTERVAL, ticker, this.clientCore.tempBucketFactory);
		pubKeySlashdotcache = new PubkeyStore();
		pubKeySlashdotcacheStore = new SlashdotStore<DSAPublicKey>(pubKeySlashdotcache, maxSlashdotCacheKeys, slashdotCacheLifetime, PURGE_INTERVAL, ticker, this.clientCore.tempBucketFactory);
		getPubKey.setLocalSlashdotcache(pubKeySlashdotcache);
		sskSlashdotcache = new SSKStore(getPubKey);
		sskSlashdotcacheStore = new SlashdotStore<SSKBlock>(sskSlashdotcache, maxSlashdotCacheKeys, slashdotCacheLifetime, PURGE_INTERVAL, ticker, this.clientCore.tempBucketFactory);

		// MAXIMUM seclevel = no slashdot cache.

		securityLevels.addNetworkThreatLevelListener(new SecurityLevelListener<NETWORK_THREAT_LEVEL>() {

			@Override
			public void onChange(NETWORK_THREAT_LEVEL oldLevel, NETWORK_THREAT_LEVEL newLevel) {
				if(newLevel == NETWORK_THREAT_LEVEL.MAXIMUM)
					useSlashdotCache = false;
				else if(oldLevel == NETWORK_THREAT_LEVEL.MAXIMUM)
					useSlashdotCache = true;
			}

		});

		nodeConfig.register("skipWrapperWarning", false, sortOrder++, true, false, "Node.skipWrapperWarning", "Node.skipWrapperWarningLong", new BooleanCallback() {

			@Override
			public void set(Boolean value) throws InvalidConfigValueException, NodeNeedRestartException {
				skipWrapperWarning = value;
			}

			@Override
			public Boolean get() {
				return skipWrapperWarning;
			}
		});

		skipWrapperWarning = nodeConfig.getBoolean("skipWrapperWarning");

		nodeConfig.register("maxPacketSize", 1280, sortOrder++, true, true, "Node.maxPacketSize", "Node.maxPacketSizeLong", new IntCallback() {

			@Override
			public Integer get() {
				synchronized(Node.this) {
					return maxPacketSize;
				}
			}

			@Override
			public void set(Integer val) throws InvalidConfigValueException,
					NodeNeedRestartException {
				synchronized(Node.this) {
					if(val == maxPacketSize) return;
					if(val < UdpSocketHandler.MIN_MTU) throw new InvalidConfigValueException("Must be over 576");
					if(val > 1492) throw new InvalidConfigValueException("Larger than ethernet frame size unlikely to work!");
					maxPacketSize = val;
				}
				updateMTU();
			}

		}, true);

		maxPacketSize = nodeConfig.getInt("maxPacketSize");
		
		nodeConfig.register("enableRoutedPing", false, sortOrder++, true, false, "Node.enableRoutedPing", "Node.enableRoutedPingLong", new BooleanCallback() {

			@Override
			public Boolean get() {
				synchronized(Node.this) {
					return enableRoutedPing;
				}
			}

			@Override
			public void set(Boolean val) throws InvalidConfigValueException,
					NodeNeedRestartException {
				synchronized(Node.this) {
					enableRoutedPing = val;
				}
			}
			
		});
		enableRoutedPing = nodeConfig.getBoolean("enableRoutedPing");
		
		updateMTU();
		
		/* Take care that no configuration options are registered after this point; they will not persist
		 * between restarts.
		 */
		nodeConfig.finishedInitialization();
		if(shouldWriteConfig) config.store();
		writeNodeFile();

		// Initialize the plugin manager
		Logger.normal(this, "Initializing Plugin Manager");
		System.out.println("Initializing Plugin Manager");
		pluginManager = new PluginManager(this, lastVersion);

		shutdownHook.addEarlyJob(new NativeThread("Shutdown plugins", NativeThread.HIGH_PRIORITY, true) {
			@Override
			public void realRun() {
				pluginManager.stop(SECONDS.toMillis(30)); // FIXME make it configurable??
			}
		});

		// FIXME
		// Short timeouts and JVM timeouts with nothing more said than the above have been seen...
		// I don't know why... need a stack dump...
		// For now just give it an extra 2 minutes. If it doesn't start in that time,
		// it's likely (on reports so far) that a restart will fix it.
		// And we have to get a build out because ALL plugins are now failing to load,
		// including the absolutely essential (for most nodes) JSTUN and UPnP.
		WrapperManager.signalStarting((int) MINUTES.toMillis(2));

		FetchContext ctx = clientCore.makeClient((short)0, true, false).getFetchContext();

		ctx.allowSplitfiles = false;
		ctx.dontEnterImplicitArchives = true;
		ctx.maxArchiveRestarts = 0;
		ctx.maxMetadataSize = 256;
		ctx.maxNonSplitfileRetries = 10;
		ctx.maxOutputLength = 4096;
		ctx.maxRecursionLevel = 2;
		ctx.maxTempLength = 4096;

		this.arkFetcherContext = ctx;

		registerNodeToNodeMessageListener(N2N_MESSAGE_TYPE_FPROXY, fproxyN2NMListener);
		registerNodeToNodeMessageListener(Node.N2N_MESSAGE_TYPE_DIFFNODEREF, diffNoderefListener);

		// FIXME this is a hack
		// toadlet server should start after all initialized
		// see NodeClientCore line 437
		if (toadlets.isEnabled()) {
			toadlets.finishStart();
			toadlets.createFproxy();
			toadlets.removeStartupToadlet();
		}

		Logger.normal(this, "Node constructor completed");
		System.out.println("Node constructor completed");
	}

    /** Delete files from old BDB-index datastore. */
	private void deleteOldBDBIndexStoreFiles() {
		File dbDir = storeDir.file("database-"+getDarknetPortNumber());
		FileUtil.removeAll(dbDir);
		File dir = storeDir.dir();
		File[] list = dir.listFiles();
		for(File f : list) {
			String name = f.getName();
			if(f.isFile() && 
					name.toLowerCase().matches("((chk)|(ssk)|(pubkey))-[0-9]*\\.((store)|(cache))(\\.((keys)|(lru)))?")) {
				System.out.println("Deleting old datastore file \""+f+"\"");
				try {
					FileUtil.secureDelete(f, true);
				} catch (IOException e) {
					System.err.println("Failed to delete old datastore file \""+f+"\": "+e);
					e.printStackTrace();
				}
			}
		}
	}

	private void fixCertsFiles() {
		// Hack to update certificates file to fix update.cmd
		// startssl.pem: Might be useful for old versions of update.sh too?
		File certs = new File(PluginDownLoaderOfficialHTTPS.certfileOld);
		fixCertsFile(certs);
		if(FileUtil.detectedOS.isWindows) {
			// updater\startssl.pem: Needed for Windows update.cmd.
			certs = new File("updater", PluginDownLoaderOfficialHTTPS.certfileOld);
			fixCertsFile(certs);
		}
	}

	private void fixCertsFile(File certs) {
		long oldLength = certs.exists() ? certs.length() : -1;
		try {
			File tmpFile = File.createTempFile(PluginDownLoaderOfficialHTTPS.certfileOld, ".tmp", new File("."));
			PluginDownLoaderOfficialHTTPS.writeCertsTo(tmpFile);
			if(FileUtil.renameTo(tmpFile, certs)) {
				long newLength = certs.length();
				if(newLength != oldLength)
					System.err.println("Updated "+certs+" so that update scripts will work");
			} else {
				if(certs.length() != tmpFile.length()) {
					System.err.println("Cannot update "+certs+" : last-resort update scripts (in particular update.cmd on Windows) may not work");
					File manual = new File(PluginDownLoaderOfficialHTTPS.certfileOld+".new");
					manual.delete();
					if(tmpFile.renameTo(manual))
						System.err.println("Please delete "+certs+" and rename "+manual+" over it");
					else
						tmpFile.delete();
				}
			}
		} catch (IOException e) {
		}
	}

	/**
	** Sets up a program directory using the config value defined by the given
	** parameters.
	*/
	public ProgramDirectory setupProgramDir(SubConfig installConfig,
	  String cfgKey, String defaultValue, String shortdesc, String longdesc, String moveErrMsg,
	  SubConfig oldConfig) throws NodeInitException {
		ProgramDirectory dir = new ProgramDirectory(moveErrMsg);
		int sortOrder = ProgramDirectory.nextOrder();
		// forceWrite=true because currently it can't be changed on the fly, also for packages
		installConfig.register(cfgKey, defaultValue, sortOrder, true, true, shortdesc, longdesc, dir.getStringCallback());
		String dirName = installConfig.getString(cfgKey);
		try {
			dir.move(dirName);
		} catch (IOException e) {
			throw new NodeInitException(NodeInitException.EXIT_BAD_DIR, "could not set up directory: " + longdesc);
		}
		return dir;
	}

	protected ProgramDirectory setupProgramDir(SubConfig installConfig,
	  String cfgKey, String defaultValue, String shortdesc, String longdesc,
	  SubConfig oldConfig) throws NodeInitException {
		return setupProgramDir(installConfig, cfgKey, defaultValue, shortdesc, longdesc, null, oldConfig);
	}

	public void lateSetupDatabase(DatabaseKey databaseKey) throws MasterKeysWrongPasswordException, MasterKeysFileSizeException, IOException {
		if(db != null) return;
		System.out.println("Starting late database initialisation");
		setupDatabase(databaseKey);
		nodeDBHandle = darknetCrypto.getNodeHandle(db);

		if(db != null) {
			db.commit();
			if(logMINOR) Logger.minor(this, "COMMITTED");
			try {
				if(!clientCore.lateInitDatabase(nodeDBHandle, db))
					failLateInitDatabase();
			} catch (NodeInitException e) {
				failLateInitDatabase();
			}
		}
	}

	private void failLateInitDatabase() {
		System.err.println("Failed late initialisation of database, closing...");
		db.close();
		db = null;
	}

	private boolean databaseEncrypted;

	private static class DB4ODiagnosticListener implements DiagnosticListener {
		private static volatile boolean logDEBUG;

		static {
			Logger.registerLogThresholdCallback(new LogThresholdCallback(){
				@Override
				public void shouldUpdate(){
					logDEBUG = Logger.shouldLog(LogLevel.DEBUG, this);
				}
			});
		}
			@Override
			public void onDiagnostic(Diagnostic arg0) {
				if(!logDEBUG)
					return;
				if(arg0 instanceof ClassHasNoFields)
					return; // Ignore
				if(arg0 instanceof DiagnosticBase) {
					DiagnosticBase d = (DiagnosticBase) arg0;
					Logger.debug(this, "Diagnostic: "+d.getClass()+" : "+d.problem()+" : "+d.solution()+" : "+d.reason(), new Exception("debug"));
				} else
					Logger.debug(this, "Diagnostic: "+arg0+" : "+arg0.getClass(), new Exception("debug"));
			}
	}
	/**
	 * @param databaseKey The encryption key to the database. Null if the database is not encrypted
	 * @return A new Db4o Configuration object which is fully configured to Fred's desired database settings.
	 */
	private Configuration getNewDatabaseConfiguration(DatabaseKey databaseKey) {
		Configuration dbConfig = Db4o.newConfiguration();
		/* On my db4o test node with lots of downloads, and several days old, com.db4o.internal.freespace.FreeSlotNode
		 * used 73MB out of the 128MB limit (117MB used). This memory was not reclaimed despite constant garbage collection.
		 * This is unacceptable, hence btree freespace. */
		dbConfig.freespace().useBTreeSystem();
		dbConfig.objectClass(freenet.client.async.PersistentCooldownQueueItem.class).objectField("key").indexed(true);
		dbConfig.objectClass(freenet.client.async.PersistentCooldownQueueItem.class).objectField("keyAsBytes").indexed(true);
		dbConfig.objectClass(freenet.client.async.PersistentCooldownQueueItem.class).objectField("time").indexed(true);
		dbConfig.objectClass(freenet.client.async.RegisterMe.class).objectField("core").indexed(true);
		dbConfig.objectClass(freenet.client.async.RegisterMe.class).objectField("priority").indexed(true);
		dbConfig.objectClass(freenet.client.async.PersistentCooldownQueueItem.class).objectField("time").indexed(true);
		dbConfig.objectClass(freenet.client.FECJob.class).objectField("priority").indexed(true);
		dbConfig.objectClass(freenet.client.FECJob.class).objectField("addedTime").indexed(true);
		dbConfig.objectClass(freenet.client.FECJob.class).objectField("queue").indexed(true);
		dbConfig.objectClass(freenet.client.async.InsertCompressor.class).objectField("nodeDBHandle").indexed(true);
		dbConfig.objectClass(freenet.node.fcp.FCPClient.class).objectField("name").indexed(true);
		dbConfig.objectClass(freenet.client.async.DatastoreCheckerItem.class).objectField("prio").indexed(true);
		dbConfig.objectClass(freenet.client.async.DatastoreCheckerItem.class).objectField("getter").indexed(true);
		dbConfig.objectClass(freenet.support.io.PersistentBlobTempBucketTag.class).objectField("index").indexed(true);
		dbConfig.objectClass(freenet.support.io.PersistentBlobTempBucketTag.class).objectField("bucket").indexed(true);
		dbConfig.objectClass(freenet.support.io.PersistentBlobTempBucketTag.class).objectField("factory").indexed(true);
		dbConfig.objectClass(freenet.support.io.PersistentBlobTempBucketTag.class).objectField("isFree").indexed(true);
		dbConfig.objectClass(freenet.client.FetchException.class).cascadeOnDelete(true);
		dbConfig.objectClass(PluginStore.class).cascadeOnDelete(true);
		/*
		 * HashMap: don't enable cascade on update/delete/activate, db4o handles this
		 * internally through the TMap translator.
		 */
		// LAZY appears to cause ClassCastException's relating to db4o objects inside db4o code. :(
		// Also it causes duplicates if we activate immediately.
		// And the performance gain for e.g. RegisterMeRunner isn't that great.
//		dbConfig.queries().evaluationMode(QueryEvaluationMode.LAZY);
		dbConfig.messageLevel(1);
		dbConfig.activationDepth(1);
		/* TURN OFF SHUTDOWN HOOK.
		 * The shutdown hook does auto-commit. We do NOT want auto-commit: if a
		 * transaction hasn't commit()ed, it's not safe to commit it. For example,
		 * a splitfile is started, gets half way through, then we shut down.
		 * The shutdown hook commits the half-finished transaction. When we start
		 * back up, we assume the whole transaction has been committed, and end
		 * up only registering the proportion of segments for which a RegisterMe
		 * has already been created. Yes, this has happened, yes, it sucks.
		 * Add our own hook to rollback and close... */
		dbConfig.automaticShutDown(false);
		/* Block size 8 should have minimal impact since pointers are this
		 * long, and allows databases of up to 16GB.
		 * FIXME make configurable by user. */
		dbConfig.blockSize(8);
		dbConfig.diagnostic().addListener(new DB4ODiagnosticListener());

		// Make db4o throw an exception if we call store for something for which we do not have to call it, String or Date for example.
		// This prevents us from writing code which is based on misunderstanding of db4o internals...
		dbConfig.exceptionsOnNotStorable(true);

		System.err.println("Optimise native queries: "+dbConfig.optimizeNativeQueries());
		System.err.println("Query activation depth: "+dbConfig.activationDepth());

		// The database is encrypted.
		if(databaseKey != null) {
			IoAdapter baseAdapter = dbConfig.io();
			try {
				dbConfig.io(databaseKey.createEncryptingDb4oAdapter(baseAdapter));
			} catch (GlobalOnlyConfigException e) {
				// Fouled up after encrypting/decrypting.
				System.err.println("Caught "+e+" opening encrypted database.");
				e.printStackTrace();
				WrapperManager.restart();
				throw e;
			}
		}

		return dbConfig;
	}

	private void setupDatabase(DatabaseKey databaseKey) throws MasterKeysWrongPasswordException, MasterKeysFileSizeException, IOException {
		/* FIXME: Backup the database! */

		ObjectContainer database;

		File dbFileBackup = new File(dbFile.getPath()+".tmp");
		File dbFileCryptBackup = new File(dbFileCrypt.getPath()+".tmp");

		if(dbFileBackup.exists() && !dbFile.exists()) {
			if(!dbFileBackup.renameTo(dbFile)) {
				throw new IOException("Database backup file "+dbFileBackup+" exists but cannot be renamed to "+dbFile+". Not loading database, please fix permissions problems!");
			}
		}
		if(dbFileCryptBackup.exists() && !dbFileCrypt.exists()) {
			if(!dbFileCryptBackup.renameTo(dbFileCrypt)) {
				throw new IOException("Database backup file "+dbFileCryptBackup+" exists but cannot be renamed to "+dbFileCrypt+". Not loading database, please fix permissions problems!");
			}
		}

		try {
			if(securityLevels.getPhysicalThreatLevel() == PHYSICAL_THREAT_LEVEL.MAXIMUM) {
<<<<<<< HEAD
                databaseKey = DatabaseKey.createRandom(random);
			    synchronized(this) {
			        this.databaseKey = databaseKey;
			    }
				FileUtil.secureDelete(dbFileCrypt, random);
				FileUtil.secureDelete(dbFile, random);
=======
                databaseKey = new byte[32];
                random.nextBytes(databaseKey);
                FileUtil.secureDelete(dbFileCrypt);
                FileUtil.secureDelete(dbFile);
>>>>>>> fa2730a1
				database = openCryptDatabase(databaseKey);
				synchronized(this) {
					databaseEncrypted = true;
				}
			} else if(dbFile.exists() && securityLevels.getPhysicalThreatLevel() == PHYSICAL_THREAT_LEVEL.LOW) {
				maybeDefragmentDatabase(dbFile, null);
				// Just open it.
				database = Db4o.openFile(getNewDatabaseConfiguration(null), dbFile.toString());
				synchronized(this) {
					databaseEncrypted = false;
				}
			} else if(dbFileCrypt.exists() && securityLevels.getPhysicalThreatLevel() == PHYSICAL_THREAT_LEVEL.LOW && autoChangeDatabaseEncryption && enoughSpaceForAutoChangeEncryption(dbFileCrypt, false)) {
				// Migrate the encrypted file to plaintext, if we have the key
				if(databaseKey == null) {
					// Try with no password
					MasterKeys keys;
					try {
						keys = MasterKeys.read(masterKeysFile, random, "");
					} catch (MasterKeysWrongPasswordException e) {
						// User probably changed it in the config file
						System.err.println("Unable to decrypt the node.db4o. Please enter the correct password and set the physical security level to LOW via the GUI.");
						securityLevels.setThreatLevel(PHYSICAL_THREAT_LEVEL.HIGH);
						throw e;
					}
					databaseKey = keys.createDatabaseKey(random);
					synchronized(this) {
					    this.databaseKey = databaseKey;
					}
					keys.clearAll();
				}
				System.err.println("Decrypting the old node.db4o.crypt ...");
				IoAdapter baseAdapter = new RandomAccessFileAdapter();
				EncryptingIoAdapter adapter =
				    databaseKey.createEncryptingDb4oAdapter(baseAdapter);
				File tempFile = new File(dbFile.getPath()+".tmp");
				tempFile.deleteOnExit();
				FileOutputStream fos = new FileOutputStream(tempFile);
				EncryptingIoAdapter readAdapter =
					(EncryptingIoAdapter) adapter.open(dbFileCrypt.toString(), false, 0, true);
				long length = readAdapter.getLength();
				// Estimate approx 1 byte/sec.
				WrapperManager.signalStarting((int) Math.min(DAYS.toMillis(1), MINUTES.toMillis(5) + length));
				byte[] buf = new byte[65536];
				long read = 0;
				while(read < length) {
					int bytes = (int) Math.min(buf.length, length - read);
					bytes = readAdapter.read(buf, bytes);
					if(bytes < 0) throw new EOFException();
					read += bytes;
					fos.write(buf, 0, bytes);
				}
				fos.close();
				readAdapter.close();
				if(FileUtil.renameTo(tempFile, dbFile)) {
					dbFileCrypt.delete();
					database = Db4o.openFile(getNewDatabaseConfiguration(null), dbFile.toString());
					System.err.println("Completed decrypting the old node.db4o.crypt.");
					synchronized(this) {
						databaseEncrypted = false;
					}
				} else {
					synchronized(this) {
						notEnoughSpaceIsCrypt = false;
						notEnoughSpaceForAutoCrypt = true;
						notEnoughSpaceRenameFailed = true;
						renameFailedFrom = tempFile;
						renameFailedTo = dbFile;
						databaseEncrypted = true;
					}
					// Still encrypted, but we can still open it.
					database = openCryptDatabase(databaseKey);
				}
			} else if(dbFile.exists() && securityLevels.getPhysicalThreatLevel() != PHYSICAL_THREAT_LEVEL.LOW && autoChangeDatabaseEncryption && enoughSpaceForAutoChangeEncryption(dbFile, true)) {
				// Migrate the unencrypted file to ciphertext.
				// This will always succeed short of I/O errors.
				maybeDefragmentDatabase(dbFile, null);
				if(databaseKey == null) {
					// Try with no password
					MasterKeys keys;
					keys = MasterKeys.read(masterKeysFile, random, "");
					databaseKey = keys.createDatabaseKey(random);
					synchronized(this) {
					    this.databaseKey = databaseKey;
					}
					keys.clearAll();
				}
				System.err.println("Encrypting the old node.db4o ...");
				IoAdapter baseAdapter = new RandomAccessFileAdapter();
				EncryptingIoAdapter adapter = databaseKey.createEncryptingDb4oAdapter(baseAdapter);
				File tempFile = new File(dbFileCrypt.getPath()+".tmp");
				tempFile.delete();
				tempFile.deleteOnExit();
				EncryptingIoAdapter readAdapter =
					(EncryptingIoAdapter) adapter.open(tempFile.getPath(), false, 0, false);
				FileInputStream fis = new FileInputStream(dbFile);
				long length = dbFile.length();
				// Estimate approx 1 byte/sec.
				WrapperManager.signalStarting((int) Math.min(DAYS.toMillis(1), MINUTES.toMillis(5) + length));
				byte[] buf = new byte[65536];
				long read = 0;
				while(read < length) {
					int bytes = (int) Math.min(buf.length, length - read);
					bytes = fis.read(buf, 0, bytes);
					if(bytes < 0) throw new EOFException();
					read += bytes;
					readAdapter.write(buf, bytes);
				}
				fis.close();
				readAdapter.close();
				if(FileUtil.renameTo(tempFile, dbFileCrypt)) {
					FileUtil.secureDelete(dbFile);
					System.err.println("Completed encrypting the old node.db4o.");
					database = openCryptDatabase(databaseKey);
					synchronized(this) {
						databaseEncrypted = true;
					}
				} else {
					synchronized(this) {
						notEnoughSpaceIsCrypt = true;
						notEnoughSpaceForAutoCrypt = true;
						notEnoughSpaceRenameFailed = true;
						renameFailedFrom = tempFile;
						renameFailedTo = dbFileCrypt;
					}
					throw new IOException("Unable to encrypt the old node.db4o.crypt because cannot rename database file");
				}
			} else if((dbFileCrypt.exists() && !dbFile.exists()) ||
					(securityLevels.getPhysicalThreatLevel() == PHYSICAL_THREAT_LEVEL.NORMAL) ||
					(securityLevels.getPhysicalThreatLevel() == PHYSICAL_THREAT_LEVEL.HIGH && databaseKey != null)) {
				// Open encrypted, regardless of seclevel.
				if(databaseKey == null) {
					// Try with no password
					MasterKeys keys;
					keys = MasterKeys.read(masterKeysFile, random, "");
					databaseKey = keys.createDatabaseKey(random);
					synchronized(this) {
					    this.databaseKey = databaseKey;
					}
					keys.clearAll();
				}
				database = openCryptDatabase(databaseKey);
				synchronized(this) {
					databaseEncrypted = true;
				}
			} else {
				maybeDefragmentDatabase(dbFile, null);
				// Open unencrypted.
				database = Db4o.openFile(getNewDatabaseConfiguration(null), dbFile.toString());
				synchronized(this) {
					databaseEncrypted = false;
				}
			}
		} catch (Db4oException e) {
			database = null;
			System.err.println("Failed to open database: "+e);
			e.printStackTrace();
		}
		// DUMP DATABASE CONTENTS
		if(logDEBUG && database != null) {
		try {
		System.err.println("DUMPING DATABASE CONTENTS:");
		ObjectSet<Object> contents = database.queryByExample(new Object());
		Map<String,Integer> map = new HashMap<String, Integer>();
		for(Object o: contents) {
			String name = o.getClass().getName();
			if((map.get(name)) != null) {
				map.put(name, map.get(name)+1);
			} else {
				map.put(name, 1);
			}
			// Activated to depth 1
			try {
				Logger.minor(this, "DATABASE: "+o.getClass()+":"+o+":"+database.ext().getID(o));
			} catch (Throwable t) {
				Logger.minor(this, "CAUGHT "+t+" FOR CLASS "+o.getClass());
			}
			database.deactivate(o, 1);
		}
		int total = 0;
		for(Map.Entry<String,Integer> entry : map.entrySet()) {
			System.err.println(entry.getKey()+" : "+entry.getValue());
			total += entry.getValue();
		}

		// Now dump the SplitFileInserterSegment's.
		ObjectSet<SplitFileInserterSegment> segments = database.query(SplitFileInserterSegment.class);
		for(SplitFileInserterSegment seg : segments) {
			try {
			database.activate(seg, 1);
			boolean finished = seg.isFinished();
			boolean cancelled = seg.isCancelled(database);
			boolean empty = seg.isEmpty(database);
			boolean encoded = seg.isEncoded();
			boolean started = seg.isStarted();
			System.out.println("Segment "+seg+" finished="+finished+" cancelled="+cancelled+" empty="+empty+" encoded="+encoded+" size="+seg.countDataBlocks()+" data "+seg.countCheckBlocks()+" check started="+started);

			if(!finished && !encoded) {
				System.out.println("Not finished and not encoded: "+seg);
				// Basic checks...
				seg.checkHasDataBlocks(true, database);

			}

			database.deactivate(seg, 1);
			} catch (Throwable t) {
				System.out.println("Caught "+t+" processing segment");
				t.printStackTrace();
			}
		}

		FECQueue.dump(database, RequestStarter.NUMBER_OF_PRIORITY_CLASSES);

		// Some structures e.g. collections are sensitive to the activation depth.
		// If they are activated to depth 1, they are broken, and activating them to
		// depth 2 does NOT un-break them! Hence we need to deactivate (above) and
		// GC here...
		System.gc();
		System.runFinalization();
		System.gc();
		System.runFinalization();
		System.err.println("END DATABASE DUMP: "+total+" objects");
		} catch (Db4oException e) {
			System.err.println("Unable to dump database contents. Treating as corrupt database.");
			e.printStackTrace();
			try {
				database.rollback();
			} catch (Throwable t) {} // ignore, closing
			try {
				database.close();
			} catch (Throwable t) {} // ignore, closing
			database = null;
		} catch (IllegalArgumentException e) {
			// Urrrrgh!
			System.err.println("Unable to dump database contents. Treating as corrupt database.");
			e.printStackTrace();
			try {
				database.rollback();
			} catch (Throwable t) {} // ignore, closing
			try {
				database.close();
			} catch (Throwable t) {} // ignore, closing
			database = null;
		}
		}

		db = database;

	}


	private volatile boolean notEnoughSpaceForAutoCrypt = false;
	private volatile boolean notEnoughSpaceIsCrypt = false;
	private volatile boolean notEnoughSpaceRenameFailed = false;
	private volatile File renameFailedFrom;
	private volatile File renameFailedTo;
	private volatile long notEnoughSpaceMinimumSpace = 0;

	private boolean enoughSpaceForAutoChangeEncryption(File file, boolean isCrypt) {
		long freeSpace = FileUtil.getFreeSpace(file);
		if(freeSpace == -1) {
			return true; // We hope ... FIXME check the error handling ...
		}
		long minSpace = (long)(file.length() * 1.1) + 10*1024*1024;
		if(freeSpace < minSpace) {
			System.err.println(l10n(isCrypt ? "notEnoughSpaceToAutoEncrypt" : "notEnoughSpaceToAutoDecrypt", new String[] { "size", "file" }, new String[] { SizeUtil.formatSize(minSpace), dbFile.getAbsolutePath() }));
			if(this.clientCore != null && this.clientCore.alerts != null)
				createAutoCryptFailedUserAlert();
			else {
				notEnoughSpaceIsCrypt = isCrypt;
				notEnoughSpaceForAutoCrypt = true;
				notEnoughSpaceMinimumSpace = minSpace;
			}
			return false;
		}
		return true;
	}


	private ObjectContainer openCryptDatabase(DatabaseKey databaseKey) throws IOException {
		maybeDefragmentDatabase(dbFileCrypt, databaseKey);

		ObjectContainer database = Db4o.openFile(getNewDatabaseConfiguration(databaseKey), dbFileCrypt.toString());
		synchronized(this) {
			databaseAwaitingPassword = false;
		}
		return database;
	}


	private void maybeDefragmentDatabase(File databaseFile, final DatabaseKey databaseKey) throws IOException {

		synchronized(this) {
			if(!defragDatabaseOnStartup) return;
		}

		// Open it first, because defrag will throw if it needs to upgrade the file.

		ObjectContainer database = Db4o.openFile(getNewDatabaseConfiguration(databaseKey), databaseFile.toString());
		while(!database.close());

		if(!databaseFile.exists()) return;
		long length = databaseFile.length();
		// Estimate approx 1 byte/sec.
		WrapperManager.signalStarting((int) Math.min(DAYS.toMillis(1), MINUTES.toMillis(5) + length));
		System.err.println("Defragmenting persistent downloads database.");

		File backupFile = new File(databaseFile.getPath()+".tmp");
		FileUtil.secureDelete(backupFile);

		File tmpFile = new File(databaseFile.getPath()+".map");
		FileUtil.secureDelete(tmpFile);



		DefragmentConfig config=new DefragmentConfig(databaseFile.getPath(),backupFile.getPath(),new BTreeIDMapping(tmpFile.getPath()));
		config.storedClassFilter(new AvailableClassFilter());
		config.db4oConfig(getNewDatabaseConfiguration(databaseKey));
		try {
			Defragment.defrag(config);
		} catch (IOException e) {
			if(backupFile.exists()) {
				System.err.println("Defrag failed. Trying to preserve original database file.");
				FileUtil.secureDelete(databaseFile);
				if(!backupFile.renameTo(databaseFile)) {
					System.err.println("Unable to rename backup file back to database file! Restarting on the assumption that it didn't get closed...");
					WrapperManager.restart();
					throw e;
				}
			}
		} catch (Db4oException e) {
			if(backupFile.exists()) {
				System.err.println("Defrag failed. Trying to preserve original database file.");
				FileUtil.secureDelete(databaseFile);
				if(!backupFile.renameTo(databaseFile)) {
					System.err.println("Unable to rename backup file back to database file! Restarting on the assumption that it didn't get closed...");
					WrapperManager.restart();
					throw e;
				}
			}
		}
		System.err.println("Finalising defragmentation...");
		long oldSize = backupFile.length();
		long newSize = databaseFile.length();

		if(newSize <= 0) {
			System.err.println("DEFRAG PRODUCED AN EMPTY FILE! Trying to restore old database file...");
			databaseFile.delete();
			if(!tmpFile.renameTo(databaseFile)) {
				System.err.println("Unable to restore old database file but it should be in "+tmpFile);
				throw new IOException("Defrag produced an empty file; Unable to restore old database file but it should be in "+tmpFile);
			}
		} else {
			double change = 100.0 * (((double)(oldSize - newSize)) / ((double)oldSize));
			FileUtil.secureDelete(tmpFile);
			FileUtil.secureDelete(backupFile);
			System.err.println("Defragment completed. "+SizeUtil.formatSize(oldSize)+" ("+oldSize+") -> "+SizeUtil.formatSize(newSize)+" ("+newSize+") ("+(int)change+"% shrink)");
		}

		synchronized(this) {
			if(!defragOnce) return;
			defragDatabaseOnStartup = false;
		}
		// Store after startup
		this.executor.execute(new Runnable() {

			@Override
			public void run() {
				Node.this.config.store();
			}

		}, "Store config");

	}


	public void killMasterKeysFile() throws IOException {
		MasterKeys.killMasterKeys(masterKeysFile);
	}


	private void setClientCacheAwaitingPassword() {
		createPasswordUserAlert();
		synchronized(this) {
			clientCacheAwaitingPassword = true;
		}
	}

	private final UserAlert masterPasswordUserAlert = new UserAlert() {

		final long creationTime = System.currentTimeMillis();

		@Override
		public String anchor() {
			return "password";
		}

		@Override
		public String dismissButtonText() {
			return null;
		}

		@Override
		public long getUpdatedTime() {
			return creationTime;
		}

		@Override
		public FCPMessage getFCPMessage() {
			return new FeedMessage(getTitle(), getShortText(), getText(), getPriorityClass(), getUpdatedTime());
		}

		@Override
		public HTMLNode getHTMLText() {
			HTMLNode content = new HTMLNode("div");
			SecurityLevelsToadlet.generatePasswordFormPage(false, clientCore.getToadletContainer(), content, false, false, false, null, null);
			return content;
		}

		@Override
		public short getPriorityClass() {
			return UserAlert.ERROR;
		}

		@Override
		public String getShortText() {
			return NodeL10n.getBase().getString("SecurityLevels.enterPassword");
		}

		@Override
		public String getText() {
			return NodeL10n.getBase().getString("SecurityLevels.enterPassword");
		}

		@Override
		public String getTitle() {
			return NodeL10n.getBase().getString("SecurityLevels.enterPassword");
		}

		@Override
		public boolean isEventNotification() {
			return false;
		}

		@Override
		public boolean isValid() {
			synchronized(Node.this) {
				return clientCacheAwaitingPassword || databaseAwaitingPassword;
			}
		}

		@Override
		public void isValid(boolean validity) {
			// Ignore
		}

		@Override
		public void onDismiss() {
			// Ignore
		}

		@Override
		public boolean shouldUnregisterOnDismiss() {
			return false;
		}

		@Override
		public boolean userCanDismiss() {
			return false;
		}

	};
	private void createPasswordUserAlert() {
		this.clientCore.alerts.register(masterPasswordUserAlert);
	}

	private void createAutoCryptFailedUserAlert() {
		boolean isCrypt = notEnoughSpaceIsCrypt;
		String title;
		String text;
		if(notEnoughSpaceRenameFailed) {
			title = isCrypt ? l10n("failedToRenameEncryptingTitle") : l10n("failedToRenameDecryptingTitle");
			text = l10n((isCrypt ? "failedToRenameEncrypting" : "failedToRenameDecrypting"), new String[] { "fromfile", "tofile" }, new String[] { renameFailedFrom.getAbsolutePath(), renameFailedTo.getAbsolutePath() } );
		} else {
			title = isCrypt ? l10n("notEnoughSpaceToAutoEncryptTitle") : l10n("notEnoughSpaceToAutoDecryptTitle");
			text = l10n((isCrypt ? "notEnoughSpaceToAutoEncrypt" : "notEnoughSpaceToAutoDecrypt"), new String[] { "size", "file" }, new String[] { SizeUtil.formatSize(notEnoughSpaceMinimumSpace), dbFile.getAbsolutePath() });
		}
		this.clientCore.alerts.register(new SimpleUserAlert(true,
				title,
				text,
				title,
				(!isCrypt) && this.db != null ? UserAlert.WARNING : UserAlert.ERROR));
	}

	private void initRAMClientCacheFS() {
		chkClientcache = new CHKStore();
		new RAMFreenetStore<CHKBlock>(chkClientcache, (int) Math.min(Integer.MAX_VALUE, maxClientCacheKeys));
		pubKeyClientcache = new PubkeyStore();
		new RAMFreenetStore<DSAPublicKey>(pubKeyClientcache, (int) Math.min(Integer.MAX_VALUE, maxClientCacheKeys));
		sskClientcache = new SSKStore(getPubKey);
		new RAMFreenetStore<SSKBlock>(sskClientcache, (int) Math.min(Integer.MAX_VALUE, maxClientCacheKeys));
	}

	private void initNoClientCacheFS() {
		chkClientcache = new CHKStore();
		new NullFreenetStore<CHKBlock>(chkClientcache);
		pubKeyClientcache = new PubkeyStore();
		new NullFreenetStore<DSAPublicKey>(pubKeyClientcache);
		sskClientcache = new SSKStore(getPubKey);
		new NullFreenetStore<SSKBlock>(sskClientcache);
	}

	private String getStoreSuffix() {
		return "-" + getDarknetPortNumber();
	}

	private void finishInitSaltHashFS(final String suffix, NodeClientCore clientCore) {
		if(clientCore.alerts == null) throw new NullPointerException();
		chkDatastore.getStore().setUserAlertManager(clientCore.alerts);
		chkDatacache.getStore().setUserAlertManager(clientCore.alerts);
		pubKeyDatastore.getStore().setUserAlertManager(clientCore.alerts);
		pubKeyDatacache.getStore().setUserAlertManager(clientCore.alerts);
		sskDatastore.getStore().setUserAlertManager(clientCore.alerts);
		sskDatacache.getStore().setUserAlertManager(clientCore.alerts);
	}

	private void initRAMFS() {
		chkDatastore = new CHKStore();
		new RAMFreenetStore<CHKBlock>(chkDatastore, (int) Math.min(Integer.MAX_VALUE, maxStoreKeys));
		chkDatacache = new CHKStore();
		new RAMFreenetStore<CHKBlock>(chkDatacache, (int) Math.min(Integer.MAX_VALUE, maxCacheKeys));
		pubKeyDatastore = new PubkeyStore();
		new RAMFreenetStore<DSAPublicKey>(pubKeyDatastore, (int) Math.min(Integer.MAX_VALUE, maxStoreKeys));
		pubKeyDatacache = new PubkeyStore();
		getPubKey.setDataStore(pubKeyDatastore, pubKeyDatacache);
		new RAMFreenetStore<DSAPublicKey>(pubKeyDatacache, (int) Math.min(Integer.MAX_VALUE, maxCacheKeys));
		sskDatastore = new SSKStore(getPubKey);
		new RAMFreenetStore<SSKBlock>(sskDatastore, (int) Math.min(Integer.MAX_VALUE, maxStoreKeys));
		sskDatacache = new SSKStore(getPubKey);
		new RAMFreenetStore<SSKBlock>(sskDatacache, (int) Math.min(Integer.MAX_VALUE, maxCacheKeys));
	}

	private long cachingFreenetStoreMaxSize;
	private long cachingFreenetStorePeriod;

	private void initSaltHashFS(final String suffix, boolean dontResizeOnStart, byte[] masterKey) throws NodeInitException {
		try {
			final CHKStore chkDatastore = new CHKStore();
			final FreenetStore<CHKBlock> chkDataFS = makeStore("CHK", true, chkDatastore, dontResizeOnStart, masterKey);
			final CHKStore chkDatacache = new CHKStore();
			final FreenetStore<CHKBlock> chkCacheFS = makeStore("CHK", false, chkDatacache, dontResizeOnStart, masterKey);
			((SaltedHashFreenetStore<CHKBlock>) chkCacheFS.getUnderlyingStore()).setAltStore(((SaltedHashFreenetStore<CHKBlock>) chkDataFS.getUnderlyingStore()));
			final PubkeyStore pubKeyDatastore = new PubkeyStore();
			final FreenetStore<DSAPublicKey> pubkeyDataFS = makeStore("PUBKEY", true, pubKeyDatastore, dontResizeOnStart, masterKey);
			final PubkeyStore pubKeyDatacache = new PubkeyStore();
			final FreenetStore<DSAPublicKey> pubkeyCacheFS = makeStore("PUBKEY", false, pubKeyDatacache, dontResizeOnStart, masterKey);
			((SaltedHashFreenetStore<DSAPublicKey>) pubkeyCacheFS.getUnderlyingStore()).setAltStore(((SaltedHashFreenetStore<DSAPublicKey>) pubkeyDataFS.getUnderlyingStore()));
			final SSKStore sskDatastore = new SSKStore(getPubKey);
			final FreenetStore<SSKBlock> sskDataFS = makeStore("SSK", true, sskDatastore, dontResizeOnStart, masterKey);
			final SSKStore sskDatacache = new SSKStore(getPubKey);
			final FreenetStore<SSKBlock> sskCacheFS = makeStore("SSK", false, sskDatacache, dontResizeOnStart, masterKey);
			((SaltedHashFreenetStore<SSKBlock>) sskCacheFS.getUnderlyingStore()).setAltStore(((SaltedHashFreenetStore<SSKBlock>) sskDataFS.getUnderlyingStore()));
			
			boolean delay =
				chkDataFS.start(ticker, false) |
				chkCacheFS.start(ticker, false) |
				pubkeyDataFS.start(ticker, false) |
				pubkeyCacheFS.start(ticker, false) |
				sskDataFS.start(ticker, false) |
				sskCacheFS.start(ticker, false);

			if(delay) {

				System.err.println("Delayed init of datastore");

				initRAMFS();

				final Runnable migrate = new MigrateOldStoreData(false);

				this.getTicker().queueTimedJob(new Runnable() {

					@Override
					public void run() {
						System.err.println("Starting delayed init of datastore");
						try {
							chkDataFS.start(ticker, true);
							chkCacheFS.start(ticker, true);
							pubkeyDataFS.start(ticker, true);
							pubkeyCacheFS.start(ticker, true);
							sskDataFS.start(ticker, true);
							sskCacheFS.start(ticker, true);
						} catch (IOException e) {
							Logger.error(this, "Failed to start datastore: "+e, e);
							System.err.println("Failed to start datastore: "+e);
							e.printStackTrace();
							return;
						}

						Node.this.chkDatastore = chkDatastore;
						Node.this.chkDatacache = chkDatacache;
						Node.this.pubKeyDatastore = pubKeyDatastore;
						Node.this.pubKeyDatacache = pubKeyDatacache;
						getPubKey.setDataStore(pubKeyDatastore, pubKeyDatacache);
						Node.this.sskDatastore = sskDatastore;
						Node.this.sskDatacache = sskDatacache;

						finishInitSaltHashFS(suffix, clientCore);

						System.err.println("Finishing delayed init of datastore");
						migrate.run();
					}

				}, "Start store", 0, true, false); // Use Ticker to guarantee that this runs *after* constructors have completed.

			} else {

				Node.this.chkDatastore = chkDatastore;
				Node.this.chkDatacache = chkDatacache;
				Node.this.pubKeyDatastore = pubKeyDatastore;
				Node.this.pubKeyDatacache = pubKeyDatacache;
				getPubKey.setDataStore(pubKeyDatastore, pubKeyDatacache);
				Node.this.sskDatastore = sskDatastore;
				Node.this.sskDatacache = sskDatacache;

				this.getTicker().queueTimedJob(new Runnable() {

					@Override
					public void run() {
						Node.this.chkDatastore = chkDatastore;
						Node.this.chkDatacache = chkDatacache;
						Node.this.pubKeyDatastore = pubKeyDatastore;
						Node.this.pubKeyDatacache = pubKeyDatacache;
						getPubKey.setDataStore(pubKeyDatastore, pubKeyDatacache);
						Node.this.sskDatastore = sskDatastore;
						Node.this.sskDatacache = sskDatacache;

						finishInitSaltHashFS(suffix, clientCore);
					}

				}, "Start store", 0, true, false);
			}

		} catch (IOException e) {
			System.err.println("Could not open store: " + e);
			e.printStackTrace();
			throw new NodeInitException(NodeInitException.EXIT_STORE_OTHER, e.getMessage());
		}
    }

	private void initSaltHashClientCacheFS(final String suffix, boolean dontResizeOnStart, byte[] clientCacheMasterKey) throws NodeInitException {

		try {
			final CHKStore chkClientcache = new CHKStore();
			final FreenetStore<CHKBlock> chkDataFS = makeClientcache("CHK", true, chkClientcache, dontResizeOnStart, clientCacheMasterKey);
			final PubkeyStore pubKeyClientcache = new PubkeyStore();
			final FreenetStore<DSAPublicKey> pubkeyDataFS = makeClientcache("PUBKEY", true, pubKeyClientcache, dontResizeOnStart, clientCacheMasterKey);
			final SSKStore sskClientcache = new SSKStore(getPubKey);
			final FreenetStore<SSKBlock> sskDataFS = makeClientcache("SSK", true, sskClientcache, dontResizeOnStart, clientCacheMasterKey);

			boolean delay =
				chkDataFS.start(ticker, false) |
				pubkeyDataFS.start(ticker, false) |
				sskDataFS.start(ticker, false);

			if(delay) {

				System.err.println("Delayed init of client-cache");

				initRAMClientCacheFS();

				final Runnable migrate = new MigrateOldStoreData(true);

				getTicker().queueTimedJob(new Runnable() {

					@Override
					public void run() {
						System.err.println("Starting delayed init of client-cache");
						try {
							chkDataFS.start(ticker, true);
							pubkeyDataFS.start(ticker, true);
							sskDataFS.start(ticker, true);
						} catch (IOException e) {
							Logger.error(this, "Failed to start client-cache: "+e, e);
							System.err.println("Failed to start client-cache: "+e);
							e.printStackTrace();
							return;
						}
						Node.this.chkClientcache = chkClientcache;
						Node.this.pubKeyClientcache = pubKeyClientcache;
						getPubKey.setLocalDataStore(pubKeyClientcache);
						Node.this.sskClientcache = sskClientcache;

						System.err.println("Finishing delayed init of client-cache");
						migrate.run();
					}
				}, "Migrate store", 0, true, false);
			} else {
				Node.this.chkClientcache = chkClientcache;
				Node.this.pubKeyClientcache = pubKeyClientcache;
				getPubKey.setLocalDataStore(pubKeyClientcache);
				Node.this.sskClientcache = sskClientcache;
			}

		} catch (IOException e) {
			System.err.println("Could not open store: " + e);
			e.printStackTrace();
			throw new NodeInitException(NodeInitException.EXIT_STORE_OTHER, e.getMessage());
		}
    }

	private <T extends StorableBlock> FreenetStore<T> makeClientcache(String type, boolean isStore, StoreCallback<T> cb, boolean dontResizeOnStart, byte[] clientCacheMasterKey) throws IOException {
		FreenetStore<T> store = makeStore(type, "clientcache", maxClientCacheKeys, cb, dontResizeOnStart, clientCacheMasterKey);
		return store;
	}

	private <T extends StorableBlock> FreenetStore<T> makeStore(String type, boolean isStore, StoreCallback<T> cb, boolean dontResizeOnStart, byte[] clientCacheMasterKey) throws IOException {
		String store = isStore ? "store" : "cache";
		long maxKeys = isStore ? maxStoreKeys : maxCacheKeys;
		return makeStore(type, store, maxKeys, cb, dontResizeOnStart, clientCacheMasterKey);
	}

	private <T extends StorableBlock> FreenetStore<T> makeStore(String type, String store, long maxKeys, StoreCallback<T> cb, boolean lateStart, byte[] clientCacheMasterKey) throws IOException {
		Logger.normal(this, "Initializing "+type+" Data"+store);
		System.out.println("Initializing "+type+" Data"+store+" (" + maxStoreKeys + " keys)");

		SaltedHashFreenetStore<T> fs = SaltedHashFreenetStore.<T>construct(getStoreDir(), type+"-"+store, cb,
		        random, maxKeys, storeUseSlotFilters, shutdownHook, storePreallocate, storeSaltHashResizeOnStart && !lateStart, lateStart ? ticker : null, clientCacheMasterKey);
		cb.setStore(fs);
		if(cachingFreenetStoreMaxSize > 0)
			return new CachingFreenetStore<T>(cb, cachingFreenetStoreMaxSize, cachingFreenetStorePeriod, fs, ticker);
		else
			return fs;
	}

	public void start(boolean noSwaps) throws NodeInitException {
		
		// IMPORTANT: Read the peers only after we have finished initializing Node.
		// Peer constructors are complex and can call methods on Node.
		peers.tryReadPeers(nodeDir.file("peers-"+getDarknetPortNumber()).getPath(), darknetCrypto, null, false, false);
		peers.updatePMUserAlert();
		
		dispatcher.start(nodeStats); // must be before usm
		dnsr.start();
		peers.start(); // must be before usm
		nodeStats.start();
		uptime.start();
		failureTable.start();

		darknetCrypto.start();
		if(opennet != null)
			opennet.start();
		ps.start(nodeStats);
		ticker.start();
		scheduleVersionTransition();
		usm.start(ticker);

		if(isUsingWrapper()) {
			Logger.normal(this, "Using wrapper correctly: "+nodeStarter);
			System.out.println("Using wrapper correctly: "+nodeStarter);
		} else {
			Logger.error(this, "NOT using wrapper (at least not correctly).  Your freenet-ext.jar <http://downloads.freenetproject.org/alpha/freenet-ext.jar> and/or wrapper.conf <https://emu.freenetproject.org/svn/trunk/apps/installer/installclasspath/config/wrapper.conf> need to be updated.");
			System.out.println("NOT using wrapper (at least not correctly).  Your freenet-ext.jar <http://downloads.freenetproject.org/alpha/freenet-ext.jar> and/or wrapper.conf <https://emu.freenetproject.org/svn/trunk/apps/installer/installclasspath/config/wrapper.conf> need to be updated.");
		}
		Logger.normal(this, "Freenet 0.7.5 Build #"+Version.buildNumber()+" r"+Version.cvsRevision());
		System.out.println("Freenet 0.7.5 Build #"+Version.buildNumber()+" r"+Version.cvsRevision());
		Logger.normal(this, "FNP port is on "+darknetCrypto.getBindTo()+ ':' +getDarknetPortNumber());
		System.out.println("FNP port is on "+darknetCrypto.getBindTo()+ ':' +getDarknetPortNumber());
		// Start services

//		SubConfig pluginManagerConfig = new SubConfig("pluginmanager3", config);
//		pluginManager3 = new freenet.plugin_new.PluginManager(pluginManagerConfig);

		ipDetector.start();

		// Start sending swaps
		lm.start();

		// Node Updater
		try{
			Logger.normal(this, "Starting the node updater");
			nodeUpdater.start();
		}catch (Exception e) {
			e.printStackTrace();
			throw new NodeInitException(NodeInitException.EXIT_COULD_NOT_START_UPDATER, "Could not start Updater: "+e);
		}

		/* TODO: Make sure that this is called BEFORE any instances of HTTPFilter are created.
		 * HTTPFilter uses checkForGCJCharConversionBug() which returns the value of the static
		 * variable jvmHasGCJCharConversionBug - and this is initialized in the following function.
		 * If this is not possible then create a separate function to check for the GCJ bug and
		 * call this function earlier.
		 */
		checkForEvilJVMBugs();

		if(!NativeThread.HAS_ENOUGH_NICE_LEVELS)
			clientCore.alerts.register(new NotEnoughNiceLevelsUserAlert());

		this.clientCore.start(config);

		tracker.startDeadUIDChecker();

		// After everything has been created, write the config file back to disk.
		if(config instanceof FreenetFilePersistentConfig) {
			FreenetFilePersistentConfig cfg = (FreenetFilePersistentConfig) config;
			cfg.finishedInit(this.ticker);
			cfg.setHasNodeStarted();
		}
		config.store();

		// Process any data in the extra peer data directory
		peers.readExtraPeerData();

		Logger.normal(this, "Started node");

		hasStarted = true;
	}

	private void scheduleVersionTransition() {
		long now = System.currentTimeMillis();
		long transition = Version.transitionTime();
		if(now < transition)
			ticker.queueTimedJob(new Runnable() {

				@Override
				public void run() {
					freenet.support.Logger.OSThread.logPID(this);
					for(PeerNode pn: peers.myPeers()) {
						pn.updateVersionRoutablity();
					}
				}
			}, transition - now);
	}


	private static boolean jvmHasGCJCharConversionBug=false;

	private void checkForEvilJVMBugs() {
		// Now check whether we are likely to get the EvilJVMBug.
		// If we are running a Sun/Oracle or Blackdown JVM, on Linux, and LD_ASSUME_KERNEL is not set, then we are.

		String jvmVendor = System.getProperty("java.vm.vendor");
		String jvmSpecVendor = System.getProperty("java.specification.vendor","");
		String javaVersion = System.getProperty("java.version");
		String jvmName = System.getProperty("java.vm.name");
		String osName = System.getProperty("os.name");
		String osVersion = System.getProperty("os.version");

		boolean isOpenJDK = false;
		//boolean isOracle = false;

		if(logMINOR) Logger.minor(this, "JVM vendor: "+jvmVendor+", JVM name: "+jvmName+", JVM version: "+javaVersion+", OS name: "+osName+", OS version: "+osVersion);

		if(jvmName.startsWith("OpenJDK ")) {
			isOpenJDK = true;
		}
		
		//Add some checks for "Oracle" to futureproof against them renaming from "Sun".
		//Should have no effect because if a user has downloaded a new enough file for Oracle to have changed the name these bugs shouldn't apply.
		//Still, one never knows and this code might be extended to cover future bugs.
		if((!isOpenJDK) && (jvmVendor.startsWith("Sun ") || jvmVendor.startsWith("Oracle ")) || (jvmVendor.startsWith("The FreeBSD Foundation") && (jvmSpecVendor.startsWith("Sun ") || jvmSpecVendor.startsWith("Oracle "))) || (jvmVendor.startsWith("Apple "))) {
			//isOracle = true;
			// Sun/Oracle bugs

			// Spurious OOMs
			// http://bugs.sun.com/bugdatabase/view_bug.do?bug_id=4855795
			// http://bugs.sun.com/bugdatabase/view_bug.do?bug_id=2138757
			// http://bugs.sun.com/bugdatabase/view_bug.do?bug_id=2138759
			// Fixed in 1.5.0_10 and 1.4.2_13

			boolean is150 = javaVersion.startsWith("1.5.0_");
			boolean is160 = javaVersion.startsWith("1.6.0_");

			if(is150 || is160) {
				String[] split = javaVersion.split("_");
				String secondPart = split[1];
				if(secondPart.indexOf("-") != -1) {
					split = secondPart.split("-");
					secondPart = split[0];
				}
				int subver = Integer.parseInt(secondPart);

				Logger.minor(this, "JVM version: "+javaVersion+" subver: "+subver+" from "+secondPart);

			}

		} else if (jvmVendor.startsWith("Apple ") || jvmVendor.startsWith("\"Apple ")) {
			//Note that Sun/Oracle does not produce VMs for the Macintosh operating system, dont ask the user to find one...
		} else if(!isOpenJDK) {
			if(jvmVendor.startsWith("Free Software Foundation")) {
				// GCJ/GIJ.
				try {
					javaVersion = System.getProperty("java.version").split(" ")[0].replaceAll("[.]","");
					int jvmVersionInt = Integer.parseInt(javaVersion);

					if(jvmVersionInt <= 422 && jvmVersionInt >= 100) // make sure that no bogus values cause true
						jvmHasGCJCharConversionBug=true;
				}

				catch(Throwable t) {
					Logger.error(this, "GCJ version check is broken!", t);
				}
				clientCore.alerts.register(new SimpleUserAlert(true, l10n("usingGCJTitle"), l10n("usingGCJ"), l10n("usingGCJTitle"), UserAlert.WARNING));
			}
		}

		if(!isUsingWrapper() && !skipWrapperWarning) {
			clientCore.alerts.register(new SimpleUserAlert(true, l10n("notUsingWrapperTitle"), l10n("notUsingWrapper"), l10n("notUsingWrapperShort"), UserAlert.WARNING));
		}
		
		// Unfortunately debian's version of OpenJDK appears to have segfaulting issues.
		// Which presumably are exploitable.
		// So we can't recommend people switch just yet. :(
		
//		if(isOracle && Rijndael.AesCtrProvider == null) {
//			if(!(FileUtil.detectedOS == FileUtil.OperatingSystem.Windows || FileUtil.detectedOS == FileUtil.OperatingSystem.MacOS))
//				clientCore.alerts.register(new SimpleUserAlert(true, l10n("usingOracleTitle"), l10n("usingOracle"), l10n("usingOracleTitle"), UserAlert.WARNING));
//		}
	}

	public static boolean checkForGCJCharConversionBug() {
		return jvmHasGCJCharConversionBug; // should be initialized on early startup
	}

	private String l10n(String key) {
		return NodeL10n.getBase().getString("Node."+key);
	}

	private String l10n(String key, String pattern, String value) {
		return NodeL10n.getBase().getString("Node."+key, pattern, value);
	}

	private String l10n(String key, String[] pattern, String[] value) {
		return NodeL10n.getBase().getString("Node."+key, pattern, value);
	}

	/**
	 * Export volatile data about the node as a SimpleFieldSet
	 */
	public SimpleFieldSet exportVolatileFieldSet() {
		return nodeStats.exportVolatileFieldSet();
	}

	/**
	 * Do a routed ping of another node on the network by its location.
	 * @param loc2 The location of the other node to ping. It must match
	 * exactly.
	 * @param pubKeyHash The hash of the pubkey of the target node. We match
	 * by location; this is just a shortcut if we get close.
	 * @return The number of hops it took to find the node, if it was found.
	 * Otherwise -1.
	 */
	public int routedPing(double loc2, byte[] pubKeyHash) {
		long uid = random.nextLong();
		int initialX = random.nextInt();
		Message m = DMT.createFNPRoutedPing(uid, loc2, maxHTL, initialX, pubKeyHash);
		Logger.normal(this, "Message: "+m);

		dispatcher.handleRouted(m, null);
		// FIXME: might be rejected
		MessageFilter mf1 = MessageFilter.create().setField(DMT.UID, uid).setType(DMT.FNPRoutedPong).setTimeout(5000);
		try {
			//MessageFilter mf2 = MessageFilter.create().setField(DMT.UID, uid).setType(DMT.FNPRoutedRejected).setTimeout(5000);
			// Ignore Rejected - let it be retried on other peers
			m = usm.waitFor(mf1/*.or(mf2)*/, null);
		} catch (DisconnectedException e) {
			Logger.normal(this, "Disconnected in waiting for pong");
			return -1;
		}
		if(m == null) return -1;
		if(m.getSpec() == DMT.FNPRoutedRejected) return -1;
		return m.getInt(DMT.COUNTER) - initialX;
	}

	/**
	 * Look for a block in the datastore, as part of a request.
	 * @param key The key to fetch.
	 * @param uid The UID of the request (for logging only).
	 * @param promoteCache Whether to promote the key if found.
	 * @param canReadClientCache If the request is local, we can read the client cache.
	 * @param canWriteClientCache If the request is local, and the client hasn't turned off
	 * writing to the client cache, we can write to the client cache.
	 * @param canWriteDatastore If the request HTL is too high, including if it is local, we
	 * cannot write to the datastore.
	 * @return A KeyBlock for the key requested or null.
	 */
	private KeyBlock makeRequestLocal(Key key, long uid, boolean canReadClientCache, boolean canWriteClientCache, boolean canWriteDatastore, boolean offersOnly) {
		KeyBlock kb = null;

		if (key instanceof NodeCHK) {
			kb = fetch(key, false, canReadClientCache, canWriteClientCache, canWriteDatastore, null);
		} else if (key instanceof NodeSSK) {
			NodeSSK sskKey = (NodeSSK) key;
			DSAPublicKey pubKey = sskKey.getPubKey();
			if (pubKey == null) {
				pubKey = getPubKey.getKey(sskKey.getPubKeyHash(), canReadClientCache, offersOnly, null);
				if (logMINOR)
					Logger.minor(this, "Fetched pubkey: " + pubKey);
				try {
					sskKey.setPubKey(pubKey);
				} catch (SSKVerifyException e) {
					Logger.error(this, "Error setting pubkey: " + e, e);
				}
			}
			if (pubKey != null) {
				if (logMINOR)
					Logger.minor(this, "Got pubkey: " + pubKey);
				kb = fetch(sskKey, canReadClientCache, canWriteClientCache, canWriteDatastore, false, null);
			} else {
				if (logMINOR)
					Logger.minor(this, "Not found because no pubkey: " + uid);
			}
		} else
			throw new IllegalStateException("Unknown key type: " + key.getClass());

		if (kb != null) {
			// Probably somebody waiting for it. Trip it.
			if (clientCore != null && clientCore.requestStarters != null) {
				if (kb instanceof CHKBlock) {
					clientCore.requestStarters.chkFetchSchedulerBulk.tripPendingKey(kb);
					clientCore.requestStarters.chkFetchSchedulerRT.tripPendingKey(kb);
				} else {
					clientCore.requestStarters.sskFetchSchedulerBulk.tripPendingKey(kb);
					clientCore.requestStarters.sskFetchSchedulerRT.tripPendingKey(kb);
				}
			}
			failureTable.onFound(kb);
			return kb;
		}

		return null;
	}

	/**
	 * Check the datastore, then if the key is not in the store,
	 * check whether another node is requesting the same key at
	 * the same HTL, and if all else fails, create a new
	 * RequestSender for the key/htl.
	 * @param closestLocation The closest location to the key so far.
	 * @param localOnly If true, only check the datastore.
	 * @return A KeyBlock if the data is in the store, otherwise
	 * a RequestSender, unless the HTL is 0, in which case NULL.
	 * RequestSender.
	 */
	public Object makeRequestSender(Key key, short htl, long uid, RequestTag tag, PeerNode source, boolean localOnly, boolean ignoreStore, boolean offersOnly, boolean canReadClientCache, boolean canWriteClientCache, boolean realTimeFlag) {
		boolean canWriteDatastore = canWriteDatastoreRequest(htl);
		if(logMINOR) Logger.minor(this, "makeRequestSender("+key+ ',' +htl+ ',' +uid+ ',' +source+") on "+getDarknetPortNumber());
		// In store?
		if(!ignoreStore) {
			KeyBlock kb = makeRequestLocal(key, uid, canReadClientCache, canWriteClientCache, canWriteDatastore, offersOnly);
			if (kb != null)
				return kb;
		}
		if(localOnly) return null;
		if(logMINOR) Logger.minor(this, "Not in store locally");

		// Transfer coalescing - match key only as HTL irrelevant
		RequestSender sender = key instanceof NodeCHK ? 
			tracker.getTransferringRequestSenderByKey((NodeCHK)key, realTimeFlag) : null;
		if(sender != null) {
			if(logMINOR) Logger.minor(this, "Data already being transferred: "+sender);
			sender.setTransferCoalesced();
			tag.setSender(sender, true);
			return sender;
		}

		// HTL == 0 => Don't search further
		if(htl == 0) {
			if(logMINOR) Logger.minor(this, "No HTL");
			return null;
		}

		sender = new RequestSender(key, null, htl, uid, tag, this, source, offersOnly, canWriteClientCache, canWriteDatastore, realTimeFlag);
		tag.setSender(sender, false);
		sender.start();
		if(logMINOR) Logger.minor(this, "Created new sender: "+sender);
		return sender;
	}

	/** Can we write to the datastore for a given request?
	 * We do not write to the datastore until 2 hops below maximum. This is an average of 4
	 * hops from the originator. Thus, data returned from local requests is never cached,
	 * finally solving The Register's attack, Bloom filter sharing doesn't give away your local
	 * requests and inserts, and *anything starting at high HTL* is not cached, including stuff
	 * from other nodes which hasn't been decremented far enough yet, so it's not ONLY local
	 * requests that don't get cached. */
	boolean canWriteDatastoreRequest(short htl) {
		return htl <= (maxHTL - 2);
	}

	/** Can we write to the datastore for a given insert?
	 * We do not write to the datastore until 3 hops below maximum. This is an average of 5
	 * hops from the originator. Thus, data sent by local inserts is never cached,
	 * finally solving The Register's attack, Bloom filter sharing doesn't give away your local
	 * requests and inserts, and *anything starting at high HTL* is not cached, including stuff
	 * from other nodes which hasn't been decremented far enough yet, so it's not ONLY local
	 * inserts that don't get cached. */
	boolean canWriteDatastoreInsert(short htl) {
		return htl <= (maxHTL - 3);
	}

	/**
	 * Fetch a block from the datastore.
	 * @param key
	 * @param canReadClientCache
	 * @param canWriteClientCache
	 * @param canWriteDatastore
	 * @param forULPR
	 * @param mustBeMarkedAsPostCachingChanges If true, the key must have the
	 * ENTRY_NEW_BLOCK flag (if saltedhash), indicating that it a) has been added
	 * since the caching changes in 1224 (since we didn't delete the stores), and b)
	 * that it wasn't added due to low network security caching everything, unless we
	 * are currently in low network security mode. Only applies to main store.
	 */
	public KeyBlock fetch(Key key, boolean canReadClientCache, boolean canWriteClientCache, boolean canWriteDatastore, boolean forULPR, BlockMetadata meta) {
		if(key instanceof NodeSSK)
			return fetch((NodeSSK)key, false, canReadClientCache, canWriteClientCache, canWriteDatastore, forULPR, meta);
		else if(key instanceof NodeCHK)
			return fetch((NodeCHK)key, false, canReadClientCache, canWriteClientCache, canWriteDatastore, forULPR, meta);
		else throw new IllegalArgumentException();
	}

	public SSKBlock fetch(NodeSSK key, boolean dontPromote, boolean canReadClientCache, boolean canWriteClientCache, boolean canWriteDatastore, boolean forULPR, BlockMetadata meta) {
		double loc=key.toNormalizedDouble();
		double dist=Location.distance(lm.getLocation(), loc);
		if(canReadClientCache) {
			try {
				SSKBlock block = sskClientcache.fetch(key, dontPromote || !canWriteClientCache, canReadClientCache, forULPR, false, meta);
				if(block != null) {
					nodeStats.avgClientCacheSSKSuccess.report(loc);
					if (dist > nodeStats.furthestClientCacheSSKSuccess)
					nodeStats.furthestClientCacheSSKSuccess=dist;
					if(logDEBUG) Logger.debug(this, "Found key "+key+" in client-cache");
					return block;
				}
			} catch (IOException e) {
				Logger.error(this, "Could not read from client cache: "+e, e);
			}
		}
		if(forULPR || useSlashdotCache || canReadClientCache) {
			try {
				SSKBlock block = sskSlashdotcache.fetch(key, dontPromote, canReadClientCache, forULPR, false, meta);
				if(block != null) {
					nodeStats.avgSlashdotCacheSSKSuccess.report(loc);
					if (dist > nodeStats.furthestSlashdotCacheSSKSuccess)
					nodeStats.furthestSlashdotCacheSSKSuccess=dist;
					if(logDEBUG) Logger.debug(this, "Found key "+key+" in slashdot-cache");
					return block;
				}
			} catch (IOException e) {
				Logger.error(this, "Could not read from slashdot/ULPR cache: "+e, e);
			}
		}
		boolean ignoreOldBlocks = !writeLocalToDatastore;
		if(canReadClientCache) ignoreOldBlocks = false;
		if(logMINOR) dumpStoreHits();
		try {

			nodeStats.avgRequestLocation.report(loc);
			SSKBlock block = sskDatastore.fetch(key, dontPromote || !canWriteDatastore, canReadClientCache, forULPR, ignoreOldBlocks, meta);
			if(block == null) {
				SSKStore store = oldSSK;
				if(store != null)
					block = store.fetch(key, dontPromote || !canWriteDatastore, canReadClientCache, forULPR, ignoreOldBlocks, meta);
			}
			if(block != null) {
			nodeStats.avgStoreSSKSuccess.report(loc);
			if (dist > nodeStats.furthestStoreSSKSuccess)
				nodeStats.furthestStoreSSKSuccess=dist;
				if(logDEBUG) Logger.debug(this, "Found key "+key+" in store");
				return block;
			}
			block=sskDatacache.fetch(key, dontPromote || !canWriteDatastore, canReadClientCache, forULPR, ignoreOldBlocks, meta);
			if(block == null) {
				SSKStore store = oldSSKCache;
				if(store != null)
					block = store.fetch(key, dontPromote || !canWriteDatastore, canReadClientCache, forULPR, ignoreOldBlocks, meta);
			}
			if (block != null) {
			nodeStats.avgCacheSSKSuccess.report(loc);
			if (dist > nodeStats.furthestCacheSSKSuccess)
				nodeStats.furthestCacheSSKSuccess=dist;
			}
			if(logDEBUG) Logger.debug(this, "Found key "+key+" in cache");
			return block;
		} catch (IOException e) {
			Logger.error(this, "Cannot fetch data: "+e, e);
			return null;
		}
	}

	public CHKBlock fetch(NodeCHK key, boolean dontPromote, boolean canReadClientCache, boolean canWriteClientCache, boolean canWriteDatastore, boolean forULPR, BlockMetadata meta) {
		double loc=key.toNormalizedDouble();
		double dist=Location.distance(lm.getLocation(), loc);
		if(canReadClientCache) {
			try {
				CHKBlock block = chkClientcache.fetch(key, dontPromote || !canWriteClientCache, false, meta);
				if(block != null) {
					nodeStats.avgClientCacheCHKSuccess.report(loc);
					if (dist > nodeStats.furthestClientCacheCHKSuccess)
					nodeStats.furthestClientCacheCHKSuccess=dist;
					return block;
				}
			} catch (IOException e) {
				Logger.error(this, "Could not read from client cache: "+e, e);
			}
		}
		if(forULPR || useSlashdotCache || canReadClientCache) {
			try {
				CHKBlock block = chkSlashdotcache.fetch(key, dontPromote, false, meta);
				if(block != null) {
					nodeStats.avgSlashdotCacheCHKSucess.report(loc);
					if (dist > nodeStats.furthestSlashdotCacheCHKSuccess)
					nodeStats.furthestSlashdotCacheCHKSuccess=dist;
					return block;
				}
			} catch (IOException e) {
				Logger.error(this, "Could not read from slashdot/ULPR cache: "+e, e);
			}
		}
		boolean ignoreOldBlocks = !writeLocalToDatastore;
		if(canReadClientCache) ignoreOldBlocks = false;
		if(logMINOR) dumpStoreHits();
		try {
			nodeStats.avgRequestLocation.report(loc);
			CHKBlock block = chkDatastore.fetch(key, dontPromote || !canWriteDatastore, ignoreOldBlocks, meta);
			if(block == null) {
				CHKStore store = oldCHK;
				if(store != null)
					block = store.fetch(key, dontPromote || !canWriteDatastore, ignoreOldBlocks, meta);
			}
			if (block != null) {
				nodeStats.avgStoreCHKSuccess.report(loc);
				if (dist > nodeStats.furthestStoreCHKSuccess)
					nodeStats.furthestStoreCHKSuccess=dist;
				return block;
			}
			block=chkDatacache.fetch(key, dontPromote || !canWriteDatastore, ignoreOldBlocks, meta);
			if(block == null) {
				CHKStore store = oldCHKCache;
				if(store != null)
					block = store.fetch(key, dontPromote || !canWriteDatastore, ignoreOldBlocks, meta);
			}
			if (block != null) {
				nodeStats.avgCacheCHKSuccess.report(loc);
				if (dist > nodeStats.furthestCacheCHKSuccess)
					nodeStats.furthestCacheCHKSuccess=dist;
			}
			return block;
		} catch (IOException e) {
			Logger.error(this, "Cannot fetch data: "+e, e);
			return null;
		}
	}

	public CHKStore getChkDatacache() {
		return chkDatacache;
	}
	public CHKStore getChkDatastore() {
		return chkDatastore;
	}
	public SSKStore getSskDatacache() {
		return sskDatacache;
	}
	public SSKStore getSskDatastore() {
		return sskDatastore;
	}


	/**
	 * This method returns all statistics info for our data store stats table
	 *
	 * @return map that has an entry for each data store instance type and corresponding stats
	 */
	public Map<DataStoreInstanceType, DataStoreStats> getDataStoreStats() {
		Map<DataStoreInstanceType, DataStoreStats> map = new LinkedHashMap<DataStoreInstanceType, DataStoreStats>();

		map.put(new DataStoreInstanceType(CHK, STORE), new StoreCallbackStats(chkDatastore, nodeStats.chkStoreStats()));
		map.put(new DataStoreInstanceType(CHK, CACHE), new StoreCallbackStats(chkDatacache, nodeStats.chkCacheStats()));
		map.put(new DataStoreInstanceType(CHK, SLASHDOT), new StoreCallbackStats(chkSlashdotcache,nodeStats.chkSlashDotCacheStats()));
		map.put(new DataStoreInstanceType(CHK, CLIENT), new StoreCallbackStats(chkClientcache, nodeStats.chkClientCacheStats()));

		map.put(new DataStoreInstanceType(SSK, STORE), new StoreCallbackStats(sskDatastore, nodeStats.sskStoreStats()));
		map.put(new DataStoreInstanceType(SSK, CACHE), new StoreCallbackStats(sskDatacache, nodeStats.sskCacheStats()));
		map.put(new DataStoreInstanceType(SSK, SLASHDOT), new StoreCallbackStats(sskSlashdotcache, nodeStats.sskSlashDotCacheStats()));
		map.put(new DataStoreInstanceType(SSK, CLIENT), new StoreCallbackStats(sskClientcache, nodeStats.sskClientCacheStats()));

		map.put(new DataStoreInstanceType(PUB_KEY, STORE), new StoreCallbackStats(pubKeyDatastore, new NotAvailNodeStoreStats()));
		map.put(new DataStoreInstanceType(PUB_KEY, CACHE), new StoreCallbackStats(pubKeyDatacache, new NotAvailNodeStoreStats()));
		map.put(new DataStoreInstanceType(PUB_KEY, SLASHDOT), new StoreCallbackStats(pubKeySlashdotcache, new NotAvailNodeStoreStats()));
		map.put(new DataStoreInstanceType(PUB_KEY, CLIENT), new StoreCallbackStats(pubKeyClientcache, new NotAvailNodeStoreStats()));

		return map;
	}

	public long getMaxTotalKeys() {
		return maxTotalKeys;
	}

	long timeLastDumpedHits;

	public void dumpStoreHits() {
		long now = System.currentTimeMillis();
		if(now - timeLastDumpedHits > 5000) {
			timeLastDumpedHits = now;
		} else return;
		Logger.minor(this, "Distribution of hits and misses over stores:\n"+
				"CHK Datastore: "+chkDatastore.hits()+ '/' +(chkDatastore.hits()+chkDatastore.misses())+ '/' +chkDatastore.keyCount()+
				"\nCHK Datacache: "+chkDatacache.hits()+ '/' +(chkDatacache.hits()+chkDatacache.misses())+ '/' +chkDatacache.keyCount()+
				"\nSSK Datastore: "+sskDatastore.hits()+ '/' +(sskDatastore.hits()+sskDatastore.misses())+ '/' +sskDatastore.keyCount()+
				"\nSSK Datacache: "+sskDatacache.hits()+ '/' +(sskDatacache.hits()+sskDatacache.misses())+ '/' +sskDatacache.keyCount());
	}

	public void storeShallow(CHKBlock block, boolean canWriteClientCache, boolean canWriteDatastore, boolean forULPR) {
		store(block, false, canWriteClientCache, canWriteDatastore, forULPR);
	}

	/**
	 * Store a datum.
	 * @param block
	 *      a KeyBlock
	 * @param deep If true, insert to the store as well as the cache. Do not set
	 * this to true unless the store results from an insert, and this node is the
	 * closest node to the target; see the description of chkDatastore.
	 */
	public void store(KeyBlock block, boolean deep, boolean canWriteClientCache, boolean canWriteDatastore, boolean forULPR) throws KeyCollisionException {
		if(block instanceof CHKBlock)
			store((CHKBlock)block, deep, canWriteClientCache, canWriteDatastore, forULPR);
		else if(block instanceof SSKBlock)
			store((SSKBlock)block, deep, false, canWriteClientCache, canWriteDatastore, forULPR);
		else throw new IllegalArgumentException("Unknown keytype ");
	}

	private void store(CHKBlock block, boolean deep, boolean canWriteClientCache, boolean canWriteDatastore, boolean forULPR) {
		try {
			double loc = block.getKey().toNormalizedDouble();
			if (canWriteClientCache) {
				chkClientcache.put(block, false);
				nodeStats.avgClientCacheCHKLocation.report(loc);
			}

			if ((forULPR || useSlashdotCache) && !(canWriteDatastore || writeLocalToDatastore)) {
				chkSlashdotcache.put(block, false);
				nodeStats.avgSlashdotCacheCHKLocation.report(loc);
			}
			if (canWriteDatastore || writeLocalToDatastore) {

				if (deep) {
					chkDatastore.put(block, !canWriteDatastore);
					nodeStats.avgStoreCHKLocation.report(loc);

				}
				chkDatacache.put(block, !canWriteDatastore);
				nodeStats.avgCacheCHKLocation.report(loc);
			}
			if (canWriteDatastore || forULPR || useSlashdotCache)
				failureTable.onFound(block);
		} catch (IOException e) {
			Logger.error(this, "Cannot store data: "+e, e);
		} catch (OutOfMemoryError e) {
			OOMHandler.handleOOM(e);
		} catch (Throwable t) {
			System.err.println(t);
			t.printStackTrace();
			Logger.error(this, "Caught "+t+" storing data", t);
		}
		if(clientCore != null && clientCore.requestStarters != null) {
			clientCore.requestStarters.chkFetchSchedulerBulk.tripPendingKey(block);
			clientCore.requestStarters.chkFetchSchedulerRT.tripPendingKey(block);
		}
	}

	/** Store the block if this is a sink. Call for inserts. */
	public void storeInsert(SSKBlock block, boolean deep, boolean overwrite, boolean canWriteClientCache, boolean canWriteDatastore) throws KeyCollisionException {
		store(block, deep, overwrite, canWriteClientCache, canWriteDatastore, false);
	}

	/** Store only to the cache, and not the store. Called by requests,
	 * as only inserts cause data to be added to the store. */
	public void storeShallow(SSKBlock block, boolean canWriteClientCache, boolean canWriteDatastore, boolean fromULPR) throws KeyCollisionException {
		store(block, false, canWriteClientCache, canWriteDatastore, fromULPR);
	}

	public void store(SSKBlock block, boolean deep, boolean overwrite, boolean canWriteClientCache, boolean canWriteDatastore, boolean forULPR) throws KeyCollisionException {
		try {
			// Store the pubkey before storing the data, otherwise we can get a race condition and
			// end up deleting the SSK data.
			double loc = block.getKey().toNormalizedDouble();
			getPubKey.cacheKey((block.getKey()).getPubKeyHash(), (block.getKey()).getPubKey(), deep, canWriteClientCache, canWriteDatastore, forULPR || useSlashdotCache, writeLocalToDatastore);
			if(canWriteClientCache) {
				sskClientcache.put(block, overwrite, false);
				nodeStats.avgClientCacheSSKLocation.report(loc);
			}
			if((forULPR || useSlashdotCache) && !(canWriteDatastore || writeLocalToDatastore)) {
				sskSlashdotcache.put(block, overwrite, false);
				nodeStats.avgSlashdotCacheSSKLocation.report(loc);
			}
			if(canWriteDatastore || writeLocalToDatastore) {
				if(deep) {
					sskDatastore.put(block, overwrite, !canWriteDatastore);
					nodeStats.avgStoreSSKLocation.report(loc);
				}
				sskDatacache.put(block, overwrite, !canWriteDatastore);
				nodeStats.avgCacheSSKLocation.report(loc);
			}
			if(canWriteDatastore || forULPR || useSlashdotCache)
				failureTable.onFound(block);
		} catch (IOException e) {
			Logger.error(this, "Cannot store data: "+e, e);
		} catch (OutOfMemoryError e) {
			OOMHandler.handleOOM(e);
		} catch (KeyCollisionException e) {
			throw e;
		} catch (Throwable t) {
			System.err.println(t);
			t.printStackTrace();
			Logger.error(this, "Caught "+t+" storing data", t);
		}
		if(clientCore != null && clientCore.requestStarters != null) {
			clientCore.requestStarters.sskFetchSchedulerBulk.tripPendingKey(block);
			clientCore.requestStarters.sskFetchSchedulerRT.tripPendingKey(block);
		}
	}

	final boolean decrementAtMax;
	final boolean decrementAtMin;

	/**
	 * Decrement the HTL according to the policy of the given
	 * NodePeer if it is non-null, or do something else if it is
	 * null.
	 */
	public short decrementHTL(PeerNode source, short htl) {
		if(source != null)
			return source.decrementHTL(htl);
		// Otherwise...
		if(htl >= maxHTL) htl = maxHTL;
		if(htl <= 0) {
			return 0;
		}
		if(htl == maxHTL) {
			if(decrementAtMax || disableProbabilisticHTLs) htl--;
			return htl;
		}
		if(htl == 1) {
			if(decrementAtMin || disableProbabilisticHTLs) htl--;
			return htl;
		}
		return --htl;
	}

	/**
	 * Fetch or create an CHKInsertSender for a given key/htl.
	 * @param key The key to be inserted.
	 * @param htl The current HTL. We can't coalesce inserts across
	 * HTL's.
	 * @param uid The UID of the caller's request chain, or a new
	 * one. This is obviously not used if there is already an
	 * CHKInsertSender running.
	 * @param source The node that sent the InsertRequest, or null
	 * if it originated locally.
	 * @param ignoreLowBackoff
	 * @param preferInsert
	 */
	public CHKInsertSender makeInsertSender(NodeCHK key, short htl, long uid, InsertTag tag, PeerNode source,
			byte[] headers, PartiallyReceivedBlock prb, boolean fromStore, boolean canWriteClientCache, boolean forkOnCacheable, boolean preferInsert, boolean ignoreLowBackoff, boolean realTimeFlag) {
		if(logMINOR) Logger.minor(this, "makeInsertSender("+key+ ',' +htl+ ',' +uid+ ',' +source+",...,"+fromStore);
		CHKInsertSender is = null;
		is = new CHKInsertSender(key, uid, tag, headers, htl, source, this, prb, fromStore, canWriteClientCache, forkOnCacheable, preferInsert, ignoreLowBackoff,realTimeFlag);
		is.start();
		// CHKInsertSender adds itself to insertSenders
		return is;
	}

	/**
	 * Fetch or create an SSKInsertSender for a given key/htl.
	 * @param key The key to be inserted.
	 * @param htl The current HTL. We can't coalesce inserts across
	 * HTL's.
	 * @param uid The UID of the caller's request chain, or a new
	 * one. This is obviously not used if there is already an
	 * SSKInsertSender running.
	 * @param source The node that sent the InsertRequest, or null
	 * if it originated locally.
	 * @param ignoreLowBackoff
	 * @param preferInsert
	 */
	public SSKInsertSender makeInsertSender(SSKBlock block, short htl, long uid, InsertTag tag, PeerNode source,
			boolean fromStore, boolean canWriteClientCache, boolean canWriteDatastore, boolean forkOnCacheable, boolean preferInsert, boolean ignoreLowBackoff, boolean realTimeFlag) {
		NodeSSK key = block.getKey();
		if(key.getPubKey() == null) {
			throw new IllegalArgumentException("No pub key when inserting");
		}

		getPubKey.cacheKey(key.getPubKeyHash(), key.getPubKey(), false, canWriteClientCache, canWriteDatastore, false, writeLocalToDatastore);
		Logger.minor(this, "makeInsertSender("+key+ ',' +htl+ ',' +uid+ ',' +source+",...,"+fromStore);
		SSKInsertSender is = null;
		is = new SSKInsertSender(block, uid, tag, htl, source, this, fromStore, canWriteClientCache, forkOnCacheable, preferInsert, ignoreLowBackoff, realTimeFlag);
		is.start();
		return is;
	}
	

	/**
	 * @return Some status information.
	 */
	public String getStatus() {
		StringBuilder sb = new StringBuilder();
		if (peers != null)
			sb.append(peers.getStatus());
		else
			sb.append("No peers yet");
		sb.append(tracker.getNumTransferringRequestSenders());
		sb.append('\n');
		return sb.toString();
	}

	/**
	 * @return TMCI peer list
	 */
	public String getTMCIPeerList() {
		StringBuilder sb = new StringBuilder();
		if (peers != null)
			sb.append(peers.getTMCIPeerList());
		else
			sb.append("No peers yet");
		return sb.toString();
	}

	/** Length of signature parameters R and S */
	static final int SIGNATURE_PARAMETER_LENGTH = 32;

	public ClientKeyBlock fetchKey(ClientKey key, boolean canReadClientCache, boolean canWriteClientCache, boolean canWriteDatastore) throws KeyVerifyException {
		if(key instanceof ClientCHK)
			return fetch((ClientCHK)key, canReadClientCache, canWriteClientCache, canWriteDatastore);
		else if(key instanceof ClientSSK)
			return fetch((ClientSSK)key, canReadClientCache, canWriteClientCache, canWriteDatastore);
		else
			throw new IllegalStateException("Don't know what to do with "+key);
	}

	public ClientKeyBlock fetch(ClientSSK clientSSK, boolean canReadClientCache, boolean canWriteClientCache, boolean canWriteDatastore) throws SSKVerifyException {
		DSAPublicKey key = clientSSK.getPubKey();
		if(key == null) {
			key = getPubKey.getKey(clientSSK.pubKeyHash, canReadClientCache, false, null);
		}
		if(key == null) return null;
		clientSSK.setPublicKey(key);
		SSKBlock block = fetch((NodeSSK)clientSSK.getNodeKey(true), false, canReadClientCache, canWriteClientCache, canWriteDatastore, false, null);
		if(block == null) {
			if(logMINOR)
				Logger.minor(this, "Could not find key for "+clientSSK);
			return null;
		}
		// Move the pubkey to the top of the LRU, and fix it if it
		// was corrupt.
		getPubKey.cacheKey(clientSSK.pubKeyHash, key, false, canWriteClientCache, canWriteDatastore, false, writeLocalToDatastore);
		return ClientSSKBlock.construct(block, clientSSK);
	}

	private ClientKeyBlock fetch(ClientCHK clientCHK, boolean canReadClientCache, boolean canWriteClientCache, boolean canWriteDatastore) throws CHKVerifyException {
		CHKBlock block = fetch(clientCHK.getNodeCHK(), false, canReadClientCache, canWriteClientCache, canWriteDatastore, false, null);
		if(block == null) return null;
		return new ClientCHKBlock(block, clientCHK);
	}

	public void exit(int reason) {
		try {
			this.park();
			System.out.println("Goodbye.");
			System.out.println(reason);
		} finally {
			System.exit(reason);
		}
	}

	public void exit(String reason){
		try {
			this.park();
			System.out.println("Goodbye. from "+this+" ("+reason+ ')');
		} finally {
			System.exit(0);
		}
	}

	/**
	 * Returns true if the node is shutting down.
	 * The packet receiver calls this for every packet, and boolean is atomic, so this method is not synchronized.
	 */
	public boolean isStopping() {
		return isStopping;
	}

	/**
	 * Get the node into a state where it can be stopped safely
	 * May be called twice - once in exit (above) and then again
	 * from the wrapper triggered by calling System.exit(). Beware!
	 */
	public void park() {
		synchronized(this) {
			if(isStopping) return;
			isStopping = true;
		}

		try {
			Message msg = DMT.createFNPDisconnect(false, false, -1, new ShortBuffer(new byte[0]));
			peers.localBroadcast(msg, true, false, peers.ctrDisconn);
		} catch (Throwable t) {
			try {
				// E.g. if we haven't finished startup
				Logger.error(this, "Failed to tell peers we are going down: "+t, t);
			} catch (Throwable t1) {
				// Ignore. We don't want to mess up the exit process!
			}
		}

		config.store();

		// TODO: find a smarter way of doing it not involving any casting
		Yarrow myRandom = (Yarrow) random;
		myRandom.write_seed(myRandom.seedfile, true);
	}

	public NodeUpdateManager getNodeUpdater(){
		return nodeUpdater;
	}

	public DarknetPeerNode[] getDarknetConnections() {
		return peers.getDarknetPeers();
	}

	public boolean addPeerConnection(PeerNode pn) {
		boolean retval = peers.addPeer(pn);
		peers.writePeersUrgent(pn.isOpennet());
		return retval;
	}

	public void removePeerConnection(PeerNode pn) {
		peers.disconnectAndRemove(pn, true, false, false);
	}

	public void onConnectedPeer() {
		if(logMINOR) Logger.minor(this, "onConnectedPeer()");
		ipDetector.onConnectedPeer();
	}

	public int getFNPPort(){
		return this.getDarknetPortNumber();
	}

	public boolean isOudated() {
		return peers.isOutdated();
	}

	private Map<Integer, NodeToNodeMessageListener> n2nmListeners = new HashMap<Integer, NodeToNodeMessageListener>();

	public synchronized void registerNodeToNodeMessageListener(int type, NodeToNodeMessageListener listener) {
		n2nmListeners.put(type, listener);
	}

	/**
	 * Handle a received node to node message
	 */
	public void receivedNodeToNodeMessage(Message m, PeerNode src) {
		int type = ((Integer) m.getObject(DMT.NODE_TO_NODE_MESSAGE_TYPE)).intValue();
		ShortBuffer messageData = (ShortBuffer) m.getObject(DMT.NODE_TO_NODE_MESSAGE_DATA);
		receivedNodeToNodeMessage(src, type, messageData, false);
	}

	public void receivedNodeToNodeMessage(PeerNode src, int type, ShortBuffer messageData, boolean partingMessage) {
		boolean fromDarknet = src instanceof DarknetPeerNode;

		NodeToNodeMessageListener listener = null;
		synchronized(this) {
			listener = n2nmListeners.get(type);
		}

		if(listener == null) {
			Logger.error(this, "Unknown n2nm ID: "+type+" - discarding packet length "+messageData.getLength());
			return;
		}

		listener.handleMessage(messageData.getData(), fromDarknet, src, type);
	}

	private NodeToNodeMessageListener diffNoderefListener = new NodeToNodeMessageListener() {

		@Override
		public void handleMessage(byte[] data, boolean fromDarknet, PeerNode src, int type) {
			Logger.normal(this, "Received differential node reference node to node message from "+src.getPeer());
			SimpleFieldSet fs = null;
			try {
				fs = new SimpleFieldSet(new String(data, "UTF-8"), false, true, false);
			} catch (IOException e) {
				Logger.error(this, "IOException while parsing node to node message data", e);
				return;
			}
			if(fs.get("n2nType") != null) {
				fs.removeValue("n2nType");
			}
			try {
				src.processDiffNoderef(fs);
			} catch (FSParseException e) {
				Logger.error(this, "FSParseException while parsing node to node message data", e);
				return;
			}
		}

	};

	private NodeToNodeMessageListener fproxyN2NMListener = new NodeToNodeMessageListener() {

		@Override
		public void handleMessage(byte[] data, boolean fromDarknet, PeerNode src, int type) {
			if(!fromDarknet) {
				Logger.error(this, "Got N2NTM from non-darknet node ?!?!?!: from "+src);
				return;
			}
			DarknetPeerNode darkSource = (DarknetPeerNode) src;
			Logger.normal(this, "Received N2NTM from '"+darkSource.getPeer()+"'");
			SimpleFieldSet fs = null;
			try {
				fs = new SimpleFieldSet(new String(data, "UTF-8"), false, true, false);
			} catch (UnsupportedEncodingException e) {
				throw new Error("Impossible: JVM doesn't support UTF-8: " + e, e);
			} catch (IOException e) {
				Logger.error(this, "IOException while parsing node to node message data", e);
				return;
			}
			fs.putOverwrite("n2nType", Integer.toString(type));
			fs.putOverwrite("receivedTime", Long.toString(System.currentTimeMillis()));
			fs.putOverwrite("receivedAs", "nodeToNodeMessage");
			int fileNumber = darkSource.writeNewExtraPeerDataFile( fs, EXTRA_PEER_DATA_TYPE_N2NTM);
			if( fileNumber == -1 ) {
				Logger.error( this, "Failed to write N2NTM to extra peer data file for peer "+darkSource.getPeer());
			}
			// Keep track of the fileNumber so we can potentially delete the extra peer data file later, the file is authoritative
			try {
				handleNodeToNodeTextMessageSimpleFieldSet(fs, darkSource, fileNumber);
			} catch (FSParseException e) {
				// Shouldn't happen
				throw new Error(e);
			}
		}

	};

	/**
	 * Handle a node to node text message SimpleFieldSet
	 * @throws FSParseException
	 */
	public void handleNodeToNodeTextMessageSimpleFieldSet(SimpleFieldSet fs, DarknetPeerNode source, int fileNumber) throws FSParseException {
		if(logMINOR)
			Logger.minor(this, "Got node to node message: \n"+fs);
		int overallType = fs.getInt("n2nType");
		fs.removeValue("n2nType");
		if(overallType == Node.N2N_MESSAGE_TYPE_FPROXY) {
			handleFproxyNodeToNodeTextMessageSimpleFieldSet(fs, source, fileNumber);
		} else {
			Logger.error(this, "Received unknown node to node message type '"+overallType+"' from "+source.getPeer());
		}
	}

	private void handleFproxyNodeToNodeTextMessageSimpleFieldSet(SimpleFieldSet fs, DarknetPeerNode source, int fileNumber) throws FSParseException {
		int type = fs.getInt("type");
		if(type == Node.N2N_TEXT_MESSAGE_TYPE_USERALERT) {
			source.handleFproxyN2NTM(fs, fileNumber);
		} else if(type == Node.N2N_TEXT_MESSAGE_TYPE_FILE_OFFER) {
			source.handleFproxyFileOffer(fs, fileNumber);
		} else if(type == Node.N2N_TEXT_MESSAGE_TYPE_FILE_OFFER_ACCEPTED) {
			source.handleFproxyFileOfferAccepted(fs, fileNumber);
		} else if(type == Node.N2N_TEXT_MESSAGE_TYPE_FILE_OFFER_REJECTED) {
			source.handleFproxyFileOfferRejected(fs, fileNumber);
		} else if(type == Node.N2N_TEXT_MESSAGE_TYPE_BOOKMARK) {
			source.handleFproxyBookmarkFeed(fs, fileNumber);
		} else if(type == Node.N2N_TEXT_MESSAGE_TYPE_DOWNLOAD) {
			source.handleFproxyDownloadFeed(fs, fileNumber);
		} else {
			Logger.error(this, "Received unknown fproxy node to node message sub-type '"+type+"' from "+source.getPeer());
		}
	}

	public String getMyName() {
		return myName;
	}

	public MessageCore getUSM() {
		return usm;
	}

	public LocationManager getLocationManager() {
		return lm;
	}

	public int getSwaps() {
		return LocationManager.swaps;
	}

	public int getNoSwaps() {
		return LocationManager.noSwaps;
	}

	public int getStartedSwaps() {
		return LocationManager.startedSwaps;
	}

	public int getSwapsRejectedAlreadyLocked() {
		return LocationManager.swapsRejectedAlreadyLocked;
	}

	public int getSwapsRejectedNowhereToGo() {
		return LocationManager.swapsRejectedNowhereToGo;
	}

	public int getSwapsRejectedRateLimit() {
		return LocationManager.swapsRejectedRateLimit;
	}

	public int getSwapsRejectedRecognizedID() {
		return LocationManager.swapsRejectedRecognizedID;
	}

	public PeerNode[] getPeerNodes() {
		return peers.myPeers();
	}

	public PeerNode[] getConnectedPeers() {
		return peers.connectedPeers();
	}

	/**
	 * Return a peer of the node given its ip and port, name or identity, as a String
	 */
	public PeerNode getPeerNode(String nodeIdentifier) {
		for(PeerNode pn: peers.myPeers()) {
			Peer peer = pn.getPeer();
			String nodeIpAndPort = "";
			if(peer != null) {
				nodeIpAndPort = peer.toString();
			}
			String identity = pn.getIdentityString();
			if(pn instanceof DarknetPeerNode) {
				DarknetPeerNode dpn = (DarknetPeerNode) pn;
				String name = dpn.myName;
				if(identity.equals(nodeIdentifier) || nodeIpAndPort.equals(nodeIdentifier) || name.equals(nodeIdentifier)) {
					return pn;
				}
			} else {
				if(identity.equals(nodeIdentifier) || nodeIpAndPort.equals(nodeIdentifier)) {
					return pn;
				}
			}
		}
		return null;
	}

	public boolean isHasStarted() {
		return hasStarted;
	}

	public void queueRandomReinsert(KeyBlock block) {
		clientCore.queueRandomReinsert(block);
	}

	public String getExtraPeerDataDir() {
		return extraPeerDataDir.getPath();
	}

	public boolean noConnectedPeers() {
		return !peers.anyConnectedPeers();
	}

	public double getLocation() {
		return lm.getLocation();
	}

	public double getLocationChangeSession() {
		return lm.getLocChangeSession();
	}

	public int getAverageOutgoingSwapTime() {
		return lm.getAverageSwapTime();
	}

	public long getSendSwapInterval() {
		return lm.getSendSwapInterval();
	}

	public int getNumberOfRemotePeerLocationsSeenInSwaps() {
		return lm.numberOfRemotePeerLocationsSeenInSwaps;
	}

	public boolean isAdvancedModeEnabled() {
		if(clientCore == null) return false;
		return clientCore.isAdvancedModeEnabled();
	}

	public boolean isFProxyJavascriptEnabled() {
		return clientCore.isFProxyJavascriptEnabled();
	}

	// FIXME convert these kind of threads to Checkpointed's and implement a handler
	// using the PacketSender/Ticker. Would save a few threads.

	public int getNumARKFetchers() {
		int x = 0;
		for(PeerNode p: peers.myPeers()) {
			if(p.isFetchingARK()) x++;
		}
		return x;
	}

	// FIXME put this somewhere else
	private volatile Object statsSync = new Object();

	/** The total number of bytes of real data i.e.&nbsp;payload sent by the node */
	private long totalPayloadSent;

	public void sentPayload(int len) {
		synchronized(statsSync) {
			totalPayloadSent += len;
		}
	}

	/**
	 * Get the total number of bytes of payload (real data) sent by the node
	 *
	 * @return Total payload sent in bytes
	 */
	public long getTotalPayloadSent() {
		synchronized(statsSync) {
			return totalPayloadSent;
		}
	}

	public void setName(String key) throws InvalidConfigValueException, NodeNeedRestartException {
		 config.get("node").getOption("name").setValue(key);
	}

	public Ticker getTicker() {
		return ticker;
	}

	public int getUnclaimedFIFOSize() {
		return usm.getUnclaimedFIFOSize();
	}

	/**
	 * Connect this node to another node (for purposes of testing)
	 */
	public void connectToSeednode(SeedServerTestPeerNode node) throws OpennetDisabledException, FSParseException, PeerParseException, ReferenceSignatureVerificationException {
		peers.addPeer(node,false,false);
	}
	public void connect(Node node, FRIEND_TRUST trust, FRIEND_VISIBILITY visibility) throws FSParseException, PeerParseException, ReferenceSignatureVerificationException {
		peers.connect(node.darknetCrypto.exportPublicFieldSet(), darknetCrypto.packetMangler, trust, visibility);
	}

	public short maxHTL() {
		return maxHTL;
	}

	public int getDarknetPortNumber() {
		return darknetCrypto.portNumber;
	}

	public synchronized int getOutputBandwidthLimit() {
		return outputBandwidthLimit;
	}

	public synchronized int getInputBandwidthLimit() {
		if(inputLimitDefault)
			return outputBandwidthLimit * 4;
		return inputBandwidthLimit;
	}

	/**
	 * @return total datastore size in bytes.
	 */
	public synchronized long getStoreSize() {
		return maxTotalDatastoreSize;
	}

	@Override
	public synchronized void setTimeSkewDetectedUserAlert() {
		if(timeSkewDetectedUserAlert == null) {
			timeSkewDetectedUserAlert = new TimeSkewDetectedUserAlert();
			clientCore.alerts.register(timeSkewDetectedUserAlert);
		}
	}

	public File getNodeDir() { return nodeDir.dir(); }
	public File getCfgDir() { return cfgDir.dir(); }
	public File getUserDir() { return userDir.dir(); }
	public File getRunDir() { return runDir.dir(); }
	public File getStoreDir() { return storeDir.dir(); }
	public File getPluginDir() { return pluginDir.dir(); }

	public ProgramDirectory nodeDir() { return nodeDir; }
	public ProgramDirectory cfgDir() { return cfgDir; }
	public ProgramDirectory userDir() { return userDir; }
	public ProgramDirectory runDir() { return runDir; }
	public ProgramDirectory storeDir() { return storeDir; }
	public ProgramDirectory pluginDir() { return pluginDir; }


	public DarknetPeerNode createNewDarknetNode(SimpleFieldSet fs, FRIEND_TRUST trust, FRIEND_VISIBILITY visibility) throws FSParseException, PeerParseException, ReferenceSignatureVerificationException {
		return new DarknetPeerNode(fs, this, darknetCrypto, peers, false, darknetCrypto.packetMangler, trust, visibility);
	}

	public OpennetPeerNode createNewOpennetNode(SimpleFieldSet fs) throws FSParseException, OpennetDisabledException, PeerParseException, ReferenceSignatureVerificationException {
		if(opennet == null) throw new OpennetDisabledException("Opennet is not currently enabled");
		return new OpennetPeerNode(fs, this, opennet.crypto, opennet, peers, false, opennet.crypto.packetMangler);
	}

	public SeedServerTestPeerNode createNewSeedServerTestPeerNode(SimpleFieldSet fs) throws FSParseException, OpennetDisabledException, PeerParseException, ReferenceSignatureVerificationException {
		if(opennet == null) throw new OpennetDisabledException("Opennet is not currently enabled");
		return new SeedServerTestPeerNode(fs, this, opennet.crypto, peers, true, opennet.crypto.packetMangler);
	}

	public OpennetPeerNode addNewOpennetNode(SimpleFieldSet fs, ConnectionType connectionType) throws FSParseException, PeerParseException, ReferenceSignatureVerificationException {
		// FIXME: perhaps this should throw OpennetDisabledExcemption rather than returing false?
		if(opennet == null) return null;
		return opennet.addNewOpennetNode(fs, connectionType, false);
	}

	public byte[] getOpennetPubKeyHash() {
		return opennet.crypto.pubKeyHash;
	}

	public byte[] getDarknetPubKeyHash() {
		return darknetCrypto.pubKeyHash;
	}

	public synchronized boolean isOpennetEnabled() {
		return opennet != null;
	}

	public SimpleFieldSet exportDarknetPublicFieldSet() {
		return darknetCrypto.exportPublicFieldSet();
	}

	public SimpleFieldSet exportOpennetPublicFieldSet() {
		return opennet.crypto.exportPublicFieldSet();
	}

	public SimpleFieldSet exportDarknetPrivateFieldSet() {
		return darknetCrypto.exportPrivateFieldSet();
	}

	public SimpleFieldSet exportOpennetPrivateFieldSet() {
		return opennet.crypto.exportPrivateFieldSet();
	}

	/**
	 * Should the IP detection code only use the IP address override and the bindTo information,
	 * rather than doing a full detection?
	 */
	public synchronized boolean dontDetect() {
		// Only return true if bindTo is set on all ports which are in use
		if(!darknetCrypto.getBindTo().isRealInternetAddress(false, true, false)) return false;
		if(opennet != null) {
			if(opennet.crypto.getBindTo().isRealInternetAddress(false, true, false)) return false;
		}
		return true;
	}

	public int getOpennetFNPPort() {
		if(opennet == null) return -1;
		return opennet.crypto.portNumber;
	}

	public OpennetManager getOpennet() {
		return opennet;
	}

	public synchronized boolean passOpennetRefsThroughDarknet() {
		return passOpennetRefsThroughDarknet;
	}

	/**
	 * Get the set of public ports that need to be forwarded. These are internal
	 * ports, not necessarily external - they may be rewritten by the NAT.
	 * @return A Set of ForwardPort's to be fed to port forward plugins.
	 */
	public Set<ForwardPort> getPublicInterfacePorts() {
		HashSet<ForwardPort> set = new HashSet<ForwardPort>();
		// FIXME IPv6 support
		set.add(new ForwardPort("darknet", false, ForwardPort.PROTOCOL_UDP_IPV4, darknetCrypto.portNumber));
		if(opennet != null) {
			NodeCrypto crypto = opennet.crypto;
			if(crypto != null) {
				set.add(new ForwardPort("opennet", false, ForwardPort.PROTOCOL_UDP_IPV4, crypto.portNumber));
			}
		}
		return set;
	}

	/**
	 * Get the time since the node was started in milliseconds.
	 *
	 * @return Uptime in milliseconds
	 */
	public long getUptime() {
		return System.currentTimeMillis() - usm.getStartedTime();
	}

	public synchronized UdpSocketHandler[] getPacketSocketHandlers() {
		// FIXME better way to get these!
		if(opennet != null) {
			return new UdpSocketHandler[] { darknetCrypto.socket, opennet.crypto.socket };
			// TODO Auto-generated method stub
		} else {
			return new UdpSocketHandler[] { darknetCrypto.socket };
		}
	}

	public int getMaxOpennetPeers() {
		return maxOpennetPeers;
	}

	public void onAddedValidIP() {
		OpennetManager om;
		synchronized(this) {
			om = opennet;
		}
		if(om != null) {
			Announcer announcer = om.announcer;
			if(announcer != null) {
				announcer.maybeSendAnnouncement();
			}
		}
	}

	public boolean isSeednode() {
		return acceptSeedConnections;
	}

	/**
	 * Returns true if the packet receiver should try to decode/process packets that are not from a peer (i.e. from a seed connection)
	 * The packet receiver calls this upon receiving an unrecognized packet.
	 */
	public boolean wantAnonAuth(boolean isOpennet) {
		if(isOpennet)
			return opennet != null && acceptSeedConnections;
		else
			return false;
	}

	// FIXME make this configurable
	// Probably should wait until we have non-opennet anon auth so we can add it to NodeCrypto.
	public boolean wantAnonAuthChangeIP(boolean isOpennet) {
		return !isOpennet;
	}

	public boolean opennetDefinitelyPortForwarded() {
		OpennetManager om;
		synchronized(this) {
			om = this.opennet;
		}
		if(om == null) return false;
		NodeCrypto crypto = om.crypto;
		if(crypto == null) return false;
		return crypto.definitelyPortForwarded();
	}

	public boolean darknetDefinitelyPortForwarded() {
		if(darknetCrypto == null) return false;
		return darknetCrypto.definitelyPortForwarded();
	}

	public boolean hasKey(Key key, boolean canReadClientCache, boolean forULPR) {
		// FIXME optimise!
		if(key instanceof NodeCHK)
			return fetch((NodeCHK)key, true, canReadClientCache, false, false, forULPR, null) != null;
		else
			return fetch((NodeSSK)key, true, canReadClientCache, false, false, forULPR, null) != null;
	}

	/**
	 * Warning: does not announce change in location!
	 */
	public void setLocation(double loc) {
		lm.setLocation(loc);
	}

	public boolean peersWantKey(Key key) {
		return failureTable.peersWantKey(key, null);
	}

	private SimpleUserAlert alertMTUTooSmall;

	public final RequestClient nonPersistentClientBulk = new RequestClient() {
		@Override
		public boolean persistent() {
			return false;
		}
		@Override
		public void removeFrom(ObjectContainer container) {
			throw new UnsupportedOperationException();
		}
		@Override
		public boolean realTimeFlag() {
			return false;
		}
	};
	public final RequestClient nonPersistentClientRT = new RequestClient() {
		@Override
		public boolean persistent() {
			return false;
		}
		@Override
		public void removeFrom(ObjectContainer container) {
			throw new UnsupportedOperationException();
		}
		@Override
		public boolean realTimeFlag() {
			return true;
		}
	};

	public void setDispatcherHook(NodeDispatcherCallback cb) {
		this.dispatcher.setHook(cb);
	}

	public boolean shallWePublishOurPeersLocation() {
		return publishOurPeersLocation;
	}

	public boolean shallWeRouteAccordingToOurPeersLocation() {
		return routeAccordingToOurPeersLocation;
	}

	public boolean objectCanNew(ObjectContainer container) {
		Logger.error(this, "Not storing Node in database", new Exception("error"));
		return false;
	}

	private boolean enteredPassword;

	public void setMasterPassword(String password, boolean inFirstTimeWizard) throws AlreadySetPasswordException, MasterKeysWrongPasswordException, MasterKeysFileSizeException, IOException {
		synchronized(this) {
			if(enteredPassword)
				throw new AlreadySetPasswordException();
		}
		if(securityLevels.getPhysicalThreatLevel() == PHYSICAL_THREAT_LEVEL.MAXIMUM)
			Logger.error(this, "Setting password while physical threat level is at MAXIMUM???");
		MasterKeys keys = MasterKeys.read(masterKeysFile, random, password);
		try {
			setPasswordInner(keys, inFirstTimeWizard);
		} finally {
			keys.clearAll();
		}
	}

	private void setPasswordInner(MasterKeys keys, boolean inFirstTimeWizard) throws MasterKeysWrongPasswordException, MasterKeysFileSizeException, IOException {
		boolean wantClientCache = false;
		boolean wantDatabase = false;
		synchronized(this) {
			enteredPassword = true;
			if(!clientCacheAwaitingPassword) {
				if(inFirstTimeWizard) {
					cachedClientCacheKey = keys.clientCacheMasterKey.clone();
					// Wipe it if haven't specified datastore size in 10 minutes.
					ticker.queueTimedJob(new Runnable() {
						@Override
						public void run() {
							synchronized(Node.this) {
								MasterKeys.clear(cachedClientCacheKey);
								cachedClientCacheKey = null;
							}
						}

					}, MINUTES.toMillis(10));
				}
			} else wantClientCache = true;
			wantDatabase = db == null;
		}
		if(wantClientCache)
			activatePasswordedClientCache(keys);
		if(wantDatabase)
			lateSetupDatabase(keys.createDatabaseKey(random));
	}


	private void activatePasswordedClientCache(MasterKeys keys) {
		synchronized(this) {
			if(clientCacheType.equals("ram")) {
				System.err.println("RAM client cache cannot be passworded!");
				return;
			}
			if(!clientCacheType.equals("salt-hash")) {
				System.err.println("Unknown client cache type, cannot activate passworded store: "+clientCacheType);
				return;
			}
		}
		Runnable migrate = new MigrateOldStoreData(true);
		String suffix = getStoreSuffix();
		try {
			initSaltHashClientCacheFS(suffix, true, keys.clientCacheMasterKey);
		} catch (NodeInitException e) {
			Logger.error(this, "Unable to activate passworded client cache", e);
			System.err.println("Unable to activate passworded client cache: "+e);
			e.printStackTrace();
			return;
		}

		synchronized(this) {
			clientCacheAwaitingPassword = false;
		}

		executor.execute(migrate, "Migrate data from previous store");
	}

	public void changeMasterPassword(String oldPassword, String newPassword, boolean inFirstTimeWizard) throws MasterKeysWrongPasswordException, MasterKeysFileSizeException, IOException, AlreadySetPasswordException {
		if(securityLevels.getPhysicalThreatLevel() == PHYSICAL_THREAT_LEVEL.MAXIMUM)
			Logger.error(this, "Changing password while physical threat level is at MAXIMUM???");
		if(masterKeysFile.exists()) {
			MasterKeys keys = MasterKeys.read(masterKeysFile, random, oldPassword);
			keys.changePassword(masterKeysFile, newPassword, random);
			setPasswordInner(keys, inFirstTimeWizard);
			keys.clearAll();
		} else {
			setMasterPassword(newPassword, inFirstTimeWizard);
		}
	}

	public static class AlreadySetPasswordException extends Exception {

	   final private static long serialVersionUID = -7328456475029374032L;

	}

	public synchronized File getMasterPasswordFile() {
		return masterKeysFile;
	}

	public void panic() {
		try {
			db.close();
		} catch (Throwable t) {
			// Ignore
		}
		synchronized(this) {
			db = null;
		}
		try {
			FileUtil.secureDelete(dbFile);
			FileUtil.secureDelete(dbFileCrypt);
		} catch (IOException e) {
			// Ignore
		}
		dbFile.delete();
		dbFileCrypt.delete();
	}

	public void finishPanic() {
		WrapperManager.restart();
		System.exit(0);
	}


	public boolean awaitingPassword() {
		if(clientCacheAwaitingPassword) return true;
		if(databaseAwaitingPassword) return true;
		return false;
	}


	public boolean isDatabaseEncrypted() {
		return databaseEncrypted;
	}

	public boolean hasDatabase() {
		return db != null;
	}

        /**
         * @return canonical path of the database file in use.
         */
        public String getDatabasePath() throws IOException {
                if (isDatabaseEncrypted()) {
                        return dbFileCrypt.getCanonicalPath();
                } else {
                        return dbFile.getCanonicalPath();
                }
        }

	public synchronized boolean autoChangeDatabaseEncryption() {
		return autoChangeDatabaseEncryption;
	}


	/** Should we commit the block to the store rather than the cache?
	 *
	 * <p>We used to check whether we are a sink by checking whether any peer has
	 * a closer location than we do. Then we made low-uptime nodes exempt from
	 * this calculation: if we route to a low uptime node with a closer location,
	 * we want to store it anyway since he may go offline. The problem was that
	 * if we routed to a low-uptime node, and there was another option that wasn't
	 * low-uptime but was closer to the target than we were, then we would not
	 * store in the store. Also, routing isn't always by the closest peer location:
	 * FOAF and per-node failure tables change it. So now, we consider the nodes
	 * we have actually routed to:</p>
	 *
	 * <p>Store in datastore if our location is closer to the target than:</p><ol>
	 * <li>the source location (if any, and ignoring if low-uptime)</li>
	 * <li>the locations of the nodes we just routed to (ditto)</li>
	 * </ol>
	 *
	 * @param key
	 * @param source
	 * @param routedTo
	 * @return
	 */
	public boolean shouldStoreDeep(Key key, PeerNode source, PeerNode[] routedTo) {
    	double myLoc = getLocation();
    	double target = key.toNormalizedDouble();
    	double myDist = Location.distance(myLoc, target);

    	// First, calculate whether we would have stored it using the old formula.
    	if(logMINOR) Logger.minor(this, "Should store for "+key+" ?");
    	// Don't sink store if any of the nodes we routed to, or our predecessor, is both high-uptime and closer to the target than we are.
    	if(source != null && !source.isLowUptime()) {
    		if(Location.distance(source, target) < myDist) {
    	    	if(logMINOR) Logger.minor(this, "Not storing because source is closer to target for "+key+" : "+source);
    			return false;
    		}
    	}
    	for(PeerNode pn : routedTo) {
    		if(Location.distance(pn, target) < myDist && !pn.isLowUptime()) {
    	    	if(logMINOR) Logger.minor(this, "Not storing because peer "+pn+" is closer to target for "+key+" his loc "+pn.getLocation()+" my loc "+myLoc+" target is "+target);
    			return false;
    		} else {
    			if(logMINOR) Logger.minor(this, "Should store maybe, peer "+pn+" loc = "+pn.getLocation()+" my loc is "+myLoc+" target is "+target+" low uptime is "+pn.isLowUptime());
    		}
    	}
    	if(logMINOR) Logger.minor(this, "Should store returning true for "+key+" target="+target+" myLoc="+myLoc+" peers: "+routedTo.length);
    	return true;
	}


	public boolean getWriteLocalToDatastore() {
		return writeLocalToDatastore;
	}

	public boolean getUseSlashdotCache() {
		return useSlashdotCache;
	}

	// FIXME remove the visibility alert after a few builds.

	public void createVisibilityAlert() {
		synchronized(this) {
			if(showFriendsVisibilityAlert) return;
			showFriendsVisibilityAlert = true;
		}
		// Wait until startup completed.
		this.getTicker().queueTimedJob(new Runnable() {

			@Override
			public void run() {
				config.store();
			}
		}, 0);
		registerFriendsVisibilityAlert();
	}
	
	private UserAlert visibilityAlert = new SimpleUserAlert(true, l10n("pleaseSetPeersVisibilityAlertTitle"), l10n("pleaseSetPeersVisibilityAlert"), l10n("pleaseSetPeersVisibilityAlert"), UserAlert.ERROR) {
		
		@Override
		public void onDismiss() {
			synchronized(Node.this) {
				showFriendsVisibilityAlert = false;
			}
			config.store();
			unregisterFriendsVisibilityAlert();
		}
		
	};
	
	private void registerFriendsVisibilityAlert() {
		if(clientCore == null || clientCore.alerts == null) {
			// Wait until startup completed.
			this.getTicker().queueTimedJob(new Runnable() {

				@Override
				public void run() {
					registerFriendsVisibilityAlert();
				}
				
			}, 0);
			return;
		}
		clientCore.alerts.register(visibilityAlert);
	}
	
	private void unregisterFriendsVisibilityAlert() {
		clientCore.alerts.unregister(visibilityAlert);
	}

	public int getMinimumMTU() {
		int mtu;
		synchronized(this) {
			mtu = maxPacketSize;
		}
		if(ipDetector != null) {
			int detected = ipDetector.getMinimumDetectedMTU();
			if(detected < mtu) return detected;
		}
		return mtu;
	}


	public void updateMTU() {
		this.darknetCrypto.socket.calculateMaxPacketSize();
		OpennetManager om = opennet;
		if(om != null) {
			om.crypto.socket.calculateMaxPacketSize();
		}
	}


	public static boolean isTestnetEnabled() {
		return false;
	}


	public MersenneTwister createRandom() {
		byte[] buf = new byte[16];
		random.nextBytes(buf);
		return new MersenneTwister(buf);
	}
	
	public boolean enableNewLoadManagement(boolean realTimeFlag) {
		NodeStats stats = this.nodeStats;
		if(stats == null) {
			Logger.error(this, "Calling enableNewLoadManagement before Node constructor completes! FIX THIS!", new Exception("error"));
			return false;
		}
		return stats.enableNewLoadManagement(realTimeFlag);
	}
	
	/** FIXME move to Probe.java? */
	public boolean enableRoutedPing() {
		return enableRoutedPing;
	}


	public boolean updateIsUrgent() {
		OpennetManager om = getOpennet();
		if(om != null) {
			if(om.announcer != null && om.announcer.isWaitingForUpdater())
				return true;
		}
		if(peers.getPeerNodeStatusSize(PeerManager.PEER_NODE_STATUS_TOO_NEW, true) > PeerManager.OUTDATED_MIN_TOO_NEW_DARKNET)
			return true;
		return false;
	}


    public byte[] getPluginStoreKey(String storeIdentifier) {
        DatabaseKey key;
        synchronized(this) {
            key = databaseKey;
        }
        if(key != null)
            return key.getPluginStoreKey(storeIdentifier);
        else
            return null;
    }

}<|MERGE_RESOLUTION|>--- conflicted
+++ resolved
@@ -2880,19 +2880,12 @@
 
 		try {
 			if(securityLevels.getPhysicalThreatLevel() == PHYSICAL_THREAT_LEVEL.MAXIMUM) {
-<<<<<<< HEAD
                 databaseKey = DatabaseKey.createRandom(random);
 			    synchronized(this) {
 			        this.databaseKey = databaseKey;
 			    }
-				FileUtil.secureDelete(dbFileCrypt, random);
-				FileUtil.secureDelete(dbFile, random);
-=======
-                databaseKey = new byte[32];
-                random.nextBytes(databaseKey);
-                FileUtil.secureDelete(dbFileCrypt);
-                FileUtil.secureDelete(dbFile);
->>>>>>> fa2730a1
+				FileUtil.secureDelete(dbFileCrypt);
+				FileUtil.secureDelete(dbFile);
 				database = openCryptDatabase(databaseKey);
 				synchronized(this) {
 					databaseEncrypted = true;
