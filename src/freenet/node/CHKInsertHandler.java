--- conflicted
+++ resolved
@@ -447,11 +447,7 @@
         				receiveCompleted = true;
         				CHKInsertHandler.this.notifyAll();
         			}
-<<<<<<< HEAD
-        			node.nodeStats.successfulBlockReceive(realTimeFlag);
-=======
         			node.nodeStats.successfulBlockReceive(realTimeFlag, false);
->>>>>>> cfc4136f
         		}
 
         		public void blockReceiveFailed(RetrievalException e) {
@@ -477,11 +473,7 @@
         			else
         				// Annoying, but we have stats for this; no need to call attention to it, it's unlikely to be a bug.
         				Logger.normal(this, "Failed to retrieve ("+e.getReason()+"/"+RetrievalException.getErrString(e.getReason())+"): "+e, e);
-<<<<<<< HEAD
-        			node.nodeStats.failedBlockReceive(false, false, false, realTimeFlag);
-=======
         			node.nodeStats.failedBlockReceive(false, false, false, realTimeFlag, false);
->>>>>>> cfc4136f
         			return;
         		}
         		
