package freenet.node;

import java.io.ByteArrayInputStream;
import java.io.ByteArrayOutputStream;
import java.io.DataInputStream;
import java.io.DataOutputStream;
import java.io.EOFException;
import java.io.File;
import java.io.FileInputStream;
import java.io.FileNotFoundException;
import java.io.IOException;
import java.io.RandomAccessFile;
<<<<<<< HEAD
=======
import java.io.UnsupportedEncodingException;
>>>>>>> 10991b32
import java.nio.charset.StandardCharsets;
import java.security.MessageDigest;
import java.util.Arrays;
import java.util.Random;

import freenet.crypt.BlockCipher;
import freenet.crypt.MasterSecret;
import freenet.crypt.PCFBMode;
import freenet.crypt.SHA256;
import freenet.crypt.UnsupportedCipherException;
import freenet.crypt.ciphers.Rijndael;
import freenet.support.Fields;
import freenet.support.io.Closer;
import freenet.support.io.FileUtil;

/** Keys read from the master keys file */
public class MasterKeys {

    // Currently we only encrypt the client cache

    final byte[] clientCacheMasterKey;
    private final byte[] databaseKey;
    private final byte[] tempfilesMasterSecret;
    final long flags;

    final static long FLAG_ENCRYPT_DATABASE = 2;

    public MasterKeys(byte[] clientCacheKey, byte[] databaseKey, byte[] tempfilesMasterSecret, long flags) {
        this.clientCacheMasterKey = clientCacheKey;
        this.databaseKey = databaseKey;
        this.flags = flags;
        this.tempfilesMasterSecret = tempfilesMasterSecret;
    }

    /** Create a MasterKeys with random keys.
     * @param random A secure RNG. Not specifically a SecureRandom because we want to be able to
     * use this in tests. */
    public static MasterKeys createRandom(Random random) {
        byte[] clientCacheKey = new byte[32];
        random.nextBytes(clientCacheKey);
        byte[] databaseKey = new byte[32];
        random.nextBytes(databaseKey);
        byte[] tempfilesMasterSecret = new byte[64];
        random.nextBytes(tempfilesMasterSecret);
        return new MasterKeys(clientCacheKey, databaseKey, tempfilesMasterSecret, 0);
    }

    void clearClientCacheKeys() {
        clear(clientCacheMasterKey);
    }

    static final int OLD_HASH_LENGTH = 4;
    static final int HASH_LENGTH = 12;

    static final int VERSION = 1;

    /** Sanity check */
    static final long MAX_ITERATIONS = 1L << 40;

    /** Time in milliseconds to iterate for when encrypting a non-empty password.
     * FIXME make this configurable. FIXME Have a look at real password to key functions. */
    static int ITERATE_TIME = 1000;

    public static MasterKeys read(File masterKeysFile, Random hardRandom, String password) throws MasterKeysWrongPasswordException, MasterKeysFileSizeException, IOException {
        System.err.println("Trying to read master keys file...");
        if(masterKeysFile != null && masterKeysFile.exists()) {
            // Try to read the keys
            FileInputStream fis = null;
            // FIXME move declarations of sensitive data out and clear() in finally {}
            long len = masterKeysFile.length();
            if(len > 1024) throw new MasterKeysFileSizeException(true);
            if(len < (32 + 32 + 8 + 32)) throw new MasterKeysFileSizeException(false);
            int length = (int) len;
            try {
                fis = new FileInputStream(masterKeysFile);
                DataInputStream dis = new DataInputStream(fis);
                if(len == 140) {
                    MasterKeys ret = readOldFormat(dis, length, hardRandom, password);
                    System.out.println("Read old-format master keys file. Writing new format master.keys ...");
                    ret.changePassword(masterKeysFile, password, hardRandom);
                    return ret;
                }
                if(dis.readInt() != VERSION) throw new IOException("Bad version for master.keys");
                long iterations = dis.readLong();
                if(iterations < 0 || iterations > MAX_ITERATIONS) throw new IOException("Bad iterations "+iterations+" for master.keys");

                byte[] salt = new byte[32];
                dis.readFully(salt);
                byte[] iv = new byte[32];
                dis.readFully(iv);
                byte[] dataAndHash = new byte[length - salt.length - iv.length - 4 - 8];
                dis.readFully(dataAndHash);
//              System.err.println("Data and hash: "+HexUtil.bytesToHex(dataAndHash));
                byte[] pwd = password.getBytes(StandardCharsets.UTF_8);
                MessageDigest md = SHA256.getMessageDigest();
                md.update(pwd);
                md.update(salt);
                byte[] outerKey = md.digest();
                if(iterations > 0) {
                    System.out.println("Decrypting master keys using password with "+iterations+" iterations...");
                    for(long i=0;i<iterations;i++) {
                        md.update(salt);
                        md.update(outerKey);
                        outerKey = md.digest();
                    }
                }
                BlockCipher cipher;
                try {
                    cipher = new Rijndael(256, 256);
                } catch (UnsupportedCipherException e) {
                    // Impossible
                    throw new Error(e);
                }
//              System.err.println("Outer key: "+HexUtil.bytesToHex(outerKey));
                cipher.initialize(outerKey);
                PCFBMode pcfb = PCFBMode.create(cipher, iv);
                pcfb.blockDecipher(dataAndHash, 0, dataAndHash.length);
//              System.err.println("Decrypted data and hash: "+HexUtil.bytesToHex(dataAndHash));
                byte[] data = Arrays.copyOf(dataAndHash, dataAndHash.length - HASH_LENGTH);
                byte[] hash = Arrays.copyOfRange(dataAndHash, data.length, dataAndHash.length);
//              System.err.println("Data: "+HexUtil.bytesToHex(data));
//              System.err.println("Hash: "+HexUtil.bytesToHex(hash));
                clear(dataAndHash);
                byte[] checkHash = md.digest(data);
//              System.err.println("Check hash: "+HexUtil.bytesToHex(checkHash));
                if(!Fields.byteArrayEqual(checkHash, hash, 0, 0, HASH_LENGTH)) {
                    clear(data);
                    clear(hash);
                    throw new MasterKeysWrongPasswordException();
                }

                // It matches. Now decode it.
                ByteArrayInputStream bais = new ByteArrayInputStream(data);
                dis = new DataInputStream(bais);
                long flags = dis.readLong();
                // At the moment there are no interesting flags.
                // In future the flags will tell us whether the database and the datastore are encrypted.
                byte[] clientCacheKey = new byte[32];
                dis.readFully(clientCacheKey);
                byte[] databaseKey = null;
                databaseKey = new byte[32];
                dis.readFully(databaseKey);
                byte[] tempfilesMasterSecret = new byte[64];
                boolean mustWrite = false;
                if(data.length >= 8+32+32+64) {
                    dis.readFully(tempfilesMasterSecret);
                } else {
                    System.err.println("Created new master secret for encrypted tempfiles");
                    hardRandom.nextBytes(tempfilesMasterSecret);
                    mustWrite = true;
                }
                MasterKeys ret = new MasterKeys(clientCacheKey, databaseKey, tempfilesMasterSecret, flags);
                clear(data);
                clear(hash);
                SHA256.returnMessageDigest(md);
                System.err.println("Read old master keys file");
                if(mustWrite) {
                    ret.changePassword(masterKeysFile, password, hardRandom);
                }
                return ret;
            } catch (FileNotFoundException e) {
                // Ok, create a new one.
            } catch (EOFException e) {
                throw new MasterKeysFileSizeException(false);
            } finally {
                Closer.close(fis);
            }
        }
        System.err.println("Creating new master keys file");
        MasterKeys ret = createRandom(hardRandom);
        ret.write(masterKeysFile, password, hardRandom);
        return ret;
    }

    private static MasterKeys readOldFormat(DataInputStream dis, int length, Random hardRandom,
            String password) throws IOException, MasterKeysWrongPasswordException {
        byte[] salt = new byte[32];
        dis.readFully(salt);
        byte[] iv = new byte[32];
        dis.readFully(iv);
        byte[] dataAndHash = new byte[length - salt.length - iv.length];
        dis.readFully(dataAndHash);
//      System.err.println("Data and hash: "+HexUtil.bytesToHex(dataAndHash));
        byte[] pwd = password.getBytes(StandardCharsets.UTF_8);
<<<<<<< HEAD
        MessageDigest md = SHA256.getMessageDigest();
        md.update(pwd);
        md.update(salt);
        byte[] outerKey = md.digest();
=======
		byte[] outerKey = SHA256.digest(md -> {
			md.update(pwd);
			md.update(salt);
		});

>>>>>>> 10991b32
        BlockCipher cipher;
        try {
            cipher = new Rijndael(256, 256);
        } catch (UnsupportedCipherException e) {
            // Impossible
            throw new Error(e);
        }
//      System.err.println("Outer key: "+HexUtil.bytesToHex(outerKey));
        cipher.initialize(outerKey);
        PCFBMode pcfb = PCFBMode.create(cipher, iv);
        pcfb.blockDecipher(dataAndHash, 0, dataAndHash.length);
//      System.err.println("Decrypted data and hash: "+HexUtil.bytesToHex(dataAndHash));
        byte[] data = Arrays.copyOf(dataAndHash, dataAndHash.length - OLD_HASH_LENGTH);
        byte[] hash = Arrays.copyOfRange(dataAndHash, data.length, dataAndHash.length);
//      System.err.println("Data: "+HexUtil.bytesToHex(data));
//      System.err.println("Hash: "+HexUtil.bytesToHex(hash));
        clear(dataAndHash);
        byte[] checkHash = SHA256.digest(data);
//      System.err.println("Check hash: "+HexUtil.bytesToHex(checkHash));
        if(!Fields.byteArrayEqual(checkHash, hash, 0, 0, OLD_HASH_LENGTH)) {
            clear(data);
            clear(hash);
            throw new MasterKeysWrongPasswordException();
        }

        // It matches. Now decode it.
        ByteArrayInputStream bais = new ByteArrayInputStream(data);
        dis = new DataInputStream(bais);
        // FIXME Fields.longToBytes and dis.readLong may not be compatible, find out if they are.
        byte[] flagsBytes = new byte[8];
        dis.readFully(flagsBytes);
        long flags = Fields.bytesToLong(flagsBytes);
        // At the moment there are no interesting flags.
        // In future the flags will tell us whether the database and the datastore are encrypted.
        byte[] clientCacheKey = new byte[32];
        dis.readFully(clientCacheKey);
        byte[] databaseKey = null;
        databaseKey = new byte[32];
        dis.readFully(databaseKey);
        byte[] tempfilesMasterSecret = new byte[64];
        System.err.println("Created new master secret for encrypted tempfiles");
        hardRandom.nextBytes(tempfilesMasterSecret);
        MasterKeys ret = new MasterKeys(clientCacheKey, databaseKey, tempfilesMasterSecret, flags);
        clear(data);
        clear(hash);
        return ret;
    }

    public static void clear(byte[] buf) {
        if(buf == null) return; // Valid no-op, simplifies code
        Arrays.fill(buf, (byte)0x00);
    }

    public void changePassword(File masterKeysFile, String newPassword, Random hardRandom) throws IOException {
        System.err.println("Writing new master.keys file");
        write(masterKeysFile, newPassword, hardRandom);
    }

    private void write(File masterKeysFile, String newPassword, Random hardRandom) throws IOException {
        // Write it to a byte[], check size, then replace in-place atomically

        // New IV, new salt, same client cache key, same database key

        ByteArrayOutputStream baos = new ByteArrayOutputStream();

        byte[] iv = new byte[32];
        hardRandom.nextBytes(iv);
        byte[] salt = new byte[32];
        hardRandom.nextBytes(salt);

        byte[] pwd = newPassword.getBytes(StandardCharsets.UTF_8);
        MessageDigest md = SHA256.getMessageDigest();
        md.update(pwd);
        md.update(salt);
        byte[] outerKey = md.digest();
        long iterations = 0;
        if(!newPassword.isEmpty()) {
            long startTime = System.currentTimeMillis();
            while(System.currentTimeMillis() < startTime + ITERATE_TIME && iterations < MAX_ITERATIONS-20) {
                for(int i=0;i<10;i++) {
                    iterations++;
                    md.update(salt);
                    md.update(outerKey);
                    outerKey = md.digest();
                }
            }
            System.out.println("Encrypted password with "+iterations+" iterations.");
        }

        DataOutputStream dos = new DataOutputStream(baos);
        dos.writeInt(VERSION);
        dos.writeLong(iterations);
        baos.write(salt);
        baos.write(iv);
        int hashedStart = salt.length + iv.length + 4 + 8;
        dos.writeLong(flags);
        baos.write(clientCacheMasterKey);
        baos.write(databaseKey);
        baos.write(tempfilesMasterSecret);

        byte[] data = baos.toByteArray();

        md.update(data, hashedStart, data.length-hashedStart);
        byte[] hash = md.digest();
        SHA256.returnMessageDigest(md); md = null;
        baos.write(hash, 0, HASH_LENGTH);
        data = baos.toByteArray();

        BlockCipher cipher;
        try {
            cipher = new Rijndael(256, 256);
        } catch (UnsupportedCipherException e) {
            // Impossible
            throw new Error(e);
        }
        cipher.initialize(outerKey);
        PCFBMode pcfb = PCFBMode.create(cipher, iv);
        pcfb.blockEncipher(data, hashedStart, data.length - hashedStart);

        RandomAccessFile raf = new RandomAccessFile(masterKeysFile, "rw");

        raf.seek(0);
        raf.write(data);
        long len = raf.length();
        if(len > data.length) {
            byte[] diff = new byte[(int)(len - data.length)];
            raf.write(diff);
            raf.setLength(data.length);
        }
        raf.getFD().sync();
        raf.close();
    }

    public static void killMasterKeys(File masterKeysFile) throws IOException {
        FileUtil.secureDelete(masterKeysFile);
    }

    /**
     * @param unused randomness source object. Note: this parameter is not used in this call,
     *               and database key material is generated
     *               during or before construction of the {@link MasterKeys} object.
     * @return database key object
     * @deprecated use other {@link #createDatabaseKey()} method without parameters
     */
    @Deprecated
    public DatabaseKey createDatabaseKey(Random unused) {
        return createDatabaseKey();
    }

    public DatabaseKey createDatabaseKey() {
        return new DatabaseKey(databaseKey);
    }

    /** Used for creating keys for persistent encrypted tempfiles */
    public MasterSecret getPersistentMasterSecret() {
        return new MasterSecret(tempfilesMasterSecret.clone());
    }

}<|MERGE_RESOLUTION|>--- conflicted
+++ resolved
@@ -10,10 +10,7 @@
 import java.io.FileNotFoundException;
 import java.io.IOException;
 import java.io.RandomAccessFile;
-<<<<<<< HEAD
-=======
 import java.io.UnsupportedEncodingException;
->>>>>>> 10991b32
 import java.nio.charset.StandardCharsets;
 import java.security.MessageDigest;
 import java.util.Arrays;
@@ -32,24 +29,24 @@
 /** Keys read from the master keys file */
 public class MasterKeys {
 
-    // Currently we only encrypt the client cache
-
-    final byte[] clientCacheMasterKey;
-    private final byte[] databaseKey;
-    private final byte[] tempfilesMasterSecret;
-    final long flags;
-
-    final static long FLAG_ENCRYPT_DATABASE = 2;
-
-    public MasterKeys(byte[] clientCacheKey, byte[] databaseKey, byte[] tempfilesMasterSecret, long flags) {
-        this.clientCacheMasterKey = clientCacheKey;
-        this.databaseKey = databaseKey;
-        this.flags = flags;
-        this.tempfilesMasterSecret = tempfilesMasterSecret;
-    }
-
+	// Currently we only encrypt the client cache
+
+	final byte[] clientCacheMasterKey;
+	private final byte[] databaseKey;
+	private final byte[] tempfilesMasterSecret;
+	final long flags;
+
+	final static long FLAG_ENCRYPT_DATABASE = 2;
+
+	public MasterKeys(byte[] clientCacheKey, byte[] databaseKey, byte[] tempfilesMasterSecret, long flags) {
+		this.clientCacheMasterKey = clientCacheKey;
+		this.databaseKey = databaseKey;
+		this.flags = flags;
+		this.tempfilesMasterSecret = tempfilesMasterSecret;
+	}
+	
     /** Create a MasterKeys with random keys.
-     * @param random A secure RNG. Not specifically a SecureRandom because we want to be able to
+     * @param random A secure RNG. Not specifically a SecureRandom because we want to be able to 
      * use this in tests. */
     public static MasterKeys createRandom(Random random) {
         byte[] clientCacheKey = new byte[32];
@@ -62,133 +59,137 @@
     }
 
     void clearClientCacheKeys() {
-        clear(clientCacheMasterKey);
-    }
-
-    static final int OLD_HASH_LENGTH = 4;
-    static final int HASH_LENGTH = 12;
-
-    static final int VERSION = 1;
-
-    /** Sanity check */
-    static final long MAX_ITERATIONS = 1L << 40;
-
-    /** Time in milliseconds to iterate for when encrypting a non-empty password.
-     * FIXME make this configurable. FIXME Have a look at real password to key functions. */
-    static int ITERATE_TIME = 1000;
-
-    public static MasterKeys read(File masterKeysFile, Random hardRandom, String password) throws MasterKeysWrongPasswordException, MasterKeysFileSizeException, IOException {
-        System.err.println("Trying to read master keys file...");
-        if(masterKeysFile != null && masterKeysFile.exists()) {
-            // Try to read the keys
-            FileInputStream fis = null;
-            // FIXME move declarations of sensitive data out and clear() in finally {}
-            long len = masterKeysFile.length();
+		clear(clientCacheMasterKey);
+	}
+
+	static final int OLD_HASH_LENGTH = 4;
+	static final int HASH_LENGTH = 12;
+	
+	static final int VERSION = 1;
+	
+	/** Sanity check */
+	static final long MAX_ITERATIONS = 1L << 40;
+	
+	/** Time in milliseconds to iterate for when encrypting a non-empty password. 
+	 * FIXME make this configurable. FIXME Have a look at real password to key functions. */
+	static int ITERATE_TIME = 1000;
+
+	public static MasterKeys read(File masterKeysFile, Random hardRandom, String password) throws MasterKeysWrongPasswordException, MasterKeysFileSizeException, IOException {
+		System.err.println("Trying to read master keys file...");
+		if(masterKeysFile != null && masterKeysFile.exists()) {
+			// Try to read the keys
+			FileInputStream fis = null;
+			// FIXME move declarations of sensitive data out and clear() in finally {}
+			long len = masterKeysFile.length();
             if(len > 1024) throw new MasterKeysFileSizeException(true);
             if(len < (32 + 32 + 8 + 32)) throw new MasterKeysFileSizeException(false);
-            int length = (int) len;
-            try {
-                fis = new FileInputStream(masterKeysFile);
-                DataInputStream dis = new DataInputStream(fis);
-                if(len == 140) {
-                    MasterKeys ret = readOldFormat(dis, length, hardRandom, password);
-                    System.out.println("Read old-format master keys file. Writing new format master.keys ...");
+			int length = (int) len;
+			try {
+				fis = new FileInputStream(masterKeysFile);
+				DataInputStream dis = new DataInputStream(fis);
+				if(len == 140) {
+				    MasterKeys ret = readOldFormat(dis, length, hardRandom, password);
+				    System.out.println("Read old-format master keys file. Writing new format master.keys ...");
                     ret.changePassword(masterKeysFile, password, hardRandom);
                     return ret;
-                }
-                if(dis.readInt() != VERSION) throw new IOException("Bad version for master.keys");
-                long iterations = dis.readLong();
-                if(iterations < 0 || iterations > MAX_ITERATIONS) throw new IOException("Bad iterations "+iterations+" for master.keys");
-
-                byte[] salt = new byte[32];
-                dis.readFully(salt);
-                byte[] iv = new byte[32];
-                dis.readFully(iv);
-                byte[] dataAndHash = new byte[length - salt.length - iv.length - 4 - 8];
-                dis.readFully(dataAndHash);
-//              System.err.println("Data and hash: "+HexUtil.bytesToHex(dataAndHash));
-                byte[] pwd = password.getBytes(StandardCharsets.UTF_8);
-                MessageDigest md = SHA256.getMessageDigest();
-                md.update(pwd);
-                md.update(salt);
-                byte[] outerKey = md.digest();
-                if(iterations > 0) {
-                    System.out.println("Decrypting master keys using password with "+iterations+" iterations...");
-                    for(long i=0;i<iterations;i++) {
-                        md.update(salt);
-                        md.update(outerKey);
-                        outerKey = md.digest();
-                    }
-                }
-                BlockCipher cipher;
-                try {
-                    cipher = new Rijndael(256, 256);
-                } catch (UnsupportedCipherException e) {
-                    // Impossible
-                    throw new Error(e);
-                }
-//              System.err.println("Outer key: "+HexUtil.bytesToHex(outerKey));
-                cipher.initialize(outerKey);
-                PCFBMode pcfb = PCFBMode.create(cipher, iv);
-                pcfb.blockDecipher(dataAndHash, 0, dataAndHash.length);
-//              System.err.println("Decrypted data and hash: "+HexUtil.bytesToHex(dataAndHash));
-                byte[] data = Arrays.copyOf(dataAndHash, dataAndHash.length - HASH_LENGTH);
-                byte[] hash = Arrays.copyOfRange(dataAndHash, data.length, dataAndHash.length);
-//              System.err.println("Data: "+HexUtil.bytesToHex(data));
-//              System.err.println("Hash: "+HexUtil.bytesToHex(hash));
-                clear(dataAndHash);
-                byte[] checkHash = md.digest(data);
-//              System.err.println("Check hash: "+HexUtil.bytesToHex(checkHash));
-                if(!Fields.byteArrayEqual(checkHash, hash, 0, 0, HASH_LENGTH)) {
-                    clear(data);
-                    clear(hash);
-                    throw new MasterKeysWrongPasswordException();
-                }
-
-                // It matches. Now decode it.
-                ByteArrayInputStream bais = new ByteArrayInputStream(data);
-                dis = new DataInputStream(bais);
-                long flags = dis.readLong();
-                // At the moment there are no interesting flags.
-                // In future the flags will tell us whether the database and the datastore are encrypted.
-                byte[] clientCacheKey = new byte[32];
-                dis.readFully(clientCacheKey);
-                byte[] databaseKey = null;
-                databaseKey = new byte[32];
-                dis.readFully(databaseKey);
-                byte[] tempfilesMasterSecret = new byte[64];
-                boolean mustWrite = false;
-                if(data.length >= 8+32+32+64) {
-                    dis.readFully(tempfilesMasterSecret);
-                } else {
+				}
+				if(dis.readInt() != VERSION) throw new IOException("Bad version for master.keys");
+				long iterations = dis.readLong();
+				if(iterations < 0 || iterations > MAX_ITERATIONS) throw new IOException("Bad iterations "+iterations+" for master.keys");
+				
+				byte[] salt = new byte[32];
+				dis.readFully(salt);
+				byte[] iv = new byte[32];
+				dis.readFully(iv);
+				byte[] dataAndHash = new byte[length - salt.length - iv.length - 4 - 8];
+				dis.readFully(dataAndHash);
+//				System.err.println("Data and hash: "+HexUtil.bytesToHex(dataAndHash));
+				byte[] pwd = password.getBytes("UTF-8");
+				MessageDigest md = SHA256.getMessageDigest();
+				md.update(pwd);
+				md.update(salt);
+				byte[] outerKey = md.digest();
+				if(iterations > 0) {
+				    System.out.println("Decrypting master keys using password with "+iterations+" iterations...");
+				    for(long i=0;i<iterations;i++) {
+				        md.update(salt);
+				        md.update(outerKey);
+				        outerKey = md.digest();
+				    }
+				}
+				BlockCipher cipher;
+				try {
+					cipher = new Rijndael(256, 256);
+				} catch (UnsupportedCipherException e) {
+					// Impossible
+					throw new Error(e);
+				}
+//				System.err.println("Outer key: "+HexUtil.bytesToHex(outerKey));
+				cipher.initialize(outerKey);
+				PCFBMode pcfb = PCFBMode.create(cipher, iv);
+				pcfb.blockDecipher(dataAndHash, 0, dataAndHash.length);
+//				System.err.println("Decrypted data and hash: "+HexUtil.bytesToHex(dataAndHash));
+				byte[] data = Arrays.copyOf(dataAndHash, dataAndHash.length - HASH_LENGTH);
+				byte[] hash = Arrays.copyOfRange(dataAndHash, data.length, dataAndHash.length);
+//				System.err.println("Data: "+HexUtil.bytesToHex(data));
+//				System.err.println("Hash: "+HexUtil.bytesToHex(hash));
+				clear(dataAndHash);
+				byte[] checkHash = md.digest(data);
+//				System.err.println("Check hash: "+HexUtil.bytesToHex(checkHash));
+				if(!Fields.byteArrayEqual(checkHash, hash, 0, 0, HASH_LENGTH)) {
+					clear(data);
+					clear(hash);
+					throw new MasterKeysWrongPasswordException();
+				}
+
+				// It matches. Now decode it.
+				ByteArrayInputStream bais = new ByteArrayInputStream(data);
+				dis = new DataInputStream(bais);
+				long flags = dis.readLong();
+				// At the moment there are no interesting flags.
+				// In future the flags will tell us whether the database and the datastore are encrypted.
+				byte[] clientCacheKey = new byte[32];
+				dis.readFully(clientCacheKey);
+				byte[] databaseKey = null;
+				databaseKey = new byte[32];
+				dis.readFully(databaseKey);
+				byte[] tempfilesMasterSecret = new byte[64];
+				boolean mustWrite = false;
+				if(data.length >= 8+32+32+64) {
+				    dis.readFully(tempfilesMasterSecret);
+				} else {
                     System.err.println("Created new master secret for encrypted tempfiles");
-                    hardRandom.nextBytes(tempfilesMasterSecret);
-                    mustWrite = true;
-                }
-                MasterKeys ret = new MasterKeys(clientCacheKey, databaseKey, tempfilesMasterSecret, flags);
-                clear(data);
-                clear(hash);
-                SHA256.returnMessageDigest(md);
-                System.err.println("Read old master keys file");
-                if(mustWrite) {
-                    ret.changePassword(masterKeysFile, password, hardRandom);
-                }
-                return ret;
-            } catch (FileNotFoundException e) {
-                // Ok, create a new one.
-            } catch (EOFException e) {
-                throw new MasterKeysFileSizeException(false);
-            } finally {
-                Closer.close(fis);
-            }
-        }
-        System.err.println("Creating new master keys file");
-        MasterKeys ret = createRandom(hardRandom);
-        ret.write(masterKeysFile, password, hardRandom);
-        return ret;
-    }
-
-    private static MasterKeys readOldFormat(DataInputStream dis, int length, Random hardRandom,
+				    hardRandom.nextBytes(tempfilesMasterSecret);
+				    mustWrite = true;
+				}
+				MasterKeys ret = new MasterKeys(clientCacheKey, databaseKey, tempfilesMasterSecret, flags);
+				clear(data);
+				clear(hash);
+				SHA256.returnMessageDigest(md);
+				System.err.println("Read old master keys file");
+				if(mustWrite) {
+				    ret.changePassword(masterKeysFile, password, hardRandom);
+				}
+				return ret;
+			} catch (FileNotFoundException e) {
+				// Ok, create a new one.
+			} catch (UnsupportedEncodingException e) {
+				// Impossible
+				System.err.println("JVM doesn't support UTF-8, this should be impossible!");
+				throw new Error(e);
+			} catch (EOFException e) {
+				throw new MasterKeysFileSizeException(false);
+			} finally {
+				Closer.close(fis);
+			}
+		}
+		System.err.println("Creating new master keys file");
+		MasterKeys ret = createRandom(hardRandom);
+		ret.write(masterKeysFile, password, hardRandom);
+		return ret;
+	}
+
+	private static MasterKeys readOldFormat(DataInputStream dis, int length, Random hardRandom,
             String password) throws IOException, MasterKeysWrongPasswordException {
         byte[] salt = new byte[32];
         dis.readFully(salt);
@@ -198,18 +199,11 @@
         dis.readFully(dataAndHash);
 //      System.err.println("Data and hash: "+HexUtil.bytesToHex(dataAndHash));
         byte[] pwd = password.getBytes(StandardCharsets.UTF_8);
-<<<<<<< HEAD
-        MessageDigest md = SHA256.getMessageDigest();
-        md.update(pwd);
-        md.update(salt);
-        byte[] outerKey = md.digest();
-=======
 		byte[] outerKey = SHA256.digest(md -> {
 			md.update(pwd);
 			md.update(salt);
 		});
 
->>>>>>> 10991b32
         BlockCipher cipher;
         try {
             cipher = new Rijndael(256, 256);
@@ -259,34 +253,40 @@
     }
 
     public static void clear(byte[] buf) {
-        if(buf == null) return; // Valid no-op, simplifies code
-        Arrays.fill(buf, (byte)0x00);
-    }
-
-    public void changePassword(File masterKeysFile, String newPassword, Random hardRandom) throws IOException {
-        System.err.println("Writing new master.keys file");
-        write(masterKeysFile, newPassword, hardRandom);
-    }
-
-    private void write(File masterKeysFile, String newPassword, Random hardRandom) throws IOException {
-        // Write it to a byte[], check size, then replace in-place atomically
-
-        // New IV, new salt, same client cache key, same database key
-
-        ByteArrayOutputStream baos = new ByteArrayOutputStream();
-
-        byte[] iv = new byte[32];
-        hardRandom.nextBytes(iv);
-        byte[] salt = new byte[32];
-        hardRandom.nextBytes(salt);
-
-        byte[] pwd = newPassword.getBytes(StandardCharsets.UTF_8);
+		if(buf == null) return; // Valid no-op, simplifies code
+		Arrays.fill(buf, (byte)0x00);
+	}
+
+	public void changePassword(File masterKeysFile, String newPassword, Random hardRandom) throws IOException {
+		System.err.println("Writing new master.keys file");
+		write(masterKeysFile, newPassword, hardRandom);
+	}
+	
+	private void write(File masterKeysFile, String newPassword, Random hardRandom) throws IOException {
+		// Write it to a byte[], check size, then replace in-place atomically
+
+		// New IV, new salt, same client cache key, same database key
+
+	    ByteArrayOutputStream baos = new ByteArrayOutputStream();
+	    
+		byte[] iv = new byte[32];
+		hardRandom.nextBytes(iv);
+		byte[] salt = new byte[32];
+		hardRandom.nextBytes(salt);
+
+        byte[] pwd;
+        try {
+            pwd = newPassword.getBytes("UTF-8");
+        } catch (UnsupportedEncodingException e) {
+            // Impossible
+            throw new Error(e);
+        }
         MessageDigest md = SHA256.getMessageDigest();
         md.update(pwd);
         md.update(salt);
         byte[] outerKey = md.digest();
         long iterations = 0;
-        if(!newPassword.isEmpty()) {
+        if(!newPassword.equals("")) {
             long startTime = System.currentTimeMillis();
             while(System.currentTimeMillis() < startTime + ITERATE_TIME && iterations < MAX_ITERATIONS-20) {
                 for(int i=0;i<10;i++) {
@@ -299,71 +299,59 @@
             System.out.println("Encrypted password with "+iterations+" iterations.");
         }
 
-        DataOutputStream dos = new DataOutputStream(baos);
-        dos.writeInt(VERSION);
-        dos.writeLong(iterations);
-        baos.write(salt);
-        baos.write(iv);
-        int hashedStart = salt.length + iv.length + 4 + 8;
-        dos.writeLong(flags);
-        baos.write(clientCacheMasterKey);
-        baos.write(databaseKey);
-        baos.write(tempfilesMasterSecret);
-
-        byte[] data = baos.toByteArray();
-
-        md.update(data, hashedStart, data.length-hashedStart);
-        byte[] hash = md.digest();
+		DataOutputStream dos = new DataOutputStream(baos);
+		dos.writeInt(VERSION);
+		dos.writeLong(iterations);
+		baos.write(salt);
+		baos.write(iv);
+		int hashedStart = salt.length + iv.length + 4 + 8;
+		dos.writeLong(flags);
+		baos.write(clientCacheMasterKey);
+		baos.write(databaseKey);
+		baos.write(tempfilesMasterSecret);
+		
+		byte[] data = baos.toByteArray();
+		
+		md.update(data, hashedStart, data.length-hashedStart);
+		byte[] hash = md.digest();
         SHA256.returnMessageDigest(md); md = null;
-        baos.write(hash, 0, HASH_LENGTH);
-        data = baos.toByteArray();
-
-        BlockCipher cipher;
-        try {
-            cipher = new Rijndael(256, 256);
-        } catch (UnsupportedCipherException e) {
-            // Impossible
-            throw new Error(e);
-        }
-        cipher.initialize(outerKey);
-        PCFBMode pcfb = PCFBMode.create(cipher, iv);
-        pcfb.blockEncipher(data, hashedStart, data.length - hashedStart);
-
-        RandomAccessFile raf = new RandomAccessFile(masterKeysFile, "rw");
-
-        raf.seek(0);
-        raf.write(data);
-        long len = raf.length();
-        if(len > data.length) {
-            byte[] diff = new byte[(int)(len - data.length)];
-            raf.write(diff);
-            raf.setLength(data.length);
-        }
-        raf.getFD().sync();
-        raf.close();
-    }
-
-    public static void killMasterKeys(File masterKeysFile) throws IOException {
-        FileUtil.secureDelete(masterKeysFile);
-    }
-
-    /**
-     * @param unused randomness source object. Note: this parameter is not used in this call,
-     *               and database key material is generated
-     *               during or before construction of the {@link MasterKeys} object.
-     * @return database key object
-     * @deprecated use other {@link #createDatabaseKey()} method without parameters
-     */
-    @Deprecated
-    public DatabaseKey createDatabaseKey(Random unused) {
-        return createDatabaseKey();
-    }
-
-    public DatabaseKey createDatabaseKey() {
-        return new DatabaseKey(databaseKey);
-    }
-
-    /** Used for creating keys for persistent encrypted tempfiles */
+		baos.write(hash, 0, HASH_LENGTH);
+		data = baos.toByteArray();
+
+		BlockCipher cipher;
+		try {
+			cipher = new Rijndael(256, 256);
+		} catch (UnsupportedCipherException e) {
+			// Impossible
+			throw new Error(e);
+		}
+		cipher.initialize(outerKey);
+		PCFBMode pcfb = PCFBMode.create(cipher, iv);
+		pcfb.blockEncipher(data, hashedStart, data.length - hashedStart);
+
+		RandomAccessFile raf = new RandomAccessFile(masterKeysFile, "rw");
+
+		raf.seek(0);
+		raf.write(data);
+		long len = raf.length();
+		if(len > data.length) {
+			byte[] diff = new byte[(int)(len - data.length)];
+			raf.write(diff);
+			raf.setLength(data.length);
+		}
+		raf.getFD().sync();
+		raf.close();
+	}
+
+	public static void killMasterKeys(File masterKeysFile) throws IOException {
+		FileUtil.secureDelete(masterKeysFile);
+	}
+
+	public DatabaseKey createDatabaseKey(Random random) {
+	    return new DatabaseKey(databaseKey, random);
+	}
+
+	/** Used for creating keys for persistent encrypted tempfiles */
     public MasterSecret getPersistentMasterSecret() {
         return new MasterSecret(tempfilesMasterSecret.clone());
     }
