--- conflicted
+++ resolved
@@ -303,13 +303,8 @@
 	 * @param ignoreLocalVsRemote If true, pretend that the request is remote even if it's local 
 	 * (that is, count imaginary onward transfers etc depending on the request type).
 	 * @param counter Transfer counts for all requests will be added to this counter object.
-<<<<<<< HEAD
-	 * @param counterSourceRestarted Transfer counts for requests whose source restarted (which 
-	 * will be deducted from the peer limit before the peer receives the limit) */
-=======
-	 * @param counterSR Transfer counts for requests whose source restarted (and so 
+	 * @param counterSourceRestarted Transfer counts for requests whose source restarted (and so 
 	 * are counted as local) will be added to this counter object. */
->>>>>>> 042ccff4
 	public void countRequests(PeerNode source, boolean requestsToNode, boolean local, boolean ssk, boolean insert, boolean offer, boolean realTimeFlag, int transfersPerInsert, boolean ignoreLocalVsRemote, CountedRequests counter, CountedRequests counterSR) {
 		HashMap<Long, ? extends UIDTag> map = getTracker(local, ssk, insert, offer, realTimeFlag);
 		// Map is locked by the non-local version, although we're counting from the local version.
