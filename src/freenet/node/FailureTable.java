--- conflicted
+++ resolved
@@ -480,39 +480,16 @@
         	PartiallyReceivedBlock prb =
         		new PartiallyReceivedBlock(Node.PACKETS_IN_BLOCK, Node.PACKET_SIZE, block.getRawData());
         	final BlockTransmitter bt =
-<<<<<<< HEAD
-        		new BlockTransmitter(node.usm, source, uid, prb, senderCounter, BlockTransmitter.NEVER_CASCADE, realTimeFlag);
-=======
-        		new BlockTransmitter(node.usm, node.getTicker(), source, uid, prb, senderCounter, BlockTransmitter.NEVER_CASCADE,
+        		new BlockTransmitter(node.usm, node.getTicker(), source, uid, prb, senderCounter, BlockTransmitter.NEVER_CASCADE, realTimeFlag,
         				new BlockTransmitterCompletion() {
 
 					public void blockTransferFinished(boolean success) {
-						node.unlockUID(uid, isSSK, false, false, true, false, tag);
+						node.unlockUID(uid, isSSK, false, false, true, false, realTimeFlag, tag);
 					}
 					
 				});
->>>>>>> b687a0e4
-        	node.executor.execute(new PrioRunnable() {
-
-				public int getPriority() {
-					return NativeThread.HIGH_PRIORITY;
-				}
-
-				public void run() {
-<<<<<<< HEAD
-					try {
-						bt.send(node.executor);
-					} catch (Throwable t) {
-						Logger.error(this, "Sending offered key failed: "+t, t);
-					} finally {
-						node.unlockUID(uid, isSSK, false, false, true, false, realTimeFlag, tag);
-					}
-=======
-					bt.sendAsync();
->>>>>>> b687a0e4
-				}
-        		
-        	}, "CHK offer sender");
+        	bt.sendAsync();
+        	
 		}
 	}
 
