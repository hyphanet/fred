/* This code is part of Freenet. It is distributed under the GNU General
 * Public License, version 2 (or at your option any later version). See
 * http://www.gnu.org/ for further details of the GPL. */
package freenet.node;

import java.io.File;
import java.net.InetAddress;
import java.nio.charset.StandardCharsets;
import java.security.MessageDigest;
import java.security.interfaces.ECPublicKey;
import java.util.Arrays;
import java.util.HashMap;
import java.util.LinkedList;

import freenet.crypt.BlockCipher;
import freenet.crypt.ECDH;
import freenet.crypt.ECDHLightContext;
import freenet.crypt.ECDSA;
import freenet.crypt.ECDSA.Curves;
import freenet.crypt.HMAC;
import freenet.crypt.KeyAgreementSchemeContext;
import freenet.crypt.PCFBMode;
import freenet.crypt.SHA256;
import freenet.crypt.UnsupportedCipherException;
import freenet.crypt.Util;
import freenet.crypt.ciphers.Rijndael;
import freenet.io.AddressTracker;
import freenet.io.AddressTracker.Status;
import freenet.io.comm.FreenetInetAddress;
import freenet.io.comm.IncomingPacketFilter.DECODED;
import freenet.io.comm.PacketSocketHandler;
import freenet.io.comm.Peer;
import freenet.io.comm.Peer.LocalAddressException;
import freenet.io.comm.PeerContext;
import freenet.io.comm.PeerParseException;
import freenet.io.comm.ReferenceSignatureVerificationException;
import freenet.io.comm.SocketHandler;
import freenet.node.OpennetManager.ConnectionType;
import freenet.support.ByteArrayWrapper;
import freenet.support.Fields;
import freenet.support.HexUtil;
import freenet.support.LRUMap;
import freenet.support.Logger;
import freenet.support.SerialExecutor;
import freenet.support.SimpleFieldSet;
import freenet.support.TimeUtil;
import freenet.support.io.FileUtil;
import freenet.support.io.InetAddressComparator;
import freenet.support.io.NativeThread;

import static java.util.concurrent.TimeUnit.MILLISECONDS;
import static java.util.concurrent.TimeUnit.MINUTES;
import static java.util.concurrent.TimeUnit.SECONDS;

/**
 * @author amphibian
 *
 * Handles connection setup and more complex packet decoding (cases where we don't immediately know
 * which peer sent the packet). Connection setup uses JFKi, but with an outer obfuscation layer
 * keyed on the "identity" of both the peer and this node.
 *
 * @see freenet.io.comm.IncomingPacketFilter
 * @see NewPacketFormat
 */
public class FNPPacketMangler implements OutgoingPacketMangler {
    static { Logger.registerClass(FNPPacketMangler.class); }
    private static volatile boolean logMINOR;
    private static volatile boolean logDEBUG;

    private final Node node;
    private final NodeCrypto crypto;
    private final PacketSocketHandler sock;
    /**
     * Objects cached during JFK message exchange: JFK(3,4) with authenticator as key
     * The messages are cached in hashmaps because the message retrieval from the cache
     * can be performed in constant time( given the key)
     */
    private final HashMap<ByteArrayWrapper, byte[]> authenticatorCache;
    /** The following is used in the HMAC calculation of JFK message3 and message4 */
    private static final byte[] JFK_PREFIX_INITIATOR = "I".getBytes(StandardCharsets.UTF_8);
    private static final byte[] JFK_PREFIX_RESPONDER = "R".getBytes(StandardCharsets.UTF_8);

    /* How often shall we generate a new exponential and add it to the FIFO? */
    public final static int DH_GENERATION_INTERVAL = 30000; // 30sec
    /* How big is the FIFO? */
    public final static int DH_CONTEXT_BUFFER_SIZE = 20;
    /*
    * The FIFO itself
    * Get a lock on dhContextFIFO before touching it!
    */
    private final LinkedList<ECDHLightContext> ecdhContextFIFO = new LinkedList<ECDHLightContext>();
    private ECDHLightContext ecdhContextToBePrunned;
    private static final ECDH.Curves ecdhCurveToUse = ECDH.Curves.P256;
    private long jfkECDHLastGenerationTimestamp = 0;

    private static final int HASH_LENGTH = SHA256.getDigestLength();
    /** The size of the key used to authenticate the hmac */
    private static final int TRANSIENT_KEY_SIZE = HASH_LENGTH;
    /** The key used to authenticate the hmac */
    private final byte[] transientKey = new byte[TRANSIENT_KEY_SIZE];
    public static final long TRANSIENT_KEY_REKEYING_MIN_INTERVAL = MINUTES.toMillis(30);
    /** The rekeying interval for the session key (keytrackers) */
    public static final long SESSION_KEY_REKEYING_INTERVAL = MINUTES.toMillis(60);
    /** The max amount of time we will accept to use the current tracker when it should have been replaced */
    public static final long MAX_SESSION_KEY_REKEYING_DELAY = MINUTES.toMillis(5);
    /** The amount of data sent before we ask for a rekey */
    public static final int AMOUNT_OF_BYTES_ALLOWED_BEFORE_WE_REKEY = 1024 * 1024 * 1024;
    /** The Runnable in charge of rekeying on a regular basis */
    private final Runnable transientKeyRekeyer = new Runnable() {
        @Override
        public void run() {
            maybeResetTransientKey();
        }
    };

        private long lastConnectivityStatusUpdate;
        private Status lastConnectivityStatus;


    public FNPPacketMangler(Node node, NodeCrypto crypt, PacketSocketHandler sock) {
        this.node = node;
        this.crypto = crypt;
        this.sock = sock;
        authenticatorCache = new HashMap<ByteArrayWrapper, byte[]>();
    }

    /**
     * Start up the FNPPacketMangler. By the time this is called, all objects will have been constructed,
     * but not all will have been started yet.
     */
    public void start() {
        // Run it directly so that the transient key is set.
        maybeResetTransientKey();
        // Fill the DH FIFO on-thread
        for(int i=0;i<DH_CONTEXT_BUFFER_SIZE;i++) {
            _fillJFKECDHFIFO();
        }
        this.authHandlingThread.start(node.executor, "FNP incoming auth packet handler thread");
    }

    /**
     * Decrypt and authenticate packet.
     * Then feed it to USM.checkFilters.
     * Packets generated should have a PeerNode on them.
     * Note that the buffer can be modified by this method.
     */
    public DECODED process(byte[] buf, int offset, int length, Peer peer, PeerNode opn, long now) {

        if(opn != null && opn.getOutgoingMangler() != this) {
            Logger.error(this, "Apparently contacted by "+opn+") on "+this, new Exception("error"));
            opn = null;
        }
        boolean wantAnonAuth = crypto.wantAnonAuth();

        if(opn != null) {
            if(logMINOR) Logger.minor(this, "Trying exact match");
            if(length > Node.SYMMETRIC_KEY_LENGTH /* iv */ + HASH_LENGTH + 2 && !node.isStopping()) {
                // Might be an auth packet
                if(tryProcessAuth(buf, offset, length, opn, peer, false, now)) {
                    return DECODED.DECODED;
                }
                // Might be a reply to us sending an anon auth packet.
                // I.e. we are not the seednode, they are.
                if(tryProcessAuthAnonReply(buf, offset, length, opn, peer, now)) {
                    return DECODED.DECODED;
                }
            }
        }
        PeerNode[] peers = crypto.getPeerNodes();
        if(node.isStopping()) return DECODED.SHUTTING_DOWN;
        // Disconnected node connecting on a new IP address?
        if(length > Node.SYMMETRIC_KEY_LENGTH /* iv */ + HASH_LENGTH + 2) {
            for(PeerNode pn: peers) {
                if(pn == opn) continue;
                if(logDEBUG)
                    Logger.debug(this, "Trying auth with "+pn);
                if(tryProcessAuth(buf, offset, length, pn, peer,false, now)) {
                    return DECODED.DECODED;
                }
                if(pn.handshakeUnknownInitiator()) {
                    // Might be a reply to us sending an anon auth packet.
                    // I.e. we are not the seednode, they are.
                    if(tryProcessAuthAnonReply(buf, offset, length, pn, peer, now)) {
                        return DECODED.DECODED;
                    }
                }
            }
        }

        boolean wantAnonAuthChangeIP = wantAnonAuth && crypto.wantAnonAuthChangeIP();

        if(wantAnonAuth && wantAnonAuthChangeIP) {
            if(checkAnonAuthChangeIP(opn, buf, offset, length, peer, now)) return DECODED.DECODED;
        }

        boolean didntTryOldOpennetPeers;
        OpennetManager opennet = node.getOpennet();
        if(opennet != null) {
            // Try old opennet connections.
            if(opennet.wantPeer(null, false, true, true, ConnectionType.RECONNECT)) {
                // We want a peer.
                // Try old connections.
                for(PeerNode oldPeer: opennet.getOldPeers()) {
                    if(tryProcessAuth(buf, offset, length, oldPeer, peer, true, now)) return DECODED.DECODED;
                }
                didntTryOldOpennetPeers = false;
            } else
                didntTryOldOpennetPeers = true;
        } else
            didntTryOldOpennetPeers = false;
        if(wantAnonAuth) {
            if(tryProcessAuthAnon(buf, offset, length, peer))
                return DECODED.DECODED;
        }

        if(wantAnonAuth && !wantAnonAuthChangeIP) {
            if(checkAnonAuthChangeIP(opn, buf, offset, length, peer, now)) {
                // This can happen when a node is upgraded from a SeedClientPeerNode to an OpennetPeerNode.
                //Logger.error(this, "Last resort match anon-auth against all anon setup peernodes succeeded - this should not happen! (It can happen if they change address)");
                return DECODED.DECODED;
            }
        }

                // Don't log too much if we are a seednode
                if(logMINOR && crypto.isOpennet && wantAnonAuth) {
                    if(!didntTryOldOpennetPeers)
                        Logger.minor(this,"Unmatchable packet from "+peer);
                } else
                    Logger.normal(this,"Unmatchable packet from "+peer);

                if(!didntTryOldOpennetPeers)
                    return DECODED.NOT_DECODED;
                else
                    return DECODED.DIDNT_WANT_OPENNET;
    }

    private boolean checkAnonAuthChangeIP(PeerNode opn, byte[] buf, int offset, int length, Peer peer, long now) {
        PeerNode[] anonPeers = crypto.getAnonSetupPeerNodes();
        if(length > Node.SYMMETRIC_KEY_LENGTH /* iv */ + HASH_LENGTH + 3) {
            for(PeerNode pn: anonPeers) {
                if(pn == opn) continue;
                if(tryProcessAuthAnonReply(buf, offset, length, pn, peer, now)) {
                    return true;
                }
            }
        }
        return false;
    }

    /**
     * Is this a negotiation packet? If so, process it.
     * @param buf The buffer to read bytes from
     * @param offset The offset at which to start reading
     * @param length The number of bytes to read
     * @param pn The PeerNode we think is responsible
     * @param peer The Peer to send a reply to
     * @param now The time at which the packet was received
     * @return True if we handled a negotiation packet, false otherwise.
     */
    private boolean tryProcessAuth(byte[] buf, int offset, int length, PeerNode pn, Peer peer, boolean oldOpennetPeer, long now) {
        BlockCipher authKey = pn.incomingSetupCipher;
        if(logDEBUG) Logger.debug(this, "Decrypt key: "+HexUtil.bytesToHex(pn.incomingSetupKey)+" for "+peer+" : "+pn+" in tryProcessAuth");
        // Does the packet match IV E( H(data) data ) ?
        int ivLength = PCFBMode.lengthIV(authKey);
        int digestLength = HASH_LENGTH;
        if(length < digestLength + ivLength + 4) {
            if(logMINOR) {
                if(buf.length < length) {
                    if(logDEBUG) Logger.debug(this, "The packet is smaller than the decrypted size: it's probably the wrong tracker ("+buf.length+'<'+length+')');
                } else {
                    Logger.minor(this, "Too short: "+length+" should be at least "+(digestLength + ivLength + 4));
                }
            }
            return false;
        }
        // IV at the beginning
        PCFBMode pcfb = PCFBMode.create(authKey, buf, offset);
        // Then the hash, then the data
        // => Data starts at ivLength + digestLength
        // Decrypt the hash
        byte[] hash = Arrays.copyOfRange(buf, offset+ivLength, offset+ivLength+digestLength);
        pcfb.blockDecipher(hash, 0, hash.length);

        int dataStart = ivLength + digestLength + offset+2;

        int byte1 = ((pcfb.decipher(buf[dataStart-2])) & 0xff);
        int byte2 = ((pcfb.decipher(buf[dataStart-1])) & 0xff);
        int dataLength = (byte1 << 8) + byte2;
        if(logDEBUG) Logger.debug(this, "Data length: "+dataLength+" (1 = "+byte1+" 2 = "+byte2+ ')');
        if(dataLength > length - (ivLength+hash.length+2)) {
            if(logDEBUG) Logger.debug(this, "Invalid data length "+dataLength+" ("+(length - (ivLength+hash.length+2))+") in tryProcessAuth");
            return false;
        }
        // Decrypt the data
        byte[] payload = Arrays.copyOfRange(buf, dataStart, dataStart+dataLength);
        pcfb.blockDecipher(payload, 0, payload.length);

        byte[] realHash = SHA256.digest(payload);

        if(MessageDigest.isEqual(realHash, hash)) {
            // Got one
            processDecryptedAuth(payload, pn, peer, oldOpennetPeer);
            pn.reportIncomingBytes(length);
            return true;
        } else {
            if(logDEBUG) Logger.debug(this, "Incorrect hash in tryProcessAuth for "+peer+" (length="+dataLength+"): \nreal hash="+HexUtil.bytesToHex(realHash)+"\n bad hash="+HexUtil.bytesToHex(hash));
            return false;
        }
    }

    /**
     * Might be an anonymous-initiator negotiation packet (i.e.
     * we are the responder).
     * Anonymous initiator is used for seednode connections,
     * and will in future be used for other things for example
     * one-side-only invites, password based invites etc.
     * @param buf The buffer to read bytes from
     * @param offset The offset at which to start reading
     * @param length The number of bytes to read
     * @param peer The Peer to send a reply to
     * @return True if we handled a negotiation packet, false otherwise.
     */
    private boolean tryProcessAuthAnon(byte[] buf, int offset, int length, Peer peer) {
        BlockCipher authKey = crypto.getAnonSetupCipher();
        // Does the packet match IV E( H(data) data ) ?
        int ivLength = PCFBMode.lengthIV(authKey);
        int digestLength = HASH_LENGTH;
        if(length < digestLength + ivLength + 5) {
            if(logMINOR) Logger.minor(this, "Too short: "+length+" should be at least "+(digestLength + ivLength + 5));
            return false;
        }
        // IV at the beginning
        PCFBMode pcfb = PCFBMode.create(authKey, buf, offset);
        // Then the hash, then the data
        // => Data starts at ivLength + digestLength
        // Decrypt the hash
        byte[] hash = Arrays.copyOfRange(buf, offset+ivLength, offset+ivLength+digestLength);
        pcfb.blockDecipher(hash, 0, hash.length);

        int dataStart = ivLength + digestLength + offset+2;

        int byte1 = ((pcfb.decipher(buf[dataStart-2])) & 0xff);
        int byte2 = ((pcfb.decipher(buf[dataStart-1])) & 0xff);
        int dataLength = (byte1 << 8) + byte2;
        if(logMINOR) Logger.minor(this, "Data length: "+dataLength+" (1 = "+byte1+" 2 = "+byte2+ ')');
        if(dataLength > length - (ivLength+hash.length+2)) {
            if(logMINOR) Logger.minor(this, "Invalid data length "+dataLength+" ("+(length - (ivLength+hash.length+2))+") in tryProcessAuthAnon");
            return false;
        }
        // Decrypt the data
        byte[] payload = Arrays.copyOfRange(buf, dataStart, dataStart+dataLength);
        pcfb.blockDecipher(payload, 0, payload.length);

        byte[] realHash = SHA256.digest(payload);

        if(MessageDigest.isEqual(realHash, hash)) {
            // Got one
            processDecryptedAuthAnon(payload, peer);
            return true;
        } else {
            if(logMINOR) Logger.minor(this, "Incorrect hash in tryProcessAuthAnon for "+peer+" (length="+dataLength+"): \nreal hash="+HexUtil.bytesToHex(realHash)+"\n bad hash="+HexUtil.bytesToHex(hash));
            return false;
        }
    }

    /**
     * Might be a reply to an anonymous-initiator negotiation
     * packet (i.e. we are the initiator).
     * Anonymous initiator is used for seednode connections,
     * and will in future be used for other things for example
     * one-side-only invites, password based invites etc.
     * @param buf The buffer to read bytes from
     * @param offset The offset at which to start reading
     * @param length The number of bytes to read
     * @param pn The PeerNode we think is responsible
     * @param peer The Peer to send a reply to
     * @param now The time at which the packet was received
     * @return True if we handled a negotiation packet, false otherwise.
     */
    private boolean tryProcessAuthAnonReply(byte[] buf, int offset, int length, PeerNode pn, Peer peer, long now) {
        BlockCipher authKey = pn.anonymousInitiatorSetupCipher;
        // Does the packet match IV E( H(data) data ) ?
        int ivLength = PCFBMode.lengthIV(authKey);
        int digestLength = HASH_LENGTH;
        if(length < digestLength + ivLength + 5) {
            if(logDEBUG) Logger.debug(this, "Too short: "+length+" should be at least "+(digestLength + ivLength + 5));
            return false;
        }
        // IV at the beginning
        PCFBMode pcfb = PCFBMode.create(authKey, buf, offset);
        // Then the hash, then the data
        // => Data starts at ivLength + digestLength
        // Decrypt the hash
        byte[] hash = Arrays.copyOfRange(buf, offset+ivLength, offset+ivLength+digestLength);
        pcfb.blockDecipher(hash, 0, hash.length);

        int dataStart = ivLength + digestLength + offset+2;

        int byte1 = ((pcfb.decipher(buf[dataStart-2])) & 0xff);
        int byte2 = ((pcfb.decipher(buf[dataStart-1])) & 0xff);
        int dataLength = (byte1 << 8) + byte2;
        if(logDEBUG) Logger.minor(this, "Data length: "+dataLength+" (1 = "+byte1+" 2 = "+byte2+ ')');
        if(dataLength > length - (ivLength+hash.length+2)) {
            if(logDEBUG) Logger.debug(this, "Invalid data length "+dataLength+" ("+(length - (ivLength+hash.length+2))+") in tryProcessAuth");
            return false;
        }
        // Decrypt the data
        byte[] payload = Arrays.copyOfRange(buf, dataStart, dataStart+dataLength);
        pcfb.blockDecipher(payload, 0, payload.length);

        byte[] realHash = SHA256.digest(payload);

        if(MessageDigest.isEqual(realHash, hash)) {
            // Got one
            processDecryptedAuthAnonReply(payload, peer, pn);
            return true;
        } else {
            if(logDEBUG) Logger.debug(this, "Incorrect hash in tryProcessAuth for "+peer+" (length="+dataLength+"): \nreal hash="+HexUtil.bytesToHex(realHash)+"\n bad hash="+HexUtil.bytesToHex(hash));
            return false;
        }
    }

    // Anonymous-initiator setup types
    /** Connect to a node hoping it will act as a seednode for us */
    static final byte SETUP_OPENNET_SEEDNODE = 1;

    /**
     * Process an anonymous-initiator connection setup packet. For a normal setup
     * (@see processDecryptedAuth()), we know the node that is trying to contact us.
     * But in this case, we don't know the node yet, and we are doing a
     * special-purpose connection setup. At the moment the only type supported is
     * for a new node connecting to a seednode in order to announce. In future,
     * nodes may support other anonymous-initiator connection types such as when a
     * node (which is certain of its connectivity) issues one-time invites which
     * allow a new node to connect to it.
     * @param payload The decrypted payload of the packet.
     * @param replyTo The address the packet came in from.
     */
    private void processDecryptedAuthAnon(final byte[] payload, final Peer replyTo) {
        if(logMINOR) Logger.minor(this, "Processing decrypted auth packet from "+replyTo+" length "+payload.length);

        /** Protocol version. Should be 1. */
        final int version = payload[0];
        /** Negotiation type. Common to anonymous-initiator auth and normal setup.
         *   2 = JFK.
         *   3 = JFK, reuse PacketTracker
         * Other types might indicate other DH variants, or even non-DH-based
         * algorithms such as password based key setup. */
        final int negType = payload[1];
        /** Packet phase. */
        final int packetType = payload[2];
        /** Setup type. This is specific to anonymous-initiator setup, and specifies the
         * purpose of the connection. At the moment it is SETUP_OPENNET_SEEDNODE to indicate
         * we are connecting to a seednode (which doesn't know us). Invites might require
         * a different setupType. */
        final int setupType = payload[3];

        if(logMINOR) Logger.minor(this, "Received anonymous auth packet (phase="+packetType+", v="+version+", nt="+negType+", setup type="+setupType+") from "+replyTo+"");

        if(version != 1) {
            Logger.error(this, "Decrypted auth packet but invalid version: "+version);
            return;
        }
        if(!(negType == 10)) {
            if(negType > 10)
                Logger.error(this, "Unknown neg type: "+negType);
            else
                Logger.warning(this, "Received a setup packet with unsupported obsolete neg type: "+negType);
            return;
        }

        // Known setup types
        if(setupType != SETUP_OPENNET_SEEDNODE) {
            Logger.error(this, "Unknown setup type "+negType);
            return;
        }

        // We are the RESPONDER.
        // Therefore, we can only get packets of phase 1 and 3 here.

        if(packetType == 0 || packetType == 2) {
            this.authHandlingThread.execute(new Runnable() {

                @Override
                public void run() {
                    if(packetType == 0) {
                        // Phase 1
                        processJFKMessage1(payload,4,null,replyTo, true, setupType, negType);
                    } else if(packetType == 2) {
                        // Phase 3
                        processJFKMessage3(payload, 4, null, replyTo, false, true, setupType, negType);
                    }
                }

            });
        } else {
            Logger.error(this, "Invalid phase "+packetType+" for anonymous-initiator (we are the responder) from "+replyTo);
        }

    }

    private void processDecryptedAuthAnonReply(final byte[] payload, final Peer replyTo, final PeerNode pn) {
        if(logMINOR) Logger.minor(this, "Processing decrypted auth packet from "+replyTo+" for "+pn+" length "+payload.length);

        /** Protocol version. Should be 1. */
        final int version = payload[0];
        /** Negotiation type.
         *   2 = JFK.
         *   3 = JFK, reuse PacketTracker
         * Other types might indicate other DH variants, or even non-DH-based
         * algorithms such as password based key setup. */
        final int negType = payload[1];
        /** Packet phase. */
        final int packetType = payload[2];
        /** Setup type. See above. */
        final int setupType = payload[3];

        if(logMINOR) Logger.minor(this, "Received anonymous auth packet (phase="+packetType+", v="+version+", nt="+negType+", setup type="+setupType+") from "+replyTo+"");

        if(version != 1) {
            Logger.error(this, "Decrypted auth packet but invalid version: "+version);
            return;
        }
        if(!(negType == 10)) {
            if(negType > 10)
                Logger.error(this, "Unknown neg type: "+negType);
            else
                Logger.warning(this, "Received a setup packet with unsupported obsolete neg type: "+negType);
            return;
        }

        // Known setup types
        if(setupType != SETUP_OPENNET_SEEDNODE) {
            Logger.error(this, "Unknown setup type "+negType);
            return;
        }

        // We are the INITIATOR.
        // Therefore, we can only get packets of phase 2 and 4 here.

        if(packetType == 1 || packetType == 3) {
            authHandlingThread.execute(new Runnable() {

                @Override
                public void run() {
                    if(packetType == 1) {
                        // Phase 2
                        processJFKMessage2(payload, 4, pn, replyTo, true, setupType, negType);
                    } else if(packetType == 3) {
                        // Phase 4
                        processJFKMessage4(payload, 4, pn, replyTo, false, true, setupType, negType);
                    }
                }

            });
        } else {
            Logger.error(this, "Invalid phase "+packetType+" for anonymous-initiator (we are the initiator) from "+replyTo);
        }

    }

    private final SerialExecutor authHandlingThread = new SerialExecutor(NativeThread.HIGH_PRIORITY, 1000);

    /**
     * Process a decrypted, authenticated auth packet.
     * @param payload The packet payload, after it has been decrypted.
     */
    private void processDecryptedAuth(final byte[] payload, final PeerNode pn, final Peer replyTo, final boolean oldOpennetPeer) {
        if(logMINOR) Logger.minor(this, "Processing decrypted auth packet from "+replyTo+" for "+pn);
        if(pn.isDisabled()) {
            if(logMINOR) Logger.minor(this, "Won't connect to a disabled peer ("+pn+ ')');
            return;  // We don't connect to disabled peers
        }

        final int negType = payload[1];
        final int packetType = payload[2];
        final int version = payload[0];

        if(logMINOR) {
            long now = System.currentTimeMillis();
            long last = pn.lastSentPacketTime();
            String delta = "never";
            if (last>0) {
                delta = TimeUtil.formatTime(now-last, 2, true)+" ago";
            }
            Logger.minor(this, "Received auth packet for "+pn.getPeer()+" (phase="+packetType+", v="+version+", nt="+negType+") (last packet sent "+delta+") from "+replyTo+"");
        }

        /* Format:
         * 1 byte - version number (1)
         * 1 byte - negotiation type (0 = simple DH, will not be supported when implement JFKi || 1 = StS)
         * 1 byte - packet type (0-3)
         */
        if(version != 1) {
            Logger.error(this, "Decrypted auth packet but invalid version: "+version);
            return;
        }

        if(negType >= 0 && negType < 10) {
            // negType 0 through 5 no longer supported, used old FNP.
            Logger.warning(this, "Old neg type "+negType+" not supported");
            return;
        } else if (negType == 10) {
            // negType == 10 => Changes the method of ack encoding (from single-ack to cummulative range acks)
            // negType == 9 => Lots of changes:
            //      Security fixes:
            //      - send Ni' (a hash of Ni) in JFK1 to prevent a potential CPU DoS
            //      Improvements:
            //      - use ECDSA with P256 instead of DSA2048
            //      - use a 128bit nonce instead of a 64bit one
            //      - use the hash of the pubkey as an identity instead of just random (forgeable) data
            // negType == 8 => use ECDH with P256 instead of DH1024
            // negType == 7 => same as 6, but determine the initial sequence number by hashing the identity
            // instead of negotiating it
            /*
             * We implement Just Fast Keying key management protocol with active identity protection
             * for the initiator and no identity protection for the responder
             * M1:
             * This is a straightforward DiffieHellman exponential.
             * The Initiator Nonce serves two purposes;it allows the initiator to use the same
             * exponentials during different sessions while ensuring that the resulting session
             * key will be different,can be used to differentiate between parallel sessions
             * M2:
             * Responder replies with a signed copy of his own exponential, a random nonce and
             * an authenticator which provides sufficient defense against forgeries,replays
             * We slightly deviate JFK here;we do not send any public key information as specified in the JFK docs
             * M3:
             * Initiator echoes the data sent by the responder including the authenticator.
             * This helps the responder verify the authenticity of the returned data.
             * M4:
             * Encrypted message of the signature on both nonces, both exponentials using the same keys as in the previous message
             */
            if(packetType<0 || packetType>3) {
                Logger.error(this,"Unknown PacketType" + packetType + "from" + replyTo + "from" +pn);
                return ;
            } else authHandlingThread.execute(new Runnable() {

                @Override
                public void run() {
                    if(packetType==0) {
                        /*
                         * Initiator- This is a straightforward DiffieHellman exponential.
                         * The Initiator Nonce serves two purposes;it allows the initiator to use the same
                         * exponentials during different sessions while ensuring that the resulting
                         * session key will be different,can be used to differentiate between
                         * parallel sessions
                         */
                        processJFKMessage1(payload,3,pn,replyTo,false,-1,negType);

                    } else if(packetType==1) {
                        /*
                         * Responder replies with a signed copy of his own exponential, a random
                         * nonce and an authenticator calculated from a transient hash key private
                         * to the responder.
                         */
                        processJFKMessage2(payload,3,pn,replyTo,false,-1,negType);
                    } else if(packetType==2) {
                        /*
                         * Initiator echoes the data sent by the responder.These messages are
                         * cached by the Responder.Receiving a duplicate message simply causes
                         * the responder to Re-transmit the corresponding message4
                         */
                        processJFKMessage3(payload, 3, pn, replyTo, oldOpennetPeer, false, -1, negType);
                    } else if(packetType==3) {
                        /*
                         * Encrypted message of the signature on both nonces, both exponentials
                         * using the same keys as in the previous message.
                         * The signature is non-message recovering
                         */
                        processJFKMessage4(payload, 3, pn, replyTo, oldOpennetPeer, false, -1, negType);
                    }
                }
            });
        } else {
            Logger.error(this, "Decrypted auth packet but unknown negotiation type "+negType+" from "+replyTo+" possibly from "+pn);
            return;
        }
    }

    /*
     * Initiator Method:Message1
     * Process Message1
     * Receive the Initiator nonce and DiffieHellman Exponential
     * @param The packet phase number
     * @param The peerNode we are talking to. CAN BE NULL if anonymous initiator, since we are the responder.
     * @param The peer to which we need to send the packet
     * @param unknownInitiator If true, we (the responder) don't know the
     * initiator, and should check for fields which would be skipped in a
     * normal setup where both sides know the other (indicated with * below).
     * @param setupType The type of unknown-initiator setup.
     *
     * format :
     * Ni'
     * g^i
     * *IDr'
     *
     * See http://www.wisdom.weizmann.ac.il/~reingold/publications/jfk-tissec.pdf
     * Just Fast Keying: Key Agreement In A Hostile Internet
     * Aiello, Bellovin, Blaze, Canetti, Ioannidis, Keromytis, Reingold.
     * ACM Transactions on Information and System Security, Vol 7 No 2, May 2004, Pages 1-30.
     *
     */
    private void processJFKMessage1(byte[] payload,int offset,PeerNode pn,Peer replyTo, boolean unknownInitiator, int setupType, int negType)
    {
        long t1=System.currentTimeMillis();
        int modulusLength = getModulusLength(negType);
        // Pre negtype 9 we were sending Ni as opposed to Ni'
        int nonceSizeHashed = HASH_LENGTH;
        if(logMINOR) Logger.minor(this, "Got a JFK(1) message, processing it - "+pn);
        // FIXME: follow the spec and send IDr' ?
        if(payload.length < nonceSizeHashed + modulusLength + 3 + (unknownInitiator ? NodeCrypto.IDENTITY_LENGTH : 0)) {
            Logger.error(this, "Packet too short from "+pn+": "+payload.length+" after decryption in JFK(1), should be "+(nonceSizeHashed + modulusLength));
            return;
        }
        // get Ni'
        byte[] nonceInitiator = new byte[nonceSizeHashed];
        System.arraycopy(payload, offset, nonceInitiator, 0, nonceSizeHashed);
        offset += nonceSizeHashed;

        // get g^i
        byte[] hisExponential = Arrays.copyOfRange(payload, offset, offset + modulusLength);
        if(unknownInitiator) {
            // Check IDr'
            offset += modulusLength;
            byte[] expectedIdentityHash = Arrays.copyOfRange(payload, offset, offset + NodeCrypto.IDENTITY_LENGTH);
            if(!MessageDigest.isEqual(expectedIdentityHash, crypto.identityHash)) {
                Logger.error(this, "Invalid unknown-initiator JFK(1), IDr' is "+HexUtil.bytesToHex(expectedIdentityHash)+" should be "+HexUtil.bytesToHex(crypto.identityHash));
                return;
            }
        }

        if(throttleRekey(pn, replyTo)) return;


            try {
                sendJFKMessage2(nonceInitiator, hisExponential, pn, replyTo, unknownInitiator, setupType, negType);
            } catch (NoContextsException e) {
                handleNoContextsException(e, NoContextsException.CONTEXT.REPLYING);
                return;
            }

        long t2=System.currentTimeMillis();
        if((t2-t1)>500) {
            Logger.error(this,"Message1 timeout error:Processing packet for "+pn);
        }
    }

    private long lastLoggedNoContexts = -1;
    private static long LOG_NO_CONTEXTS_INTERVAL = MINUTES.toMillis(1);

    private void handleNoContextsException(NoContextsException e,
            freenet.node.FNPPacketMangler.NoContextsException.CONTEXT context) {
        if(node.getUptime() < SECONDS.toMillis(30)) {
            Logger.warning(this, "No contexts available, unable to handle or send packet ("+context+") on "+this);
            return;
        }
        // Log it immediately.
        Logger.warning(this, "No contexts available "+context+" - running out of entropy or severe CPU usage problems?");
        // More loudly periodically.
        long now = System.currentTimeMillis();
        synchronized(this) {
            if(now < lastLoggedNoContexts + LOG_NO_CONTEXTS_INTERVAL)
                return;
            lastLoggedNoContexts = now;
        }
        logLoudErrorNoContexts();
    }

    private void logLoudErrorNoContexts() {
        // If this is happening regularly post-startup then it's unlikely that reading the disk will help.
        // FIXME localise this, give a useralert etc.
        // RNG exhaustion shouldn't happen for Windows users at all, and may not happen on Linux depending on the JVM version, so lets leave it for now.
        System.err.println("FREENET IS HAVING PROBLEMS CONNECTING: Either your CPU is overloaded or it is having trouble reading from the random number generator");
        System.err.println("If the problem is CPU usage, please shut down whatever applications are hogging the CPU.");
        if(FileUtil.detectedOS.isUnix) {
            File f = new File("/dev/hwrng");
            if(f.exists())
                System.err.println("Installing \"rngd\" might help (e.g. apt-get install rng-tools).");
            System.err.println("The best solution is to install a hardware random number generator, or use turbid or similar software to take random data from an unconnected sound card.");
            System.err.println("The quick workaround is to add \"wrapper.java.additional.4=-Djava.security.egd=file:///dev/urandom\" to your wrapper.conf.");
        }
    }

    private final LRUMap<InetAddress, Long> throttleRekeysByIP = LRUMap.createSafeMap(InetAddressComparator.COMPARATOR);

    private static final int REKEY_BY_IP_TABLE_SIZE = 1024;

    private boolean throttleRekey(PeerNode pn, Peer replyTo) {
        if(pn != null) {
            return pn.throttleRekey();
        }
        long now = System.currentTimeMillis();
        InetAddress addr = replyTo.getAddress();
        synchronized(throttleRekeysByIP) {
            Long l = throttleRekeysByIP.get(addr);
            if(l == null || l != null && now > l)
                throttleRekeysByIP.push(addr, now);
            while(throttleRekeysByIP.size() > REKEY_BY_IP_TABLE_SIZE ||
                    ((!throttleRekeysByIP.isEmpty()) && throttleRekeysByIP.peekValue() < now - PeerNode.THROTTLE_REKEY))
                throttleRekeysByIP.popKey();
            if(l != null && now - l < PeerNode.THROTTLE_REKEY) {
                Logger.error(this, "Two JFK(1)'s initiated by same IP within "+PeerNode.THROTTLE_REKEY+"ms");
                return true;
            }
        }
        return false;
    }

    private static final int MAX_NONCES_PER_PEER = 10;

    /*
     * format:
     * Ni',g^i
     * We send IDr' only if unknownInitiator is set.
     * @param pn The node to encrypt the message to. Cannot be null, because we are the initiator and we
     * know the responder in all cases.
     * @param replyTo The peer to send the actual packet to.
     */
    private void sendJFKMessage1(PeerNode pn, Peer replyTo, boolean unknownInitiator, int setupType, int negType) throws NoContextsException {
        if(logMINOR) Logger.minor(this, "Sending a JFK(1) message to "+replyTo+" for "+pn.getPeer());
        final long now = System.currentTimeMillis();
        int modulusLength = getModulusLength(negType);
        // Pre negtype 9 we were sending Ni as opposed to Ni'
        int nonceSize = getNonceSize(negType);

        KeyAgreementSchemeContext ctx = pn.getKeyAgreementSchemeContext();
            if((ctx == null) || !(ctx instanceof ECDHLightContext) || ((pn.jfkContextLifetime + DH_GENERATION_INTERVAL*DH_CONTEXT_BUFFER_SIZE) < now)) {
                pn.jfkContextLifetime = now;
                pn.setKeyAgreementSchemeContext(ctx = getECDHLightContext());
            }

        int offset = 0;
        byte[] nonce = new byte[nonceSize];
        byte[] myExponential = ctx.getPublicKeyNetworkFormat();
        node.random.nextBytes(nonce);

        synchronized (pn.jfkNoncesSent) {
            pn.jfkNoncesSent.add(nonce);
            if(pn.jfkNoncesSent.size() > MAX_NONCES_PER_PEER)
                pn.jfkNoncesSent.removeFirst();
        }

        int nonceSizeHashed = HASH_LENGTH;
        byte[] message1 = new byte[nonceSizeHashed+modulusLength+(unknownInitiator ? NodeCrypto.IDENTITY_LENGTH : 0)];

        System.arraycopy(SHA256.digest(nonce), 0, message1, offset, nonceSizeHashed);
        offset += nonceSizeHashed;
        System.arraycopy(myExponential, 0, message1, offset, modulusLength);

        if(unknownInitiator) {
            offset += modulusLength;
            System.arraycopy(pn.identityHash, 0, message1, offset, pn.identityHash.length);
            sendAnonAuthPacket(1,negType,0,setupType,message1,pn,replyTo,pn.anonymousInitiatorSetupCipher);
        } else {
            sendAuthPacket(1,negType,0,message1,pn,replyTo);
        }
        long t2=System.currentTimeMillis();
        if((t2-now)>500) {
            Logger.error(this,"Message1 timeout error:Sending packet for "+pn.getPeer());
        }
    }

    /*
     * format:
     * Ni',Nr,g^r
     * Signature[g^r,grpInfo(r)]
     * Hashed JFKAuthenticator : HMAC{Hkr}[g^r, g^i, Nr, Ni', IPi]
     *
     * NB: we don't send IDr nor groupinfo as we know them: even if the responder doesn't know the initiator,
     * the initiator ALWAYS knows the responder.
     * @param pn The node to encrypt the message for. CAN BE NULL if anonymous-initiator.
     * @param replyTo The peer to send the packet to.
     */
    private void sendJFKMessage2(byte[] nonceInitator, byte[] hisExponential, PeerNode pn, Peer replyTo, boolean unknownInitiator, int setupType, int negType) throws NoContextsException {
        if(logMINOR) Logger.minor(this, "Sending a JFK(2) message to "+pn);
        int modulusLength = getModulusLength(negType);
        int nonceSize = getNonceSize(negType);
        // g^r
        // Neg type 8 and later use ECDH for generating the keys.
        KeyAgreementSchemeContext ctx = getECDHLightContext();

        // Nr
        byte[] myNonce = new byte[nonceSize];
        node.random.nextBytes(myNonce);
        byte[] myExponential = ctx.getPublicKeyNetworkFormat();
        // Neg type 9 and later use ECDSA signature.
        byte[] sig = ctx.ecdsaSig;
        if(sig.length != getSignatureLength(negType))
            throw new IllegalStateException("This shouldn't happen: please report! We are attempting to send "+sig.length+" bytes of signature in JFK2! "+pn.getPeer());
        byte[] authenticator = HMAC.macWithSHA256(getTransientKey(),assembleJFKAuthenticator(myExponential, hisExponential, myNonce, nonceInitator, replyTo.getAddress().getAddress()));
        if(logDEBUG) Logger.debug(this, "We are using the following HMAC : " + HexUtil.bytesToHex(authenticator));
        if(logDEBUG) Logger.debug(this, "We have Ni' : " + HexUtil.bytesToHex(nonceInitator));
        byte[] message2 = new byte[nonceInitator.length + nonceSize+modulusLength+
                                   sig.length+
                                   HASH_LENGTH];

        int offset = 0;
        System.arraycopy(nonceInitator, 0, message2, offset, nonceInitator.length);
        offset += nonceInitator.length;
        System.arraycopy(myNonce, 0, message2, offset, myNonce.length);
        offset += myNonce.length;
        System.arraycopy(myExponential, 0, message2, offset, modulusLength);
        offset += modulusLength;

        System.arraycopy(sig, 0, message2, offset, sig.length);
        offset += sig.length;

        System.arraycopy(authenticator, 0, message2, offset, HASH_LENGTH);

        if(unknownInitiator) {
            sendAnonAuthPacket(1,negType,1,setupType,message2,pn,replyTo,crypto.anonSetupCipher);
        } else {
            sendAuthPacket(1,negType,1,message2,pn,replyTo);
        }
    }

    /*
     * Assemble what will be the jfk-Authenticator :
     * computed over the Responder exponentials and the Nonces and
     * used by the responder to verify that the round-trip has been done
     *
     */
    private byte[] assembleJFKAuthenticator(byte[] gR, byte[] gI, byte[] nR, byte[] nI, byte[] address) {
        byte[] authData=new byte[gR.length + gI.length + nR.length + nI.length + address.length];
        int offset = 0;

        System.arraycopy(gR, 0, authData, offset ,gR.length);
        offset += gR.length;
        System.arraycopy(gI, 0, authData, offset, gI.length);
        offset += gI.length;
        System.arraycopy(nR, 0,authData, offset, nR.length);
        offset += nR.length;
        System.arraycopy(nI, 0,authData, offset, nI.length);
        offset += nI.length;
        System.arraycopy(address, 0, authData, offset, address.length);

        return authData;
    }

    /*
     * Initiator Method:Message2
     * @see{sendJFKMessage2} for packet format details.
     * Note that this packet is exactly the same for known initiator as for unknown initiator.
     *
     * @param payload The buffer containing the decrypted auth packet.
     * @param inputOffset The offset in the buffer at which the packet starts.
     * @param replyTo The peer to which we need to send the packet
     * @param pn The peerNode we are talking to. Cannot be null as we are the initiator.
     */
    private void processJFKMessage2(byte[] payload,int inputOffset,PeerNode pn,Peer replyTo, boolean unknownInitiator, int setupType, int negType)
    {
        long t1=System.currentTimeMillis();
        int modulusLength = getModulusLength(negType);
        // Pre negtype 9 we were sending Ni as opposed to Ni'
        int nonceSize = getNonceSize(negType);
        int nonceSizeHashed = HASH_LENGTH;

        if(logMINOR) Logger.minor(this, "Got a JFK(2) message, processing it - "+pn.getPeer());
        // FIXME: follow the spec and send IDr' ?
        int expectedLength = nonceSizeHashed + nonceSize + modulusLength + HASH_LENGTH*2;
        if(payload.length < expectedLength + 3) {
            Logger.error(this, "Packet too short from "+pn.getPeer()+": "+payload.length+" after decryption in JFK(2), should be "+(expectedLength + 3));
            return;
        }

        byte[] nonceInitiator = new byte[nonceSizeHashed];
        System.arraycopy(payload, inputOffset, nonceInitiator, 0, nonceSizeHashed);
        inputOffset += nonceSizeHashed;
        byte[] nonceResponder = new byte[nonceSize];
        System.arraycopy(payload, inputOffset, nonceResponder, 0, nonceSize);
        inputOffset += nonceSize;

        byte[] hisExponential = Arrays.copyOfRange(payload, inputOffset, inputOffset+modulusLength);
        inputOffset += modulusLength;

        int sigLength = getSignatureLength(negType);
        byte[] sig = new byte[sigLength];
        System.arraycopy(payload, inputOffset, sig, 0, sigLength);
        inputOffset += sigLength;

        byte[] authenticator = Arrays.copyOfRange(payload, inputOffset, inputOffset + HASH_LENGTH);
        inputOffset += HASH_LENGTH;

        // Check try to find the authenticator in the cache.
        // If authenticator is already present, indicates duplicate/replayed message2
        // Now simply transmit the corresponding message3
        Object message3 = null;
        synchronized (authenticatorCache) {
            message3 = authenticatorCache.get(new ByteArrayWrapper(authenticator));
        }
        if(message3 != null) {
            Logger.normal(this, "We replayed a message from the cache (shouldn't happen often) - "+pn.getPeer());
            sendAuthPacket(1, negType, 3, (byte[]) message3, pn, replyTo);
            return;
        }

        // sanity check
        byte[] myNi = null;
        synchronized (pn.jfkNoncesSent) {
            for(byte[] buf : pn.jfkNoncesSent) {
                if(MessageDigest.isEqual(nonceInitiator, SHA256.digest(buf)))
                    myNi = buf;
            }
        }
        // We don't except such a message;
        if(myNi == null) {
            if(shouldLogErrorInHandshake(t1)) {
                Logger.normal(this, "We received an unexpected JFK(2) message from "+pn.getPeer()+" (time since added: "+pn.timeSinceAddedOrRestarted()+" time last receive:"+pn.lastReceivedPacketTime()+')');
            }
            return;
        }

            // Verify the ECDSA signature ; We are assuming that it's the curve we expect
            if(!ECDSA.verify(Curves.P256, pn.peerECDSAPubKey, sig, hisExponential)) {
                  if(pn.peerECDSAPubKeyHash == null) {
                      // FIXME remove when remove DSA support.
                      // Caused by nodes running broken early versions of negType9.
                      Logger.error(this, "Peer attempting negType "+negType+" with ECDSA but no ECDSA key known: "+pn.userToString());
                      return;
                  }
                  Logger.error(this, "The ECDSA signature verification has failed in JFK(2)!! "+pn.getPeer());
                  if(logDEBUG) Logger.debug(this, "Expected signature on "+HexUtil.bytesToHex(hisExponential)+
                          " with "+HexUtil.bytesToHex(pn.peerECDSAPubKeyHash)+
                          " signature "+HexUtil.bytesToHex(sig));
                  return;
            }


        // At this point we know it's from the peer, so we can report a packet received.
        pn.receivedPacket(true, false);

        sendJFKMessage3(1, negType, 3, myNi, nonceResponder, hisExponential, authenticator, pn, replyTo, unknownInitiator, setupType);

        long t2=System.currentTimeMillis();
        if((t2-t1)>500) {
            Logger.error(this,"Message2 timeout error:Processing packet for "+pn.getPeer());
        }
    }

    /*
     * Initiator Method:Message3
     * Process Message3
     * Send the Initiator nonce,Responder nonce and DiffieHellman Exponential of the responder
     * and initiator in the clear.(unVerifiedData)
     * Send the authenticator which allows the responder to verify that a roundtrip occured
     * Compute the signature of the unVerifiedData and encrypt it using a shared key
     * which is derived from DHExponentials and the nonces; add a HMAC to protect it
     *
     * Format:
     * Ni, Nr, g^i, g^r
     * Authenticator - HMAC{Hkr}[g^r, g^i, Nr, Ni', IPi]
     * HMAC{Ka}(cyphertext)
     * IV + E{KE}[S{i}[Ni',Nr,g^i,g^r,idR, bootID, znoderefI], bootID, znoderefI*]
     *
     * * Noderef is sent whether or not unknownInitiator is true, however if it is, it will
     * be a *full* noderef, otherwise it will exclude the pubkey etc.
     *
     * @param payload The buffer containing the decrypted auth packet.
     * @param replyTo The peer to which we need to send the packet.
     * @param pn The PeerNode we are talking to. CAN BE NULL in the case of anonymous initiator since we are the
     * responder.
     * @return byte Message3
     */
    private void processJFKMessage3(byte[] payload, int inputOffset, PeerNode pn,Peer replyTo, boolean oldOpennetPeer, boolean unknownInitiator, int setupType, int negType)
    {
        final long t1 = System.currentTimeMillis();
        int modulusLength = getModulusLength(negType);
        int nonceSize = getNonceSize(negType);
        if(logMINOR) Logger.minor(this, "Got a JFK(3) message, processing it - "+pn);

        BlockCipher c = null;
        try { c = new Rijndael(256, 256); } catch (UnsupportedCipherException e) { throw new RuntimeException(e); }

        final int expectedLength =
            nonceSize*2 + // Ni, Nr
            modulusLength*2 + // g^i, g^r
            HASH_LENGTH + // authenticator
            HASH_LENGTH + // HMAC of the cyphertext
            (c.getBlockSize() >> 3) + // IV
            HASH_LENGTH + // it's at least a signature
            8 +       // a bootid
            8 + // packet tracker ID
            1;        // znoderefI* is at least 1 byte long

        if(payload.length < expectedLength + 3) {
            Logger.error(this, "Packet too short from "+pn+": "+payload.length+" after decryption in JFK(3), should be "+(expectedLength + 3));
            return;
        }

        // Ni
        byte[] nonceInitiator = new byte[nonceSize];
        System.arraycopy(payload, inputOffset, nonceInitiator, 0, nonceSize);
        inputOffset += nonceSize;
        if(logDEBUG) Logger.debug(this, "We are receiving Ni : " + HexUtil.bytesToHex(nonceInitiator));
        // Before negtype 9 we didn't hash it!
        byte[] nonceInitiatorHashed = SHA256.digest(nonceInitiator);

        // Nr
        byte[] nonceResponder = new byte[nonceSize];
        System.arraycopy(payload, inputOffset, nonceResponder, 0, nonceSize);
        inputOffset += nonceSize;
        // g^i
        byte[] initiatorExponential = Arrays.copyOfRange(payload, inputOffset, inputOffset+modulusLength);
        inputOffset += modulusLength;
        // g^r
        byte[] responderExponential = Arrays.copyOfRange(payload, inputOffset, inputOffset+modulusLength);
        inputOffset += modulusLength;

        byte[] authenticator = Arrays.copyOfRange(payload, inputOffset, inputOffset+HASH_LENGTH);
        inputOffset += HASH_LENGTH;

        // We *WANT* to check the hmac before we do the lookup on the hashmap
        // @see https://bugs.freenetproject.org/view.php?id=1604
        if(!HMAC.verifyWithSHA256(getTransientKey(), assembleJFKAuthenticator(responderExponential, initiatorExponential, nonceResponder, nonceInitiatorHashed, replyTo.getAddress().getAddress()) , authenticator)) {
            if(shouldLogErrorInHandshake(t1)) {
                if(logDEBUG) Logger.debug(this, "We received the following HMAC : " + HexUtil.bytesToHex(authenticator));
                if(logDEBUG) Logger.debug(this, "We have Ni' : " + HexUtil.bytesToHex(nonceInitiatorHashed));
                Logger.normal(this, "The HMAC doesn't match; let's discard the packet (either we rekeyed or we are victim of forgery) - JFK3 - "+pn);
            }
            return;
        }
        // Check try to find the authenticator in the cache.
        // If authenticator is already present, indicates duplicate/replayed message3
        // Now simply transmit the corresponding message4
        Object message4 = null;
        synchronized (authenticatorCache) {
            message4 = authenticatorCache.get(new ByteArrayWrapper(authenticator));
        }
        if(message4 != null) {
            Logger.normal(this, "We replayed a message from the cache (shouldn't happen often) - "+pn);
            // We are replaying a JFK(4).
            // Therefore if it is anon-initiator it is encrypted with our setup key.
            if(unknownInitiator) {
                sendAnonAuthPacket(1,negType,3,setupType, (byte[]) message4, null, replyTo, crypto.anonSetupCipher);
            } else {
                sendAuthPacket(1, negType, 3, (byte[]) message4, pn, replyTo);
            }
            return;
        } else {
            if(logDEBUG) Logger.debug(this, "No message4 found for "+HexUtil.bytesToHex(authenticator)+" responderExponential "+Fields.hashCode(responderExponential)+" initiatorExponential "+Fields.hashCode(initiatorExponential)+" nonceResponder "+Fields.hashCode(nonceResponder)+" nonceInitiator "+Fields.hashCode(nonceInitiatorHashed)+" address "+HexUtil.bytesToHex(replyTo.getAddress().getAddress()));
        }

        byte[] hmac = Arrays.copyOfRange(payload, inputOffset, inputOffset+HASH_LENGTH);
        inputOffset += HASH_LENGTH;

        byte[] computedExponential;

            ECPublicKey initiatorKey = ECDH.getPublicKey(initiatorExponential, ecdhCurveToUse);
            ECPublicKey responderKey = ECDH.getPublicKey(responderExponential, ecdhCurveToUse);
            ECDHLightContext ctx = findECDHContextByPubKey(responderKey);
            if (ctx == null) {
                Logger.error(this, "WTF? the HMAC verified but we don't know about that exponential! SHOULDN'T HAPPEN! - JFK3 - "+pn);
                // Possible this is a replay or severely delayed? We don't keep
                // every exponential we ever use.
                return;
            }
            computedExponential = ctx.getHMACKey(initiatorKey);

        if(logDEBUG) Logger.debug(this, "The shared Master secret is : "+HexUtil.bytesToHex(computedExponential) +" for " + pn);

        /* 0 is the outgoing key for the initiator, 7 for the responder */
        byte[] outgoingKey = computeJFKSharedKey(computedExponential, nonceInitiatorHashed, nonceResponder, "7");
        byte[] incommingKey = computeJFKSharedKey(computedExponential, nonceInitiatorHashed, nonceResponder, "0");
        byte[] Ke = computeJFKSharedKey(computedExponential, nonceInitiatorHashed, nonceResponder, "1");
        byte[] Ka = computeJFKSharedKey(computedExponential, nonceInitiatorHashed, nonceResponder, "2");

        byte[] hmacKey = computeJFKSharedKey(computedExponential, nonceInitiatorHashed, nonceResponder, "3");
        byte[] ivKey = computeJFKSharedKey(computedExponential, nonceInitiatorHashed, nonceResponder, "4");
        byte[] ivNonce = computeJFKSharedKey(computedExponential, nonceInitiatorHashed, nonceResponder, "5");

        /* Bytes  1-4:  Initial sequence number for the initiator
         * Bytes  5-8:  Initial sequence number for the responder
         * Bytes  9-12: Initial message id for the initiator
         * Bytes 13-16: Initial message id for the responder
         * Note that we are the responder */
        byte[] sharedData = computeJFKSharedKey(computedExponential, nonceInitiatorHashed, nonceResponder, "6");
        Arrays.fill(computedExponential, (byte)0);
        int theirInitialSeqNum = ((sharedData[0] & 0xFF) << 24)
                | ((sharedData[1] & 0xFF) << 16)
                | ((sharedData[2] & 0xFF) << 8)
                | (sharedData[3] & 0xFF);
        int ourInitialSeqNum = ((sharedData[4] & 0xFF) << 24)
                | ((sharedData[5] & 0xFF) << 16)
                | ((sharedData[6] & 0xFF) << 8)
                | (sharedData[7] & 0xFF);
        int theirInitialMsgID, ourInitialMsgID;

            theirInitialMsgID =
                unknownInitiator ? getInitialMessageID(crypto.myIdentity) :
                    getInitialMessageID(pn.identity, crypto.myIdentity);
            ourInitialMsgID =
                unknownInitiator ? getInitialMessageID(crypto.myIdentity) :
                    getInitialMessageID(crypto.myIdentity, pn.identity);

        if(logMINOR)
            Logger.minor(this, "Their initial message ID: "+theirInitialMsgID+" ours "+ourInitialMsgID);

        c.initialize(Ke);
        int ivLength = PCFBMode.lengthIV(c);
        int decypheredPayloadOffset = 0;
        // We compute the HMAC of ("I"+cyphertext) : the cyphertext includes the IV!
        byte[] decypheredPayload = Arrays.copyOf(JFK_PREFIX_INITIATOR, JFK_PREFIX_INITIATOR.length + payload.length - inputOffset);
        decypheredPayloadOffset += JFK_PREFIX_INITIATOR.length;
        System.arraycopy(payload, inputOffset, decypheredPayload, decypheredPayloadOffset, decypheredPayload.length-decypheredPayloadOffset);
        if(!HMAC.verifyWithSHA256(Ka, decypheredPayload, hmac)) {
            Logger.error(this, "The inner-HMAC doesn't match; let's discard the packet JFK(3) - "+pn);
            return;
        }

        final PCFBMode pk = PCFBMode.create(c, decypheredPayload, decypheredPayloadOffset);
        // Get the IV
        decypheredPayloadOffset += ivLength;
        // Decrypt the payload
        pk.blockDecipher(decypheredPayload, decypheredPayloadOffset, decypheredPayload.length-decypheredPayloadOffset);
        /*
         * DecipheredData Format:
         * Signature
         * Node Data (starting with BootID)
         */
        int sigLength = getSignatureLength(negType);
        byte[] sig = new byte[sigLength];
        System.arraycopy(decypheredPayload, decypheredPayloadOffset, sig, 0, sigLength);
        decypheredPayloadOffset += sigLength;
        byte[] data = new byte[decypheredPayload.length - decypheredPayloadOffset];
        System.arraycopy(decypheredPayload, decypheredPayloadOffset, data, 0, decypheredPayload.length - decypheredPayloadOffset);
        int ptr = 0;
        long trackerID;
        trackerID = Fields.bytesToLong(data, ptr);
        if(trackerID < 0) trackerID = -1;
        ptr += 8;
        long bootID = Fields.bytesToLong(data, ptr);
        ptr += 8;
        byte[] hisRef = Arrays.copyOfRange(data, ptr, data.length);

        // construct the peernode
        if(unknownInitiator) {
            pn = getPeerNodeFromUnknownInitiator(hisRef, setupType, pn, replyTo);
        }
        if(pn == null) {
            if(unknownInitiator) {
                // Reject
                Logger.normal(this, "Rejecting... unable to construct PeerNode");
            } else {
                Logger.error(this, "PeerNode is null and unknownInitiator is false!");
            }
            return;
        }

        // verify the signature
        byte[] toVerify = assembleDHParams(nonceInitiatorHashed, nonceResponder, initiatorExponential, responderExponential, crypto.getIdentity(negType), data);
            if(!ECDSA.verify(Curves.P256, pn.peerECDSAPubKey, sig, toVerify)) {
                  Logger.error(this, "The ECDSA signature verification has failed!! JFK(3) - "+pn.getPeer());
                    return;
            }


        // At this point we know it's from the peer, so we can report a packet received.
        pn.receivedPacket(true, false);

        BlockCipher outgoingCipher = null;
        BlockCipher incommingCipher = null;
        BlockCipher ivCipher = null;
        try {
            outgoingCipher = new Rijndael(256, 256);
            incommingCipher = new Rijndael(256, 256);
            ivCipher = new Rijndael(256, 256);
        } catch (UnsupportedCipherException e) {
            throw new RuntimeException(e);
        }
        outgoingCipher.initialize(outgoingKey);
        incommingCipher.initialize(incommingKey);
        ivCipher.initialize(ivKey);

        // Promote if necessary
        boolean dontWant = false;
        if(oldOpennetPeer && pn instanceof OpennetPeerNode /* true */) {
            OpennetManager opennet = node.getOpennet();
            OpennetPeerNode opn = (OpennetPeerNode) pn;
            if(opennet == null) {
                Logger.normal(this, "Dumping incoming old-opennet peer as opennet just turned off: "+pn+".");
                return;
            }
            /* When an old-opennet-peer connects, add it at the top of the LRU, so that it isn't
             * immediately dropped when there is no droppable peer to drop. If it was dropped
             * from the bottom of the LRU list, we would not have added it to the LRU; so it was
             * somewhere in the middle. */
            if(!opennet.wantPeer(opn, false, false, true, ConnectionType.RECONNECT)) {
                Logger.normal(this, "No longer want peer "+pn+" - dumping it after connecting");
                dontWant = true;
                opennet.purgeOldOpennetPeer(opn);
            }
            // wantPeer will call node.peers.addPeer(), we don't have to.
        }
        if((!dontWant) && !crypto.allowConnection(pn, replyTo.getFreenetAddress())) {
            if(pn instanceof DarknetPeerNode) {
                Logger.error(this, "Dropping peer "+pn+" because don't want connection due to others on the same IP address!");
                System.out.println("Disconnecting permanently from your friend \""+((DarknetPeerNode)pn).getName()+"\" because other peers are using the same IP address!");
            }
            Logger.normal(this, "Rejecting connection because already have something with the same IP");
            dontWant = true;
        }

        long newTrackerID = pn.completedHandshake(
                bootID, hisRef, 0, hisRef.length, outgoingCipher, outgoingKey, incommingCipher,
                incommingKey, replyTo, true, negType, trackerID, false, false, hmacKey, ivCipher,
                ivNonce, ourInitialSeqNum, theirInitialSeqNum, ourInitialMsgID, theirInitialMsgID);

        if(newTrackerID > 0) {

            // Send reply
            sendJFKMessage4(1, negType, 3, nonceInitiatorHashed, nonceResponder,initiatorExponential, responderExponential,
                    c, Ke, Ka, authenticator, hisRef, pn, replyTo, unknownInitiator, setupType, newTrackerID, newTrackerID == trackerID);

            if(dontWant) {
                node.peers.disconnectAndRemove(pn, true, true, true); // Let it connect then tell it to remove it.
            } else {
                pn.maybeSendInitialMessages();
            }
        } else {
            Logger.error(this, "Handshake failure! with "+pn.getPeer());
            // Don't send the JFK(4). We have not successfully connected.
        }

        if (logMINOR) Logger.minor(this, "Seed client connected with negtype " + negType);

        final long t2=System.currentTimeMillis();
        if((t2-t1)>500) {
            Logger.error(this,"Message3 Processing packet for "+pn.getPeer()+" took "+TimeUtil.formatTime(t2-t1, 3, true));
        }
    }

    private PeerNode getPeerNodeFromUnknownInitiator(byte[] hisRef, int setupType, PeerNode pn, Peer from) {
        if(setupType == SETUP_OPENNET_SEEDNODE) {
            OpennetManager om = node.getOpennet();
            if(om == null) {
                Logger.error(this, "Opennet disabled, ignoring seednode connect attempt");
                // FIXME Send some sort of explicit rejection message.
                return null;
            }
            SimpleFieldSet ref = OpennetManager.validateNoderef(hisRef, 0, hisRef.length, null, true);
            if(ref == null) {
                Logger.error(this, "Invalid noderef");
                // FIXME Send some sort of explicit rejection message.
                return null;
            }
            PeerNode seed;
            try {
                seed = new SeedClientPeerNode(ref, node, crypto);
                // Don't tell tracker yet as we don't have the address yet.
            } catch (FSParseException e) {
                Logger.error(this, "Invalid seed client noderef: "+e+" from "+from, e);
                return null;
            } catch (PeerParseException e) {
                Logger.error(this, "Invalid seed client noderef: "+e+" from "+from, e);
                return null;
            } catch (ReferenceSignatureVerificationException e) {
                Logger.error(this, "Invalid seed client noderef: "+e+" from "+from, e);
                return null;
            } catch (PeerTooOldException e) {
                Logger.error(this, "Invalid seed client noderef: "+e+" from "+from, e);
                return null;
            }
            if(seed.equals(pn)) {
                Logger.normal(this, "Already connected to seednode");
                return pn;
            }
            node.peers.addPeer(seed);
            return seed;
        } else {
            Logger.error(this, "Unknown setup type");
            return null;
        }
    }

    /*
     * Responder Method:Message4
     * Process Message4
     *
     * Format:
     * HMAC{Ka}[cyphertext]
     * IV + E{Ke}[S{R}[Ni', Nr, g^i, g^r, IDi, bootID, znoderefR, znoderefI], bootID, znoderefR]
     *
     * @param payload The decrypted auth packet.
     * @param pn The PeerNode we are talking to. Cannot be null as we are the initiator.
     * @param replyTo The Peer we are replying to.
     */
    private boolean processJFKMessage4(byte[] payload, int inputOffset, PeerNode pn, Peer replyTo, boolean oldOpennetPeer, boolean unknownInitiator, int setupType, int negType)
    {
        final long t1 = System.currentTimeMillis();
        int modulusLength = getModulusLength(negType);
        int signLength = getSignatureLength(negType);
        if(logMINOR) Logger.minor(this, "Got a JFK(4) message, processing it - "+pn.getPeer());
        if(pn.jfkMyRef == null) {
            String error = "Got a JFK(4) message but no pn.jfkMyRef for "+pn;
            if(node.getUptime() < SECONDS.toMillis(60)) {
                Logger.minor(this, error);
            } else {
                Logger.error(this, error);
            }
        }
        BlockCipher c = null;
        try { c = new Rijndael(256, 256); } catch (UnsupportedCipherException e) { throw new RuntimeException(e); }

        final int expectedLength =
            HASH_LENGTH + // HMAC of the cyphertext
            (c.getBlockSize() >> 3) + // IV
            signLength + // the signature
            9 + // ID of packet tracker, plus boolean byte
            8+ // bootID
            1; // znoderefR

        if(payload.length - inputOffset < expectedLength + 3) {
            Logger.error(this, "Packet too short from "+pn.getPeer()+": "+payload.length+" after decryption in JFK(4), should be "+(expectedLength + 3));
            return false;
        }
        byte[] jfkBuffer = pn.getJFKBuffer();
        if(jfkBuffer == null) {
            Logger.normal(this, "We have already handled this message... might be a replay or a bug - "+pn);
            return false;
        }

        byte[] hmac = Arrays.copyOfRange(payload, inputOffset, inputOffset+HASH_LENGTH);
        inputOffset += HASH_LENGTH;

        c.initialize(pn.jfkKe);
        int ivLength = PCFBMode.lengthIV(c);
        int decypheredPayloadOffset = 0;
        // We compute the HMAC of ("R"+cyphertext) : the cyphertext includes the IV!
        byte[] decypheredPayload = Arrays.copyOf(JFK_PREFIX_RESPONDER, JFK_PREFIX_RESPONDER.length + payload.length - inputOffset);
        decypheredPayloadOffset += JFK_PREFIX_RESPONDER.length;
        System.arraycopy(payload, inputOffset, decypheredPayload, decypheredPayloadOffset, payload.length-inputOffset);
        if(!HMAC.verifyWithSHA256(pn.jfkKa, decypheredPayload, hmac)) {
            Logger.normal(this, "The digest-HMAC doesn't match; let's discard the packet - "+pn.getPeer());
            return false;
        }

        // Try to find the HMAC in the cache:
        // If it is already present it indicates duplicate/replayed message4 and we can discard
        // If it's not, we can add it with a timestamp
        byte[] message4Timestamp = null;
        synchronized (authenticatorCache) {
            ByteArrayWrapper hmacBAW = new ByteArrayWrapper(hmac);
            message4Timestamp = authenticatorCache.get(hmacBAW);
            if(message4Timestamp == null) { // normal behaviour
                authenticatorCache.put(hmacBAW, Fields.longToBytes(t1));
            }
        }
        if(message4Timestamp != null) {
            Logger.normal(this, "We got a replayed message4 (first handled at "+TimeUtil.formatTime(t1-Fields.bytesToLong(message4Timestamp))+") from - "+pn);
            return true;
        }

        // Get the IV
        final PCFBMode pk = PCFBMode.create(c, decypheredPayload, decypheredPayloadOffset);
        decypheredPayloadOffset += ivLength;
        // Decrypt the payload
        pk.blockDecipher(decypheredPayload, decypheredPayloadOffset, decypheredPayload.length - decypheredPayloadOffset);
        /*
         * DecipheredData Format:
         * Signature-r,s
         * bootID, znoderef
         */
        byte[] sig = new byte[signLength];
        System.arraycopy(decypheredPayload, decypheredPayloadOffset, sig, 0, signLength);
        decypheredPayloadOffset += signLength;
        byte[] data = new byte[decypheredPayload.length - decypheredPayloadOffset];
        System.arraycopy(decypheredPayload, decypheredPayloadOffset, data, 0, decypheredPayload.length - decypheredPayloadOffset);
        int ptr = 0;
        long trackerID;
        boolean reusedTracker;
        trackerID = Fields.bytesToLong(data, ptr);
        ptr += 8;
        reusedTracker = data[ptr++] != 0;
        long bootID = Fields.bytesToLong(data, ptr);
        ptr += 8;
        byte[] hisRef = Arrays.copyOfRange(data, ptr, data.length);

        // verify the signature
        int dataLen = hisRef.length + 8 + 9;
        int nonceSize = getNonceSize(negType);
        int nonceSizeHashed = HASH_LENGTH;
        byte[] identity = crypto.getIdentity(negType);
        byte[] locallyGeneratedText = new byte[nonceSizeHashed + nonceSize + modulusLength * 2 + identity.length + dataLen + pn.jfkMyRef.length];
        int bufferOffset = nonceSizeHashed + nonceSize + modulusLength*2;
        System.arraycopy(jfkBuffer, 0, locallyGeneratedText, 0, bufferOffset);
        System.arraycopy(identity, 0, locallyGeneratedText, bufferOffset, identity.length);
        bufferOffset += identity.length;
        // bootID
        System.arraycopy(data, 0, locallyGeneratedText, bufferOffset, dataLen);
        bufferOffset += dataLen;
        System.arraycopy(pn.jfkMyRef, 0, locallyGeneratedText, bufferOffset, pn.jfkMyRef.length);
            if(!ECDSA.verify(Curves.P256, pn.peerECDSAPubKey, sig, locallyGeneratedText)) {
                Logger.error(this, "The ECDSA signature verification has failed!! JFK(4) - "+pn.getPeer()+" length "+locallyGeneratedText.length+" hisRef "+hisRef.length+" hash "+Fields.hashCode(hisRef)+" myRef "+pn.jfkMyRef.length+" hash "+Fields.hashCode(pn.jfkMyRef)+" boot ID "+bootID);
                return true;
            }


        // Received a packet
        pn.receivedPacket(true, false);

        // Promote if necessary
        boolean dontWant = false;
        if(oldOpennetPeer && pn instanceof OpennetPeerNode /* true */) {
            OpennetPeerNode opn = (OpennetPeerNode) pn;
            OpennetManager opennet = node.getOpennet();
            if(opennet == null) {
                Logger.normal(this, "Dumping incoming old-opennet peer as opennet just turned off: "+pn+".");
                return true;
            }
            /* When an old-opennet-peer connects, add it at the top of the LRU, so that it isn't
             * immediately dropped when there is no droppable peer to drop. If it was dropped
             * from the bottom of the LRU list, we would not have added it to the LRU; so it was
             * somewhere in the middle. */
            if(!opennet.wantPeer(opn, false, false, true, ConnectionType.RECONNECT)) {
                Logger.normal(this, "No longer want peer "+pn+" - dumping it after connecting");
                dontWant = true;
                opennet.purgeOldOpennetPeer(opn);
            }
            // wantPeer will call node.peers.addPeer(), we don't have to.
        }
        if((!dontWant) && !crypto.allowConnection(pn, replyTo.getFreenetAddress())) {
            Logger.normal(this, "Rejecting connection because already have something with the same IP");
            dontWant = true;
        }

        // We change the key
        BlockCipher ivCipher = null;
        BlockCipher outgoingCipher = null;
        BlockCipher incommingCipher = null;
        try {
            ivCipher = new Rijndael(256, 256);
            outgoingCipher = new Rijndael(256, 256);
            incommingCipher = new Rijndael(256, 256);
        } catch (UnsupportedCipherException e) {
            throw new RuntimeException(e);
        }

        outgoingCipher.initialize(pn.outgoingKey);
        incommingCipher.initialize(pn.incommingKey);
        ivCipher.initialize(pn.ivKey);

        long newTrackerID = pn.completedHandshake(
                bootID, hisRef, 0, hisRef.length, outgoingCipher, pn.outgoingKey, incommingCipher,
                pn.incommingKey, replyTo, false, negType, trackerID, true, reusedTracker, pn.hmacKey,
                ivCipher, pn.ivNonce, pn.ourInitialSeqNum, pn.theirInitialSeqNum, pn.ourInitialMsgID,
                pn.theirInitialMsgID);
        if(newTrackerID >= 0) {
            if(dontWant) {
                node.peers.disconnectAndRemove(pn, true, true, true);
            } else {
                pn.maybeSendInitialMessages();
            }
        } else {
            Logger.error(this, "Handshake failed!");
        }

        // cleanup
        // FIXME: maybe we should copy zeros/garbage into it before leaving it to the GC
        pn.setJFKBuffer(null);
        pn.jfkKa = null;
        pn.jfkKe = null;
        pn.outgoingKey = null;
        pn.incommingKey = null;
        pn.hmacKey = null;
        pn.ivKey = null;
        pn.ivNonce = null;
        pn.ourInitialSeqNum = 0;
        pn.theirInitialSeqNum = 0;
        pn.ourInitialMsgID = 0;
        pn.theirInitialMsgID = 0;
        // We want to clear it here so that new handshake requests
        // will be sent with a different DH pair
        pn.setKeyAgreementSchemeContext(null);
        synchronized (pn.jfkNoncesSent) {
            // FIXME TRUE MULTI-HOMING: winner-takes-all, kill all other connection attempts since we can't deal with multiple active connections
            // Also avoids leaking
            pn.jfkNoncesSent.clear();
        }

        final long t2=System.currentTimeMillis();
        if((t2-t1)>500)
            Logger.error(this,"Message4 timeout error:Processing packet from "+pn.getPeer());
        return true;
    }

    /*
     * Format:
     * Ni, Nr, g^i, g^r
     * Authenticator - HMAC{Hkr}[g^r, g^i, Nr, Ni', IPi]
     * HMAC{Ka}(cyphertext)
     * IV + E{KE}[S{i}[Ni',Nr,g^i,g^r,idR, bootID, znoderefI], bootID, znoderefI]
     *
     * @param pn The PeerNode to encrypt the message for. Cannot be null as we are the initiator.
     * @param replyTo The Peer to send the packet to.
     */

    private void sendJFKMessage3(int version,final int negType,int phase,byte[] nonceInitiator,byte[] nonceResponder,byte[] hisExponential, byte[] authenticator, final PeerNode pn, final Peer replyTo, final boolean unknownInitiator, final int setupType)
    {
        if(logMINOR) Logger.minor(this, "Sending a JFK(3) message to "+pn.getPeer());
        int modulusLength = getModulusLength(negType);
        int signLength = getSignatureLength(negType);
        int nonceSize = getNonceSize(negType);
        // Pre negtype 9 we were sending Ni as opposed to Ni'
        byte[] nonceInitiatorHashed = SHA256.digest(nonceInitiator);
<<<<<<< HEAD

        long t1=System.currentTimeMillis();
        BlockCipher c = null;
        try { c = new Rijndael(256, 256); } catch (UnsupportedCipherException e) { throw new RuntimeException(e); }
        KeyAgreementSchemeContext ctx = pn.getKeyAgreementSchemeContext();
        if(ctx == null) return;
        byte[] ourExponential = ctx.getPublicKeyNetworkFormat();
        pn.jfkMyRef = unknownInitiator ? crypto.myCompressedHeavySetupRef() : crypto.myCompressedSetupRef();
        byte[] data = new byte[8 + 8 + pn.jfkMyRef.length];
        int ptr = 0;
        long trackerID;
        trackerID = pn.getReusableTrackerID();
        System.arraycopy(Fields.longToBytes(trackerID), 0, data, ptr, 8);
        ptr += 8;
        if(logMINOR) Logger.minor(this, "Sending tracker ID "+trackerID+" in JFK(3)");
        System.arraycopy(Fields.longToBytes(pn.getOutgoingBootID()), 0, data, ptr, 8);
        ptr += 8;
        System.arraycopy(pn.jfkMyRef, 0, data, ptr, pn.jfkMyRef.length);
        final byte[] message3 = new byte[nonceSize*2 + // nI, nR
                                   modulusLength*2 + // g^i, g^r
                                   HASH_LENGTH + // authenticator
                                   HASH_LENGTH + // HMAC(cyphertext)
                                   (c.getBlockSize() >> 3) + // IV
                                   signLength + // Signature
                                   data.length]; // The bootid+noderef
        int offset = 0;
        // Ni
        System.arraycopy(nonceInitiator, 0, message3, offset, nonceSize);
        offset += nonceSize;
        if(logDEBUG) Logger.debug(this, "We are sending Ni : " + HexUtil.bytesToHex(nonceInitiator));
        // Nr
        System.arraycopy(nonceResponder, 0, message3, offset, nonceSize);
        offset += nonceSize;
        // g^i
        System.arraycopy(ourExponential, 0,message3, offset, ourExponential.length);
        offset += ourExponential.length;
        // g^r
        System.arraycopy(hisExponential, 0,message3, offset, hisExponential.length);
        offset += hisExponential.length;

        // Authenticator
        System.arraycopy(authenticator, 0, message3, offset, HASH_LENGTH);
        offset += HASH_LENGTH;
        /*
         * Digital Signature of the message with the private key belonging to the initiator/responder
         * It is assumed to be non-message recovering
         */
        // save parameters so that we can verify message4
        byte[] toSign = assembleDHParams(nonceInitiatorHashed, nonceResponder, ourExponential, hisExponential, pn.getPubKeyHash(), data);
        pn.setJFKBuffer(toSign);
        byte[] sig = crypto.ecdsaSign(toSign);

        byte[] computedExponential=((ECDHLightContext)ctx).getHMACKey(ECDH.getPublicKey(hisExponential, ecdhCurveToUse));

        if(logDEBUG) Logger.debug(this, "The shared Master secret is : "+HexUtil.bytesToHex(computedExponential)+ " for " + pn);
        /* 0 is the outgoing key for the initiator, 7 for the responder */
        pn.outgoingKey = computeJFKSharedKey(computedExponential, nonceInitiatorHashed, nonceResponder, "0");
        pn.incommingKey = computeJFKSharedKey(computedExponential, nonceInitiatorHashed, nonceResponder, "7");
        pn.jfkKe = computeJFKSharedKey(computedExponential, nonceInitiatorHashed, nonceResponder, "1");
        pn.jfkKa = computeJFKSharedKey(computedExponential, nonceInitiatorHashed, nonceResponder, "2");

        pn.hmacKey = computeJFKSharedKey(computedExponential, nonceInitiatorHashed, nonceResponder, "3");
        pn.ivKey = computeJFKSharedKey(computedExponential, nonceInitiatorHashed, nonceResponder, "4");
        pn.ivNonce = computeJFKSharedKey(computedExponential, nonceInitiatorHashed, nonceResponder, "5");

        /* Bytes  1-4:  Initial sequence number for the initiator
         * Bytes  5-8:  Initial sequence number for the responder
         * Bytes  9-12: Initial message id for the initiator
         * Bytes 13-16: Initial message id for the responder
         * Note that we are the initiator */
        byte[] sharedData = computeJFKSharedKey(computedExponential, nonceInitiatorHashed, nonceResponder, "6");
        Arrays.fill(computedExponential, (byte)0);
        pn.ourInitialSeqNum = ((sharedData[0] & 0xFF) << 24)
                | ((sharedData[1] & 0xFF) << 16)
                | ((sharedData[2] & 0xFF) << 8)
                | (sharedData[3] & 0xFF);
        pn.theirInitialSeqNum = ((sharedData[4] & 0xFF) << 24)
                | ((sharedData[5] & 0xFF) << 16)
                | ((sharedData[6] & 0xFF) << 8)
                | (sharedData[7] & 0xFF);

            pn.theirInitialMsgID =
                unknownInitiator ? getInitialMessageID(pn.identity) :
                    getInitialMessageID(pn.identity, crypto.myIdentity);
            pn.ourInitialMsgID =
                unknownInitiator ? getInitialMessageID(pn.identity) :
                    getInitialMessageID(crypto.myIdentity, pn.identity);

        if(logMINOR)
            Logger.minor(this, "Their initial message ID: "+pn.theirInitialMsgID+" ours "+pn.ourInitialMsgID);


        c.initialize(pn.jfkKe);
        int ivLength = PCFBMode.lengthIV(c);
        byte[] iv = new byte[ivLength];
        node.random.nextBytes(iv);
        PCFBMode pcfb = PCFBMode.create(c, iv);
        int cleartextOffset = 0;
        byte[] cleartext = new byte[JFK_PREFIX_INITIATOR.length + ivLength + sig.length + data.length];
        System.arraycopy(JFK_PREFIX_INITIATOR, 0, cleartext, cleartextOffset, JFK_PREFIX_INITIATOR.length);
        cleartextOffset += JFK_PREFIX_INITIATOR.length;
        System.arraycopy(iv, 0, cleartext, cleartextOffset, ivLength);
        cleartextOffset += ivLength;
        System.arraycopy(sig, 0, cleartext, cleartextOffset, sig.length);
        cleartextOffset += sig.length;
        System.arraycopy(data, 0, cleartext, cleartextOffset, data.length);
        cleartextOffset += data.length;

        int cleartextToEncypherOffset = JFK_PREFIX_INITIATOR.length + ivLength;
        pcfb.blockEncipher(cleartext, cleartextToEncypherOffset, cleartext.length-cleartextToEncypherOffset);

        // We compute the HMAC of (prefix + cyphertext) Includes the IV!
        byte[] hmac = HMAC.macWithSHA256(pn.jfkKa, cleartext);

        // copy stuffs back to the message
        System.arraycopy(hmac, 0, message3, offset, HASH_LENGTH);
        offset += HASH_LENGTH;
        System.arraycopy(iv, 0, message3, offset, ivLength);
        offset += ivLength;
        System.arraycopy(cleartext, cleartextToEncypherOffset, message3, offset, cleartext.length-cleartextToEncypherOffset);

        // cache the message
        synchronized (authenticatorCache) {
            if(!maybeResetTransientKey())
                authenticatorCache.put(new ByteArrayWrapper(authenticator),message3);
        }
        final long timeSent = System.currentTimeMillis();
        if(unknownInitiator) {
            sendAnonAuthPacket(1, negType, 2, setupType, message3, pn, replyTo, pn.anonymousInitiatorSetupCipher);
        } else {
            sendAuthPacket(1, negType, 2, message3, pn, replyTo);
        }

        /* Re-send the packet after 5sec if we don't get any reply */
        node.getTicker().queueTimedJob(new Runnable() {
            @Override
            public void run() {
                if(pn.timeLastConnectionCompleted() < timeSent) {
                    if(logMINOR) Logger.minor(this, "Resending JFK(3) to "+pn+" for "+node.getDarknetPortNumber());
                    if(unknownInitiator) {
                        sendAnonAuthPacket(1, negType, 2, setupType, message3, pn, replyTo, pn.anonymousInitiatorSetupCipher);
                    } else {
                        sendAuthPacket(1, negType, 2, message3, pn, replyTo);
                    }
                }
            }
        }, SECONDS.toMillis(5));
        long t2=System.currentTimeMillis();
        if((t2-t1)>MILLISECONDS.toMillis(500))
            Logger.error(this,"Message3 timeout error:Sending packet for "+pn.getPeer());
    }

    private int getInitialMessageID(byte[] identity) {
        MessageDigest md = SHA256.getMessageDigest();
        md.update(identity);
        // Similar to JFK keygen, should be safe enough.
        md.update("INITIAL0".getBytes(StandardCharsets.UTF_8));
        byte[] hashed = md.digest();
        SHA256.returnMessageDigest(md);
        return Fields.bytesToInt(hashed, 0);
    }

    private int getInitialMessageID(byte[] identity, byte[] otherIdentity) {
        MessageDigest md = SHA256.getMessageDigest();
        md.update(identity);
        md.update(otherIdentity);
        // Similar to JFK keygen, should be safe enough.
        md.update("INITIAL1".getBytes(StandardCharsets.UTF_8));
        byte[] hashed = md.digest();
        SHA256.returnMessageDigest(md);
        return Fields.bytesToInt(hashed, 0);
    }

    /*
     * Format:
     * HMAC{Ka}(cyphertext)
     * IV, E{Ke}[S{R}[Ni',Nr,g^i,g^r,idI, bootID, znoderefR, znoderefI],bootID,znoderefR]
     *
     * @param replyTo The Peer we are replying to.
     * @param pn The PeerNode to encrypt the auth packet to. Cannot be null, because even in anonymous initiator,
     * we will have created one before calling this method.
     */
    private void sendJFKMessage4(int version,int negType,int phase,byte[] nonceInitiatorHashed,byte[] nonceResponder,byte[] initiatorExponential,byte[] responderExponential, BlockCipher c, byte[] Ke, byte[] Ka, byte[] authenticator, byte[] hisRef, PeerNode pn, Peer replyTo, boolean unknownInitiator, int setupType, long newTrackerID, boolean sameAsOldTrackerID)
    {
        if(logMINOR)
            Logger.minor(this, "Sending a JFK(4) message to "+pn.getPeer());
        long t1=System.currentTimeMillis();

        byte[] myRef = crypto.myCompressedSetupRef();
        byte[] data = new byte[9 + 8 + myRef.length + hisRef.length];
        int ptr = 0;
        System.arraycopy(Fields.longToBytes(newTrackerID), 0, data, ptr, 8);
        ptr += 8;
        data[ptr++] = (byte) (sameAsOldTrackerID ? 1 : 0);

        System.arraycopy(Fields.longToBytes(pn.getOutgoingBootID()), 0, data, ptr, 8);
        ptr += 8;
        System.arraycopy(myRef, 0, data, ptr, myRef.length);
        ptr += myRef.length;
        System.arraycopy(hisRef, 0, data, ptr, hisRef.length);

        byte[] params = assembleDHParams(nonceInitiatorHashed, nonceResponder, initiatorExponential, responderExponential, pn.getPubKeyHash(), data);
        if(logMINOR)
            Logger.minor(this, "Message length "+params.length+" myRef: "+myRef.length+" hash "+Fields.hashCode(myRef)+" hisRef: "+hisRef.length+" hash "+Fields.hashCode(hisRef)+" boot ID "+node.bootID);
        byte[] sig = crypto.ecdsaSign(params);

        int ivLength = PCFBMode.lengthIV(c);
        byte[] iv=new byte[ivLength];
        node.random.nextBytes(iv);
        PCFBMode pk=PCFBMode.create(c, iv);
        // Don't include the last bit
        int dataLength = data.length - hisRef.length;
        byte[] cyphertext = new byte[JFK_PREFIX_RESPONDER.length + ivLength + sig.length + dataLength];
        int cleartextOffset = 0;
        System.arraycopy(JFK_PREFIX_RESPONDER, 0, cyphertext, cleartextOffset, JFK_PREFIX_RESPONDER.length);
        cleartextOffset += JFK_PREFIX_RESPONDER.length;
        System.arraycopy(iv, 0, cyphertext, cleartextOffset, ivLength);
        cleartextOffset += ivLength;
        System.arraycopy(sig, 0, cyphertext, cleartextOffset, sig.length);
        cleartextOffset += sig.length;
        System.arraycopy(data, 0, cyphertext, cleartextOffset, dataLength);
        cleartextOffset += dataLength;
        // Now encrypt the cleartext[Signature]
        int cleartextToEncypherOffset = JFK_PREFIX_RESPONDER.length + ivLength;
        pk.blockEncipher(cyphertext, cleartextToEncypherOffset, cyphertext.length - cleartextToEncypherOffset);

        // We compute the HMAC of (prefix + iv + signature)
        byte[] hmac = HMAC.macWithSHA256(Ka, cyphertext);

        // Message4 = hmac + IV + encryptedSignature
        byte[] message4 = new byte[HASH_LENGTH + ivLength + (cyphertext.length - cleartextToEncypherOffset)];
        int offset = 0;
        System.arraycopy(hmac, 0, message4, offset, HASH_LENGTH);
        offset += HASH_LENGTH;
        System.arraycopy(iv, 0, message4, offset, ivLength);
        offset += ivLength;
        System.arraycopy(cyphertext, cleartextToEncypherOffset, message4, offset, cyphertext.length - cleartextToEncypherOffset);

        // cache the message
        synchronized (authenticatorCache) {
            if(!maybeResetTransientKey())
                authenticatorCache.put(new ByteArrayWrapper(authenticator), message4);
            if(logDEBUG) Logger.debug(this, "Storing JFK(4) for "+HexUtil.bytesToHex(authenticator));
        }

        if(unknownInitiator) {
            sendAnonAuthPacket(1, negType, 3, setupType, message4, pn, replyTo, crypto.anonSetupCipher);
        } else {
            sendAuthPacket(1, negType, 3, message4, pn, replyTo);
        }
        long t2=System.currentTimeMillis();
        if((t2-t1)>500)
            Logger.error(this,"Message4 timeout error:Sending packet for "+pn.getPeer());
    }

    /**
     * Send an auth packet.
     */
    private void sendAuthPacket(int version, int negType, int phase, byte[] data, PeerNode pn, Peer replyTo) {
        if(pn == null) throw new IllegalArgumentException("pn shouldn't be null here!");
        byte[] output = new byte[data.length+3];
        output[0] = (byte) version;
        output[1] = (byte) negType;
        output[2] = (byte) phase;
        System.arraycopy(data, 0, output, 3, data.length);
        if(logMINOR) {
            long now = System.currentTimeMillis();
            String delta = "never";
            long last = pn.lastSentPacketTime();
            delta = TimeUtil.formatTime(now - last, 2, true) + " ago";
            Logger.minor(this, "Sending auth packet for "+ String.valueOf(pn.getPeer())+" (phase="+phase+", ver="+version+", nt="+negType+") (last packet sent "+delta+") to "+replyTo+" data.length="+data.length+" to "+replyTo);
        }
        sendAuthPacket(output, pn.outgoingSetupCipher, pn, replyTo, false);
    }

    /**
     * @param version
     * @param negType
     * @param phase
     * @param setupType
     * @param data
     * @param pn May be null. If not null, used for details such as anti-firewall hacks.
     * @param replyTo
     * @param cipher
     */
    private void sendAnonAuthPacket(int version, int negType, int phase, int setupType, byte[] data, PeerNode pn, Peer replyTo, BlockCipher cipher) {
        byte[] output = new byte[data.length+4];
        output[0] = (byte) version;
        output[1] = (byte) negType;
        output[2] = (byte) phase;
        output[3] = (byte) setupType;
        System.arraycopy(data, 0, output, 4, data.length);
        if(logMINOR) Logger.minor(this, "Sending anon auth packet (phase="+phase+", ver="+version+", nt="+negType+", setup="+setupType+") data.length="+data.length);
        sendAuthPacket(output, cipher, pn, replyTo, true);
    }

    /**
     * Send an auth packet (we have constructed the payload, now hash it, pad it, encrypt it).
     */
    private void sendAuthPacket(byte[] output, BlockCipher cipher, PeerNode pn, Peer replyTo, boolean anonAuth) {
        int length = output.length;
        if(length > sock.getMaxPacketSize()) {
            throw new IllegalStateException("Cannot send auth packet: too long: "+length);
        }
        byte[] iv = new byte[PCFBMode.lengthIV(cipher)];
        node.random.nextBytes(iv);
        byte[] hash = SHA256.digest(output);
        if(logDEBUG) Logger.debug(this, "Data hash: "+HexUtil.bytesToHex(hash));
        int prePaddingLength = iv.length + hash.length + 2 /* length */ + output.length;
        int maxPacketSize = sock.getMaxPacketSize();
        int paddingLength;
        if(prePaddingLength < maxPacketSize) {
            paddingLength = node.fastWeakRandom.nextInt(Math.min(100, maxPacketSize - prePaddingLength));
        } else {
            paddingLength = 0; // Avoid oversize packets if at all possible, the MTU is an estimate and may be wrong, and fragmented packets are often dropped by firewalls.
            // Tell the devs, this shouldn't happen.
            Logger.error(this, "Warning: sending oversize auth packet (anonAuth="+anonAuth+") of "+prePaddingLength+" bytes!");
        }
        if(paddingLength < 0) paddingLength = 0;
        byte[] data = new byte[prePaddingLength + paddingLength];
        PCFBMode pcfb = PCFBMode.create(cipher, iv);
        System.arraycopy(iv, 0, data, 0, iv.length);
        pcfb.blockEncipher(hash, 0, hash.length);
        System.arraycopy(hash, 0, data, iv.length, hash.length);
        if(logMINOR) Logger.minor(this, "Payload length: "+length+" padded length "+data.length);
        data[hash.length+iv.length] = (byte) pcfb.encipher((byte)(length>>8));
        data[hash.length+iv.length+1] = (byte) pcfb.encipher((byte)length);
        pcfb.blockEncipher(output, 0, output.length);
        System.arraycopy(output, 0, data, hash.length+iv.length+2, output.length);

        Util.randomBytes(node.fastWeakRandom, data, hash.length+iv.length+2+output.length, paddingLength);
        try {
            sendPacket(data, replyTo, pn);
            node.nodeStats.reportAuthBytes(data.length + sock.getHeadersLength(replyTo));
        } catch (LocalAddressException e) {
            Logger.warning(this, "Tried to send auth packet to local address: "+replyTo+" for "+pn+" - maybe you should set allowLocalAddresses for this peer??");
        }
    }

    private void sendPacket(byte[] data, Peer replyTo, PeerNode pn) throws LocalAddressException {
        if(pn != null) {
            if(pn.isIgnoreSource()) {
                Peer p = pn.getPeer();
                if(p != null) replyTo = p;
            }
        }
        sock.sendPacket(data, replyTo, pn == null ? crypto.config.alwaysAllowLocalAddresses() : pn.allowLocalAddresses());
        if(pn != null)
            pn.reportOutgoingBytes(data.length);
        if(PeerNode.shouldThrottle(replyTo, node)) {
            node.outputThrottle.forceGrab(data.length);
        }
    }

    /**
     * Should we log an error for an event that could easily be
     * caused by a handshake across a restart boundary?
     */
    private boolean shouldLogErrorInHandshake(long now) {
        if(now - node.startupTime < Node.HANDSHAKE_TIMEOUT*2)
            return false;
        return true;
    }

    /* (non-Javadoc)
     * @see freenet.node.OutgoingPacketMangler#sendHandshake(freenet.node.PeerNode)
     */
    @Override
    public void sendHandshake(PeerNode pn, boolean notRegistered) {
        int negType = pn.selectNegType(this);
        if(negType == -1) {
            // Pick a random negType from what I do support
            int[] negTypes = supportedNegTypes(true);
            negType = negTypes[node.random.nextInt(negTypes.length)];
            Logger.normal(this, "Cannot send handshake to "+pn+" because no common negTypes, choosing random negType of "+negType);
        }
        if(logMINOR) Logger.minor(this, "Possibly sending handshake to "+pn+" negotiation type "+negType);

        Peer peer = pn.getHandshakeIP();
        if(peer == null) {
            pn.couldNotSendHandshake(notRegistered);
            return;
        }
        Peer oldPeer = peer;
        peer = peer.dropHostName();
        if(peer == null) {
            Logger.error(this, "No address for peer "+oldPeer+" so cannot send handshake");
            pn.couldNotSendHandshake(notRegistered);
            return;
        }
        try {
            sendJFKMessage1(pn, peer, pn.handshakeUnknownInitiator(), pn.handshakeSetupType(), negType);
        } catch (NoContextsException e) {
            handleNoContextsException(e, NoContextsException.CONTEXT.SENDING);
            return;
        }
        if(logMINOR)
            Logger.minor(this, "Sending handshake to "+peer+" for "+pn);
        pn.sentHandshake(notRegistered);
    }

    /* (non-Javadoc)
     * @see freenet.node.OutgoingPacketMangler#isDisconnected(freenet.io.comm.PeerContext)
     */
    @Override
    public boolean isDisconnected(PeerContext context) {
        if(context == null) return false;
        return !context.isConnected();
    }

    @Override
    public int[] supportedNegTypes(boolean forPublic) {
        return new int[] { 10 };
    }

    @Override
    public SocketHandler getSocketHandler() {
        return sock;
    }

    @Override
    public Peer[] getPrimaryIPAddress() {
        return crypto.detector.getPrimaryPeers();
    }

    @Override
    public byte[] getCompressedNoderef() {
        return crypto.myCompressedFullRef();
    }

    @Override
    public boolean alwaysAllowLocalAddresses() {
        return crypto.config.alwaysAllowLocalAddresses();
    }


    private ECDHLightContext _genECDHLightContext() {
=======
        
		long t1=System.currentTimeMillis();
		BlockCipher c = null;
		try { c = new Rijndael(256, 256); } catch (UnsupportedCipherException e) { throw new RuntimeException(e); }
		KeyAgreementSchemeContext ctx = pn.getKeyAgreementSchemeContext();
		if(ctx == null) return;
		byte[] ourExponential = ctx.getPublicKeyNetworkFormat();
		pn.jfkMyRef = unknownInitiator ? crypto.myCompressedHeavySetupRef() : crypto.myCompressedSetupRef();
		byte[] data = new byte[8 + 8 + pn.jfkMyRef.length];
		int ptr = 0;
		long trackerID;
		trackerID = pn.getReusableTrackerID();
		System.arraycopy(Fields.longToBytes(trackerID), 0, data, ptr, 8);
		ptr += 8;
		if(logMINOR) Logger.minor(this, "Sending tracker ID "+trackerID+" in JFK(3)");
		System.arraycopy(Fields.longToBytes(pn.getOutgoingBootID()), 0, data, ptr, 8);
		ptr += 8;
		System.arraycopy(pn.jfkMyRef, 0, data, ptr, pn.jfkMyRef.length);
		final byte[] message3 = new byte[nonceSize*2 + // nI, nR
		                           modulusLength*2 + // g^i, g^r
		                           HASH_LENGTH + // authenticator
		                           HASH_LENGTH + // HMAC(cyphertext)
		                           (c.getBlockSize() >> 3) + // IV
		                           signLength + // Signature
		                           data.length]; // The bootid+noderef
		int offset = 0;
		// Ni
		System.arraycopy(nonceInitiator, 0, message3, offset, nonceSize);
		offset += nonceSize;
		if(logDEBUG) Logger.debug(this, "We are sending Ni : " + HexUtil.bytesToHex(nonceInitiator));
		// Nr
		System.arraycopy(nonceResponder, 0, message3, offset, nonceSize);
		offset += nonceSize;
		// g^i
		System.arraycopy(ourExponential, 0,message3, offset, ourExponential.length);
		offset += ourExponential.length;
		// g^r
		System.arraycopy(hisExponential, 0,message3, offset, hisExponential.length);
		offset += hisExponential.length;

		// Authenticator
		System.arraycopy(authenticator, 0, message3, offset, HASH_LENGTH);
		offset += HASH_LENGTH;
		/*
		 * Digital Signature of the message with the private key belonging to the initiator/responder
		 * It is assumed to be non-message recovering
		 */
		// save parameters so that we can verify message4
		byte[] toSign = assembleDHParams(nonceInitiatorHashed, nonceResponder, ourExponential, hisExponential, pn.getPubKeyHash(), data);
		pn.setJFKBuffer(toSign);
		byte[] sig = crypto.ecdsaSign(toSign);

		byte[] computedExponential=((ECDHLightContext)ctx).getHMACKey(ECDH.getPublicKey(hisExponential, ecdhCurveToUse));

		if(logDEBUG) Logger.debug(this, "The shared Master secret is : "+HexUtil.bytesToHex(computedExponential)+ " for " + pn);
		/* 0 is the outgoing key for the initiator, 7 for the responder */
		pn.outgoingKey = computeJFKSharedKey(computedExponential, nonceInitiatorHashed, nonceResponder, "0");
		pn.incommingKey = computeJFKSharedKey(computedExponential, nonceInitiatorHashed, nonceResponder, "7");
		pn.jfkKe = computeJFKSharedKey(computedExponential, nonceInitiatorHashed, nonceResponder, "1");
		pn.jfkKa = computeJFKSharedKey(computedExponential, nonceInitiatorHashed, nonceResponder, "2");

		pn.hmacKey = computeJFKSharedKey(computedExponential, nonceInitiatorHashed, nonceResponder, "3");
		pn.ivKey = computeJFKSharedKey(computedExponential, nonceInitiatorHashed, nonceResponder, "4");
		pn.ivNonce = computeJFKSharedKey(computedExponential, nonceInitiatorHashed, nonceResponder, "5");

		/* Bytes  1-4:  Initial sequence number for the initiator
		 * Bytes  5-8:  Initial sequence number for the responder
		 * Bytes  9-12: Initial message id for the initiator
		 * Bytes 13-16: Initial message id for the responder
		 * Note that we are the initiator */
		byte[] sharedData = computeJFKSharedKey(computedExponential, nonceInitiatorHashed, nonceResponder, "6");
	    Arrays.fill(computedExponential, (byte)0);
		pn.ourInitialSeqNum = ((sharedData[0] & 0xFF) << 24)
				| ((sharedData[1] & 0xFF) << 16)
				| ((sharedData[2] & 0xFF) << 8)
				| (sharedData[3] & 0xFF);
		pn.theirInitialSeqNum = ((sharedData[4] & 0xFF) << 24)
				| ((sharedData[5] & 0xFF) << 16)
				| ((sharedData[6] & 0xFF) << 8)
				| (sharedData[7] & 0xFF);

			pn.theirInitialMsgID =
				unknownInitiator ? getInitialMessageID(pn.identity) :
					getInitialMessageID(pn.identity, crypto.myIdentity);
			pn.ourInitialMsgID =
				unknownInitiator ? getInitialMessageID(pn.identity) :
					getInitialMessageID(crypto.myIdentity, pn.identity);

		if(logMINOR)
			Logger.minor(this, "Their initial message ID: "+pn.theirInitialMsgID+" ours "+pn.ourInitialMsgID);


		c.initialize(pn.jfkKe);
		int ivLength = PCFBMode.lengthIV(c);
		byte[] iv = new byte[ivLength];
		node.random.nextBytes(iv);
		PCFBMode pcfb = PCFBMode.create(c, iv);
		int cleartextOffset = 0;
		byte[] cleartext = new byte[JFK_PREFIX_INITIATOR.length + ivLength + sig.length + data.length];
		System.arraycopy(JFK_PREFIX_INITIATOR, 0, cleartext, cleartextOffset, JFK_PREFIX_INITIATOR.length);
		cleartextOffset += JFK_PREFIX_INITIATOR.length;
		System.arraycopy(iv, 0, cleartext, cleartextOffset, ivLength);
		cleartextOffset += ivLength;
		System.arraycopy(sig, 0, cleartext, cleartextOffset, sig.length);
		cleartextOffset += sig.length;
		System.arraycopy(data, 0, cleartext, cleartextOffset, data.length);
		cleartextOffset += data.length;

		int cleartextToEncypherOffset = JFK_PREFIX_INITIATOR.length + ivLength;
		pcfb.blockEncipher(cleartext, cleartextToEncypherOffset, cleartext.length-cleartextToEncypherOffset);

		// We compute the HMAC of (prefix + cyphertext) Includes the IV!
		byte[] hmac = HMAC.macWithSHA256(pn.jfkKa, cleartext);

		// copy stuffs back to the message
		System.arraycopy(hmac, 0, message3, offset, HASH_LENGTH);
		offset += HASH_LENGTH;
		System.arraycopy(iv, 0, message3, offset, ivLength);
		offset += ivLength;
		System.arraycopy(cleartext, cleartextToEncypherOffset, message3, offset, cleartext.length-cleartextToEncypherOffset);

		// cache the message
		synchronized (authenticatorCache) {
			if(!maybeResetTransientKey())
				authenticatorCache.put(new ByteArrayWrapper(authenticator),message3);
		}
		final long timeSent = System.currentTimeMillis();
		if(unknownInitiator) {
			sendAnonAuthPacket(1, negType, 2, setupType, message3, pn, replyTo, pn.anonymousInitiatorSetupCipher);
		} else {
			sendAuthPacket(1, negType, 2, message3, pn, replyTo);
		}

		/* Re-send the packet after 5sec if we don't get any reply */
		node.getTicker().queueTimedJob(new Runnable() {
			@Override
			public void run() {
				if(pn.timeLastConnectionCompleted() < timeSent) {
					if(logMINOR) Logger.minor(this, "Resending JFK(3) to "+pn+" for "+node.getDarknetPortNumber());
					if(unknownInitiator) {
						sendAnonAuthPacket(1, negType, 2, setupType, message3, pn, replyTo, pn.anonymousInitiatorSetupCipher);
					} else {
						sendAuthPacket(1, negType, 2, message3, pn, replyTo);
					}
				}
			}
		}, SECONDS.toMillis(5));
		long t2=System.currentTimeMillis();
		if((t2-t1)>MILLISECONDS.toMillis(500))
			Logger.error(this,"Message3 timeout error:Sending packet for "+pn.getPeer());
	}

	private int getInitialMessageID(byte[] identity) {
		byte[] hashed = SHA256.digest(md -> {
			md.update(identity);
			// Similar to JFK keygen, should be safe enough.
			md.update("INITIAL0".getBytes(StandardCharsets.UTF_8));
		});
		return Fields.bytesToInt(hashed, 0);
	}

	private int getInitialMessageID(byte[] identity, byte[] otherIdentity) {
		byte[] hashed = SHA256.digest(md -> {
			md.update(identity);
			md.update(otherIdentity);
			// Similar to JFK keygen, should be safe enough.
			md.update("INITIAL1".getBytes(StandardCharsets.UTF_8));
		});
		return Fields.bytesToInt(hashed, 0);
	}

	/*
	 * Format:
	 * HMAC{Ka}(cyphertext)
	 * IV, E{Ke}[S{R}[Ni',Nr,g^i,g^r,idI, bootID, znoderefR, znoderefI],bootID,znoderefR]
	 *
	 * @param replyTo The Peer we are replying to.
	 * @param pn The PeerNode to encrypt the auth packet to. Cannot be null, because even in anonymous initiator,
	 * we will have created one before calling this method.
	 */
	private void sendJFKMessage4(int version,int negType,int phase,byte[] nonceInitiatorHashed,byte[] nonceResponder,byte[] initiatorExponential,byte[] responderExponential, BlockCipher c, byte[] Ke, byte[] Ka, byte[] authenticator, byte[] hisRef, PeerNode pn, Peer replyTo, boolean unknownInitiator, int setupType, long newTrackerID, boolean sameAsOldTrackerID)
	{
		if(logMINOR)
			Logger.minor(this, "Sending a JFK(4) message to "+pn.getPeer());
		long t1=System.currentTimeMillis();

		byte[] myRef = crypto.myCompressedSetupRef();
		byte[] data = new byte[9 + 8 + myRef.length + hisRef.length];
		int ptr = 0;
		System.arraycopy(Fields.longToBytes(newTrackerID), 0, data, ptr, 8);
		ptr += 8;
		data[ptr++] = (byte) (sameAsOldTrackerID ? 1 : 0);

		System.arraycopy(Fields.longToBytes(pn.getOutgoingBootID()), 0, data, ptr, 8);
		ptr += 8;
		System.arraycopy(myRef, 0, data, ptr, myRef.length);
		ptr += myRef.length;
		System.arraycopy(hisRef, 0, data, ptr, hisRef.length);

		byte[] params = assembleDHParams(nonceInitiatorHashed, nonceResponder, initiatorExponential, responderExponential, pn.getPubKeyHash(), data);
		if(logMINOR)
			Logger.minor(this, "Message length "+params.length+" myRef: "+myRef.length+" hash "+Fields.hashCode(myRef)+" hisRef: "+hisRef.length+" hash "+Fields.hashCode(hisRef)+" boot ID "+node.bootID);
		byte[] sig = crypto.ecdsaSign(params);

		int ivLength = PCFBMode.lengthIV(c);
		byte[] iv=new byte[ivLength];
		node.random.nextBytes(iv);
		PCFBMode pk=PCFBMode.create(c, iv);
		// Don't include the last bit
		int dataLength = data.length - hisRef.length;
		byte[] cyphertext = new byte[JFK_PREFIX_RESPONDER.length + ivLength + sig.length + dataLength];
		int cleartextOffset = 0;
		System.arraycopy(JFK_PREFIX_RESPONDER, 0, cyphertext, cleartextOffset, JFK_PREFIX_RESPONDER.length);
		cleartextOffset += JFK_PREFIX_RESPONDER.length;
		System.arraycopy(iv, 0, cyphertext, cleartextOffset, ivLength);
		cleartextOffset += ivLength;
		System.arraycopy(sig, 0, cyphertext, cleartextOffset, sig.length);
		cleartextOffset += sig.length;
		System.arraycopy(data, 0, cyphertext, cleartextOffset, dataLength);
		cleartextOffset += dataLength;
		// Now encrypt the cleartext[Signature]
		int cleartextToEncypherOffset = JFK_PREFIX_RESPONDER.length + ivLength;
		pk.blockEncipher(cyphertext, cleartextToEncypherOffset, cyphertext.length - cleartextToEncypherOffset);

		// We compute the HMAC of (prefix + iv + signature)
		byte[] hmac = HMAC.macWithSHA256(Ka, cyphertext);

		// Message4 = hmac + IV + encryptedSignature
		byte[] message4 = new byte[HASH_LENGTH + ivLength + (cyphertext.length - cleartextToEncypherOffset)];
		int offset = 0;
		System.arraycopy(hmac, 0, message4, offset, HASH_LENGTH);
		offset += HASH_LENGTH;
		System.arraycopy(iv, 0, message4, offset, ivLength);
		offset += ivLength;
		System.arraycopy(cyphertext, cleartextToEncypherOffset, message4, offset, cyphertext.length - cleartextToEncypherOffset);

		// cache the message
		synchronized (authenticatorCache) {
			if(!maybeResetTransientKey())
				authenticatorCache.put(new ByteArrayWrapper(authenticator), message4);
			if(logDEBUG) Logger.debug(this, "Storing JFK(4) for "+HexUtil.bytesToHex(authenticator));
		}

		if(unknownInitiator) {
			sendAnonAuthPacket(1, negType, 3, setupType, message4, pn, replyTo, crypto.anonSetupCipher);
		} else {
			sendAuthPacket(1, negType, 3, message4, pn, replyTo);
		}
		long t2=System.currentTimeMillis();
		if((t2-t1)>500)
			Logger.error(this,"Message4 timeout error:Sending packet for "+pn.getPeer());
	}

	/**
	 * Send an auth packet.
	 */
	private void sendAuthPacket(int version, int negType, int phase, byte[] data, PeerNode pn, Peer replyTo) {
		if(pn == null) throw new IllegalArgumentException("pn shouldn't be null here!");
		byte[] output = new byte[data.length+3];
		output[0] = (byte) version;
		output[1] = (byte) negType;
		output[2] = (byte) phase;
		System.arraycopy(data, 0, output, 3, data.length);
		if(logMINOR) {
			long now = System.currentTimeMillis();
			String delta = "never";
			long last = pn.lastSentPacketTime();
			delta = TimeUtil.formatTime(now - last, 2, true) + " ago";
			Logger.minor(this, "Sending auth packet for "+ String.valueOf(pn.getPeer())+" (phase="+phase+", ver="+version+", nt="+negType+") (last packet sent "+delta+") to "+replyTo+" data.length="+data.length+" to "+replyTo);
		}
		sendAuthPacket(output, pn.outgoingSetupCipher, pn, replyTo, false);
	}

	/**
	 * @param version
	 * @param negType
	 * @param phase
	 * @param setupType
	 * @param data
	 * @param pn May be null. If not null, used for details such as anti-firewall hacks.
	 * @param replyTo
	 * @param cipher
	 */
	private void sendAnonAuthPacket(int version, int negType, int phase, int setupType, byte[] data, PeerNode pn, Peer replyTo, BlockCipher cipher) {
		byte[] output = new byte[data.length+4];
		output[0] = (byte) version;
		output[1] = (byte) negType;
		output[2] = (byte) phase;
		output[3] = (byte) setupType;
		System.arraycopy(data, 0, output, 4, data.length);
		if(logMINOR) Logger.minor(this, "Sending anon auth packet (phase="+phase+", ver="+version+", nt="+negType+", setup="+setupType+") data.length="+data.length);
		sendAuthPacket(output, cipher, pn, replyTo, true);
	}

	/**
	 * Send an auth packet (we have constructed the payload, now hash it, pad it, encrypt it).
	 */
	private void sendAuthPacket(byte[] output, BlockCipher cipher, PeerNode pn, Peer replyTo, boolean anonAuth) {
		int length = output.length;
		if(length > sock.getMaxPacketSize()) {
			throw new IllegalStateException("Cannot send auth packet: too long: "+length);
		}
		byte[] iv = new byte[PCFBMode.lengthIV(cipher)];
		node.random.nextBytes(iv);
		byte[] hash = SHA256.digest(output);
		if(logDEBUG) Logger.debug(this, "Data hash: "+HexUtil.bytesToHex(hash));
		int prePaddingLength = iv.length + hash.length + 2 /* length */ + output.length;
		int maxPacketSize = sock.getMaxPacketSize();
		int paddingLength;
		if(prePaddingLength < maxPacketSize) {
			paddingLength = node.fastWeakRandom.nextInt(Math.min(100, maxPacketSize - prePaddingLength));
		} else {
			paddingLength = 0; // Avoid oversize packets if at all possible, the MTU is an estimate and may be wrong, and fragmented packets are often dropped by firewalls.
			// Tell the devs, this shouldn't happen.
			Logger.error(this, "Warning: sending oversize auth packet (anonAuth="+anonAuth+") of "+prePaddingLength+" bytes!");
		}
		if(paddingLength < 0) paddingLength = 0;
		byte[] data = new byte[prePaddingLength + paddingLength];
		PCFBMode pcfb = PCFBMode.create(cipher, iv);
		System.arraycopy(iv, 0, data, 0, iv.length);
		pcfb.blockEncipher(hash, 0, hash.length);
		System.arraycopy(hash, 0, data, iv.length, hash.length);
		if(logMINOR) Logger.minor(this, "Payload length: "+length+" padded length "+data.length);
		data[hash.length+iv.length] = (byte) pcfb.encipher((byte)(length>>8));
		data[hash.length+iv.length+1] = (byte) pcfb.encipher((byte)length);
		pcfb.blockEncipher(output, 0, output.length);
		System.arraycopy(output, 0, data, hash.length+iv.length+2, output.length);

		Util.randomBytes(node.fastWeakRandom, data, hash.length+iv.length+2+output.length, paddingLength);
		try {
			sendPacket(data, replyTo, pn);
			node.nodeStats.reportAuthBytes(data.length + sock.getHeadersLength(replyTo));
		} catch (LocalAddressException e) {
			Logger.warning(this, "Tried to send auth packet to local address: "+replyTo+" for "+pn+" - maybe you should set allowLocalAddresses for this peer??");
		}
	}

	private void sendPacket(byte[] data, Peer replyTo, PeerNode pn) throws LocalAddressException {
		if(pn != null) {
			if(pn.isIgnoreSource()) {
				Peer p = pn.getPeer();
				if(p != null) replyTo = p;
			}
		}
		sock.sendPacket(data, replyTo, pn == null ? crypto.config.alwaysAllowLocalAddresses() : pn.allowLocalAddresses());
		if(pn != null)
			pn.reportOutgoingBytes(data.length);
		if(PeerNode.shouldThrottle(replyTo, node)) {
			node.outputThrottle.forceGrab(data.length);
		}
	}

	/**
	 * Should we log an error for an event that could easily be
	 * caused by a handshake across a restart boundary?
	 */
	private boolean shouldLogErrorInHandshake(long now) {
		if(now - node.startupTime < Node.HANDSHAKE_TIMEOUT*2)
			return false;
		return true;
	}

	/* (non-Javadoc)
	 * @see freenet.node.OutgoingPacketMangler#sendHandshake(freenet.node.PeerNode)
	 */
	@Override
	public void sendHandshake(PeerNode pn, boolean notRegistered) {
		int negType = pn.selectNegType(this);
		if(negType == -1) {
			// Pick a random negType from what I do support
			int[] negTypes = supportedNegTypes(true);
			negType = negTypes[node.random.nextInt(negTypes.length)];
			Logger.normal(this, "Cannot send handshake to "+pn+" because no common negTypes, choosing random negType of "+negType);
		}
		if(logMINOR) Logger.minor(this, "Possibly sending handshake to "+pn+" negotiation type "+negType);

		Peer peer = pn.getHandshakeIP();
		if(peer == null) {
			pn.couldNotSendHandshake(notRegistered);
			return;
		}
		Peer oldPeer = peer;
		peer = peer.dropHostName();
		if(peer == null) {
			Logger.error(this, "No address for peer "+oldPeer+" so cannot send handshake");
			pn.couldNotSendHandshake(notRegistered);
			return;
		}
		try {
			sendJFKMessage1(pn, peer, pn.handshakeUnknownInitiator(), pn.handshakeSetupType(), negType);
		} catch (NoContextsException e) {
			handleNoContextsException(e, NoContextsException.CONTEXT.SENDING);
			return;
		}
		if(logMINOR)
			Logger.minor(this, "Sending handshake to "+peer+" for "+pn);
		pn.sentHandshake(notRegistered);
	}

	/* (non-Javadoc)
	 * @see freenet.node.OutgoingPacketMangler#isDisconnected(freenet.io.comm.PeerContext)
	 */
	@Override
	public boolean isDisconnected(PeerContext context) {
		if(context == null) return false;
		return !context.isConnected();
	}

	@Override
	public int[] supportedNegTypes(boolean forPublic) {
		return new int[] { 10 };
	}

	@Override
	public SocketHandler getSocketHandler() {
		return sock;
	}

	@Override
	public Peer[] getPrimaryIPAddress() {
		return crypto.detector.getPrimaryPeers();
	}

	@Override
	public byte[] getCompressedNoderef() {
		return crypto.myCompressedFullRef();
	}

	@Override
	public boolean alwaysAllowLocalAddresses() {
		return crypto.config.alwaysAllowLocalAddresses();
	}


	private ECDHLightContext _genECDHLightContext() {
>>>>>>> 10991b32
        final ECDHLightContext ctx = new ECDHLightContext(ecdhCurveToUse);
        ctx.setECDSASignature(crypto.ecdsaSign(ctx.getPublicKeyNetworkFormat()));
        if(logDEBUG) Logger.debug(this, "ECDSA Signature: "+HexUtil.bytesToHex(ctx.ecdsaSig)+" for "+HexUtil.bytesToHex(ctx.getPublicKeyNetworkFormat()));
        return ctx;
    }

    private void _fillJFKECDHFIFOOffThread() {
        // do it off-thread
        node.executor.execute(new PrioRunnable() {
            @Override
            public void run() {
                _fillJFKECDHFIFO();
            }
            @Override
            public int getPriority() {
                return NativeThread.MIN_PRIORITY;
            }
        }, "ECDH exponential signing");
    }

    private void _fillJFKECDHFIFO() {
        synchronized (ecdhContextFIFO) {
            int size = ecdhContextFIFO.size();
            if((size > 0) && (size + 1 > DH_CONTEXT_BUFFER_SIZE)) {
                ECDHLightContext result = null;
                long oldestSeen = Long.MAX_VALUE;

                for (ECDHLightContext tmp: ecdhContextFIFO) {
                    if(tmp.lifetime < oldestSeen) {
                        oldestSeen = tmp.lifetime;
                        result = tmp;
                    }
                }
                ecdhContextFIFO.remove(ecdhContextToBePrunned = result);
            }

            ecdhContextFIFO.addLast(_genECDHLightContext());
        }
    }

    /**
     * Change the ECDH key on a regular basis but at most once every 30sec
     *
     * @return {@link ECDHLightContext}
     * @throws NoContextsException
     */
    private ECDHLightContext getECDHLightContext() throws NoContextsException {
        final long now = System.currentTimeMillis();
        ECDHLightContext result = null;

        synchronized (ecdhContextFIFO) {
            result = ecdhContextFIFO.pollFirst();

            // Shall we replace one element of the queue ?
            if((jfkECDHLastGenerationTimestamp + DH_GENERATION_INTERVAL) < now) {
                jfkECDHLastGenerationTimestamp = now;
                _fillJFKECDHFIFOOffThread();
            }

            // Don't generate on-thread as it might block.
            if(result == null)
                throw new NoContextsException();

            ecdhContextFIFO.addLast(result);
        }

        if(logMINOR) Logger.minor(this, "getECDHLightContext() is serving "+result.hashCode());
        return result;
    }

    @SuppressWarnings("serial")
    private static class NoContextsException extends Exception {

        private enum CONTEXT {
            SENDING,
            REPLYING
        }
    }

     /**
     * Used in processJFK[3|4]
     * That's O^(n) ... but we have only a few elements and
     * we call it only once a round-trip has been done
     *
     * @param exponential
     * @return the corresponding ECDHLightContext with the right exponent
     */
    private ECDHLightContext findECDHContextByPubKey(ECPublicKey exponential) {
        synchronized (ecdhContextFIFO) {
            for (ECDHLightContext result : ecdhContextFIFO) {
                if(exponential.equals(result.getPublicKey())) {
                    return result;
                }
            }

            if((ecdhContextToBePrunned != null) && ((ecdhContextToBePrunned.getPublicKey()).equals(exponential)))
                return ecdhContextToBePrunned;
        }
        return null;
    }

    /*
     * Prepare DH parameters of message2 for them to be signed (useful in message3 to check the sig)
     */
    private byte[] assembleDHParams(byte[] nonceInitiator,byte[] nonceResponder,byte[] initiatorExponential, byte[] responderExponential, byte[] id, byte[] sa) {
        byte[] result = new byte[nonceInitiator.length + nonceResponder.length + initiatorExponential.length + responderExponential.length + id.length + sa.length];
        int offset = 0;

        System.arraycopy(nonceInitiator, 0,result,offset,nonceInitiator.length);
        offset += nonceInitiator.length;
        System.arraycopy(nonceResponder,0 ,result,offset,nonceResponder.length);
        offset += nonceResponder.length;
        System.arraycopy(initiatorExponential, 0, result,offset, initiatorExponential.length);
        offset += initiatorExponential.length;
        System.arraycopy(responderExponential, 0, result, offset, responderExponential.length);
        offset += responderExponential.length;
        System.arraycopy(id, 0, result , offset,id.length);
        offset += id.length;
        System.arraycopy(sa, 0, result , offset,sa.length);

        return result;
    }

    private byte[] getTransientKey() {
        synchronized (authenticatorCache) {
            return transientKey;
        }
    }

    // FIXME this is our Key Derivation Function for JFK.
    // FIXME we should move it to freenet/crypt/
    private byte[] computeJFKSharedKey(byte[] exponential, byte[] nI, byte[] nR, String what) {
        assert("0".equals(what) || "1".equals(what) || "2".equals(what) || "3".equals(what)
                || "4".equals(what) || "5".equals(what) || "6".equals(what) || "7".equals(what));

        byte[] number = what.getBytes(StandardCharsets.UTF_8);

        byte[] toHash = new byte[nI.length + nR.length + number.length];
        int offset = 0;
        System.arraycopy(nI, 0, toHash, offset, nI.length);
        offset += nI.length;
        System.arraycopy(nR, 0, toHash, offset, nR.length);
        offset += nR.length;
        System.arraycopy(number, 0, toHash, offset, number.length);

        return HMAC.macWithSHA256(exponential, toHash);
    }

    private long timeLastReset = -1;

    /**
     * How big can the authenticator cache get before we flush it ?
     * n * 40 bytes (32 for the authenticator and 8 for the timestamp)
     *
     * We push to it until we reach the cap where we rekey or we reach the PFS interval
     */
    private int getAuthenticatorCacheSize() {
        if(crypto.isOpennet && node.wantAnonAuth(true)) // seednodes
            return 5000; // 200kB
        else
            return 250; // 10kB
    }

    /**
     * Change the transient key used by JFK.
     *
     * It will determine the PFS interval, hence we call it at least once every 30mins.
     *
     * @return True if we reset the transient key and therefore the authenticator cache.
     */
    private boolean maybeResetTransientKey() {
        long now = System.currentTimeMillis();
        boolean isCacheTooBig = true;
        int authenticatorCacheSize = 0;
        int AUTHENTICATOR_CACHE_SIZE = getAuthenticatorCacheSize();
        synchronized (authenticatorCache) {
            authenticatorCacheSize = authenticatorCache.size();
            if(authenticatorCacheSize < AUTHENTICATOR_CACHE_SIZE) {
                isCacheTooBig = false;
                if(now - timeLastReset < TRANSIENT_KEY_REKEYING_MIN_INTERVAL)
                    return false;
            }
            timeLastReset = now;

            node.random.nextBytes(transientKey);

            // reset the authenticator cache
            authenticatorCache.clear();
        }
        node.getTicker().queueTimedJob(transientKeyRekeyer, "JFKmaybeResetTransientKey"+now, TRANSIENT_KEY_REKEYING_MIN_INTERVAL, false, false);
        Logger.normal(this, "JFK's TransientKey has been changed and the message cache flushed because "+(isCacheTooBig ? ("the cache is oversized ("+authenticatorCacheSize+')') : "it's time to rekey")+ " on " + this);
        return true;
    }

    @Override
    public Status getConnectivityStatus() {
        long now = System.currentTimeMillis();
        if (now - lastConnectivityStatusUpdate < MINUTES.toMillis(3))
            return lastConnectivityStatus;

        Status value;
        if (crypto.config.alwaysHandshakeAggressively())
            value = AddressTracker.Status.DEFINITELY_NATED;
        else
            value = sock.getDetectedConnectivityStatus();

        lastConnectivityStatusUpdate = now;

        return lastConnectivityStatus = value;
    }

    @Override
    public boolean allowConnection(PeerNode pn, FreenetInetAddress addr) {
        return crypto.allowConnection(pn, addr);
    }

    @Override
    public void setPortForwardingBroken() {
        crypto.setPortForwardingBroken();
    }

    /** @returns the modulus length in bytes for a given negType */
    private int getModulusLength(int negType) {
            return ecdhCurveToUse.modulusSize;
    }

    private int getSignatureLength(int negType) {
           return ECDSA.Curves.P256.maxSigSize;
    }

    private int getNonceSize(int negType) {
        return 16;
    }
}<|MERGE_RESOLUTION|>--- conflicted
+++ resolved
@@ -4,6 +4,7 @@
 package freenet.node;
 
 import java.io.File;
+import java.io.UnsupportedEncodingException;
 import java.net.InetAddress;
 import java.nio.charset.StandardCharsets;
 import java.security.MessageDigest;
@@ -58,1092 +59,1103 @@
  * Handles connection setup and more complex packet decoding (cases where we don't immediately know
  * which peer sent the packet). Connection setup uses JFKi, but with an outer obfuscation layer
  * keyed on the "identity" of both the peer and this node.
- *
+ * 
  * @see freenet.io.comm.IncomingPacketFilter
  * @see NewPacketFormat
  */
 public class FNPPacketMangler implements OutgoingPacketMangler {
     static { Logger.registerClass(FNPPacketMangler.class); }
-    private static volatile boolean logMINOR;
-    private static volatile boolean logDEBUG;
-
-    private final Node node;
-    private final NodeCrypto crypto;
-    private final PacketSocketHandler sock;
-    /**
-     * Objects cached during JFK message exchange: JFK(3,4) with authenticator as key
-     * The messages are cached in hashmaps because the message retrieval from the cache
-     * can be performed in constant time( given the key)
-     */
-    private final HashMap<ByteArrayWrapper, byte[]> authenticatorCache;
-    /** The following is used in the HMAC calculation of JFK message3 and message4 */
-    private static final byte[] JFK_PREFIX_INITIATOR = "I".getBytes(StandardCharsets.UTF_8);
-    private static final byte[] JFK_PREFIX_RESPONDER = "R".getBytes(StandardCharsets.UTF_8);
-
-    /* How often shall we generate a new exponential and add it to the FIFO? */
-    public final static int DH_GENERATION_INTERVAL = 30000; // 30sec
-    /* How big is the FIFO? */
-    public final static int DH_CONTEXT_BUFFER_SIZE = 20;
-    /*
-    * The FIFO itself
-    * Get a lock on dhContextFIFO before touching it!
-    */
-    private final LinkedList<ECDHLightContext> ecdhContextFIFO = new LinkedList<ECDHLightContext>();
-    private ECDHLightContext ecdhContextToBePrunned;
-    private static final ECDH.Curves ecdhCurveToUse = ECDH.Curves.P256;
-    private long jfkECDHLastGenerationTimestamp = 0;
-
-    private static final int HASH_LENGTH = SHA256.getDigestLength();
-    /** The size of the key used to authenticate the hmac */
-    private static final int TRANSIENT_KEY_SIZE = HASH_LENGTH;
-    /** The key used to authenticate the hmac */
-    private final byte[] transientKey = new byte[TRANSIENT_KEY_SIZE];
-    public static final long TRANSIENT_KEY_REKEYING_MIN_INTERVAL = MINUTES.toMillis(30);
-    /** The rekeying interval for the session key (keytrackers) */
-    public static final long SESSION_KEY_REKEYING_INTERVAL = MINUTES.toMillis(60);
-    /** The max amount of time we will accept to use the current tracker when it should have been replaced */
-    public static final long MAX_SESSION_KEY_REKEYING_DELAY = MINUTES.toMillis(5);
-    /** The amount of data sent before we ask for a rekey */
-    public static final int AMOUNT_OF_BYTES_ALLOWED_BEFORE_WE_REKEY = 1024 * 1024 * 1024;
-    /** The Runnable in charge of rekeying on a regular basis */
-    private final Runnable transientKeyRekeyer = new Runnable() {
-        @Override
-        public void run() {
-            maybeResetTransientKey();
-        }
-    };
+	private static volatile boolean logMINOR;
+	private static volatile boolean logDEBUG;
+
+	private final Node node;
+	private final NodeCrypto crypto;
+	private final PacketSocketHandler sock;
+	/**
+	 * Objects cached during JFK message exchange: JFK(3,4) with authenticator as key
+	 * The messages are cached in hashmaps because the message retrieval from the cache
+	 * can be performed in constant time( given the key)
+	 */
+	private final HashMap<ByteArrayWrapper, byte[]> authenticatorCache;
+	/** The following is used in the HMAC calculation of JFK message3 and message4 */
+	private static final byte[] JFK_PREFIX_INITIATOR, JFK_PREFIX_RESPONDER;
+	static {
+		byte[] I,R;
+		try {
+			I = "I".getBytes("UTF-8");
+			R = "R".getBytes("UTF-8");
+		} catch (UnsupportedEncodingException e) {
+			throw new Error("Impossible: JVM doesn't support UTF-8: " + e, e);
+		}
+
+		JFK_PREFIX_INITIATOR = I;
+		JFK_PREFIX_RESPONDER = R;
+	}
+
+	/* How often shall we generate a new exponential and add it to the FIFO? */
+	public final static int DH_GENERATION_INTERVAL = 30000; // 30sec
+	/* How big is the FIFO? */
+	public final static int DH_CONTEXT_BUFFER_SIZE = 20;
+	/*
+	* The FIFO itself
+	* Get a lock on dhContextFIFO before touching it!
+	*/
+	private final LinkedList<ECDHLightContext> ecdhContextFIFO = new LinkedList<ECDHLightContext>();
+	private ECDHLightContext ecdhContextToBePrunned;
+	private static final ECDH.Curves ecdhCurveToUse = ECDH.Curves.P256;
+	private long jfkECDHLastGenerationTimestamp = 0;
+
+	private static final int HASH_LENGTH = SHA256.getDigestLength();
+	/** The size of the key used to authenticate the hmac */
+	private static final int TRANSIENT_KEY_SIZE = HASH_LENGTH;
+	/** The key used to authenticate the hmac */
+	private final byte[] transientKey = new byte[TRANSIENT_KEY_SIZE];
+	public static final long TRANSIENT_KEY_REKEYING_MIN_INTERVAL = MINUTES.toMillis(30);
+	/** The rekeying interval for the session key (keytrackers) */
+	public static final long SESSION_KEY_REKEYING_INTERVAL = MINUTES.toMillis(60);
+	/** The max amount of time we will accept to use the current tracker when it should have been replaced */
+	public static final long MAX_SESSION_KEY_REKEYING_DELAY = MINUTES.toMillis(5);
+	/** The amount of data sent before we ask for a rekey */
+	public static final int AMOUNT_OF_BYTES_ALLOWED_BEFORE_WE_REKEY = 1024 * 1024 * 1024;
+	/** The Runnable in charge of rekeying on a regular basis */
+	private final Runnable transientKeyRekeyer = new Runnable() {
+		@Override
+		public void run() {
+			maybeResetTransientKey();
+		}
+	};
 
         private long lastConnectivityStatusUpdate;
         private Status lastConnectivityStatus;
 
 
-    public FNPPacketMangler(Node node, NodeCrypto crypt, PacketSocketHandler sock) {
-        this.node = node;
-        this.crypto = crypt;
-        this.sock = sock;
-        authenticatorCache = new HashMap<ByteArrayWrapper, byte[]>();
-    }
-
-    /**
-     * Start up the FNPPacketMangler. By the time this is called, all objects will have been constructed,
-     * but not all will have been started yet.
-     */
-    public void start() {
-        // Run it directly so that the transient key is set.
-        maybeResetTransientKey();
-        // Fill the DH FIFO on-thread
-        for(int i=0;i<DH_CONTEXT_BUFFER_SIZE;i++) {
-            _fillJFKECDHFIFO();
-        }
-        this.authHandlingThread.start(node.executor, "FNP incoming auth packet handler thread");
-    }
-
-    /**
-     * Decrypt and authenticate packet.
-     * Then feed it to USM.checkFilters.
-     * Packets generated should have a PeerNode on them.
-     * Note that the buffer can be modified by this method.
-     */
-    public DECODED process(byte[] buf, int offset, int length, Peer peer, PeerNode opn, long now) {
-
-        if(opn != null && opn.getOutgoingMangler() != this) {
-            Logger.error(this, "Apparently contacted by "+opn+") on "+this, new Exception("error"));
-            opn = null;
-        }
-        boolean wantAnonAuth = crypto.wantAnonAuth();
-
-        if(opn != null) {
-            if(logMINOR) Logger.minor(this, "Trying exact match");
-            if(length > Node.SYMMETRIC_KEY_LENGTH /* iv */ + HASH_LENGTH + 2 && !node.isStopping()) {
-                // Might be an auth packet
-                if(tryProcessAuth(buf, offset, length, opn, peer, false, now)) {
-                    return DECODED.DECODED;
-                }
-                // Might be a reply to us sending an anon auth packet.
-                // I.e. we are not the seednode, they are.
-                if(tryProcessAuthAnonReply(buf, offset, length, opn, peer, now)) {
-                    return DECODED.DECODED;
-                }
-            }
-        }
-        PeerNode[] peers = crypto.getPeerNodes();
-        if(node.isStopping()) return DECODED.SHUTTING_DOWN;
-        // Disconnected node connecting on a new IP address?
-        if(length > Node.SYMMETRIC_KEY_LENGTH /* iv */ + HASH_LENGTH + 2) {
-            for(PeerNode pn: peers) {
-                if(pn == opn) continue;
-                if(logDEBUG)
-                    Logger.debug(this, "Trying auth with "+pn);
-                if(tryProcessAuth(buf, offset, length, pn, peer,false, now)) {
-                    return DECODED.DECODED;
-                }
-                if(pn.handshakeUnknownInitiator()) {
-                    // Might be a reply to us sending an anon auth packet.
-                    // I.e. we are not the seednode, they are.
-                    if(tryProcessAuthAnonReply(buf, offset, length, pn, peer, now)) {
-                        return DECODED.DECODED;
-                    }
-                }
-            }
-        }
-
-        boolean wantAnonAuthChangeIP = wantAnonAuth && crypto.wantAnonAuthChangeIP();
-
-        if(wantAnonAuth && wantAnonAuthChangeIP) {
-            if(checkAnonAuthChangeIP(opn, buf, offset, length, peer, now)) return DECODED.DECODED;
-        }
-
-        boolean didntTryOldOpennetPeers;
-        OpennetManager opennet = node.getOpennet();
-        if(opennet != null) {
-            // Try old opennet connections.
-            if(opennet.wantPeer(null, false, true, true, ConnectionType.RECONNECT)) {
-                // We want a peer.
-                // Try old connections.
-                for(PeerNode oldPeer: opennet.getOldPeers()) {
-                    if(tryProcessAuth(buf, offset, length, oldPeer, peer, true, now)) return DECODED.DECODED;
-                }
-                didntTryOldOpennetPeers = false;
-            } else
-                didntTryOldOpennetPeers = true;
-        } else
-            didntTryOldOpennetPeers = false;
-        if(wantAnonAuth) {
-            if(tryProcessAuthAnon(buf, offset, length, peer))
-                return DECODED.DECODED;
-        }
-
-        if(wantAnonAuth && !wantAnonAuthChangeIP) {
-            if(checkAnonAuthChangeIP(opn, buf, offset, length, peer, now)) {
-                // This can happen when a node is upgraded from a SeedClientPeerNode to an OpennetPeerNode.
-                //Logger.error(this, "Last resort match anon-auth against all anon setup peernodes succeeded - this should not happen! (It can happen if they change address)");
-                return DECODED.DECODED;
-            }
-        }
+	public FNPPacketMangler(Node node, NodeCrypto crypt, PacketSocketHandler sock) {
+		this.node = node;
+		this.crypto = crypt;
+		this.sock = sock;
+		authenticatorCache = new HashMap<ByteArrayWrapper, byte[]>();
+	}
+
+	/**
+	 * Start up the FNPPacketMangler. By the time this is called, all objects will have been constructed,
+	 * but not all will have been started yet.
+	 */
+	public void start() {
+		// Run it directly so that the transient key is set.
+		maybeResetTransientKey();
+		// Fill the DH FIFO on-thread
+		for(int i=0;i<DH_CONTEXT_BUFFER_SIZE;i++) {
+			_fillJFKECDHFIFO();
+		}
+		this.authHandlingThread.start(node.executor, "FNP incoming auth packet handler thread");
+	}
+
+	/**
+	 * Decrypt and authenticate packet.
+	 * Then feed it to USM.checkFilters.
+	 * Packets generated should have a PeerNode on them.
+	 * Note that the buffer can be modified by this method.
+	 */
+	public DECODED process(byte[] buf, int offset, int length, Peer peer, PeerNode opn, long now) {
+
+		if(opn != null && opn.getOutgoingMangler() != this) {
+			Logger.error(this, "Apparently contacted by "+opn+") on "+this, new Exception("error"));
+			opn = null;
+		}
+		boolean wantAnonAuth = crypto.wantAnonAuth();
+
+		if(opn != null) {
+			if(logMINOR) Logger.minor(this, "Trying exact match");
+			if(length > Node.SYMMETRIC_KEY_LENGTH /* iv */ + HASH_LENGTH + 2 && !node.isStopping()) {
+				// Might be an auth packet
+				if(tryProcessAuth(buf, offset, length, opn, peer, false, now)) {
+					return DECODED.DECODED;
+				}
+				// Might be a reply to us sending an anon auth packet.
+				// I.e. we are not the seednode, they are.
+				if(tryProcessAuthAnonReply(buf, offset, length, opn, peer, now)) {
+					return DECODED.DECODED;
+				}
+			}
+		}
+		PeerNode[] peers = crypto.getPeerNodes();
+		if(node.isStopping()) return DECODED.SHUTTING_DOWN;
+		// Disconnected node connecting on a new IP address?
+		if(length > Node.SYMMETRIC_KEY_LENGTH /* iv */ + HASH_LENGTH + 2) {
+			for(PeerNode pn: peers) {
+				if(pn == opn) continue;
+				if(logDEBUG)
+					Logger.debug(this, "Trying auth with "+pn);
+				if(tryProcessAuth(buf, offset, length, pn, peer,false, now)) {
+					return DECODED.DECODED;
+				}
+				if(pn.handshakeUnknownInitiator()) {
+					// Might be a reply to us sending an anon auth packet.
+					// I.e. we are not the seednode, they are.
+					if(tryProcessAuthAnonReply(buf, offset, length, pn, peer, now)) {
+						return DECODED.DECODED;
+					}
+				}
+			}
+		}
+		
+		boolean wantAnonAuthChangeIP = wantAnonAuth && crypto.wantAnonAuthChangeIP();
+		
+		if(wantAnonAuth && wantAnonAuthChangeIP) {
+			if(checkAnonAuthChangeIP(opn, buf, offset, length, peer, now)) return DECODED.DECODED;
+		}
+
+		boolean didntTryOldOpennetPeers;
+		OpennetManager opennet = node.getOpennet();
+		if(opennet != null) {
+			// Try old opennet connections.
+			if(opennet.wantPeer(null, false, true, true, ConnectionType.RECONNECT)) {
+				// We want a peer.
+				// Try old connections.
+				for(PeerNode oldPeer: opennet.getOldPeers()) {
+					if(tryProcessAuth(buf, offset, length, oldPeer, peer, true, now)) return DECODED.DECODED;
+				}
+				didntTryOldOpennetPeers = false;
+			} else
+				didntTryOldOpennetPeers = true;
+		} else
+			didntTryOldOpennetPeers = false;
+		if(wantAnonAuth) {
+			if(tryProcessAuthAnon(buf, offset, length, peer))
+				return DECODED.DECODED;
+		}
+		
+		if(wantAnonAuth && !wantAnonAuthChangeIP) {
+			if(checkAnonAuthChangeIP(opn, buf, offset, length, peer, now)) {
+				// This can happen when a node is upgraded from a SeedClientPeerNode to an OpennetPeerNode.
+				//Logger.error(this, "Last resort match anon-auth against all anon setup peernodes succeeded - this should not happen! (It can happen if they change address)");
+				return DECODED.DECODED;
+			}
+		}
 
                 // Don't log too much if we are a seednode
                 if(logMINOR && crypto.isOpennet && wantAnonAuth) {
-                    if(!didntTryOldOpennetPeers)
-                        Logger.minor(this,"Unmatchable packet from "+peer);
+                	if(!didntTryOldOpennetPeers)
+                		Logger.minor(this,"Unmatchable packet from "+peer);
                 } else
                     Logger.normal(this,"Unmatchable packet from "+peer);
-
+                
                 if(!didntTryOldOpennetPeers)
-                    return DECODED.NOT_DECODED;
+                	return DECODED.NOT_DECODED;
                 else
-                    return DECODED.DIDNT_WANT_OPENNET;
-    }
-
-    private boolean checkAnonAuthChangeIP(PeerNode opn, byte[] buf, int offset, int length, Peer peer, long now) {
-        PeerNode[] anonPeers = crypto.getAnonSetupPeerNodes();
-        if(length > Node.SYMMETRIC_KEY_LENGTH /* iv */ + HASH_LENGTH + 3) {
-            for(PeerNode pn: anonPeers) {
-                if(pn == opn) continue;
-                if(tryProcessAuthAnonReply(buf, offset, length, pn, peer, now)) {
-                    return true;
-                }
-            }
-        }
-        return false;
-    }
-
-    /**
-     * Is this a negotiation packet? If so, process it.
-     * @param buf The buffer to read bytes from
-     * @param offset The offset at which to start reading
-     * @param length The number of bytes to read
-     * @param pn The PeerNode we think is responsible
-     * @param peer The Peer to send a reply to
-     * @param now The time at which the packet was received
-     * @return True if we handled a negotiation packet, false otherwise.
-     */
-    private boolean tryProcessAuth(byte[] buf, int offset, int length, PeerNode pn, Peer peer, boolean oldOpennetPeer, long now) {
-        BlockCipher authKey = pn.incomingSetupCipher;
-        if(logDEBUG) Logger.debug(this, "Decrypt key: "+HexUtil.bytesToHex(pn.incomingSetupKey)+" for "+peer+" : "+pn+" in tryProcessAuth");
-        // Does the packet match IV E( H(data) data ) ?
-        int ivLength = PCFBMode.lengthIV(authKey);
-        int digestLength = HASH_LENGTH;
-        if(length < digestLength + ivLength + 4) {
-            if(logMINOR) {
-                if(buf.length < length) {
-                    if(logDEBUG) Logger.debug(this, "The packet is smaller than the decrypted size: it's probably the wrong tracker ("+buf.length+'<'+length+')');
-                } else {
-                    Logger.minor(this, "Too short: "+length+" should be at least "+(digestLength + ivLength + 4));
-                }
-            }
-            return false;
-        }
-        // IV at the beginning
-        PCFBMode pcfb = PCFBMode.create(authKey, buf, offset);
-        // Then the hash, then the data
-        // => Data starts at ivLength + digestLength
-        // Decrypt the hash
-        byte[] hash = Arrays.copyOfRange(buf, offset+ivLength, offset+ivLength+digestLength);
-        pcfb.blockDecipher(hash, 0, hash.length);
-
-        int dataStart = ivLength + digestLength + offset+2;
-
-        int byte1 = ((pcfb.decipher(buf[dataStart-2])) & 0xff);
-        int byte2 = ((pcfb.decipher(buf[dataStart-1])) & 0xff);
-        int dataLength = (byte1 << 8) + byte2;
-        if(logDEBUG) Logger.debug(this, "Data length: "+dataLength+" (1 = "+byte1+" 2 = "+byte2+ ')');
-        if(dataLength > length - (ivLength+hash.length+2)) {
-            if(logDEBUG) Logger.debug(this, "Invalid data length "+dataLength+" ("+(length - (ivLength+hash.length+2))+") in tryProcessAuth");
-            return false;
-        }
-        // Decrypt the data
-        byte[] payload = Arrays.copyOfRange(buf, dataStart, dataStart+dataLength);
-        pcfb.blockDecipher(payload, 0, payload.length);
-
-        byte[] realHash = SHA256.digest(payload);
-
-        if(MessageDigest.isEqual(realHash, hash)) {
-            // Got one
-            processDecryptedAuth(payload, pn, peer, oldOpennetPeer);
-            pn.reportIncomingBytes(length);
-            return true;
-        } else {
-            if(logDEBUG) Logger.debug(this, "Incorrect hash in tryProcessAuth for "+peer+" (length="+dataLength+"): \nreal hash="+HexUtil.bytesToHex(realHash)+"\n bad hash="+HexUtil.bytesToHex(hash));
-            return false;
-        }
-    }
-
-    /**
-     * Might be an anonymous-initiator negotiation packet (i.e.
-     * we are the responder).
-     * Anonymous initiator is used for seednode connections,
-     * and will in future be used for other things for example
-     * one-side-only invites, password based invites etc.
-     * @param buf The buffer to read bytes from
-     * @param offset The offset at which to start reading
-     * @param length The number of bytes to read
-     * @param peer The Peer to send a reply to
-     * @return True if we handled a negotiation packet, false otherwise.
-     */
-    private boolean tryProcessAuthAnon(byte[] buf, int offset, int length, Peer peer) {
-        BlockCipher authKey = crypto.getAnonSetupCipher();
-        // Does the packet match IV E( H(data) data ) ?
-        int ivLength = PCFBMode.lengthIV(authKey);
-        int digestLength = HASH_LENGTH;
-        if(length < digestLength + ivLength + 5) {
-            if(logMINOR) Logger.minor(this, "Too short: "+length+" should be at least "+(digestLength + ivLength + 5));
-            return false;
-        }
-        // IV at the beginning
-        PCFBMode pcfb = PCFBMode.create(authKey, buf, offset);
-        // Then the hash, then the data
-        // => Data starts at ivLength + digestLength
-        // Decrypt the hash
-        byte[] hash = Arrays.copyOfRange(buf, offset+ivLength, offset+ivLength+digestLength);
-        pcfb.blockDecipher(hash, 0, hash.length);
-
-        int dataStart = ivLength + digestLength + offset+2;
-
-        int byte1 = ((pcfb.decipher(buf[dataStart-2])) & 0xff);
-        int byte2 = ((pcfb.decipher(buf[dataStart-1])) & 0xff);
-        int dataLength = (byte1 << 8) + byte2;
-        if(logMINOR) Logger.minor(this, "Data length: "+dataLength+" (1 = "+byte1+" 2 = "+byte2+ ')');
-        if(dataLength > length - (ivLength+hash.length+2)) {
-            if(logMINOR) Logger.minor(this, "Invalid data length "+dataLength+" ("+(length - (ivLength+hash.length+2))+") in tryProcessAuthAnon");
-            return false;
-        }
-        // Decrypt the data
-        byte[] payload = Arrays.copyOfRange(buf, dataStart, dataStart+dataLength);
-        pcfb.blockDecipher(payload, 0, payload.length);
-
-        byte[] realHash = SHA256.digest(payload);
-
-        if(MessageDigest.isEqual(realHash, hash)) {
-            // Got one
-            processDecryptedAuthAnon(payload, peer);
-            return true;
-        } else {
-            if(logMINOR) Logger.minor(this, "Incorrect hash in tryProcessAuthAnon for "+peer+" (length="+dataLength+"): \nreal hash="+HexUtil.bytesToHex(realHash)+"\n bad hash="+HexUtil.bytesToHex(hash));
-            return false;
-        }
-    }
-
-    /**
-     * Might be a reply to an anonymous-initiator negotiation
-     * packet (i.e. we are the initiator).
-     * Anonymous initiator is used for seednode connections,
-     * and will in future be used for other things for example
-     * one-side-only invites, password based invites etc.
-     * @param buf The buffer to read bytes from
-     * @param offset The offset at which to start reading
-     * @param length The number of bytes to read
-     * @param pn The PeerNode we think is responsible
-     * @param peer The Peer to send a reply to
-     * @param now The time at which the packet was received
-     * @return True if we handled a negotiation packet, false otherwise.
-     */
-    private boolean tryProcessAuthAnonReply(byte[] buf, int offset, int length, PeerNode pn, Peer peer, long now) {
-        BlockCipher authKey = pn.anonymousInitiatorSetupCipher;
-        // Does the packet match IV E( H(data) data ) ?
-        int ivLength = PCFBMode.lengthIV(authKey);
-        int digestLength = HASH_LENGTH;
-        if(length < digestLength + ivLength + 5) {
-            if(logDEBUG) Logger.debug(this, "Too short: "+length+" should be at least "+(digestLength + ivLength + 5));
-            return false;
-        }
-        // IV at the beginning
-        PCFBMode pcfb = PCFBMode.create(authKey, buf, offset);
-        // Then the hash, then the data
-        // => Data starts at ivLength + digestLength
-        // Decrypt the hash
-        byte[] hash = Arrays.copyOfRange(buf, offset+ivLength, offset+ivLength+digestLength);
-        pcfb.blockDecipher(hash, 0, hash.length);
-
-        int dataStart = ivLength + digestLength + offset+2;
-
-        int byte1 = ((pcfb.decipher(buf[dataStart-2])) & 0xff);
-        int byte2 = ((pcfb.decipher(buf[dataStart-1])) & 0xff);
-        int dataLength = (byte1 << 8) + byte2;
-        if(logDEBUG) Logger.minor(this, "Data length: "+dataLength+" (1 = "+byte1+" 2 = "+byte2+ ')');
-        if(dataLength > length - (ivLength+hash.length+2)) {
-            if(logDEBUG) Logger.debug(this, "Invalid data length "+dataLength+" ("+(length - (ivLength+hash.length+2))+") in tryProcessAuth");
-            return false;
-        }
-        // Decrypt the data
-        byte[] payload = Arrays.copyOfRange(buf, dataStart, dataStart+dataLength);
-        pcfb.blockDecipher(payload, 0, payload.length);
-
-        byte[] realHash = SHA256.digest(payload);
-
-        if(MessageDigest.isEqual(realHash, hash)) {
-            // Got one
-            processDecryptedAuthAnonReply(payload, peer, pn);
-            return true;
-        } else {
-            if(logDEBUG) Logger.debug(this, "Incorrect hash in tryProcessAuth for "+peer+" (length="+dataLength+"): \nreal hash="+HexUtil.bytesToHex(realHash)+"\n bad hash="+HexUtil.bytesToHex(hash));
-            return false;
-        }
-    }
-
-    // Anonymous-initiator setup types
-    /** Connect to a node hoping it will act as a seednode for us */
-    static final byte SETUP_OPENNET_SEEDNODE = 1;
-
-    /**
-     * Process an anonymous-initiator connection setup packet. For a normal setup
-     * (@see processDecryptedAuth()), we know the node that is trying to contact us.
-     * But in this case, we don't know the node yet, and we are doing a
-     * special-purpose connection setup. At the moment the only type supported is
-     * for a new node connecting to a seednode in order to announce. In future,
-     * nodes may support other anonymous-initiator connection types such as when a
-     * node (which is certain of its connectivity) issues one-time invites which
-     * allow a new node to connect to it.
-     * @param payload The decrypted payload of the packet.
-     * @param replyTo The address the packet came in from.
-     */
-    private void processDecryptedAuthAnon(final byte[] payload, final Peer replyTo) {
-        if(logMINOR) Logger.minor(this, "Processing decrypted auth packet from "+replyTo+" length "+payload.length);
-
-        /** Protocol version. Should be 1. */
-        final int version = payload[0];
-        /** Negotiation type. Common to anonymous-initiator auth and normal setup.
-         *   2 = JFK.
-         *   3 = JFK, reuse PacketTracker
-         * Other types might indicate other DH variants, or even non-DH-based
-         * algorithms such as password based key setup. */
-        final int negType = payload[1];
-        /** Packet phase. */
-        final int packetType = payload[2];
-        /** Setup type. This is specific to anonymous-initiator setup, and specifies the
-         * purpose of the connection. At the moment it is SETUP_OPENNET_SEEDNODE to indicate
-         * we are connecting to a seednode (which doesn't know us). Invites might require
-         * a different setupType. */
-        final int setupType = payload[3];
-
-        if(logMINOR) Logger.minor(this, "Received anonymous auth packet (phase="+packetType+", v="+version+", nt="+negType+", setup type="+setupType+") from "+replyTo+"");
-
-        if(version != 1) {
-            Logger.error(this, "Decrypted auth packet but invalid version: "+version);
-            return;
-        }
-        if(!(negType == 10)) {
-            if(negType > 10)
-                Logger.error(this, "Unknown neg type: "+negType);
-            else
-                Logger.warning(this, "Received a setup packet with unsupported obsolete neg type: "+negType);
-            return;
-        }
-
-        // Known setup types
-        if(setupType != SETUP_OPENNET_SEEDNODE) {
-            Logger.error(this, "Unknown setup type "+negType);
-            return;
-        }
-
-        // We are the RESPONDER.
-        // Therefore, we can only get packets of phase 1 and 3 here.
-
-        if(packetType == 0 || packetType == 2) {
-            this.authHandlingThread.execute(new Runnable() {
-
-                @Override
-                public void run() {
-                    if(packetType == 0) {
-                        // Phase 1
-                        processJFKMessage1(payload,4,null,replyTo, true, setupType, negType);
-                    } else if(packetType == 2) {
-                        // Phase 3
-                        processJFKMessage3(payload, 4, null, replyTo, false, true, setupType, negType);
-                    }
-                }
-
-            });
-        } else {
-            Logger.error(this, "Invalid phase "+packetType+" for anonymous-initiator (we are the responder) from "+replyTo);
-        }
-
-    }
-
-    private void processDecryptedAuthAnonReply(final byte[] payload, final Peer replyTo, final PeerNode pn) {
-        if(logMINOR) Logger.minor(this, "Processing decrypted auth packet from "+replyTo+" for "+pn+" length "+payload.length);
-
-        /** Protocol version. Should be 1. */
-        final int version = payload[0];
-        /** Negotiation type.
-         *   2 = JFK.
-         *   3 = JFK, reuse PacketTracker
-         * Other types might indicate other DH variants, or even non-DH-based
-         * algorithms such as password based key setup. */
-        final int negType = payload[1];
-        /** Packet phase. */
-        final int packetType = payload[2];
-        /** Setup type. See above. */
-        final int setupType = payload[3];
-
-        if(logMINOR) Logger.minor(this, "Received anonymous auth packet (phase="+packetType+", v="+version+", nt="+negType+", setup type="+setupType+") from "+replyTo+"");
-
-        if(version != 1) {
-            Logger.error(this, "Decrypted auth packet but invalid version: "+version);
-            return;
-        }
-        if(!(negType == 10)) {
-            if(negType > 10)
-                Logger.error(this, "Unknown neg type: "+negType);
-            else
-                Logger.warning(this, "Received a setup packet with unsupported obsolete neg type: "+negType);
-            return;
-        }
-
-        // Known setup types
-        if(setupType != SETUP_OPENNET_SEEDNODE) {
-            Logger.error(this, "Unknown setup type "+negType);
-            return;
-        }
-
-        // We are the INITIATOR.
-        // Therefore, we can only get packets of phase 2 and 4 here.
-
-        if(packetType == 1 || packetType == 3) {
-            authHandlingThread.execute(new Runnable() {
-
-                @Override
-                public void run() {
-                    if(packetType == 1) {
-                        // Phase 2
-                        processJFKMessage2(payload, 4, pn, replyTo, true, setupType, negType);
-                    } else if(packetType == 3) {
-                        // Phase 4
-                        processJFKMessage4(payload, 4, pn, replyTo, false, true, setupType, negType);
-                    }
-                }
-
-            });
-        } else {
-            Logger.error(this, "Invalid phase "+packetType+" for anonymous-initiator (we are the initiator) from "+replyTo);
-        }
-
-    }
-
-    private final SerialExecutor authHandlingThread = new SerialExecutor(NativeThread.HIGH_PRIORITY, 1000);
-
-    /**
-     * Process a decrypted, authenticated auth packet.
-     * @param payload The packet payload, after it has been decrypted.
-     */
-    private void processDecryptedAuth(final byte[] payload, final PeerNode pn, final Peer replyTo, final boolean oldOpennetPeer) {
-        if(logMINOR) Logger.minor(this, "Processing decrypted auth packet from "+replyTo+" for "+pn);
-        if(pn.isDisabled()) {
-            if(logMINOR) Logger.minor(this, "Won't connect to a disabled peer ("+pn+ ')');
-            return;  // We don't connect to disabled peers
-        }
-
-        final int negType = payload[1];
-        final int packetType = payload[2];
-        final int version = payload[0];
-
-        if(logMINOR) {
-            long now = System.currentTimeMillis();
-            long last = pn.lastSentPacketTime();
-            String delta = "never";
-            if (last>0) {
-                delta = TimeUtil.formatTime(now-last, 2, true)+" ago";
-            }
-            Logger.minor(this, "Received auth packet for "+pn.getPeer()+" (phase="+packetType+", v="+version+", nt="+negType+") (last packet sent "+delta+") from "+replyTo+"");
-        }
-
-        /* Format:
-         * 1 byte - version number (1)
-         * 1 byte - negotiation type (0 = simple DH, will not be supported when implement JFKi || 1 = StS)
-         * 1 byte - packet type (0-3)
-         */
-        if(version != 1) {
-            Logger.error(this, "Decrypted auth packet but invalid version: "+version);
-            return;
-        }
-
-        if(negType >= 0 && negType < 10) {
-            // negType 0 through 5 no longer supported, used old FNP.
-            Logger.warning(this, "Old neg type "+negType+" not supported");
-            return;
-        } else if (negType == 10) {
-            // negType == 10 => Changes the method of ack encoding (from single-ack to cummulative range acks)
-            // negType == 9 => Lots of changes:
-            //      Security fixes:
-            //      - send Ni' (a hash of Ni) in JFK1 to prevent a potential CPU DoS
-            //      Improvements:
-            //      - use ECDSA with P256 instead of DSA2048
-            //      - use a 128bit nonce instead of a 64bit one
-            //      - use the hash of the pubkey as an identity instead of just random (forgeable) data
-            // negType == 8 => use ECDH with P256 instead of DH1024
-            // negType == 7 => same as 6, but determine the initial sequence number by hashing the identity
-            // instead of negotiating it
-            /*
-             * We implement Just Fast Keying key management protocol with active identity protection
-             * for the initiator and no identity protection for the responder
-             * M1:
-             * This is a straightforward DiffieHellman exponential.
-             * The Initiator Nonce serves two purposes;it allows the initiator to use the same
-             * exponentials during different sessions while ensuring that the resulting session
-             * key will be different,can be used to differentiate between parallel sessions
-             * M2:
-             * Responder replies with a signed copy of his own exponential, a random nonce and
-             * an authenticator which provides sufficient defense against forgeries,replays
-             * We slightly deviate JFK here;we do not send any public key information as specified in the JFK docs
-             * M3:
-             * Initiator echoes the data sent by the responder including the authenticator.
-             * This helps the responder verify the authenticity of the returned data.
-             * M4:
-             * Encrypted message of the signature on both nonces, both exponentials using the same keys as in the previous message
-             */
-            if(packetType<0 || packetType>3) {
-                Logger.error(this,"Unknown PacketType" + packetType + "from" + replyTo + "from" +pn);
-                return ;
-            } else authHandlingThread.execute(new Runnable() {
-
-                @Override
-                public void run() {
-                    if(packetType==0) {
-                        /*
-                         * Initiator- This is a straightforward DiffieHellman exponential.
-                         * The Initiator Nonce serves two purposes;it allows the initiator to use the same
-                         * exponentials during different sessions while ensuring that the resulting
-                         * session key will be different,can be used to differentiate between
-                         * parallel sessions
-                         */
-                        processJFKMessage1(payload,3,pn,replyTo,false,-1,negType);
-
-                    } else if(packetType==1) {
-                        /*
-                         * Responder replies with a signed copy of his own exponential, a random
-                         * nonce and an authenticator calculated from a transient hash key private
-                         * to the responder.
-                         */
-                        processJFKMessage2(payload,3,pn,replyTo,false,-1,negType);
-                    } else if(packetType==2) {
-                        /*
-                         * Initiator echoes the data sent by the responder.These messages are
-                         * cached by the Responder.Receiving a duplicate message simply causes
-                         * the responder to Re-transmit the corresponding message4
-                         */
-                        processJFKMessage3(payload, 3, pn, replyTo, oldOpennetPeer, false, -1, negType);
-                    } else if(packetType==3) {
-                        /*
-                         * Encrypted message of the signature on both nonces, both exponentials
-                         * using the same keys as in the previous message.
-                         * The signature is non-message recovering
-                         */
-                        processJFKMessage4(payload, 3, pn, replyTo, oldOpennetPeer, false, -1, negType);
-                    }
-                }
-            });
-        } else {
-            Logger.error(this, "Decrypted auth packet but unknown negotiation type "+negType+" from "+replyTo+" possibly from "+pn);
-            return;
-        }
-    }
-
-    /*
-     * Initiator Method:Message1
-     * Process Message1
-     * Receive the Initiator nonce and DiffieHellman Exponential
-     * @param The packet phase number
-     * @param The peerNode we are talking to. CAN BE NULL if anonymous initiator, since we are the responder.
-     * @param The peer to which we need to send the packet
-     * @param unknownInitiator If true, we (the responder) don't know the
-     * initiator, and should check for fields which would be skipped in a
-     * normal setup where both sides know the other (indicated with * below).
-     * @param setupType The type of unknown-initiator setup.
-     *
-     * format :
-     * Ni'
-     * g^i
-     * *IDr'
-     *
-     * See http://www.wisdom.weizmann.ac.il/~reingold/publications/jfk-tissec.pdf
-     * Just Fast Keying: Key Agreement In A Hostile Internet
-     * Aiello, Bellovin, Blaze, Canetti, Ioannidis, Keromytis, Reingold.
-     * ACM Transactions on Information and System Security, Vol 7 No 2, May 2004, Pages 1-30.
-     *
-     */
-    private void processJFKMessage1(byte[] payload,int offset,PeerNode pn,Peer replyTo, boolean unknownInitiator, int setupType, int negType)
-    {
-        long t1=System.currentTimeMillis();
-        int modulusLength = getModulusLength(negType);
-        // Pre negtype 9 we were sending Ni as opposed to Ni'
-        int nonceSizeHashed = HASH_LENGTH;
-        if(logMINOR) Logger.minor(this, "Got a JFK(1) message, processing it - "+pn);
-        // FIXME: follow the spec and send IDr' ?
-        if(payload.length < nonceSizeHashed + modulusLength + 3 + (unknownInitiator ? NodeCrypto.IDENTITY_LENGTH : 0)) {
-            Logger.error(this, "Packet too short from "+pn+": "+payload.length+" after decryption in JFK(1), should be "+(nonceSizeHashed + modulusLength));
-            return;
-        }
-        // get Ni'
-        byte[] nonceInitiator = new byte[nonceSizeHashed];
-        System.arraycopy(payload, offset, nonceInitiator, 0, nonceSizeHashed);
-        offset += nonceSizeHashed;
-
-        // get g^i
-        byte[] hisExponential = Arrays.copyOfRange(payload, offset, offset + modulusLength);
-        if(unknownInitiator) {
-            // Check IDr'
-            offset += modulusLength;
-            byte[] expectedIdentityHash = Arrays.copyOfRange(payload, offset, offset + NodeCrypto.IDENTITY_LENGTH);
-            if(!MessageDigest.isEqual(expectedIdentityHash, crypto.identityHash)) {
-                Logger.error(this, "Invalid unknown-initiator JFK(1), IDr' is "+HexUtil.bytesToHex(expectedIdentityHash)+" should be "+HexUtil.bytesToHex(crypto.identityHash));
-                return;
-            }
-        }
-
-        if(throttleRekey(pn, replyTo)) return;
-
-
-            try {
-                sendJFKMessage2(nonceInitiator, hisExponential, pn, replyTo, unknownInitiator, setupType, negType);
-            } catch (NoContextsException e) {
-                handleNoContextsException(e, NoContextsException.CONTEXT.REPLYING);
-                return;
-            }
-
-        long t2=System.currentTimeMillis();
-        if((t2-t1)>500) {
-            Logger.error(this,"Message1 timeout error:Processing packet for "+pn);
-        }
-    }
-
-    private long lastLoggedNoContexts = -1;
-    private static long LOG_NO_CONTEXTS_INTERVAL = MINUTES.toMillis(1);
-
-    private void handleNoContextsException(NoContextsException e,
-            freenet.node.FNPPacketMangler.NoContextsException.CONTEXT context) {
-        if(node.getUptime() < SECONDS.toMillis(30)) {
-            Logger.warning(this, "No contexts available, unable to handle or send packet ("+context+") on "+this);
-            return;
-        }
-        // Log it immediately.
-        Logger.warning(this, "No contexts available "+context+" - running out of entropy or severe CPU usage problems?");
-        // More loudly periodically.
-        long now = System.currentTimeMillis();
-        synchronized(this) {
-            if(now < lastLoggedNoContexts + LOG_NO_CONTEXTS_INTERVAL)
-                return;
-            lastLoggedNoContexts = now;
-        }
-        logLoudErrorNoContexts();
-    }
-
-    private void logLoudErrorNoContexts() {
-        // If this is happening regularly post-startup then it's unlikely that reading the disk will help.
-        // FIXME localise this, give a useralert etc.
-        // RNG exhaustion shouldn't happen for Windows users at all, and may not happen on Linux depending on the JVM version, so lets leave it for now.
-        System.err.println("FREENET IS HAVING PROBLEMS CONNECTING: Either your CPU is overloaded or it is having trouble reading from the random number generator");
-        System.err.println("If the problem is CPU usage, please shut down whatever applications are hogging the CPU.");
-        if(FileUtil.detectedOS.isUnix) {
-            File f = new File("/dev/hwrng");
-            if(f.exists())
-                System.err.println("Installing \"rngd\" might help (e.g. apt-get install rng-tools).");
-            System.err.println("The best solution is to install a hardware random number generator, or use turbid or similar software to take random data from an unconnected sound card.");
-            System.err.println("The quick workaround is to add \"wrapper.java.additional.4=-Djava.security.egd=file:///dev/urandom\" to your wrapper.conf.");
-        }
-    }
-
-    private final LRUMap<InetAddress, Long> throttleRekeysByIP = LRUMap.createSafeMap(InetAddressComparator.COMPARATOR);
-
-    private static final int REKEY_BY_IP_TABLE_SIZE = 1024;
-
-    private boolean throttleRekey(PeerNode pn, Peer replyTo) {
-        if(pn != null) {
-            return pn.throttleRekey();
-        }
-        long now = System.currentTimeMillis();
-        InetAddress addr = replyTo.getAddress();
-        synchronized(throttleRekeysByIP) {
-            Long l = throttleRekeysByIP.get(addr);
-            if(l == null || l != null && now > l)
-                throttleRekeysByIP.push(addr, now);
-            while(throttleRekeysByIP.size() > REKEY_BY_IP_TABLE_SIZE ||
-                    ((!throttleRekeysByIP.isEmpty()) && throttleRekeysByIP.peekValue() < now - PeerNode.THROTTLE_REKEY))
-                throttleRekeysByIP.popKey();
-            if(l != null && now - l < PeerNode.THROTTLE_REKEY) {
-                Logger.error(this, "Two JFK(1)'s initiated by same IP within "+PeerNode.THROTTLE_REKEY+"ms");
-                return true;
-            }
-        }
-        return false;
-    }
-
-    private static final int MAX_NONCES_PER_PEER = 10;
-
-    /*
-     * format:
-     * Ni',g^i
-     * We send IDr' only if unknownInitiator is set.
-     * @param pn The node to encrypt the message to. Cannot be null, because we are the initiator and we
-     * know the responder in all cases.
-     * @param replyTo The peer to send the actual packet to.
-     */
-    private void sendJFKMessage1(PeerNode pn, Peer replyTo, boolean unknownInitiator, int setupType, int negType) throws NoContextsException {
-        if(logMINOR) Logger.minor(this, "Sending a JFK(1) message to "+replyTo+" for "+pn.getPeer());
-        final long now = System.currentTimeMillis();
-        int modulusLength = getModulusLength(negType);
+                	return DECODED.DIDNT_WANT_OPENNET;
+	}
+	
+	private boolean checkAnonAuthChangeIP(PeerNode opn, byte[] buf, int offset, int length, Peer peer, long now) {
+		PeerNode[] anonPeers = crypto.getAnonSetupPeerNodes();
+		if(length > Node.SYMMETRIC_KEY_LENGTH /* iv */ + HASH_LENGTH + 3) {
+			for(PeerNode pn: anonPeers) {
+				if(pn == opn) continue;
+				if(tryProcessAuthAnonReply(buf, offset, length, pn, peer, now)) {
+					return true;
+				}
+			}
+		}
+		return false;
+	}
+
+	/**
+	 * Is this a negotiation packet? If so, process it.
+	 * @param buf The buffer to read bytes from
+	 * @param offset The offset at which to start reading
+	 * @param length The number of bytes to read
+	 * @param pn The PeerNode we think is responsible
+	 * @param peer The Peer to send a reply to
+	 * @param now The time at which the packet was received
+	 * @return True if we handled a negotiation packet, false otherwise.
+	 */
+	private boolean tryProcessAuth(byte[] buf, int offset, int length, PeerNode pn, Peer peer, boolean oldOpennetPeer, long now) {
+		BlockCipher authKey = pn.incomingSetupCipher;
+		if(logDEBUG) Logger.debug(this, "Decrypt key: "+HexUtil.bytesToHex(pn.incomingSetupKey)+" for "+peer+" : "+pn+" in tryProcessAuth");
+		// Does the packet match IV E( H(data) data ) ?
+		int ivLength = PCFBMode.lengthIV(authKey);
+		int digestLength = HASH_LENGTH;
+		if(length < digestLength + ivLength + 4) {
+			if(logMINOR) {
+				if(buf.length < length) {
+					if(logDEBUG) Logger.debug(this, "The packet is smaller than the decrypted size: it's probably the wrong tracker ("+buf.length+'<'+length+')');
+				} else {
+					Logger.minor(this, "Too short: "+length+" should be at least "+(digestLength + ivLength + 4));
+				}
+			}
+			return false;
+		}
+		// IV at the beginning
+		PCFBMode pcfb = PCFBMode.create(authKey, buf, offset);
+		// Then the hash, then the data
+		// => Data starts at ivLength + digestLength
+		// Decrypt the hash
+		byte[] hash = Arrays.copyOfRange(buf, offset+ivLength, offset+ivLength+digestLength);
+		pcfb.blockDecipher(hash, 0, hash.length);
+
+		int dataStart = ivLength + digestLength + offset+2;
+
+		int byte1 = ((pcfb.decipher(buf[dataStart-2])) & 0xff);
+		int byte2 = ((pcfb.decipher(buf[dataStart-1])) & 0xff);
+		int dataLength = (byte1 << 8) + byte2;
+		if(logDEBUG) Logger.debug(this, "Data length: "+dataLength+" (1 = "+byte1+" 2 = "+byte2+ ')');
+		if(dataLength > length - (ivLength+hash.length+2)) {
+			if(logDEBUG) Logger.debug(this, "Invalid data length "+dataLength+" ("+(length - (ivLength+hash.length+2))+") in tryProcessAuth");
+			return false;
+		}
+		// Decrypt the data
+		byte[] payload = Arrays.copyOfRange(buf, dataStart, dataStart+dataLength);
+		pcfb.blockDecipher(payload, 0, payload.length);
+
+		byte[] realHash = SHA256.digest(payload);
+
+		if(MessageDigest.isEqual(realHash, hash)) {
+			// Got one
+			processDecryptedAuth(payload, pn, peer, oldOpennetPeer);
+			pn.reportIncomingBytes(length);
+			return true;
+		} else {
+			if(logDEBUG) Logger.debug(this, "Incorrect hash in tryProcessAuth for "+peer+" (length="+dataLength+"): \nreal hash="+HexUtil.bytesToHex(realHash)+"\n bad hash="+HexUtil.bytesToHex(hash));
+			return false;
+		}
+	}
+
+	/**
+	 * Might be an anonymous-initiator negotiation packet (i.e.
+	 * we are the responder).
+	 * Anonymous initiator is used for seednode connections,
+	 * and will in future be used for other things for example
+	 * one-side-only invites, password based invites etc.
+	 * @param buf The buffer to read bytes from
+	 * @param offset The offset at which to start reading
+	 * @param length The number of bytes to read
+	 * @param peer The Peer to send a reply to
+	 * @return True if we handled a negotiation packet, false otherwise.
+	 */
+	private boolean tryProcessAuthAnon(byte[] buf, int offset, int length, Peer peer) {
+		BlockCipher authKey = crypto.getAnonSetupCipher();
+		// Does the packet match IV E( H(data) data ) ?
+		int ivLength = PCFBMode.lengthIV(authKey);
+		int digestLength = HASH_LENGTH;
+		if(length < digestLength + ivLength + 5) {
+			if(logMINOR) Logger.minor(this, "Too short: "+length+" should be at least "+(digestLength + ivLength + 5));
+			return false;
+		}
+		// IV at the beginning
+		PCFBMode pcfb = PCFBMode.create(authKey, buf, offset);
+		// Then the hash, then the data
+		// => Data starts at ivLength + digestLength
+		// Decrypt the hash
+		byte[] hash = Arrays.copyOfRange(buf, offset+ivLength, offset+ivLength+digestLength);
+		pcfb.blockDecipher(hash, 0, hash.length);
+
+		int dataStart = ivLength + digestLength + offset+2;
+
+		int byte1 = ((pcfb.decipher(buf[dataStart-2])) & 0xff);
+		int byte2 = ((pcfb.decipher(buf[dataStart-1])) & 0xff);
+		int dataLength = (byte1 << 8) + byte2;
+		if(logMINOR) Logger.minor(this, "Data length: "+dataLength+" (1 = "+byte1+" 2 = "+byte2+ ')');
+		if(dataLength > length - (ivLength+hash.length+2)) {
+			if(logMINOR) Logger.minor(this, "Invalid data length "+dataLength+" ("+(length - (ivLength+hash.length+2))+") in tryProcessAuthAnon");
+			return false;
+		}
+		// Decrypt the data
+		byte[] payload = Arrays.copyOfRange(buf, dataStart, dataStart+dataLength);
+		pcfb.blockDecipher(payload, 0, payload.length);
+
+		byte[] realHash = SHA256.digest(payload);
+
+		if(MessageDigest.isEqual(realHash, hash)) {
+			// Got one
+			processDecryptedAuthAnon(payload, peer);
+			return true;
+		} else {
+			if(logMINOR) Logger.minor(this, "Incorrect hash in tryProcessAuthAnon for "+peer+" (length="+dataLength+"): \nreal hash="+HexUtil.bytesToHex(realHash)+"\n bad hash="+HexUtil.bytesToHex(hash));
+			return false;
+		}
+	}
+
+	/**
+	 * Might be a reply to an anonymous-initiator negotiation
+	 * packet (i.e. we are the initiator).
+	 * Anonymous initiator is used for seednode connections,
+	 * and will in future be used for other things for example
+	 * one-side-only invites, password based invites etc.
+	 * @param buf The buffer to read bytes from
+	 * @param offset The offset at which to start reading
+	 * @param length The number of bytes to read
+	 * @param pn The PeerNode we think is responsible
+	 * @param peer The Peer to send a reply to
+	 * @param now The time at which the packet was received
+	 * @return True if we handled a negotiation packet, false otherwise.
+	 */
+	private boolean tryProcessAuthAnonReply(byte[] buf, int offset, int length, PeerNode pn, Peer peer, long now) {
+		BlockCipher authKey = pn.anonymousInitiatorSetupCipher;
+		// Does the packet match IV E( H(data) data ) ?
+		int ivLength = PCFBMode.lengthIV(authKey);
+		int digestLength = HASH_LENGTH;
+		if(length < digestLength + ivLength + 5) {
+			if(logDEBUG) Logger.debug(this, "Too short: "+length+" should be at least "+(digestLength + ivLength + 5));
+			return false;
+		}
+		// IV at the beginning
+		PCFBMode pcfb = PCFBMode.create(authKey, buf, offset);
+		// Then the hash, then the data
+		// => Data starts at ivLength + digestLength
+		// Decrypt the hash
+		byte[] hash = Arrays.copyOfRange(buf, offset+ivLength, offset+ivLength+digestLength);
+		pcfb.blockDecipher(hash, 0, hash.length);
+
+		int dataStart = ivLength + digestLength + offset+2;
+
+		int byte1 = ((pcfb.decipher(buf[dataStart-2])) & 0xff);
+		int byte2 = ((pcfb.decipher(buf[dataStart-1])) & 0xff);
+		int dataLength = (byte1 << 8) + byte2;
+		if(logDEBUG) Logger.minor(this, "Data length: "+dataLength+" (1 = "+byte1+" 2 = "+byte2+ ')');
+		if(dataLength > length - (ivLength+hash.length+2)) {
+			if(logDEBUG) Logger.debug(this, "Invalid data length "+dataLength+" ("+(length - (ivLength+hash.length+2))+") in tryProcessAuth");
+			return false;
+		}
+		// Decrypt the data
+		byte[] payload = Arrays.copyOfRange(buf, dataStart, dataStart+dataLength);
+		pcfb.blockDecipher(payload, 0, payload.length);
+
+		byte[] realHash = SHA256.digest(payload);
+
+		if(MessageDigest.isEqual(realHash, hash)) {
+			// Got one
+			processDecryptedAuthAnonReply(payload, peer, pn);
+			return true;
+		} else {
+			if(logDEBUG) Logger.debug(this, "Incorrect hash in tryProcessAuth for "+peer+" (length="+dataLength+"): \nreal hash="+HexUtil.bytesToHex(realHash)+"\n bad hash="+HexUtil.bytesToHex(hash));
+			return false;
+		}
+	}
+
+	// Anonymous-initiator setup types
+	/** Connect to a node hoping it will act as a seednode for us */
+	static final byte SETUP_OPENNET_SEEDNODE = 1;
+
+	/**
+	 * Process an anonymous-initiator connection setup packet. For a normal setup
+	 * (@see processDecryptedAuth()), we know the node that is trying to contact us.
+	 * But in this case, we don't know the node yet, and we are doing a
+	 * special-purpose connection setup. At the moment the only type supported is
+	 * for a new node connecting to a seednode in order to announce. In future,
+	 * nodes may support other anonymous-initiator connection types such as when a
+	 * node (which is certain of its connectivity) issues one-time invites which
+	 * allow a new node to connect to it.
+	 * @param payload The decrypted payload of the packet.
+	 * @param replyTo The address the packet came in from.
+	 */
+	private void processDecryptedAuthAnon(final byte[] payload, final Peer replyTo) {
+		if(logMINOR) Logger.minor(this, "Processing decrypted auth packet from "+replyTo+" length "+payload.length);
+
+		/** Protocol version. Should be 1. */
+		final int version = payload[0];
+		/** Negotiation type. Common to anonymous-initiator auth and normal setup.
+		 *   2 = JFK.
+		 *   3 = JFK, reuse PacketTracker
+		 * Other types might indicate other DH variants, or even non-DH-based
+		 * algorithms such as password based key setup. */
+		final int negType = payload[1];
+		/** Packet phase. */
+		final int packetType = payload[2];
+		/** Setup type. This is specific to anonymous-initiator setup, and specifies the
+		 * purpose of the connection. At the moment it is SETUP_OPENNET_SEEDNODE to indicate
+		 * we are connecting to a seednode (which doesn't know us). Invites might require
+		 * a different setupType. */
+		final int setupType = payload[3];
+
+		if(logMINOR) Logger.minor(this, "Received anonymous auth packet (phase="+packetType+", v="+version+", nt="+negType+", setup type="+setupType+") from "+replyTo+"");
+
+		if(version != 1) {
+			Logger.error(this, "Decrypted auth packet but invalid version: "+version);
+			return;
+		}
+		if(!(negType == 10)) {
+			if(negType > 10)
+				Logger.error(this, "Unknown neg type: "+negType);
+			else
+				Logger.warning(this, "Received a setup packet with unsupported obsolete neg type: "+negType);
+			return;
+		}
+
+		// Known setup types
+		if(setupType != SETUP_OPENNET_SEEDNODE) {
+			Logger.error(this, "Unknown setup type "+negType);
+			return;
+		}
+
+		// We are the RESPONDER.
+		// Therefore, we can only get packets of phase 1 and 3 here.
+
+		if(packetType == 0 || packetType == 2) {
+			this.authHandlingThread.execute(new Runnable() {
+
+				@Override
+				public void run() {
+					if(packetType == 0) {
+						// Phase 1
+						processJFKMessage1(payload,4,null,replyTo, true, setupType, negType);
+					} else if(packetType == 2) {
+						// Phase 3
+						processJFKMessage3(payload, 4, null, replyTo, false, true, setupType, negType);
+					}
+				}
+				
+			});
+		} else {
+			Logger.error(this, "Invalid phase "+packetType+" for anonymous-initiator (we are the responder) from "+replyTo);
+		}
+		
+	}
+
+	private void processDecryptedAuthAnonReply(final byte[] payload, final Peer replyTo, final PeerNode pn) {
+		if(logMINOR) Logger.minor(this, "Processing decrypted auth packet from "+replyTo+" for "+pn+" length "+payload.length);
+
+		/** Protocol version. Should be 1. */
+		final int version = payload[0];
+		/** Negotiation type.
+		 *   2 = JFK.
+		 *   3 = JFK, reuse PacketTracker
+		 * Other types might indicate other DH variants, or even non-DH-based
+		 * algorithms such as password based key setup. */
+		final int negType = payload[1];
+		/** Packet phase. */
+		final int packetType = payload[2];
+		/** Setup type. See above. */
+		final int setupType = payload[3];
+
+		if(logMINOR) Logger.minor(this, "Received anonymous auth packet (phase="+packetType+", v="+version+", nt="+negType+", setup type="+setupType+") from "+replyTo+"");
+
+		if(version != 1) {
+			Logger.error(this, "Decrypted auth packet but invalid version: "+version);
+			return;
+		}
+		if(!(negType == 10)) {
+			if(negType > 10)
+				Logger.error(this, "Unknown neg type: "+negType);
+			else
+				Logger.warning(this, "Received a setup packet with unsupported obsolete neg type: "+negType);
+			return;
+		}
+
+		// Known setup types
+		if(setupType != SETUP_OPENNET_SEEDNODE) {
+			Logger.error(this, "Unknown setup type "+negType);
+			return;
+		}
+
+		// We are the INITIATOR.
+		// Therefore, we can only get packets of phase 2 and 4 here.
+
+		if(packetType == 1 || packetType == 3) {
+			authHandlingThread.execute(new Runnable() {
+				
+				@Override
+				public void run() {
+					if(packetType == 1) {
+						// Phase 2
+						processJFKMessage2(payload, 4, pn, replyTo, true, setupType, negType);
+					} else if(packetType == 3) {
+						// Phase 4
+						processJFKMessage4(payload, 4, pn, replyTo, false, true, setupType, negType);
+					}
+				}
+				
+			});
+		} else {
+			Logger.error(this, "Invalid phase "+packetType+" for anonymous-initiator (we are the initiator) from "+replyTo);
+		}
+		
+	}
+	
+	private final SerialExecutor authHandlingThread = new SerialExecutor(NativeThread.HIGH_PRIORITY, 1000);
+
+	/**
+	 * Process a decrypted, authenticated auth packet.
+	 * @param payload The packet payload, after it has been decrypted.
+	 */
+	private void processDecryptedAuth(final byte[] payload, final PeerNode pn, final Peer replyTo, final boolean oldOpennetPeer) {
+		if(logMINOR) Logger.minor(this, "Processing decrypted auth packet from "+replyTo+" for "+pn);
+		if(pn.isDisabled()) {
+			if(logMINOR) Logger.minor(this, "Won't connect to a disabled peer ("+pn+ ')');
+			return;  // We don't connect to disabled peers
+		}
+
+		final int negType = payload[1];
+		final int packetType = payload[2];
+		final int version = payload[0];
+
+		if(logMINOR) {
+			long now = System.currentTimeMillis();
+			long last = pn.lastSentPacketTime();
+			String delta = "never";
+			if (last>0) {
+				delta = TimeUtil.formatTime(now-last, 2, true)+" ago";
+			}
+			Logger.minor(this, "Received auth packet for "+pn.getPeer()+" (phase="+packetType+", v="+version+", nt="+negType+") (last packet sent "+delta+") from "+replyTo+"");
+		}
+
+		/* Format:
+		 * 1 byte - version number (1)
+		 * 1 byte - negotiation type (0 = simple DH, will not be supported when implement JFKi || 1 = StS)
+		 * 1 byte - packet type (0-3)
+		 */
+		if(version != 1) {
+			Logger.error(this, "Decrypted auth packet but invalid version: "+version);
+			return;
+		}
+
+		if(negType >= 0 && negType < 10) {
+			// negType 0 through 5 no longer supported, used old FNP.
+			Logger.warning(this, "Old neg type "+negType+" not supported");
+			return;
+		} else if (negType == 10) {
+			// negType == 10 => Changes the method of ack encoding (from single-ack to cummulative range acks)
+		    // negType == 9 => Lots of changes:
+		    //      Security fixes:
+		    //      - send Ni' (a hash of Ni) in JFK1 to prevent a potential CPU DoS		    
+		    //      Improvements:
+		    //      - use ECDSA with P256 instead of DSA2048
+		    //      - use a 128bit nonce instead of a 64bit one
+		    //      - use the hash of the pubkey as an identity instead of just random (forgeable) data
+		    // negType == 8 => use ECDH with P256 instead of DH1024
+			// negType == 7 => same as 6, but determine the initial sequence number by hashing the identity
+			// instead of negotiating it
+			/*
+			 * We implement Just Fast Keying key management protocol with active identity protection
+			 * for the initiator and no identity protection for the responder
+			 * M1:
+			 * This is a straightforward DiffieHellman exponential.
+			 * The Initiator Nonce serves two purposes;it allows the initiator to use the same
+			 * exponentials during different sessions while ensuring that the resulting session
+			 * key will be different,can be used to differentiate between parallel sessions
+			 * M2:
+			 * Responder replies with a signed copy of his own exponential, a random nonce and
+			 * an authenticator which provides sufficient defense against forgeries,replays
+			 * We slightly deviate JFK here;we do not send any public key information as specified in the JFK docs
+			 * M3:
+			 * Initiator echoes the data sent by the responder including the authenticator.
+			 * This helps the responder verify the authenticity of the returned data.
+			 * M4:
+			 * Encrypted message of the signature on both nonces, both exponentials using the same keys as in the previous message
+			 */
+			if(packetType<0 || packetType>3) {
+				Logger.error(this,"Unknown PacketType" + packetType + "from" + replyTo + "from" +pn);
+				return ;
+			} else authHandlingThread.execute(new Runnable() {
+
+				@Override
+				public void run() {
+					if(packetType==0) {
+						/*
+						 * Initiator- This is a straightforward DiffieHellman exponential.
+						 * The Initiator Nonce serves two purposes;it allows the initiator to use the same
+						 * exponentials during different sessions while ensuring that the resulting
+						 * session key will be different,can be used to differentiate between
+						 * parallel sessions
+						 */
+						processJFKMessage1(payload,3,pn,replyTo,false,-1,negType);
+
+					} else if(packetType==1) {
+						/*
+						 * Responder replies with a signed copy of his own exponential, a random
+						 * nonce and an authenticator calculated from a transient hash key private
+						 * to the responder.
+						 */
+						processJFKMessage2(payload,3,pn,replyTo,false,-1,negType);
+					} else if(packetType==2) {
+						/*
+						 * Initiator echoes the data sent by the responder.These messages are
+						 * cached by the Responder.Receiving a duplicate message simply causes
+						 * the responder to Re-transmit the corresponding message4
+						 */
+						processJFKMessage3(payload, 3, pn, replyTo, oldOpennetPeer, false, -1, negType);
+					} else if(packetType==3) {
+						/*
+						 * Encrypted message of the signature on both nonces, both exponentials
+						 * using the same keys as in the previous message.
+						 * The signature is non-message recovering
+						 */
+						processJFKMessage4(payload, 3, pn, replyTo, oldOpennetPeer, false, -1, negType);
+					}
+				}
+			});
+		} else {
+			Logger.error(this, "Decrypted auth packet but unknown negotiation type "+negType+" from "+replyTo+" possibly from "+pn);
+			return;
+		}
+	}
+
+	/*
+	 * Initiator Method:Message1
+	 * Process Message1
+	 * Receive the Initiator nonce and DiffieHellman Exponential
+	 * @param The packet phase number
+	 * @param The peerNode we are talking to. CAN BE NULL if anonymous initiator, since we are the responder.
+	 * @param The peer to which we need to send the packet
+	 * @param unknownInitiator If true, we (the responder) don't know the
+	 * initiator, and should check for fields which would be skipped in a
+	 * normal setup where both sides know the other (indicated with * below).
+	 * @param setupType The type of unknown-initiator setup.
+	 *
+	 * format :
+	 * Ni'
+	 * g^i
+	 * *IDr'
+	 *
+	 * See http://www.wisdom.weizmann.ac.il/~reingold/publications/jfk-tissec.pdf
+	 * Just Fast Keying: Key Agreement In A Hostile Internet
+	 * Aiello, Bellovin, Blaze, Canetti, Ioannidis, Keromytis, Reingold.
+	 * ACM Transactions on Information and System Security, Vol 7 No 2, May 2004, Pages 1-30.
+	 *
+	 */
+	private void processJFKMessage1(byte[] payload,int offset,PeerNode pn,Peer replyTo, boolean unknownInitiator, int setupType, int negType)
+	{
+		long t1=System.currentTimeMillis();
+		int modulusLength = getModulusLength(negType);
+		// Pre negtype 9 we were sending Ni as opposed to Ni'
+		int nonceSizeHashed = HASH_LENGTH;
+		if(logMINOR) Logger.minor(this, "Got a JFK(1) message, processing it - "+pn);
+		// FIXME: follow the spec and send IDr' ?
+		if(payload.length < nonceSizeHashed + modulusLength + 3 + (unknownInitiator ? NodeCrypto.IDENTITY_LENGTH : 0)) {
+			Logger.error(this, "Packet too short from "+pn+": "+payload.length+" after decryption in JFK(1), should be "+(nonceSizeHashed + modulusLength));
+			return;
+		}
+		// get Ni'
+		byte[] nonceInitiator = new byte[nonceSizeHashed];
+		System.arraycopy(payload, offset, nonceInitiator, 0, nonceSizeHashed);
+		offset += nonceSizeHashed;
+
+		// get g^i
+		byte[] hisExponential = Arrays.copyOfRange(payload, offset, offset + modulusLength);
+		if(unknownInitiator) {
+			// Check IDr'
+			offset += modulusLength;
+			byte[] expectedIdentityHash = Arrays.copyOfRange(payload, offset, offset + NodeCrypto.IDENTITY_LENGTH);
+			if(!MessageDigest.isEqual(expectedIdentityHash, crypto.identityHash)) {
+				Logger.error(this, "Invalid unknown-initiator JFK(1), IDr' is "+HexUtil.bytesToHex(expectedIdentityHash)+" should be "+HexUtil.bytesToHex(crypto.identityHash));
+				return;
+			}
+		}
+		
+		if(throttleRekey(pn, replyTo)) return;
+		   
+
+		    try {
+		    	sendJFKMessage2(nonceInitiator, hisExponential, pn, replyTo, unknownInitiator, setupType, negType);
+		    } catch (NoContextsException e) {
+		    	handleNoContextsException(e, NoContextsException.CONTEXT.REPLYING);
+		    	return;
+		    }
+
+		long t2=System.currentTimeMillis();
+		if((t2-t1)>500) {
+			Logger.error(this,"Message1 timeout error:Processing packet for "+pn);
+		}
+	}
+	
+	private long lastLoggedNoContexts = -1;
+	private static long LOG_NO_CONTEXTS_INTERVAL = MINUTES.toMillis(1);
+
+	private void handleNoContextsException(NoContextsException e,
+			freenet.node.FNPPacketMangler.NoContextsException.CONTEXT context) {
+		if(node.getUptime() < SECONDS.toMillis(30)) {
+			Logger.warning(this, "No contexts available, unable to handle or send packet ("+context+") on "+this);
+			return;
+		}
+		// Log it immediately.
+		Logger.warning(this, "No contexts available "+context+" - running out of entropy or severe CPU usage problems?");
+		// More loudly periodically.
+		long now = System.currentTimeMillis();
+		synchronized(this) {
+			if(now < lastLoggedNoContexts + LOG_NO_CONTEXTS_INTERVAL)
+				return;
+			lastLoggedNoContexts = now;
+		}
+		logLoudErrorNoContexts();
+	}
+
+	private void logLoudErrorNoContexts() {
+		// If this is happening regularly post-startup then it's unlikely that reading the disk will help.
+		// FIXME localise this, give a useralert etc.
+		// RNG exhaustion shouldn't happen for Windows users at all, and may not happen on Linux depending on the JVM version, so lets leave it for now.
+		System.err.println("FREENET IS HAVING PROBLEMS CONNECTING: Either your CPU is overloaded or it is having trouble reading from the random number generator");
+		System.err.println("If the problem is CPU usage, please shut down whatever applications are hogging the CPU.");
+		if(FileUtil.detectedOS.isUnix) {
+			File f = new File("/dev/hwrng");
+			if(f.exists())
+				System.err.println("Installing \"rngd\" might help (e.g. apt-get install rng-tools).");
+			System.err.println("The best solution is to install a hardware random number generator, or use turbid or similar software to take random data from an unconnected sound card.");
+			System.err.println("The quick workaround is to add \"wrapper.java.additional.4=-Djava.security.egd=file:///dev/urandom\" to your wrapper.conf.");
+		}
+	}
+
+	private final LRUMap<InetAddress, Long> throttleRekeysByIP = LRUMap.createSafeMap(InetAddressComparator.COMPARATOR);
+
+	private static final int REKEY_BY_IP_TABLE_SIZE = 1024;
+
+	private boolean throttleRekey(PeerNode pn, Peer replyTo) {
+		if(pn != null) {
+			return pn.throttleRekey();
+		}
+		long now = System.currentTimeMillis();
+		InetAddress addr = replyTo.getAddress();
+		synchronized(throttleRekeysByIP) {
+			Long l = throttleRekeysByIP.get(addr);
+			if(l == null || l != null && now > l)
+				throttleRekeysByIP.push(addr, now);
+			while(throttleRekeysByIP.size() > REKEY_BY_IP_TABLE_SIZE || 
+					((!throttleRekeysByIP.isEmpty()) && throttleRekeysByIP.peekValue() < now - PeerNode.THROTTLE_REKEY))
+				throttleRekeysByIP.popKey();
+			if(l != null && now - l < PeerNode.THROTTLE_REKEY) {
+				Logger.error(this, "Two JFK(1)'s initiated by same IP within "+PeerNode.THROTTLE_REKEY+"ms");
+				return true;
+			}
+		}
+		return false;
+	}
+
+	private static final int MAX_NONCES_PER_PEER = 10;
+
+	/*
+	 * format:
+	 * Ni',g^i
+	 * We send IDr' only if unknownInitiator is set.
+	 * @param pn The node to encrypt the message to. Cannot be null, because we are the initiator and we
+	 * know the responder in all cases.
+	 * @param replyTo The peer to send the actual packet to.
+	 */
+	private void sendJFKMessage1(PeerNode pn, Peer replyTo, boolean unknownInitiator, int setupType, int negType) throws NoContextsException {
+		if(logMINOR) Logger.minor(this, "Sending a JFK(1) message to "+replyTo+" for "+pn.getPeer());
+		final long now = System.currentTimeMillis();
+		int modulusLength = getModulusLength(negType);
         // Pre negtype 9 we were sending Ni as opposed to Ni'
         int nonceSize = getNonceSize(negType);
-
-        KeyAgreementSchemeContext ctx = pn.getKeyAgreementSchemeContext();
+		
+		KeyAgreementSchemeContext ctx = pn.getKeyAgreementSchemeContext();
             if((ctx == null) || !(ctx instanceof ECDHLightContext) || ((pn.jfkContextLifetime + DH_GENERATION_INTERVAL*DH_CONTEXT_BUFFER_SIZE) < now)) {
                 pn.jfkContextLifetime = now;
                 pn.setKeyAgreementSchemeContext(ctx = getECDHLightContext());
             }
-
-        int offset = 0;
-        byte[] nonce = new byte[nonceSize];
-        byte[] myExponential = ctx.getPublicKeyNetworkFormat();
-        node.random.nextBytes(nonce);
-
-        synchronized (pn.jfkNoncesSent) {
-            pn.jfkNoncesSent.add(nonce);
-            if(pn.jfkNoncesSent.size() > MAX_NONCES_PER_PEER)
-                pn.jfkNoncesSent.removeFirst();
-        }
-
-        int nonceSizeHashed = HASH_LENGTH;
-        byte[] message1 = new byte[nonceSizeHashed+modulusLength+(unknownInitiator ? NodeCrypto.IDENTITY_LENGTH : 0)];
-
-        System.arraycopy(SHA256.digest(nonce), 0, message1, offset, nonceSizeHashed);
-        offset += nonceSizeHashed;
-        System.arraycopy(myExponential, 0, message1, offset, modulusLength);
-
-        if(unknownInitiator) {
-            offset += modulusLength;
-            System.arraycopy(pn.identityHash, 0, message1, offset, pn.identityHash.length);
-            sendAnonAuthPacket(1,negType,0,setupType,message1,pn,replyTo,pn.anonymousInitiatorSetupCipher);
-        } else {
-            sendAuthPacket(1,negType,0,message1,pn,replyTo);
-        }
-        long t2=System.currentTimeMillis();
-        if((t2-now)>500) {
-            Logger.error(this,"Message1 timeout error:Sending packet for "+pn.getPeer());
-        }
-    }
-
-    /*
-     * format:
-     * Ni',Nr,g^r
-     * Signature[g^r,grpInfo(r)]
-     * Hashed JFKAuthenticator : HMAC{Hkr}[g^r, g^i, Nr, Ni', IPi]
-     *
-     * NB: we don't send IDr nor groupinfo as we know them: even if the responder doesn't know the initiator,
-     * the initiator ALWAYS knows the responder.
-     * @param pn The node to encrypt the message for. CAN BE NULL if anonymous-initiator.
-     * @param replyTo The peer to send the packet to.
-     */
-    private void sendJFKMessage2(byte[] nonceInitator, byte[] hisExponential, PeerNode pn, Peer replyTo, boolean unknownInitiator, int setupType, int negType) throws NoContextsException {
-        if(logMINOR) Logger.minor(this, "Sending a JFK(2) message to "+pn);
-        int modulusLength = getModulusLength(negType);
-        int nonceSize = getNonceSize(negType);
-        // g^r
-        // Neg type 8 and later use ECDH for generating the keys.
-        KeyAgreementSchemeContext ctx = getECDHLightContext();
-
-        // Nr
-        byte[] myNonce = new byte[nonceSize];
-        node.random.nextBytes(myNonce);
-        byte[] myExponential = ctx.getPublicKeyNetworkFormat();
-        // Neg type 9 and later use ECDSA signature.
-        byte[] sig = ctx.ecdsaSig;
-        if(sig.length != getSignatureLength(negType))
-            throw new IllegalStateException("This shouldn't happen: please report! We are attempting to send "+sig.length+" bytes of signature in JFK2! "+pn.getPeer());
-        byte[] authenticator = HMAC.macWithSHA256(getTransientKey(),assembleJFKAuthenticator(myExponential, hisExponential, myNonce, nonceInitator, replyTo.getAddress().getAddress()));
-        if(logDEBUG) Logger.debug(this, "We are using the following HMAC : " + HexUtil.bytesToHex(authenticator));
+		
+		int offset = 0;
+		byte[] nonce = new byte[nonceSize];
+		byte[] myExponential = ctx.getPublicKeyNetworkFormat();
+		node.random.nextBytes(nonce);
+
+		synchronized (pn.jfkNoncesSent) {
+			pn.jfkNoncesSent.add(nonce);
+			if(pn.jfkNoncesSent.size() > MAX_NONCES_PER_PEER)
+				pn.jfkNoncesSent.removeFirst();
+		}
+
+		int nonceSizeHashed = HASH_LENGTH;
+		byte[] message1 = new byte[nonceSizeHashed+modulusLength+(unknownInitiator ? NodeCrypto.IDENTITY_LENGTH : 0)];
+
+		System.arraycopy(SHA256.digest(nonce), 0, message1, offset, nonceSizeHashed);
+		offset += nonceSizeHashed;
+		System.arraycopy(myExponential, 0, message1, offset, modulusLength);
+
+		if(unknownInitiator) {
+			offset += modulusLength;
+			System.arraycopy(pn.identityHash, 0, message1, offset, pn.identityHash.length);
+			sendAnonAuthPacket(1,negType,0,setupType,message1,pn,replyTo,pn.anonymousInitiatorSetupCipher);
+		} else {
+			sendAuthPacket(1,negType,0,message1,pn,replyTo);
+		}
+		long t2=System.currentTimeMillis();
+		if((t2-now)>500) {
+			Logger.error(this,"Message1 timeout error:Sending packet for "+pn.getPeer());
+		}
+	}
+
+	/*
+	 * format:
+	 * Ni',Nr,g^r
+	 * Signature[g^r,grpInfo(r)]
+	 * Hashed JFKAuthenticator : HMAC{Hkr}[g^r, g^i, Nr, Ni', IPi]
+	 *
+	 * NB: we don't send IDr nor groupinfo as we know them: even if the responder doesn't know the initiator,
+	 * the initiator ALWAYS knows the responder.
+	 * @param pn The node to encrypt the message for. CAN BE NULL if anonymous-initiator.
+	 * @param replyTo The peer to send the packet to.
+	 */
+	private void sendJFKMessage2(byte[] nonceInitator, byte[] hisExponential, PeerNode pn, Peer replyTo, boolean unknownInitiator, int setupType, int negType) throws NoContextsException {
+		if(logMINOR) Logger.minor(this, "Sending a JFK(2) message to "+pn);
+		int modulusLength = getModulusLength(negType);
+		int nonceSize = getNonceSize(negType);
+		// g^r
+		// Neg type 8 and later use ECDH for generating the keys.
+		KeyAgreementSchemeContext ctx = getECDHLightContext();
+		
+		// Nr
+		byte[] myNonce = new byte[nonceSize];
+		node.random.nextBytes(myNonce);
+		byte[] myExponential = ctx.getPublicKeyNetworkFormat();
+		// Neg type 9 and later use ECDSA signature.
+		byte[] sig = ctx.ecdsaSig;
+	    if(sig.length != getSignatureLength(negType))
+	        throw new IllegalStateException("This shouldn't happen: please report! We are attempting to send "+sig.length+" bytes of signature in JFK2! "+pn.getPeer());
+	    byte[] authenticator = HMAC.macWithSHA256(getTransientKey(),assembleJFKAuthenticator(myExponential, hisExponential, myNonce, nonceInitator, replyTo.getAddress().getAddress()));
+		if(logDEBUG) Logger.debug(this, "We are using the following HMAC : " + HexUtil.bytesToHex(authenticator));
         if(logDEBUG) Logger.debug(this, "We have Ni' : " + HexUtil.bytesToHex(nonceInitator));
-        byte[] message2 = new byte[nonceInitator.length + nonceSize+modulusLength+
-                                   sig.length+
-                                   HASH_LENGTH];
-
-        int offset = 0;
-        System.arraycopy(nonceInitator, 0, message2, offset, nonceInitator.length);
-        offset += nonceInitator.length;
-        System.arraycopy(myNonce, 0, message2, offset, myNonce.length);
-        offset += myNonce.length;
-        System.arraycopy(myExponential, 0, message2, offset, modulusLength);
-        offset += modulusLength;
-
-        System.arraycopy(sig, 0, message2, offset, sig.length);
-        offset += sig.length;
-
-        System.arraycopy(authenticator, 0, message2, offset, HASH_LENGTH);
-
-        if(unknownInitiator) {
-            sendAnonAuthPacket(1,negType,1,setupType,message2,pn,replyTo,crypto.anonSetupCipher);
-        } else {
-            sendAuthPacket(1,negType,1,message2,pn,replyTo);
-        }
-    }
-
-    /*
-     * Assemble what will be the jfk-Authenticator :
-     * computed over the Responder exponentials and the Nonces and
-     * used by the responder to verify that the round-trip has been done
-     *
-     */
-    private byte[] assembleJFKAuthenticator(byte[] gR, byte[] gI, byte[] nR, byte[] nI, byte[] address) {
-        byte[] authData=new byte[gR.length + gI.length + nR.length + nI.length + address.length];
-        int offset = 0;
-
-        System.arraycopy(gR, 0, authData, offset ,gR.length);
-        offset += gR.length;
-        System.arraycopy(gI, 0, authData, offset, gI.length);
-        offset += gI.length;
-        System.arraycopy(nR, 0,authData, offset, nR.length);
-        offset += nR.length;
-        System.arraycopy(nI, 0,authData, offset, nI.length);
-        offset += nI.length;
-        System.arraycopy(address, 0, authData, offset, address.length);
-
-        return authData;
-    }
-
-    /*
-     * Initiator Method:Message2
-     * @see{sendJFKMessage2} for packet format details.
-     * Note that this packet is exactly the same for known initiator as for unknown initiator.
-     *
-     * @param payload The buffer containing the decrypted auth packet.
-     * @param inputOffset The offset in the buffer at which the packet starts.
-     * @param replyTo The peer to which we need to send the packet
-     * @param pn The peerNode we are talking to. Cannot be null as we are the initiator.
-     */
-    private void processJFKMessage2(byte[] payload,int inputOffset,PeerNode pn,Peer replyTo, boolean unknownInitiator, int setupType, int negType)
-    {
-        long t1=System.currentTimeMillis();
-        int modulusLength = getModulusLength(negType);
-        // Pre negtype 9 we were sending Ni as opposed to Ni'
-        int nonceSize = getNonceSize(negType);
-        int nonceSizeHashed = HASH_LENGTH;
-
-        if(logMINOR) Logger.minor(this, "Got a JFK(2) message, processing it - "+pn.getPeer());
-        // FIXME: follow the spec and send IDr' ?
-        int expectedLength = nonceSizeHashed + nonceSize + modulusLength + HASH_LENGTH*2;
-        if(payload.length < expectedLength + 3) {
-            Logger.error(this, "Packet too short from "+pn.getPeer()+": "+payload.length+" after decryption in JFK(2), should be "+(expectedLength + 3));
-            return;
-        }
-
-        byte[] nonceInitiator = new byte[nonceSizeHashed];
-        System.arraycopy(payload, inputOffset, nonceInitiator, 0, nonceSizeHashed);
-        inputOffset += nonceSizeHashed;
-        byte[] nonceResponder = new byte[nonceSize];
-        System.arraycopy(payload, inputOffset, nonceResponder, 0, nonceSize);
-        inputOffset += nonceSize;
-
-        byte[] hisExponential = Arrays.copyOfRange(payload, inputOffset, inputOffset+modulusLength);
-        inputOffset += modulusLength;
-
-        int sigLength = getSignatureLength(negType);
-        byte[] sig = new byte[sigLength];
-        System.arraycopy(payload, inputOffset, sig, 0, sigLength);
-        inputOffset += sigLength;
-
-        byte[] authenticator = Arrays.copyOfRange(payload, inputOffset, inputOffset + HASH_LENGTH);
-        inputOffset += HASH_LENGTH;
-
-        // Check try to find the authenticator in the cache.
-        // If authenticator is already present, indicates duplicate/replayed message2
-        // Now simply transmit the corresponding message3
-        Object message3 = null;
-        synchronized (authenticatorCache) {
-            message3 = authenticatorCache.get(new ByteArrayWrapper(authenticator));
-        }
-        if(message3 != null) {
-            Logger.normal(this, "We replayed a message from the cache (shouldn't happen often) - "+pn.getPeer());
-            sendAuthPacket(1, negType, 3, (byte[]) message3, pn, replyTo);
-            return;
-        }
-
-        // sanity check
-        byte[] myNi = null;
-        synchronized (pn.jfkNoncesSent) {
-            for(byte[] buf : pn.jfkNoncesSent) {
-                if(MessageDigest.isEqual(nonceInitiator, SHA256.digest(buf)))
-                    myNi = buf;
-            }
-        }
-        // We don't except such a message;
-        if(myNi == null) {
-            if(shouldLogErrorInHandshake(t1)) {
-                Logger.normal(this, "We received an unexpected JFK(2) message from "+pn.getPeer()+" (time since added: "+pn.timeSinceAddedOrRestarted()+" time last receive:"+pn.lastReceivedPacketTime()+')');
-            }
-            return;
-        }
-
-            // Verify the ECDSA signature ; We are assuming that it's the curve we expect
-            if(!ECDSA.verify(Curves.P256, pn.peerECDSAPubKey, sig, hisExponential)) {
-                  if(pn.peerECDSAPubKeyHash == null) {
-                      // FIXME remove when remove DSA support.
-                      // Caused by nodes running broken early versions of negType9.
-                      Logger.error(this, "Peer attempting negType "+negType+" with ECDSA but no ECDSA key known: "+pn.userToString());
-                      return;
-                  }
-                  Logger.error(this, "The ECDSA signature verification has failed in JFK(2)!! "+pn.getPeer());
-                  if(logDEBUG) Logger.debug(this, "Expected signature on "+HexUtil.bytesToHex(hisExponential)+
-                          " with "+HexUtil.bytesToHex(pn.peerECDSAPubKeyHash)+
-                          " signature "+HexUtil.bytesToHex(sig));
-                  return;
-            }
-
-
-        // At this point we know it's from the peer, so we can report a packet received.
-        pn.receivedPacket(true, false);
-
-        sendJFKMessage3(1, negType, 3, myNi, nonceResponder, hisExponential, authenticator, pn, replyTo, unknownInitiator, setupType);
-
-        long t2=System.currentTimeMillis();
-        if((t2-t1)>500) {
-            Logger.error(this,"Message2 timeout error:Processing packet for "+pn.getPeer());
-        }
-    }
-
-    /*
-     * Initiator Method:Message3
-     * Process Message3
-     * Send the Initiator nonce,Responder nonce and DiffieHellman Exponential of the responder
-     * and initiator in the clear.(unVerifiedData)
-     * Send the authenticator which allows the responder to verify that a roundtrip occured
-     * Compute the signature of the unVerifiedData and encrypt it using a shared key
-     * which is derived from DHExponentials and the nonces; add a HMAC to protect it
-     *
-     * Format:
-     * Ni, Nr, g^i, g^r
-     * Authenticator - HMAC{Hkr}[g^r, g^i, Nr, Ni', IPi]
-     * HMAC{Ka}(cyphertext)
-     * IV + E{KE}[S{i}[Ni',Nr,g^i,g^r,idR, bootID, znoderefI], bootID, znoderefI*]
-     *
-     * * Noderef is sent whether or not unknownInitiator is true, however if it is, it will
-     * be a *full* noderef, otherwise it will exclude the pubkey etc.
-     *
-     * @param payload The buffer containing the decrypted auth packet.
-     * @param replyTo The peer to which we need to send the packet.
-     * @param pn The PeerNode we are talking to. CAN BE NULL in the case of anonymous initiator since we are the
-     * responder.
-     * @return byte Message3
-     */
-    private void processJFKMessage3(byte[] payload, int inputOffset, PeerNode pn,Peer replyTo, boolean oldOpennetPeer, boolean unknownInitiator, int setupType, int negType)
-    {
-        final long t1 = System.currentTimeMillis();
-        int modulusLength = getModulusLength(negType);
-        int nonceSize = getNonceSize(negType);
-        if(logMINOR) Logger.minor(this, "Got a JFK(3) message, processing it - "+pn);
-
-        BlockCipher c = null;
-        try { c = new Rijndael(256, 256); } catch (UnsupportedCipherException e) { throw new RuntimeException(e); }
-
-        final int expectedLength =
-            nonceSize*2 + // Ni, Nr
-            modulusLength*2 + // g^i, g^r
-            HASH_LENGTH + // authenticator
-            HASH_LENGTH + // HMAC of the cyphertext
-            (c.getBlockSize() >> 3) + // IV
-            HASH_LENGTH + // it's at least a signature
-            8 +       // a bootid
-            8 + // packet tracker ID
-            1;        // znoderefI* is at least 1 byte long
-
-        if(payload.length < expectedLength + 3) {
-            Logger.error(this, "Packet too short from "+pn+": "+payload.length+" after decryption in JFK(3), should be "+(expectedLength + 3));
-            return;
-        }
-
-        // Ni
-        byte[] nonceInitiator = new byte[nonceSize];
-        System.arraycopy(payload, inputOffset, nonceInitiator, 0, nonceSize);
-        inputOffset += nonceSize;
-        if(logDEBUG) Logger.debug(this, "We are receiving Ni : " + HexUtil.bytesToHex(nonceInitiator));
-        // Before negtype 9 we didn't hash it!
-        byte[] nonceInitiatorHashed = SHA256.digest(nonceInitiator);
-
-        // Nr
-        byte[] nonceResponder = new byte[nonceSize];
-        System.arraycopy(payload, inputOffset, nonceResponder, 0, nonceSize);
-        inputOffset += nonceSize;
-        // g^i
-        byte[] initiatorExponential = Arrays.copyOfRange(payload, inputOffset, inputOffset+modulusLength);
-        inputOffset += modulusLength;
-        // g^r
-        byte[] responderExponential = Arrays.copyOfRange(payload, inputOffset, inputOffset+modulusLength);
-        inputOffset += modulusLength;
-
-        byte[] authenticator = Arrays.copyOfRange(payload, inputOffset, inputOffset+HASH_LENGTH);
-        inputOffset += HASH_LENGTH;
-
-        // We *WANT* to check the hmac before we do the lookup on the hashmap
-        // @see https://bugs.freenetproject.org/view.php?id=1604
-        if(!HMAC.verifyWithSHA256(getTransientKey(), assembleJFKAuthenticator(responderExponential, initiatorExponential, nonceResponder, nonceInitiatorHashed, replyTo.getAddress().getAddress()) , authenticator)) {
-            if(shouldLogErrorInHandshake(t1)) {
-                if(logDEBUG) Logger.debug(this, "We received the following HMAC : " + HexUtil.bytesToHex(authenticator));
-                if(logDEBUG) Logger.debug(this, "We have Ni' : " + HexUtil.bytesToHex(nonceInitiatorHashed));
-                Logger.normal(this, "The HMAC doesn't match; let's discard the packet (either we rekeyed or we are victim of forgery) - JFK3 - "+pn);
-            }
-            return;
-        }
-        // Check try to find the authenticator in the cache.
-        // If authenticator is already present, indicates duplicate/replayed message3
-        // Now simply transmit the corresponding message4
-        Object message4 = null;
-        synchronized (authenticatorCache) {
-            message4 = authenticatorCache.get(new ByteArrayWrapper(authenticator));
-        }
-        if(message4 != null) {
-            Logger.normal(this, "We replayed a message from the cache (shouldn't happen often) - "+pn);
-            // We are replaying a JFK(4).
-            // Therefore if it is anon-initiator it is encrypted with our setup key.
-            if(unknownInitiator) {
-                sendAnonAuthPacket(1,negType,3,setupType, (byte[]) message4, null, replyTo, crypto.anonSetupCipher);
-            } else {
-                sendAuthPacket(1, negType, 3, (byte[]) message4, pn, replyTo);
-            }
-            return;
-        } else {
-            if(logDEBUG) Logger.debug(this, "No message4 found for "+HexUtil.bytesToHex(authenticator)+" responderExponential "+Fields.hashCode(responderExponential)+" initiatorExponential "+Fields.hashCode(initiatorExponential)+" nonceResponder "+Fields.hashCode(nonceResponder)+" nonceInitiator "+Fields.hashCode(nonceInitiatorHashed)+" address "+HexUtil.bytesToHex(replyTo.getAddress().getAddress()));
-        }
-
-        byte[] hmac = Arrays.copyOfRange(payload, inputOffset, inputOffset+HASH_LENGTH);
-        inputOffset += HASH_LENGTH;
-
-        byte[] computedExponential;
+		byte[] message2 = new byte[nonceInitator.length + nonceSize+modulusLength+
+		                           sig.length+
+		                           HASH_LENGTH];
+
+		int offset = 0;
+		System.arraycopy(nonceInitator, 0, message2, offset, nonceInitator.length);
+		offset += nonceInitator.length;
+		System.arraycopy(myNonce, 0, message2, offset, myNonce.length);
+		offset += myNonce.length;
+		System.arraycopy(myExponential, 0, message2, offset, modulusLength);
+		offset += modulusLength;
+
+	    System.arraycopy(sig, 0, message2, offset, sig.length);
+	    offset += sig.length;
+		
+		System.arraycopy(authenticator, 0, message2, offset, HASH_LENGTH);
+
+		if(unknownInitiator) {
+			sendAnonAuthPacket(1,negType,1,setupType,message2,pn,replyTo,crypto.anonSetupCipher);
+		} else {
+			sendAuthPacket(1,negType,1,message2,pn,replyTo);
+		}
+	}
+
+	/*
+	 * Assemble what will be the jfk-Authenticator :
+	 * computed over the Responder exponentials and the Nonces and
+	 * used by the responder to verify that the round-trip has been done
+	 *
+	 */
+	private byte[] assembleJFKAuthenticator(byte[] gR, byte[] gI, byte[] nR, byte[] nI, byte[] address) {
+		byte[] authData=new byte[gR.length + gI.length + nR.length + nI.length + address.length];
+		int offset = 0;
+
+		System.arraycopy(gR, 0, authData, offset ,gR.length);
+		offset += gR.length;
+		System.arraycopy(gI, 0, authData, offset, gI.length);
+		offset += gI.length;
+		System.arraycopy(nR, 0,authData, offset, nR.length);
+		offset += nR.length;
+		System.arraycopy(nI, 0,authData, offset, nI.length);
+		offset += nI.length;
+		System.arraycopy(address, 0, authData, offset, address.length);
+
+		return authData;
+	}
+
+	/*
+	 * Initiator Method:Message2
+	 * @see{sendJFKMessage2} for packet format details.
+	 * Note that this packet is exactly the same for known initiator as for unknown initiator.
+	 *
+	 * @param payload The buffer containing the decrypted auth packet.
+	 * @param inputOffset The offset in the buffer at which the packet starts.
+	 * @param replyTo The peer to which we need to send the packet
+	 * @param pn The peerNode we are talking to. Cannot be null as we are the initiator.
+	 */
+	private void processJFKMessage2(byte[] payload,int inputOffset,PeerNode pn,Peer replyTo, boolean unknownInitiator, int setupType, int negType)
+	{
+		long t1=System.currentTimeMillis();
+		int modulusLength = getModulusLength(negType);
+		// Pre negtype 9 we were sending Ni as opposed to Ni'
+		int nonceSize = getNonceSize(negType);
+		int nonceSizeHashed = HASH_LENGTH;
+		
+		if(logMINOR) Logger.minor(this, "Got a JFK(2) message, processing it - "+pn.getPeer());
+		// FIXME: follow the spec and send IDr' ?
+		int expectedLength = nonceSizeHashed + nonceSize + modulusLength + HASH_LENGTH*2;
+		if(payload.length < expectedLength + 3) {
+			Logger.error(this, "Packet too short from "+pn.getPeer()+": "+payload.length+" after decryption in JFK(2), should be "+(expectedLength + 3));
+			return;
+		}
+
+		byte[] nonceInitiator = new byte[nonceSizeHashed];
+		System.arraycopy(payload, inputOffset, nonceInitiator, 0, nonceSizeHashed);
+		inputOffset += nonceSizeHashed;
+		byte[] nonceResponder = new byte[nonceSize];
+		System.arraycopy(payload, inputOffset, nonceResponder, 0, nonceSize);
+		inputOffset += nonceSize;
+
+		byte[] hisExponential = Arrays.copyOfRange(payload, inputOffset, inputOffset+modulusLength);
+		inputOffset += modulusLength;
+
+		int sigLength = getSignatureLength(negType);
+		byte[] sig = new byte[sigLength];
+		System.arraycopy(payload, inputOffset, sig, 0, sigLength);
+		inputOffset += sigLength;
+
+		byte[] authenticator = Arrays.copyOfRange(payload, inputOffset, inputOffset + HASH_LENGTH);
+		inputOffset += HASH_LENGTH;
+
+		// Check try to find the authenticator in the cache.
+		// If authenticator is already present, indicates duplicate/replayed message2
+		// Now simply transmit the corresponding message3
+		Object message3 = null;
+		synchronized (authenticatorCache) {
+			message3 = authenticatorCache.get(new ByteArrayWrapper(authenticator));
+		}
+		if(message3 != null) {
+			Logger.normal(this, "We replayed a message from the cache (shouldn't happen often) - "+pn.getPeer());
+			sendAuthPacket(1, negType, 3, (byte[]) message3, pn, replyTo);
+			return;
+		}
+
+		// sanity check
+		byte[] myNi = null;
+		synchronized (pn.jfkNoncesSent) {
+			for(byte[] buf : pn.jfkNoncesSent) {
+				if(MessageDigest.isEqual(nonceInitiator, SHA256.digest(buf)))
+					myNi = buf;
+			}
+		}
+		// We don't except such a message;
+		if(myNi == null) {
+			if(shouldLogErrorInHandshake(t1)) {
+				Logger.normal(this, "We received an unexpected JFK(2) message from "+pn.getPeer()+" (time since added: "+pn.timeSinceAddedOrRestarted()+" time last receive:"+pn.lastReceivedPacketTime()+')');
+			}
+			return;
+		}
+
+		    // Verify the ECDSA signature ; We are assuming that it's the curve we expect
+		    if(!ECDSA.verify(Curves.P256, pn.peerECDSAPubKey, sig, hisExponential)) {
+	              if(pn.peerECDSAPubKeyHash == null) {
+	            	  // FIXME remove when remove DSA support.
+	            	  // Caused by nodes running broken early versions of negType9.
+	            	  Logger.error(this, "Peer attempting negType "+negType+" with ECDSA but no ECDSA key known: "+pn.userToString());
+	            	  return;
+	              }
+		    	  Logger.error(this, "The ECDSA signature verification has failed in JFK(2)!! "+pn.getPeer());
+	              if(logDEBUG) Logger.debug(this, "Expected signature on "+HexUtil.bytesToHex(hisExponential)+
+	            		  " with "+HexUtil.bytesToHex(pn.peerECDSAPubKeyHash)+
+	            		  " signature "+HexUtil.bytesToHex(sig));
+	              return;
+		    }
+
+
+		// At this point we know it's from the peer, so we can report a packet received.
+		pn.receivedPacket(true, false);
+
+		sendJFKMessage3(1, negType, 3, myNi, nonceResponder, hisExponential, authenticator, pn, replyTo, unknownInitiator, setupType);
+
+		long t2=System.currentTimeMillis();
+		if((t2-t1)>500) {
+			Logger.error(this,"Message2 timeout error:Processing packet for "+pn.getPeer());
+		}
+	}
+
+	/*
+	 * Initiator Method:Message3
+	 * Process Message3
+	 * Send the Initiator nonce,Responder nonce and DiffieHellman Exponential of the responder
+	 * and initiator in the clear.(unVerifiedData)
+	 * Send the authenticator which allows the responder to verify that a roundtrip occured
+	 * Compute the signature of the unVerifiedData and encrypt it using a shared key
+	 * which is derived from DHExponentials and the nonces; add a HMAC to protect it
+	 *
+	 * Format:
+	 * Ni, Nr, g^i, g^r
+	 * Authenticator - HMAC{Hkr}[g^r, g^i, Nr, Ni', IPi]
+	 * HMAC{Ka}(cyphertext)
+	 * IV + E{KE}[S{i}[Ni',Nr,g^i,g^r,idR, bootID, znoderefI], bootID, znoderefI*]
+	 *
+	 * * Noderef is sent whether or not unknownInitiator is true, however if it is, it will
+	 * be a *full* noderef, otherwise it will exclude the pubkey etc.
+	 *
+	 * @param payload The buffer containing the decrypted auth packet.
+	 * @param replyTo The peer to which we need to send the packet.
+	 * @param pn The PeerNode we are talking to. CAN BE NULL in the case of anonymous initiator since we are the
+	 * responder.
+	 * @return byte Message3
+	 */
+	private void processJFKMessage3(byte[] payload, int inputOffset, PeerNode pn,Peer replyTo, boolean oldOpennetPeer, boolean unknownInitiator, int setupType, int negType)
+	{
+		final long t1 = System.currentTimeMillis();
+		int modulusLength = getModulusLength(negType);
+		int nonceSize = getNonceSize(negType);
+		if(logMINOR) Logger.minor(this, "Got a JFK(3) message, processing it - "+pn);
+
+		BlockCipher c = null;
+		try { c = new Rijndael(256, 256); } catch (UnsupportedCipherException e) { throw new RuntimeException(e); }
+
+		final int expectedLength =
+			nonceSize*2 + // Ni, Nr
+			modulusLength*2 + // g^i, g^r
+			HASH_LENGTH + // authenticator
+			HASH_LENGTH + // HMAC of the cyphertext
+			(c.getBlockSize() >> 3) + // IV
+			HASH_LENGTH + // it's at least a signature
+			8 +	      // a bootid
+			8 + // packet tracker ID
+			1;	      // znoderefI* is at least 1 byte long
+
+		if(payload.length < expectedLength + 3) {
+			Logger.error(this, "Packet too short from "+pn+": "+payload.length+" after decryption in JFK(3), should be "+(expectedLength + 3));
+			return;
+		}
+
+		// Ni
+		byte[] nonceInitiator = new byte[nonceSize];
+		System.arraycopy(payload, inputOffset, nonceInitiator, 0, nonceSize);
+		inputOffset += nonceSize;
+		if(logDEBUG) Logger.debug(this, "We are receiving Ni : " + HexUtil.bytesToHex(nonceInitiator));
+		// Before negtype 9 we didn't hash it!
+		byte[] nonceInitiatorHashed = SHA256.digest(nonceInitiator);
+		    
+		// Nr
+		byte[] nonceResponder = new byte[nonceSize];
+		System.arraycopy(payload, inputOffset, nonceResponder, 0, nonceSize);
+		inputOffset += nonceSize;
+		// g^i
+		byte[] initiatorExponential = Arrays.copyOfRange(payload, inputOffset, inputOffset+modulusLength);
+		inputOffset += modulusLength;
+		// g^r
+		byte[] responderExponential = Arrays.copyOfRange(payload, inputOffset, inputOffset+modulusLength);
+		inputOffset += modulusLength;
+
+		byte[] authenticator = Arrays.copyOfRange(payload, inputOffset, inputOffset+HASH_LENGTH);
+		inputOffset += HASH_LENGTH;
+
+		// We *WANT* to check the hmac before we do the lookup on the hashmap
+		// @see https://bugs.freenetproject.org/view.php?id=1604
+		if(!HMAC.verifyWithSHA256(getTransientKey(), assembleJFKAuthenticator(responderExponential, initiatorExponential, nonceResponder, nonceInitiatorHashed, replyTo.getAddress().getAddress()) , authenticator)) {
+			if(shouldLogErrorInHandshake(t1)) {
+			    if(logDEBUG) Logger.debug(this, "We received the following HMAC : " + HexUtil.bytesToHex(authenticator));
+			    if(logDEBUG) Logger.debug(this, "We have Ni' : " + HexUtil.bytesToHex(nonceInitiatorHashed));
+				Logger.normal(this, "The HMAC doesn't match; let's discard the packet (either we rekeyed or we are victim of forgery) - JFK3 - "+pn);
+			}
+			return;
+		}
+		// Check try to find the authenticator in the cache.
+		// If authenticator is already present, indicates duplicate/replayed message3
+		// Now simply transmit the corresponding message4
+		Object message4 = null;
+		synchronized (authenticatorCache) {
+			message4 = authenticatorCache.get(new ByteArrayWrapper(authenticator));
+		}
+		if(message4 != null) {
+			Logger.normal(this, "We replayed a message from the cache (shouldn't happen often) - "+pn);
+			// We are replaying a JFK(4).
+			// Therefore if it is anon-initiator it is encrypted with our setup key.
+			if(unknownInitiator) {
+				sendAnonAuthPacket(1,negType,3,setupType, (byte[]) message4, null, replyTo, crypto.anonSetupCipher);
+			} else {
+				sendAuthPacket(1, negType, 3, (byte[]) message4, pn, replyTo);
+			}
+			return;
+		} else {
+			if(logDEBUG) Logger.debug(this, "No message4 found for "+HexUtil.bytesToHex(authenticator)+" responderExponential "+Fields.hashCode(responderExponential)+" initiatorExponential "+Fields.hashCode(initiatorExponential)+" nonceResponder "+Fields.hashCode(nonceResponder)+" nonceInitiator "+Fields.hashCode(nonceInitiatorHashed)+" address "+HexUtil.bytesToHex(replyTo.getAddress().getAddress()));
+		}
+
+		byte[] hmac = Arrays.copyOfRange(payload, inputOffset, inputOffset+HASH_LENGTH);
+		inputOffset += HASH_LENGTH;
+
+		byte[] computedExponential;
 
             ECPublicKey initiatorKey = ECDH.getPublicKey(initiatorExponential, ecdhCurveToUse);
             ECPublicKey responderKey = ECDH.getPublicKey(responderExponential, ecdhCurveToUse);
@@ -1156,891 +1168,452 @@
             }
             computedExponential = ctx.getHMACKey(initiatorKey);
 
-        if(logDEBUG) Logger.debug(this, "The shared Master secret is : "+HexUtil.bytesToHex(computedExponential) +" for " + pn);
-
-        /* 0 is the outgoing key for the initiator, 7 for the responder */
-        byte[] outgoingKey = computeJFKSharedKey(computedExponential, nonceInitiatorHashed, nonceResponder, "7");
-        byte[] incommingKey = computeJFKSharedKey(computedExponential, nonceInitiatorHashed, nonceResponder, "0");
-        byte[] Ke = computeJFKSharedKey(computedExponential, nonceInitiatorHashed, nonceResponder, "1");
-        byte[] Ka = computeJFKSharedKey(computedExponential, nonceInitiatorHashed, nonceResponder, "2");
-
-        byte[] hmacKey = computeJFKSharedKey(computedExponential, nonceInitiatorHashed, nonceResponder, "3");
-        byte[] ivKey = computeJFKSharedKey(computedExponential, nonceInitiatorHashed, nonceResponder, "4");
-        byte[] ivNonce = computeJFKSharedKey(computedExponential, nonceInitiatorHashed, nonceResponder, "5");
-
-        /* Bytes  1-4:  Initial sequence number for the initiator
-         * Bytes  5-8:  Initial sequence number for the responder
-         * Bytes  9-12: Initial message id for the initiator
-         * Bytes 13-16: Initial message id for the responder
-         * Note that we are the responder */
-        byte[] sharedData = computeJFKSharedKey(computedExponential, nonceInitiatorHashed, nonceResponder, "6");
-        Arrays.fill(computedExponential, (byte)0);
-        int theirInitialSeqNum = ((sharedData[0] & 0xFF) << 24)
-                | ((sharedData[1] & 0xFF) << 16)
-                | ((sharedData[2] & 0xFF) << 8)
-                | (sharedData[3] & 0xFF);
-        int ourInitialSeqNum = ((sharedData[4] & 0xFF) << 24)
-                | ((sharedData[5] & 0xFF) << 16)
-                | ((sharedData[6] & 0xFF) << 8)
-                | (sharedData[7] & 0xFF);
-        int theirInitialMsgID, ourInitialMsgID;
-
-            theirInitialMsgID =
-                unknownInitiator ? getInitialMessageID(crypto.myIdentity) :
-                    getInitialMessageID(pn.identity, crypto.myIdentity);
-            ourInitialMsgID =
-                unknownInitiator ? getInitialMessageID(crypto.myIdentity) :
-                    getInitialMessageID(crypto.myIdentity, pn.identity);
-
-        if(logMINOR)
-            Logger.minor(this, "Their initial message ID: "+theirInitialMsgID+" ours "+ourInitialMsgID);
-
-        c.initialize(Ke);
-        int ivLength = PCFBMode.lengthIV(c);
-        int decypheredPayloadOffset = 0;
-        // We compute the HMAC of ("I"+cyphertext) : the cyphertext includes the IV!
-        byte[] decypheredPayload = Arrays.copyOf(JFK_PREFIX_INITIATOR, JFK_PREFIX_INITIATOR.length + payload.length - inputOffset);
-        decypheredPayloadOffset += JFK_PREFIX_INITIATOR.length;
-        System.arraycopy(payload, inputOffset, decypheredPayload, decypheredPayloadOffset, decypheredPayload.length-decypheredPayloadOffset);
-        if(!HMAC.verifyWithSHA256(Ka, decypheredPayload, hmac)) {
-            Logger.error(this, "The inner-HMAC doesn't match; let's discard the packet JFK(3) - "+pn);
-            return;
-        }
-
-        final PCFBMode pk = PCFBMode.create(c, decypheredPayload, decypheredPayloadOffset);
-        // Get the IV
-        decypheredPayloadOffset += ivLength;
-        // Decrypt the payload
-        pk.blockDecipher(decypheredPayload, decypheredPayloadOffset, decypheredPayload.length-decypheredPayloadOffset);
-        /*
-         * DecipheredData Format:
-         * Signature
-         * Node Data (starting with BootID)
-         */
-        int sigLength = getSignatureLength(negType);
-        byte[] sig = new byte[sigLength];
-        System.arraycopy(decypheredPayload, decypheredPayloadOffset, sig, 0, sigLength);
-        decypheredPayloadOffset += sigLength;
-        byte[] data = new byte[decypheredPayload.length - decypheredPayloadOffset];
-        System.arraycopy(decypheredPayload, decypheredPayloadOffset, data, 0, decypheredPayload.length - decypheredPayloadOffset);
-        int ptr = 0;
-        long trackerID;
-        trackerID = Fields.bytesToLong(data, ptr);
-        if(trackerID < 0) trackerID = -1;
-        ptr += 8;
-        long bootID = Fields.bytesToLong(data, ptr);
-        ptr += 8;
-        byte[] hisRef = Arrays.copyOfRange(data, ptr, data.length);
-
-        // construct the peernode
-        if(unknownInitiator) {
-            pn = getPeerNodeFromUnknownInitiator(hisRef, setupType, pn, replyTo);
-        }
-        if(pn == null) {
-            if(unknownInitiator) {
-                // Reject
-                Logger.normal(this, "Rejecting... unable to construct PeerNode");
-            } else {
-                Logger.error(this, "PeerNode is null and unknownInitiator is false!");
-            }
-            return;
-        }
-
-        // verify the signature
-        byte[] toVerify = assembleDHParams(nonceInitiatorHashed, nonceResponder, initiatorExponential, responderExponential, crypto.getIdentity(negType), data);
-            if(!ECDSA.verify(Curves.P256, pn.peerECDSAPubKey, sig, toVerify)) {
-                  Logger.error(this, "The ECDSA signature verification has failed!! JFK(3) - "+pn.getPeer());
-                    return;
-            }
-
-
-        // At this point we know it's from the peer, so we can report a packet received.
-        pn.receivedPacket(true, false);
-
-        BlockCipher outgoingCipher = null;
-        BlockCipher incommingCipher = null;
-        BlockCipher ivCipher = null;
-        try {
-            outgoingCipher = new Rijndael(256, 256);
-            incommingCipher = new Rijndael(256, 256);
-            ivCipher = new Rijndael(256, 256);
-        } catch (UnsupportedCipherException e) {
-            throw new RuntimeException(e);
-        }
-        outgoingCipher.initialize(outgoingKey);
-        incommingCipher.initialize(incommingKey);
-        ivCipher.initialize(ivKey);
-
-        // Promote if necessary
-        boolean dontWant = false;
-        if(oldOpennetPeer && pn instanceof OpennetPeerNode /* true */) {
-            OpennetManager opennet = node.getOpennet();
-            OpennetPeerNode opn = (OpennetPeerNode) pn;
-            if(opennet == null) {
-                Logger.normal(this, "Dumping incoming old-opennet peer as opennet just turned off: "+pn+".");
-                return;
-            }
-            /* When an old-opennet-peer connects, add it at the top of the LRU, so that it isn't
-             * immediately dropped when there is no droppable peer to drop. If it was dropped
-             * from the bottom of the LRU list, we would not have added it to the LRU; so it was
-             * somewhere in the middle. */
-            if(!opennet.wantPeer(opn, false, false, true, ConnectionType.RECONNECT)) {
-                Logger.normal(this, "No longer want peer "+pn+" - dumping it after connecting");
-                dontWant = true;
-                opennet.purgeOldOpennetPeer(opn);
-            }
-            // wantPeer will call node.peers.addPeer(), we don't have to.
-        }
-        if((!dontWant) && !crypto.allowConnection(pn, replyTo.getFreenetAddress())) {
-            if(pn instanceof DarknetPeerNode) {
-                Logger.error(this, "Dropping peer "+pn+" because don't want connection due to others on the same IP address!");
-                System.out.println("Disconnecting permanently from your friend \""+((DarknetPeerNode)pn).getName()+"\" because other peers are using the same IP address!");
-            }
-            Logger.normal(this, "Rejecting connection because already have something with the same IP");
-            dontWant = true;
-        }
-
-        long newTrackerID = pn.completedHandshake(
-                bootID, hisRef, 0, hisRef.length, outgoingCipher, outgoingKey, incommingCipher,
-                incommingKey, replyTo, true, negType, trackerID, false, false, hmacKey, ivCipher,
-                ivNonce, ourInitialSeqNum, theirInitialSeqNum, ourInitialMsgID, theirInitialMsgID);
-
-        if(newTrackerID > 0) {
-
-            // Send reply
-            sendJFKMessage4(1, negType, 3, nonceInitiatorHashed, nonceResponder,initiatorExponential, responderExponential,
-                    c, Ke, Ka, authenticator, hisRef, pn, replyTo, unknownInitiator, setupType, newTrackerID, newTrackerID == trackerID);
-
-            if(dontWant) {
-                node.peers.disconnectAndRemove(pn, true, true, true); // Let it connect then tell it to remove it.
-            } else {
-                pn.maybeSendInitialMessages();
-            }
-        } else {
-            Logger.error(this, "Handshake failure! with "+pn.getPeer());
-            // Don't send the JFK(4). We have not successfully connected.
-        }
-
-        if (logMINOR) Logger.minor(this, "Seed client connected with negtype " + negType);
-
-        final long t2=System.currentTimeMillis();
-        if((t2-t1)>500) {
-            Logger.error(this,"Message3 Processing packet for "+pn.getPeer()+" took "+TimeUtil.formatTime(t2-t1, 3, true));
-        }
-    }
-
-    private PeerNode getPeerNodeFromUnknownInitiator(byte[] hisRef, int setupType, PeerNode pn, Peer from) {
-        if(setupType == SETUP_OPENNET_SEEDNODE) {
-            OpennetManager om = node.getOpennet();
-            if(om == null) {
-                Logger.error(this, "Opennet disabled, ignoring seednode connect attempt");
-                // FIXME Send some sort of explicit rejection message.
-                return null;
-            }
-            SimpleFieldSet ref = OpennetManager.validateNoderef(hisRef, 0, hisRef.length, null, true);
-            if(ref == null) {
-                Logger.error(this, "Invalid noderef");
-                // FIXME Send some sort of explicit rejection message.
-                return null;
-            }
-            PeerNode seed;
-            try {
-                seed = new SeedClientPeerNode(ref, node, crypto);
-                // Don't tell tracker yet as we don't have the address yet.
-            } catch (FSParseException e) {
-                Logger.error(this, "Invalid seed client noderef: "+e+" from "+from, e);
-                return null;
-            } catch (PeerParseException e) {
-                Logger.error(this, "Invalid seed client noderef: "+e+" from "+from, e);
-                return null;
-            } catch (ReferenceSignatureVerificationException e) {
-                Logger.error(this, "Invalid seed client noderef: "+e+" from "+from, e);
-                return null;
-            } catch (PeerTooOldException e) {
+		if(logDEBUG) Logger.debug(this, "The shared Master secret is : "+HexUtil.bytesToHex(computedExponential) +" for " + pn);
+		
+		/* 0 is the outgoing key for the initiator, 7 for the responder */
+		byte[] outgoingKey = computeJFKSharedKey(computedExponential, nonceInitiatorHashed, nonceResponder, "7");
+		byte[] incommingKey = computeJFKSharedKey(computedExponential, nonceInitiatorHashed, nonceResponder, "0");
+		byte[] Ke = computeJFKSharedKey(computedExponential, nonceInitiatorHashed, nonceResponder, "1");
+		byte[] Ka = computeJFKSharedKey(computedExponential, nonceInitiatorHashed, nonceResponder, "2");
+
+		byte[] hmacKey = computeJFKSharedKey(computedExponential, nonceInitiatorHashed, nonceResponder, "3");
+		byte[] ivKey = computeJFKSharedKey(computedExponential, nonceInitiatorHashed, nonceResponder, "4");
+		byte[] ivNonce = computeJFKSharedKey(computedExponential, nonceInitiatorHashed, nonceResponder, "5");
+
+		/* Bytes  1-4:  Initial sequence number for the initiator
+		 * Bytes  5-8:  Initial sequence number for the responder
+		 * Bytes  9-12: Initial message id for the initiator
+		 * Bytes 13-16: Initial message id for the responder
+		 * Note that we are the responder */
+		byte[] sharedData = computeJFKSharedKey(computedExponential, nonceInitiatorHashed, nonceResponder, "6");
+		Arrays.fill(computedExponential, (byte)0);
+		int theirInitialSeqNum = ((sharedData[0] & 0xFF) << 24)
+				| ((sharedData[1] & 0xFF) << 16)
+				| ((sharedData[2] & 0xFF) << 8)
+				| (sharedData[3] & 0xFF);
+		int ourInitialSeqNum = ((sharedData[4] & 0xFF) << 24)
+				| ((sharedData[5] & 0xFF) << 16)
+				| ((sharedData[6] & 0xFF) << 8)
+				| (sharedData[7] & 0xFF);
+		int theirInitialMsgID, ourInitialMsgID;
+
+			theirInitialMsgID =
+				unknownInitiator ? getInitialMessageID(crypto.myIdentity) :
+					getInitialMessageID(pn.identity, crypto.myIdentity);
+			ourInitialMsgID =
+				unknownInitiator ? getInitialMessageID(crypto.myIdentity) :
+					getInitialMessageID(crypto.myIdentity, pn.identity);
+
+		if(logMINOR)
+			Logger.minor(this, "Their initial message ID: "+theirInitialMsgID+" ours "+ourInitialMsgID);
+
+		c.initialize(Ke);
+		int ivLength = PCFBMode.lengthIV(c);
+		int decypheredPayloadOffset = 0;
+		// We compute the HMAC of ("I"+cyphertext) : the cyphertext includes the IV!
+		byte[] decypheredPayload = Arrays.copyOf(JFK_PREFIX_INITIATOR, JFK_PREFIX_INITIATOR.length + payload.length - inputOffset);
+		decypheredPayloadOffset += JFK_PREFIX_INITIATOR.length;
+		System.arraycopy(payload, inputOffset, decypheredPayload, decypheredPayloadOffset, decypheredPayload.length-decypheredPayloadOffset);
+		if(!HMAC.verifyWithSHA256(Ka, decypheredPayload, hmac)) {
+			Logger.error(this, "The inner-HMAC doesn't match; let's discard the packet JFK(3) - "+pn);
+			return;
+		}
+
+		final PCFBMode pk = PCFBMode.create(c, decypheredPayload, decypheredPayloadOffset);
+		// Get the IV
+		decypheredPayloadOffset += ivLength;
+		// Decrypt the payload
+		pk.blockDecipher(decypheredPayload, decypheredPayloadOffset, decypheredPayload.length-decypheredPayloadOffset);
+		/*
+		 * DecipheredData Format:
+		 * Signature
+		 * Node Data (starting with BootID)
+		 */
+		int sigLength = getSignatureLength(negType);
+		byte[] sig = new byte[sigLength];
+		System.arraycopy(decypheredPayload, decypheredPayloadOffset, sig, 0, sigLength);
+		decypheredPayloadOffset += sigLength;
+		byte[] data = new byte[decypheredPayload.length - decypheredPayloadOffset];
+		System.arraycopy(decypheredPayload, decypheredPayloadOffset, data, 0, decypheredPayload.length - decypheredPayloadOffset);
+		int ptr = 0;
+		long trackerID;
+		trackerID = Fields.bytesToLong(data, ptr);
+		if(trackerID < 0) trackerID = -1;
+		ptr += 8;
+		long bootID = Fields.bytesToLong(data, ptr);
+		ptr += 8;
+		byte[] hisRef = Arrays.copyOfRange(data, ptr, data.length);
+
+		// construct the peernode
+		if(unknownInitiator) {
+			pn = getPeerNodeFromUnknownInitiator(hisRef, setupType, pn, replyTo);
+		}
+		if(pn == null) {
+			if(unknownInitiator) {
+				// Reject
+				Logger.normal(this, "Rejecting... unable to construct PeerNode");
+			} else {
+				Logger.error(this, "PeerNode is null and unknownInitiator is false!");
+			}
+			return;
+		}
+
+		// verify the signature
+		byte[] toVerify = assembleDHParams(nonceInitiatorHashed, nonceResponder, initiatorExponential, responderExponential, crypto.getIdentity(negType), data);
+		    if(!ECDSA.verify(Curves.P256, pn.peerECDSAPubKey, sig, toVerify)) {
+	              Logger.error(this, "The ECDSA signature verification has failed!! JFK(3) - "+pn.getPeer());
+	                return;
+		    }
+
+
+		// At this point we know it's from the peer, so we can report a packet received.
+		pn.receivedPacket(true, false);
+
+		BlockCipher outgoingCipher = null;
+		BlockCipher incommingCipher = null;
+		BlockCipher ivCipher = null;
+		try {
+			outgoingCipher = new Rijndael(256, 256);
+			incommingCipher = new Rijndael(256, 256);
+			ivCipher = new Rijndael(256, 256);
+		} catch (UnsupportedCipherException e) {
+			throw new RuntimeException(e);
+		}
+		outgoingCipher.initialize(outgoingKey);
+		incommingCipher.initialize(incommingKey);
+		ivCipher.initialize(ivKey);
+
+		// Promote if necessary
+		boolean dontWant = false;
+		if(oldOpennetPeer && pn instanceof OpennetPeerNode /* true */) {
+			OpennetManager opennet = node.getOpennet();
+			OpennetPeerNode opn = (OpennetPeerNode) pn;
+			if(opennet == null) {
+				Logger.normal(this, "Dumping incoming old-opennet peer as opennet just turned off: "+pn+".");
+				return;
+			}
+			/* When an old-opennet-peer connects, add it at the top of the LRU, so that it isn't
+			 * immediately dropped when there is no droppable peer to drop. If it was dropped
+			 * from the bottom of the LRU list, we would not have added it to the LRU; so it was
+			 * somewhere in the middle. */
+			if(!opennet.wantPeer(opn, false, false, true, ConnectionType.RECONNECT)) {
+				Logger.normal(this, "No longer want peer "+pn+" - dumping it after connecting");
+				dontWant = true;
+				opennet.purgeOldOpennetPeer(opn);
+			}
+			// wantPeer will call node.peers.addPeer(), we don't have to.
+		}
+		if((!dontWant) && !crypto.allowConnection(pn, replyTo.getFreenetAddress())) {
+			if(pn instanceof DarknetPeerNode) {
+				Logger.error(this, "Dropping peer "+pn+" because don't want connection due to others on the same IP address!");
+				System.out.println("Disconnecting permanently from your friend \""+((DarknetPeerNode)pn).getName()+"\" because other peers are using the same IP address!");
+			}
+			Logger.normal(this, "Rejecting connection because already have something with the same IP");
+			dontWant = true;
+		}
+
+		long newTrackerID = pn.completedHandshake(
+				bootID, hisRef, 0, hisRef.length, outgoingCipher, outgoingKey, incommingCipher,
+				incommingKey, replyTo, true, negType, trackerID, false, false, hmacKey, ivCipher,
+				ivNonce, ourInitialSeqNum, theirInitialSeqNum, ourInitialMsgID, theirInitialMsgID);
+		
+		if(newTrackerID > 0) {
+
+			// Send reply
+			sendJFKMessage4(1, negType, 3, nonceInitiatorHashed, nonceResponder,initiatorExponential, responderExponential,
+					c, Ke, Ka, authenticator, hisRef, pn, replyTo, unknownInitiator, setupType, newTrackerID, newTrackerID == trackerID);
+
+			if(dontWant) {
+				node.peers.disconnectAndRemove(pn, true, true, true); // Let it connect then tell it to remove it.
+			} else {
+				pn.maybeSendInitialMessages();
+			}
+		} else {
+			Logger.error(this, "Handshake failure! with "+pn.getPeer());
+			// Don't send the JFK(4). We have not successfully connected.
+		}
+
+		if (logMINOR) Logger.minor(this, "Seed client connected with negtype " + negType);
+
+		final long t2=System.currentTimeMillis();
+		if((t2-t1)>500) {
+			Logger.error(this,"Message3 Processing packet for "+pn.getPeer()+" took "+TimeUtil.formatTime(t2-t1, 3, true));
+		}
+	}
+
+	private PeerNode getPeerNodeFromUnknownInitiator(byte[] hisRef, int setupType, PeerNode pn, Peer from) {
+		if(setupType == SETUP_OPENNET_SEEDNODE) {
+			OpennetManager om = node.getOpennet();
+			if(om == null) {
+				Logger.error(this, "Opennet disabled, ignoring seednode connect attempt");
+				// FIXME Send some sort of explicit rejection message.
+				return null;
+			}
+			SimpleFieldSet ref = OpennetManager.validateNoderef(hisRef, 0, hisRef.length, null, true);
+			if(ref == null) {
+				Logger.error(this, "Invalid noderef");
+				// FIXME Send some sort of explicit rejection message.
+				return null;
+			}
+			PeerNode seed;
+			try {
+				seed = new SeedClientPeerNode(ref, node, crypto);
+				// Don't tell tracker yet as we don't have the address yet.
+			} catch (FSParseException e) {
+				Logger.error(this, "Invalid seed client noderef: "+e+" from "+from, e);
+				return null;
+			} catch (PeerParseException e) {
+				Logger.error(this, "Invalid seed client noderef: "+e+" from "+from, e);
+				return null;
+			} catch (ReferenceSignatureVerificationException e) {
+				Logger.error(this, "Invalid seed client noderef: "+e+" from "+from, e);
+				return null;
+			} catch (PeerTooOldException e) {
                 Logger.error(this, "Invalid seed client noderef: "+e+" from "+from, e);
                 return null;
             }
-            if(seed.equals(pn)) {
-                Logger.normal(this, "Already connected to seednode");
-                return pn;
-            }
-            node.peers.addPeer(seed);
-            return seed;
-        } else {
-            Logger.error(this, "Unknown setup type");
-            return null;
-        }
-    }
-
-    /*
-     * Responder Method:Message4
-     * Process Message4
-     *
-     * Format:
-     * HMAC{Ka}[cyphertext]
-     * IV + E{Ke}[S{R}[Ni', Nr, g^i, g^r, IDi, bootID, znoderefR, znoderefI], bootID, znoderefR]
-     *
-     * @param payload The decrypted auth packet.
-     * @param pn The PeerNode we are talking to. Cannot be null as we are the initiator.
-     * @param replyTo The Peer we are replying to.
-     */
-    private boolean processJFKMessage4(byte[] payload, int inputOffset, PeerNode pn, Peer replyTo, boolean oldOpennetPeer, boolean unknownInitiator, int setupType, int negType)
-    {
-        final long t1 = System.currentTimeMillis();
-        int modulusLength = getModulusLength(negType);
-        int signLength = getSignatureLength(negType);
-        if(logMINOR) Logger.minor(this, "Got a JFK(4) message, processing it - "+pn.getPeer());
-        if(pn.jfkMyRef == null) {
-            String error = "Got a JFK(4) message but no pn.jfkMyRef for "+pn;
-            if(node.getUptime() < SECONDS.toMillis(60)) {
-                Logger.minor(this, error);
-            } else {
-                Logger.error(this, error);
-            }
-        }
-        BlockCipher c = null;
-        try { c = new Rijndael(256, 256); } catch (UnsupportedCipherException e) { throw new RuntimeException(e); }
-
-        final int expectedLength =
-            HASH_LENGTH + // HMAC of the cyphertext
-            (c.getBlockSize() >> 3) + // IV
-            signLength + // the signature
-            9 + // ID of packet tracker, plus boolean byte
-            8+ // bootID
-            1; // znoderefR
-
-        if(payload.length - inputOffset < expectedLength + 3) {
-            Logger.error(this, "Packet too short from "+pn.getPeer()+": "+payload.length+" after decryption in JFK(4), should be "+(expectedLength + 3));
-            return false;
-        }
-        byte[] jfkBuffer = pn.getJFKBuffer();
-        if(jfkBuffer == null) {
-            Logger.normal(this, "We have already handled this message... might be a replay or a bug - "+pn);
-            return false;
-        }
-
-        byte[] hmac = Arrays.copyOfRange(payload, inputOffset, inputOffset+HASH_LENGTH);
-        inputOffset += HASH_LENGTH;
-
-        c.initialize(pn.jfkKe);
-        int ivLength = PCFBMode.lengthIV(c);
-        int decypheredPayloadOffset = 0;
-        // We compute the HMAC of ("R"+cyphertext) : the cyphertext includes the IV!
-        byte[] decypheredPayload = Arrays.copyOf(JFK_PREFIX_RESPONDER, JFK_PREFIX_RESPONDER.length + payload.length - inputOffset);
-        decypheredPayloadOffset += JFK_PREFIX_RESPONDER.length;
-        System.arraycopy(payload, inputOffset, decypheredPayload, decypheredPayloadOffset, payload.length-inputOffset);
-        if(!HMAC.verifyWithSHA256(pn.jfkKa, decypheredPayload, hmac)) {
-            Logger.normal(this, "The digest-HMAC doesn't match; let's discard the packet - "+pn.getPeer());
-            return false;
-        }
-
-        // Try to find the HMAC in the cache:
-        // If it is already present it indicates duplicate/replayed message4 and we can discard
-        // If it's not, we can add it with a timestamp
-        byte[] message4Timestamp = null;
-        synchronized (authenticatorCache) {
-            ByteArrayWrapper hmacBAW = new ByteArrayWrapper(hmac);
-            message4Timestamp = authenticatorCache.get(hmacBAW);
-            if(message4Timestamp == null) { // normal behaviour
-                authenticatorCache.put(hmacBAW, Fields.longToBytes(t1));
-            }
-        }
-        if(message4Timestamp != null) {
-            Logger.normal(this, "We got a replayed message4 (first handled at "+TimeUtil.formatTime(t1-Fields.bytesToLong(message4Timestamp))+") from - "+pn);
-            return true;
-        }
-
-        // Get the IV
-        final PCFBMode pk = PCFBMode.create(c, decypheredPayload, decypheredPayloadOffset);
-        decypheredPayloadOffset += ivLength;
-        // Decrypt the payload
-        pk.blockDecipher(decypheredPayload, decypheredPayloadOffset, decypheredPayload.length - decypheredPayloadOffset);
-        /*
-         * DecipheredData Format:
-         * Signature-r,s
-         * bootID, znoderef
-         */
+			if(seed.equals(pn)) {
+				Logger.normal(this, "Already connected to seednode");
+				return pn;
+			}
+			node.peers.addPeer(seed);
+			return seed;
+		} else {
+			Logger.error(this, "Unknown setup type");
+			return null;
+		}
+	}
+
+	/*
+	 * Responder Method:Message4
+	 * Process Message4
+	 *
+	 * Format:
+	 * HMAC{Ka}[cyphertext]
+	 * IV + E{Ke}[S{R}[Ni', Nr, g^i, g^r, IDi, bootID, znoderefR, znoderefI], bootID, znoderefR]
+	 *
+	 * @param payload The decrypted auth packet.
+	 * @param pn The PeerNode we are talking to. Cannot be null as we are the initiator.
+	 * @param replyTo The Peer we are replying to.
+	 */
+	private boolean processJFKMessage4(byte[] payload, int inputOffset, PeerNode pn, Peer replyTo, boolean oldOpennetPeer, boolean unknownInitiator, int setupType, int negType)
+	{
+		final long t1 = System.currentTimeMillis();
+		int modulusLength = getModulusLength(negType);
+		int signLength = getSignatureLength(negType);
+		if(logMINOR) Logger.minor(this, "Got a JFK(4) message, processing it - "+pn.getPeer());
+		if(pn.jfkMyRef == null) {
+			String error = "Got a JFK(4) message but no pn.jfkMyRef for "+pn;
+			if(node.getUptime() < SECONDS.toMillis(60)) {
+				Logger.minor(this, error);
+			} else {
+				Logger.error(this, error);
+			}
+		}
+		BlockCipher c = null;
+		try { c = new Rijndael(256, 256); } catch (UnsupportedCipherException e) { throw new RuntimeException(e); }
+
+		final int expectedLength =
+			HASH_LENGTH + // HMAC of the cyphertext
+			(c.getBlockSize() >> 3) + // IV
+			signLength + // the signature
+			9 + // ID of packet tracker, plus boolean byte
+			8+ // bootID
+			1; // znoderefR
+
+		if(payload.length - inputOffset < expectedLength + 3) {
+			Logger.error(this, "Packet too short from "+pn.getPeer()+": "+payload.length+" after decryption in JFK(4), should be "+(expectedLength + 3));
+			return false;
+		}
+		byte[] jfkBuffer = pn.getJFKBuffer();
+		if(jfkBuffer == null) {
+			Logger.normal(this, "We have already handled this message... might be a replay or a bug - "+pn);
+			return false;
+		}
+
+		byte[] hmac = Arrays.copyOfRange(payload, inputOffset, inputOffset+HASH_LENGTH);
+		inputOffset += HASH_LENGTH;
+
+		c.initialize(pn.jfkKe);
+		int ivLength = PCFBMode.lengthIV(c);
+		int decypheredPayloadOffset = 0;
+		// We compute the HMAC of ("R"+cyphertext) : the cyphertext includes the IV!
+		byte[] decypheredPayload = Arrays.copyOf(JFK_PREFIX_RESPONDER, JFK_PREFIX_RESPONDER.length + payload.length - inputOffset);
+		decypheredPayloadOffset += JFK_PREFIX_RESPONDER.length;
+		System.arraycopy(payload, inputOffset, decypheredPayload, decypheredPayloadOffset, payload.length-inputOffset);
+		if(!HMAC.verifyWithSHA256(pn.jfkKa, decypheredPayload, hmac)) {
+			Logger.normal(this, "The digest-HMAC doesn't match; let's discard the packet - "+pn.getPeer());
+			return false;
+		}
+
+		// Try to find the HMAC in the cache:
+		// If it is already present it indicates duplicate/replayed message4 and we can discard
+		// If it's not, we can add it with a timestamp
+		byte[] message4Timestamp = null;
+		synchronized (authenticatorCache) {
+			ByteArrayWrapper hmacBAW = new ByteArrayWrapper(hmac);
+			message4Timestamp = authenticatorCache.get(hmacBAW);
+			if(message4Timestamp == null) { // normal behaviour
+				authenticatorCache.put(hmacBAW, Fields.longToBytes(t1));
+			}
+		}
+		if(message4Timestamp != null) {
+			Logger.normal(this, "We got a replayed message4 (first handled at "+TimeUtil.formatTime(t1-Fields.bytesToLong(message4Timestamp))+") from - "+pn);
+			return true;
+		}
+
+		// Get the IV
+		final PCFBMode pk = PCFBMode.create(c, decypheredPayload, decypheredPayloadOffset);
+		decypheredPayloadOffset += ivLength;
+		// Decrypt the payload
+		pk.blockDecipher(decypheredPayload, decypheredPayloadOffset, decypheredPayload.length - decypheredPayloadOffset);
+		/*
+		 * DecipheredData Format:
+		 * Signature-r,s
+		 * bootID, znoderef
+		 */
         byte[] sig = new byte[signLength];
         System.arraycopy(decypheredPayload, decypheredPayloadOffset, sig, 0, signLength);
         decypheredPayloadOffset += signLength;
-        byte[] data = new byte[decypheredPayload.length - decypheredPayloadOffset];
-        System.arraycopy(decypheredPayload, decypheredPayloadOffset, data, 0, decypheredPayload.length - decypheredPayloadOffset);
-        int ptr = 0;
-        long trackerID;
-        boolean reusedTracker;
-        trackerID = Fields.bytesToLong(data, ptr);
-        ptr += 8;
-        reusedTracker = data[ptr++] != 0;
-        long bootID = Fields.bytesToLong(data, ptr);
-        ptr += 8;
-        byte[] hisRef = Arrays.copyOfRange(data, ptr, data.length);
-
-        // verify the signature
-        int dataLen = hisRef.length + 8 + 9;
-        int nonceSize = getNonceSize(negType);
-        int nonceSizeHashed = HASH_LENGTH;
-        byte[] identity = crypto.getIdentity(negType);
-        byte[] locallyGeneratedText = new byte[nonceSizeHashed + nonceSize + modulusLength * 2 + identity.length + dataLen + pn.jfkMyRef.length];
-        int bufferOffset = nonceSizeHashed + nonceSize + modulusLength*2;
-        System.arraycopy(jfkBuffer, 0, locallyGeneratedText, 0, bufferOffset);
-        System.arraycopy(identity, 0, locallyGeneratedText, bufferOffset, identity.length);
-        bufferOffset += identity.length;
-        // bootID
-        System.arraycopy(data, 0, locallyGeneratedText, bufferOffset, dataLen);
-        bufferOffset += dataLen;
-        System.arraycopy(pn.jfkMyRef, 0, locallyGeneratedText, bufferOffset, pn.jfkMyRef.length);
-            if(!ECDSA.verify(Curves.P256, pn.peerECDSAPubKey, sig, locallyGeneratedText)) {
-                Logger.error(this, "The ECDSA signature verification has failed!! JFK(4) - "+pn.getPeer()+" length "+locallyGeneratedText.length+" hisRef "+hisRef.length+" hash "+Fields.hashCode(hisRef)+" myRef "+pn.jfkMyRef.length+" hash "+Fields.hashCode(pn.jfkMyRef)+" boot ID "+bootID);
-                return true;
-            }
-
-
-        // Received a packet
-        pn.receivedPacket(true, false);
-
-        // Promote if necessary
-        boolean dontWant = false;
-        if(oldOpennetPeer && pn instanceof OpennetPeerNode /* true */) {
-            OpennetPeerNode opn = (OpennetPeerNode) pn;
-            OpennetManager opennet = node.getOpennet();
-            if(opennet == null) {
-                Logger.normal(this, "Dumping incoming old-opennet peer as opennet just turned off: "+pn+".");
-                return true;
-            }
-            /* When an old-opennet-peer connects, add it at the top of the LRU, so that it isn't
-             * immediately dropped when there is no droppable peer to drop. If it was dropped
-             * from the bottom of the LRU list, we would not have added it to the LRU; so it was
-             * somewhere in the middle. */
-            if(!opennet.wantPeer(opn, false, false, true, ConnectionType.RECONNECT)) {
-                Logger.normal(this, "No longer want peer "+pn+" - dumping it after connecting");
-                dontWant = true;
-                opennet.purgeOldOpennetPeer(opn);
-            }
-            // wantPeer will call node.peers.addPeer(), we don't have to.
-        }
-        if((!dontWant) && !crypto.allowConnection(pn, replyTo.getFreenetAddress())) {
-            Logger.normal(this, "Rejecting connection because already have something with the same IP");
-            dontWant = true;
-        }
-
-        // We change the key
-        BlockCipher ivCipher = null;
-        BlockCipher outgoingCipher = null;
-        BlockCipher incommingCipher = null;
-        try {
-            ivCipher = new Rijndael(256, 256);
-            outgoingCipher = new Rijndael(256, 256);
-            incommingCipher = new Rijndael(256, 256);
-        } catch (UnsupportedCipherException e) {
-            throw new RuntimeException(e);
-        }
-
-        outgoingCipher.initialize(pn.outgoingKey);
-        incommingCipher.initialize(pn.incommingKey);
-        ivCipher.initialize(pn.ivKey);
-
-        long newTrackerID = pn.completedHandshake(
-                bootID, hisRef, 0, hisRef.length, outgoingCipher, pn.outgoingKey, incommingCipher,
-                pn.incommingKey, replyTo, false, negType, trackerID, true, reusedTracker, pn.hmacKey,
-                ivCipher, pn.ivNonce, pn.ourInitialSeqNum, pn.theirInitialSeqNum, pn.ourInitialMsgID,
-                pn.theirInitialMsgID);
-        if(newTrackerID >= 0) {
-            if(dontWant) {
-                node.peers.disconnectAndRemove(pn, true, true, true);
-            } else {
-                pn.maybeSendInitialMessages();
-            }
-        } else {
-            Logger.error(this, "Handshake failed!");
-        }
-
-        // cleanup
-        // FIXME: maybe we should copy zeros/garbage into it before leaving it to the GC
-        pn.setJFKBuffer(null);
-        pn.jfkKa = null;
-        pn.jfkKe = null;
-        pn.outgoingKey = null;
-        pn.incommingKey = null;
-        pn.hmacKey = null;
-        pn.ivKey = null;
-        pn.ivNonce = null;
-        pn.ourInitialSeqNum = 0;
-        pn.theirInitialSeqNum = 0;
-        pn.ourInitialMsgID = 0;
-        pn.theirInitialMsgID = 0;
-        // We want to clear it here so that new handshake requests
-        // will be sent with a different DH pair
-        pn.setKeyAgreementSchemeContext(null);
-        synchronized (pn.jfkNoncesSent) {
-            // FIXME TRUE MULTI-HOMING: winner-takes-all, kill all other connection attempts since we can't deal with multiple active connections
-            // Also avoids leaking
-            pn.jfkNoncesSent.clear();
-        }
-
-        final long t2=System.currentTimeMillis();
-        if((t2-t1)>500)
-            Logger.error(this,"Message4 timeout error:Processing packet from "+pn.getPeer());
-        return true;
-    }
-
-    /*
-     * Format:
-     * Ni, Nr, g^i, g^r
-     * Authenticator - HMAC{Hkr}[g^r, g^i, Nr, Ni', IPi]
-     * HMAC{Ka}(cyphertext)
-     * IV + E{KE}[S{i}[Ni',Nr,g^i,g^r,idR, bootID, znoderefI], bootID, znoderefI]
-     *
-     * @param pn The PeerNode to encrypt the message for. Cannot be null as we are the initiator.
-     * @param replyTo The Peer to send the packet to.
-     */
-
-    private void sendJFKMessage3(int version,final int negType,int phase,byte[] nonceInitiator,byte[] nonceResponder,byte[] hisExponential, byte[] authenticator, final PeerNode pn, final Peer replyTo, final boolean unknownInitiator, final int setupType)
-    {
-        if(logMINOR) Logger.minor(this, "Sending a JFK(3) message to "+pn.getPeer());
-        int modulusLength = getModulusLength(negType);
-        int signLength = getSignatureLength(negType);
-        int nonceSize = getNonceSize(negType);
+		byte[] data = new byte[decypheredPayload.length - decypheredPayloadOffset];
+		System.arraycopy(decypheredPayload, decypheredPayloadOffset, data, 0, decypheredPayload.length - decypheredPayloadOffset);
+		int ptr = 0;
+		long trackerID;
+		boolean reusedTracker;
+		trackerID = Fields.bytesToLong(data, ptr);
+		ptr += 8;
+		reusedTracker = data[ptr++] != 0;
+		long bootID = Fields.bytesToLong(data, ptr);
+		ptr += 8;
+		byte[] hisRef = Arrays.copyOfRange(data, ptr, data.length);
+
+		// verify the signature
+		int dataLen = hisRef.length + 8 + 9;
+		int nonceSize = getNonceSize(negType);
+		int nonceSizeHashed = HASH_LENGTH;
+		byte[] identity = crypto.getIdentity(negType);
+		byte[] locallyGeneratedText = new byte[nonceSizeHashed + nonceSize + modulusLength * 2 + identity.length + dataLen + pn.jfkMyRef.length];
+		int bufferOffset = nonceSizeHashed + nonceSize + modulusLength*2;
+		System.arraycopy(jfkBuffer, 0, locallyGeneratedText, 0, bufferOffset);
+		System.arraycopy(identity, 0, locallyGeneratedText, bufferOffset, identity.length);
+		bufferOffset += identity.length;
+		// bootID
+		System.arraycopy(data, 0, locallyGeneratedText, bufferOffset, dataLen);
+		bufferOffset += dataLen;
+		System.arraycopy(pn.jfkMyRef, 0, locallyGeneratedText, bufferOffset, pn.jfkMyRef.length);
+	        if(!ECDSA.verify(Curves.P256, pn.peerECDSAPubKey, sig, locallyGeneratedText)) {
+	            Logger.error(this, "The ECDSA signature verification has failed!! JFK(4) - "+pn.getPeer()+" length "+locallyGeneratedText.length+" hisRef "+hisRef.length+" hash "+Fields.hashCode(hisRef)+" myRef "+pn.jfkMyRef.length+" hash "+Fields.hashCode(pn.jfkMyRef)+" boot ID "+bootID);
+	            return true;
+	        }
+
+
+		// Received a packet
+		pn.receivedPacket(true, false);
+
+		// Promote if necessary
+		boolean dontWant = false;
+		if(oldOpennetPeer && pn instanceof OpennetPeerNode /* true */) {
+		    OpennetPeerNode opn = (OpennetPeerNode) pn;
+			OpennetManager opennet = node.getOpennet();
+			if(opennet == null) {
+				Logger.normal(this, "Dumping incoming old-opennet peer as opennet just turned off: "+pn+".");
+				return true;
+			}
+			/* When an old-opennet-peer connects, add it at the top of the LRU, so that it isn't
+			 * immediately dropped when there is no droppable peer to drop. If it was dropped
+			 * from the bottom of the LRU list, we would not have added it to the LRU; so it was
+			 * somewhere in the middle. */
+			if(!opennet.wantPeer(opn, false, false, true, ConnectionType.RECONNECT)) {
+				Logger.normal(this, "No longer want peer "+pn+" - dumping it after connecting");
+				dontWant = true;
+				opennet.purgeOldOpennetPeer(opn);
+			}
+			// wantPeer will call node.peers.addPeer(), we don't have to.
+		}
+		if((!dontWant) && !crypto.allowConnection(pn, replyTo.getFreenetAddress())) {
+			Logger.normal(this, "Rejecting connection because already have something with the same IP");
+			dontWant = true;
+		}
+
+		// We change the key
+		BlockCipher ivCipher = null;
+		BlockCipher outgoingCipher = null;
+		BlockCipher incommingCipher = null;
+		try {
+			ivCipher = new Rijndael(256, 256);
+			outgoingCipher = new Rijndael(256, 256);
+			incommingCipher = new Rijndael(256, 256);
+		} catch (UnsupportedCipherException e) {
+			throw new RuntimeException(e);
+		}
+
+		outgoingCipher.initialize(pn.outgoingKey);
+		incommingCipher.initialize(pn.incommingKey);
+		ivCipher.initialize(pn.ivKey);
+
+		long newTrackerID = pn.completedHandshake(
+				bootID, hisRef, 0, hisRef.length, outgoingCipher, pn.outgoingKey, incommingCipher,
+				pn.incommingKey, replyTo, false, negType, trackerID, true, reusedTracker, pn.hmacKey,
+				ivCipher, pn.ivNonce, pn.ourInitialSeqNum, pn.theirInitialSeqNum, pn.ourInitialMsgID,
+				pn.theirInitialMsgID);
+		if(newTrackerID >= 0) {
+			if(dontWant) {
+				node.peers.disconnectAndRemove(pn, true, true, true);
+			} else {
+				pn.maybeSendInitialMessages();
+			}
+		} else {
+			Logger.error(this, "Handshake failed!");
+		}
+
+		// cleanup
+		// FIXME: maybe we should copy zeros/garbage into it before leaving it to the GC
+		pn.setJFKBuffer(null);
+		pn.jfkKa = null;
+		pn.jfkKe = null;
+		pn.outgoingKey = null;
+		pn.incommingKey = null;
+		pn.hmacKey = null;
+		pn.ivKey = null;
+		pn.ivNonce = null;
+		pn.ourInitialSeqNum = 0;
+		pn.theirInitialSeqNum = 0;
+		pn.ourInitialMsgID = 0;
+		pn.theirInitialMsgID = 0;
+		// We want to clear it here so that new handshake requests
+		// will be sent with a different DH pair
+		pn.setKeyAgreementSchemeContext(null);
+		synchronized (pn.jfkNoncesSent) {
+			// FIXME TRUE MULTI-HOMING: winner-takes-all, kill all other connection attempts since we can't deal with multiple active connections
+			// Also avoids leaking
+			pn.jfkNoncesSent.clear();
+		}
+
+		final long t2=System.currentTimeMillis();
+		if((t2-t1)>500)
+			Logger.error(this,"Message4 timeout error:Processing packet from "+pn.getPeer());
+		return true;
+	}
+
+	/*
+	 * Format:
+	 * Ni, Nr, g^i, g^r
+	 * Authenticator - HMAC{Hkr}[g^r, g^i, Nr, Ni', IPi]
+	 * HMAC{Ka}(cyphertext)
+	 * IV + E{KE}[S{i}[Ni',Nr,g^i,g^r,idR, bootID, znoderefI], bootID, znoderefI]
+	 *
+	 * @param pn The PeerNode to encrypt the message for. Cannot be null as we are the initiator.
+	 * @param replyTo The Peer to send the packet to.
+	 */
+
+	private void sendJFKMessage3(int version,final int negType,int phase,byte[] nonceInitiator,byte[] nonceResponder,byte[] hisExponential, byte[] authenticator, final PeerNode pn, final Peer replyTo, final boolean unknownInitiator, final int setupType)
+	{
+		if(logMINOR) Logger.minor(this, "Sending a JFK(3) message to "+pn.getPeer());
+		int modulusLength = getModulusLength(negType);
+		int signLength = getSignatureLength(negType);
+		int nonceSize = getNonceSize(negType);
         // Pre negtype 9 we were sending Ni as opposed to Ni'
         byte[] nonceInitiatorHashed = SHA256.digest(nonceInitiator);
-<<<<<<< HEAD
-
-        long t1=System.currentTimeMillis();
-        BlockCipher c = null;
-        try { c = new Rijndael(256, 256); } catch (UnsupportedCipherException e) { throw new RuntimeException(e); }
-        KeyAgreementSchemeContext ctx = pn.getKeyAgreementSchemeContext();
-        if(ctx == null) return;
-        byte[] ourExponential = ctx.getPublicKeyNetworkFormat();
-        pn.jfkMyRef = unknownInitiator ? crypto.myCompressedHeavySetupRef() : crypto.myCompressedSetupRef();
-        byte[] data = new byte[8 + 8 + pn.jfkMyRef.length];
-        int ptr = 0;
-        long trackerID;
-        trackerID = pn.getReusableTrackerID();
-        System.arraycopy(Fields.longToBytes(trackerID), 0, data, ptr, 8);
-        ptr += 8;
-        if(logMINOR) Logger.minor(this, "Sending tracker ID "+trackerID+" in JFK(3)");
-        System.arraycopy(Fields.longToBytes(pn.getOutgoingBootID()), 0, data, ptr, 8);
-        ptr += 8;
-        System.arraycopy(pn.jfkMyRef, 0, data, ptr, pn.jfkMyRef.length);
-        final byte[] message3 = new byte[nonceSize*2 + // nI, nR
-                                   modulusLength*2 + // g^i, g^r
-                                   HASH_LENGTH + // authenticator
-                                   HASH_LENGTH + // HMAC(cyphertext)
-                                   (c.getBlockSize() >> 3) + // IV
-                                   signLength + // Signature
-                                   data.length]; // The bootid+noderef
-        int offset = 0;
-        // Ni
-        System.arraycopy(nonceInitiator, 0, message3, offset, nonceSize);
-        offset += nonceSize;
-        if(logDEBUG) Logger.debug(this, "We are sending Ni : " + HexUtil.bytesToHex(nonceInitiator));
-        // Nr
-        System.arraycopy(nonceResponder, 0, message3, offset, nonceSize);
-        offset += nonceSize;
-        // g^i
-        System.arraycopy(ourExponential, 0,message3, offset, ourExponential.length);
-        offset += ourExponential.length;
-        // g^r
-        System.arraycopy(hisExponential, 0,message3, offset, hisExponential.length);
-        offset += hisExponential.length;
-
-        // Authenticator
-        System.arraycopy(authenticator, 0, message3, offset, HASH_LENGTH);
-        offset += HASH_LENGTH;
-        /*
-         * Digital Signature of the message with the private key belonging to the initiator/responder
-         * It is assumed to be non-message recovering
-         */
-        // save parameters so that we can verify message4
-        byte[] toSign = assembleDHParams(nonceInitiatorHashed, nonceResponder, ourExponential, hisExponential, pn.getPubKeyHash(), data);
-        pn.setJFKBuffer(toSign);
-        byte[] sig = crypto.ecdsaSign(toSign);
-
-        byte[] computedExponential=((ECDHLightContext)ctx).getHMACKey(ECDH.getPublicKey(hisExponential, ecdhCurveToUse));
-
-        if(logDEBUG) Logger.debug(this, "The shared Master secret is : "+HexUtil.bytesToHex(computedExponential)+ " for " + pn);
-        /* 0 is the outgoing key for the initiator, 7 for the responder */
-        pn.outgoingKey = computeJFKSharedKey(computedExponential, nonceInitiatorHashed, nonceResponder, "0");
-        pn.incommingKey = computeJFKSharedKey(computedExponential, nonceInitiatorHashed, nonceResponder, "7");
-        pn.jfkKe = computeJFKSharedKey(computedExponential, nonceInitiatorHashed, nonceResponder, "1");
-        pn.jfkKa = computeJFKSharedKey(computedExponential, nonceInitiatorHashed, nonceResponder, "2");
-
-        pn.hmacKey = computeJFKSharedKey(computedExponential, nonceInitiatorHashed, nonceResponder, "3");
-        pn.ivKey = computeJFKSharedKey(computedExponential, nonceInitiatorHashed, nonceResponder, "4");
-        pn.ivNonce = computeJFKSharedKey(computedExponential, nonceInitiatorHashed, nonceResponder, "5");
-
-        /* Bytes  1-4:  Initial sequence number for the initiator
-         * Bytes  5-8:  Initial sequence number for the responder
-         * Bytes  9-12: Initial message id for the initiator
-         * Bytes 13-16: Initial message id for the responder
-         * Note that we are the initiator */
-        byte[] sharedData = computeJFKSharedKey(computedExponential, nonceInitiatorHashed, nonceResponder, "6");
-        Arrays.fill(computedExponential, (byte)0);
-        pn.ourInitialSeqNum = ((sharedData[0] & 0xFF) << 24)
-                | ((sharedData[1] & 0xFF) << 16)
-                | ((sharedData[2] & 0xFF) << 8)
-                | (sharedData[3] & 0xFF);
-        pn.theirInitialSeqNum = ((sharedData[4] & 0xFF) << 24)
-                | ((sharedData[5] & 0xFF) << 16)
-                | ((sharedData[6] & 0xFF) << 8)
-                | (sharedData[7] & 0xFF);
-
-            pn.theirInitialMsgID =
-                unknownInitiator ? getInitialMessageID(pn.identity) :
-                    getInitialMessageID(pn.identity, crypto.myIdentity);
-            pn.ourInitialMsgID =
-                unknownInitiator ? getInitialMessageID(pn.identity) :
-                    getInitialMessageID(crypto.myIdentity, pn.identity);
-
-        if(logMINOR)
-            Logger.minor(this, "Their initial message ID: "+pn.theirInitialMsgID+" ours "+pn.ourInitialMsgID);
-
-
-        c.initialize(pn.jfkKe);
-        int ivLength = PCFBMode.lengthIV(c);
-        byte[] iv = new byte[ivLength];
-        node.random.nextBytes(iv);
-        PCFBMode pcfb = PCFBMode.create(c, iv);
-        int cleartextOffset = 0;
-        byte[] cleartext = new byte[JFK_PREFIX_INITIATOR.length + ivLength + sig.length + data.length];
-        System.arraycopy(JFK_PREFIX_INITIATOR, 0, cleartext, cleartextOffset, JFK_PREFIX_INITIATOR.length);
-        cleartextOffset += JFK_PREFIX_INITIATOR.length;
-        System.arraycopy(iv, 0, cleartext, cleartextOffset, ivLength);
-        cleartextOffset += ivLength;
-        System.arraycopy(sig, 0, cleartext, cleartextOffset, sig.length);
-        cleartextOffset += sig.length;
-        System.arraycopy(data, 0, cleartext, cleartextOffset, data.length);
-        cleartextOffset += data.length;
-
-        int cleartextToEncypherOffset = JFK_PREFIX_INITIATOR.length + ivLength;
-        pcfb.blockEncipher(cleartext, cleartextToEncypherOffset, cleartext.length-cleartextToEncypherOffset);
-
-        // We compute the HMAC of (prefix + cyphertext) Includes the IV!
-        byte[] hmac = HMAC.macWithSHA256(pn.jfkKa, cleartext);
-
-        // copy stuffs back to the message
-        System.arraycopy(hmac, 0, message3, offset, HASH_LENGTH);
-        offset += HASH_LENGTH;
-        System.arraycopy(iv, 0, message3, offset, ivLength);
-        offset += ivLength;
-        System.arraycopy(cleartext, cleartextToEncypherOffset, message3, offset, cleartext.length-cleartextToEncypherOffset);
-
-        // cache the message
-        synchronized (authenticatorCache) {
-            if(!maybeResetTransientKey())
-                authenticatorCache.put(new ByteArrayWrapper(authenticator),message3);
-        }
-        final long timeSent = System.currentTimeMillis();
-        if(unknownInitiator) {
-            sendAnonAuthPacket(1, negType, 2, setupType, message3, pn, replyTo, pn.anonymousInitiatorSetupCipher);
-        } else {
-            sendAuthPacket(1, negType, 2, message3, pn, replyTo);
-        }
-
-        /* Re-send the packet after 5sec if we don't get any reply */
-        node.getTicker().queueTimedJob(new Runnable() {
-            @Override
-            public void run() {
-                if(pn.timeLastConnectionCompleted() < timeSent) {
-                    if(logMINOR) Logger.minor(this, "Resending JFK(3) to "+pn+" for "+node.getDarknetPortNumber());
-                    if(unknownInitiator) {
-                        sendAnonAuthPacket(1, negType, 2, setupType, message3, pn, replyTo, pn.anonymousInitiatorSetupCipher);
-                    } else {
-                        sendAuthPacket(1, negType, 2, message3, pn, replyTo);
-                    }
-                }
-            }
-        }, SECONDS.toMillis(5));
-        long t2=System.currentTimeMillis();
-        if((t2-t1)>MILLISECONDS.toMillis(500))
-            Logger.error(this,"Message3 timeout error:Sending packet for "+pn.getPeer());
-    }
-
-    private int getInitialMessageID(byte[] identity) {
-        MessageDigest md = SHA256.getMessageDigest();
-        md.update(identity);
-        // Similar to JFK keygen, should be safe enough.
-        md.update("INITIAL0".getBytes(StandardCharsets.UTF_8));
-        byte[] hashed = md.digest();
-        SHA256.returnMessageDigest(md);
-        return Fields.bytesToInt(hashed, 0);
-    }
-
-    private int getInitialMessageID(byte[] identity, byte[] otherIdentity) {
-        MessageDigest md = SHA256.getMessageDigest();
-        md.update(identity);
-        md.update(otherIdentity);
-        // Similar to JFK keygen, should be safe enough.
-        md.update("INITIAL1".getBytes(StandardCharsets.UTF_8));
-        byte[] hashed = md.digest();
-        SHA256.returnMessageDigest(md);
-        return Fields.bytesToInt(hashed, 0);
-    }
-
-    /*
-     * Format:
-     * HMAC{Ka}(cyphertext)
-     * IV, E{Ke}[S{R}[Ni',Nr,g^i,g^r,idI, bootID, znoderefR, znoderefI],bootID,znoderefR]
-     *
-     * @param replyTo The Peer we are replying to.
-     * @param pn The PeerNode to encrypt the auth packet to. Cannot be null, because even in anonymous initiator,
-     * we will have created one before calling this method.
-     */
-    private void sendJFKMessage4(int version,int negType,int phase,byte[] nonceInitiatorHashed,byte[] nonceResponder,byte[] initiatorExponential,byte[] responderExponential, BlockCipher c, byte[] Ke, byte[] Ka, byte[] authenticator, byte[] hisRef, PeerNode pn, Peer replyTo, boolean unknownInitiator, int setupType, long newTrackerID, boolean sameAsOldTrackerID)
-    {
-        if(logMINOR)
-            Logger.minor(this, "Sending a JFK(4) message to "+pn.getPeer());
-        long t1=System.currentTimeMillis();
-
-        byte[] myRef = crypto.myCompressedSetupRef();
-        byte[] data = new byte[9 + 8 + myRef.length + hisRef.length];
-        int ptr = 0;
-        System.arraycopy(Fields.longToBytes(newTrackerID), 0, data, ptr, 8);
-        ptr += 8;
-        data[ptr++] = (byte) (sameAsOldTrackerID ? 1 : 0);
-
-        System.arraycopy(Fields.longToBytes(pn.getOutgoingBootID()), 0, data, ptr, 8);
-        ptr += 8;
-        System.arraycopy(myRef, 0, data, ptr, myRef.length);
-        ptr += myRef.length;
-        System.arraycopy(hisRef, 0, data, ptr, hisRef.length);
-
-        byte[] params = assembleDHParams(nonceInitiatorHashed, nonceResponder, initiatorExponential, responderExponential, pn.getPubKeyHash(), data);
-        if(logMINOR)
-            Logger.minor(this, "Message length "+params.length+" myRef: "+myRef.length+" hash "+Fields.hashCode(myRef)+" hisRef: "+hisRef.length+" hash "+Fields.hashCode(hisRef)+" boot ID "+node.bootID);
-        byte[] sig = crypto.ecdsaSign(params);
-
-        int ivLength = PCFBMode.lengthIV(c);
-        byte[] iv=new byte[ivLength];
-        node.random.nextBytes(iv);
-        PCFBMode pk=PCFBMode.create(c, iv);
-        // Don't include the last bit
-        int dataLength = data.length - hisRef.length;
-        byte[] cyphertext = new byte[JFK_PREFIX_RESPONDER.length + ivLength + sig.length + dataLength];
-        int cleartextOffset = 0;
-        System.arraycopy(JFK_PREFIX_RESPONDER, 0, cyphertext, cleartextOffset, JFK_PREFIX_RESPONDER.length);
-        cleartextOffset += JFK_PREFIX_RESPONDER.length;
-        System.arraycopy(iv, 0, cyphertext, cleartextOffset, ivLength);
-        cleartextOffset += ivLength;
-        System.arraycopy(sig, 0, cyphertext, cleartextOffset, sig.length);
-        cleartextOffset += sig.length;
-        System.arraycopy(data, 0, cyphertext, cleartextOffset, dataLength);
-        cleartextOffset += dataLength;
-        // Now encrypt the cleartext[Signature]
-        int cleartextToEncypherOffset = JFK_PREFIX_RESPONDER.length + ivLength;
-        pk.blockEncipher(cyphertext, cleartextToEncypherOffset, cyphertext.length - cleartextToEncypherOffset);
-
-        // We compute the HMAC of (prefix + iv + signature)
-        byte[] hmac = HMAC.macWithSHA256(Ka, cyphertext);
-
-        // Message4 = hmac + IV + encryptedSignature
-        byte[] message4 = new byte[HASH_LENGTH + ivLength + (cyphertext.length - cleartextToEncypherOffset)];
-        int offset = 0;
-        System.arraycopy(hmac, 0, message4, offset, HASH_LENGTH);
-        offset += HASH_LENGTH;
-        System.arraycopy(iv, 0, message4, offset, ivLength);
-        offset += ivLength;
-        System.arraycopy(cyphertext, cleartextToEncypherOffset, message4, offset, cyphertext.length - cleartextToEncypherOffset);
-
-        // cache the message
-        synchronized (authenticatorCache) {
-            if(!maybeResetTransientKey())
-                authenticatorCache.put(new ByteArrayWrapper(authenticator), message4);
-            if(logDEBUG) Logger.debug(this, "Storing JFK(4) for "+HexUtil.bytesToHex(authenticator));
-        }
-
-        if(unknownInitiator) {
-            sendAnonAuthPacket(1, negType, 3, setupType, message4, pn, replyTo, crypto.anonSetupCipher);
-        } else {
-            sendAuthPacket(1, negType, 3, message4, pn, replyTo);
-        }
-        long t2=System.currentTimeMillis();
-        if((t2-t1)>500)
-            Logger.error(this,"Message4 timeout error:Sending packet for "+pn.getPeer());
-    }
-
-    /**
-     * Send an auth packet.
-     */
-    private void sendAuthPacket(int version, int negType, int phase, byte[] data, PeerNode pn, Peer replyTo) {
-        if(pn == null) throw new IllegalArgumentException("pn shouldn't be null here!");
-        byte[] output = new byte[data.length+3];
-        output[0] = (byte) version;
-        output[1] = (byte) negType;
-        output[2] = (byte) phase;
-        System.arraycopy(data, 0, output, 3, data.length);
-        if(logMINOR) {
-            long now = System.currentTimeMillis();
-            String delta = "never";
-            long last = pn.lastSentPacketTime();
-            delta = TimeUtil.formatTime(now - last, 2, true) + " ago";
-            Logger.minor(this, "Sending auth packet for "+ String.valueOf(pn.getPeer())+" (phase="+phase+", ver="+version+", nt="+negType+") (last packet sent "+delta+") to "+replyTo+" data.length="+data.length+" to "+replyTo);
-        }
-        sendAuthPacket(output, pn.outgoingSetupCipher, pn, replyTo, false);
-    }
-
-    /**
-     * @param version
-     * @param negType
-     * @param phase
-     * @param setupType
-     * @param data
-     * @param pn May be null. If not null, used for details such as anti-firewall hacks.
-     * @param replyTo
-     * @param cipher
-     */
-    private void sendAnonAuthPacket(int version, int negType, int phase, int setupType, byte[] data, PeerNode pn, Peer replyTo, BlockCipher cipher) {
-        byte[] output = new byte[data.length+4];
-        output[0] = (byte) version;
-        output[1] = (byte) negType;
-        output[2] = (byte) phase;
-        output[3] = (byte) setupType;
-        System.arraycopy(data, 0, output, 4, data.length);
-        if(logMINOR) Logger.minor(this, "Sending anon auth packet (phase="+phase+", ver="+version+", nt="+negType+", setup="+setupType+") data.length="+data.length);
-        sendAuthPacket(output, cipher, pn, replyTo, true);
-    }
-
-    /**
-     * Send an auth packet (we have constructed the payload, now hash it, pad it, encrypt it).
-     */
-    private void sendAuthPacket(byte[] output, BlockCipher cipher, PeerNode pn, Peer replyTo, boolean anonAuth) {
-        int length = output.length;
-        if(length > sock.getMaxPacketSize()) {
-            throw new IllegalStateException("Cannot send auth packet: too long: "+length);
-        }
-        byte[] iv = new byte[PCFBMode.lengthIV(cipher)];
-        node.random.nextBytes(iv);
-        byte[] hash = SHA256.digest(output);
-        if(logDEBUG) Logger.debug(this, "Data hash: "+HexUtil.bytesToHex(hash));
-        int prePaddingLength = iv.length + hash.length + 2 /* length */ + output.length;
-        int maxPacketSize = sock.getMaxPacketSize();
-        int paddingLength;
-        if(prePaddingLength < maxPacketSize) {
-            paddingLength = node.fastWeakRandom.nextInt(Math.min(100, maxPacketSize - prePaddingLength));
-        } else {
-            paddingLength = 0; // Avoid oversize packets if at all possible, the MTU is an estimate and may be wrong, and fragmented packets are often dropped by firewalls.
-            // Tell the devs, this shouldn't happen.
-            Logger.error(this, "Warning: sending oversize auth packet (anonAuth="+anonAuth+") of "+prePaddingLength+" bytes!");
-        }
-        if(paddingLength < 0) paddingLength = 0;
-        byte[] data = new byte[prePaddingLength + paddingLength];
-        PCFBMode pcfb = PCFBMode.create(cipher, iv);
-        System.arraycopy(iv, 0, data, 0, iv.length);
-        pcfb.blockEncipher(hash, 0, hash.length);
-        System.arraycopy(hash, 0, data, iv.length, hash.length);
-        if(logMINOR) Logger.minor(this, "Payload length: "+length+" padded length "+data.length);
-        data[hash.length+iv.length] = (byte) pcfb.encipher((byte)(length>>8));
-        data[hash.length+iv.length+1] = (byte) pcfb.encipher((byte)length);
-        pcfb.blockEncipher(output, 0, output.length);
-        System.arraycopy(output, 0, data, hash.length+iv.length+2, output.length);
-
-        Util.randomBytes(node.fastWeakRandom, data, hash.length+iv.length+2+output.length, paddingLength);
-        try {
-            sendPacket(data, replyTo, pn);
-            node.nodeStats.reportAuthBytes(data.length + sock.getHeadersLength(replyTo));
-        } catch (LocalAddressException e) {
-            Logger.warning(this, "Tried to send auth packet to local address: "+replyTo+" for "+pn+" - maybe you should set allowLocalAddresses for this peer??");
-        }
-    }
-
-    private void sendPacket(byte[] data, Peer replyTo, PeerNode pn) throws LocalAddressException {
-        if(pn != null) {
-            if(pn.isIgnoreSource()) {
-                Peer p = pn.getPeer();
-                if(p != null) replyTo = p;
-            }
-        }
-        sock.sendPacket(data, replyTo, pn == null ? crypto.config.alwaysAllowLocalAddresses() : pn.allowLocalAddresses());
-        if(pn != null)
-            pn.reportOutgoingBytes(data.length);
-        if(PeerNode.shouldThrottle(replyTo, node)) {
-            node.outputThrottle.forceGrab(data.length);
-        }
-    }
-
-    /**
-     * Should we log an error for an event that could easily be
-     * caused by a handshake across a restart boundary?
-     */
-    private boolean shouldLogErrorInHandshake(long now) {
-        if(now - node.startupTime < Node.HANDSHAKE_TIMEOUT*2)
-            return false;
-        return true;
-    }
-
-    /* (non-Javadoc)
-     * @see freenet.node.OutgoingPacketMangler#sendHandshake(freenet.node.PeerNode)
-     */
-    @Override
-    public void sendHandshake(PeerNode pn, boolean notRegistered) {
-        int negType = pn.selectNegType(this);
-        if(negType == -1) {
-            // Pick a random negType from what I do support
-            int[] negTypes = supportedNegTypes(true);
-            negType = negTypes[node.random.nextInt(negTypes.length)];
-            Logger.normal(this, "Cannot send handshake to "+pn+" because no common negTypes, choosing random negType of "+negType);
-        }
-        if(logMINOR) Logger.minor(this, "Possibly sending handshake to "+pn+" negotiation type "+negType);
-
-        Peer peer = pn.getHandshakeIP();
-        if(peer == null) {
-            pn.couldNotSendHandshake(notRegistered);
-            return;
-        }
-        Peer oldPeer = peer;
-        peer = peer.dropHostName();
-        if(peer == null) {
-            Logger.error(this, "No address for peer "+oldPeer+" so cannot send handshake");
-            pn.couldNotSendHandshake(notRegistered);
-            return;
-        }
-        try {
-            sendJFKMessage1(pn, peer, pn.handshakeUnknownInitiator(), pn.handshakeSetupType(), negType);
-        } catch (NoContextsException e) {
-            handleNoContextsException(e, NoContextsException.CONTEXT.SENDING);
-            return;
-        }
-        if(logMINOR)
-            Logger.minor(this, "Sending handshake to "+peer+" for "+pn);
-        pn.sentHandshake(notRegistered);
-    }
-
-    /* (non-Javadoc)
-     * @see freenet.node.OutgoingPacketMangler#isDisconnected(freenet.io.comm.PeerContext)
-     */
-    @Override
-    public boolean isDisconnected(PeerContext context) {
-        if(context == null) return false;
-        return !context.isConnected();
-    }
-
-    @Override
-    public int[] supportedNegTypes(boolean forPublic) {
-        return new int[] { 10 };
-    }
-
-    @Override
-    public SocketHandler getSocketHandler() {
-        return sock;
-    }
-
-    @Override
-    public Peer[] getPrimaryIPAddress() {
-        return crypto.detector.getPrimaryPeers();
-    }
-
-    @Override
-    public byte[] getCompressedNoderef() {
-        return crypto.myCompressedFullRef();
-    }
-
-    @Override
-    public boolean alwaysAllowLocalAddresses() {
-        return crypto.config.alwaysAllowLocalAddresses();
-    }
-
-
-    private ECDHLightContext _genECDHLightContext() {
-=======
         
 		long t1=System.currentTimeMillis();
 		BlockCipher c = null;
@@ -2476,7 +2049,6 @@
 
 
 	private ECDHLightContext _genECDHLightContext() {
->>>>>>> 10991b32
         final ECDHLightContext ctx = new ECDHLightContext(ecdhCurveToUse);
         ctx.setECDSASignature(crypto.ecdsaSign(ctx.getPublicKeyNetworkFormat()));
         if(logDEBUG) Logger.debug(this, "ECDSA Signature: "+HexUtil.bytesToHex(ctx.ecdsaSig)+" for "+HexUtil.bytesToHex(ctx.getPublicKeyNetworkFormat()));
@@ -2496,8 +2068,8 @@
             }
         }, "ECDH exponential signing");
     }
-
-    private void _fillJFKECDHFIFO() {
+    
+	private void _fillJFKECDHFIFO() {
         synchronized (ecdhContextFIFO) {
             int size = ecdhContextFIFO.size();
             if((size > 0) && (size + 1 > DH_CONTEXT_BUFFER_SIZE)) {
@@ -2516,12 +2088,12 @@
             ecdhContextFIFO.addLast(_genECDHLightContext());
         }
     }
-
+	
     /**
      * Change the ECDH key on a regular basis but at most once every 30sec
      *
      * @return {@link ECDHLightContext}
-     * @throws NoContextsException
+     * @throws NoContextsException 
      */
     private ECDHLightContext getECDHLightContext() throws NoContextsException {
         final long now = System.currentTimeMillis();
@@ -2529,13 +2101,13 @@
 
         synchronized (ecdhContextFIFO) {
             result = ecdhContextFIFO.pollFirst();
-
+            
             // Shall we replace one element of the queue ?
             if((jfkECDHLastGenerationTimestamp + DH_GENERATION_INTERVAL) < now) {
                 jfkECDHLastGenerationTimestamp = now;
                 _fillJFKECDHFIFOOffThread();
             }
-
+            
             // Don't generate on-thread as it might block.
             if(result == null)
                 throw new NoContextsException();
@@ -2546,17 +2118,17 @@
         if(logMINOR) Logger.minor(this, "getECDHLightContext() is serving "+result.hashCode());
         return result;
     }
-
+    
     @SuppressWarnings("serial")
-    private static class NoContextsException extends Exception {
-
-        private enum CONTEXT {
-            SENDING,
-            REPLYING
-        }
+	private static class NoContextsException extends Exception {
+    	
+    	private enum CONTEXT {
+    		SENDING,
+    		REPLYING
+    	}
     }
 
-     /**
+	 /**
      * Used in processJFK[3|4]
      * That's O^(n) ... but we have only a few elements and
      * we call it only once a round-trip has been done
@@ -2578,136 +2150,140 @@
         return null;
     }
 
-    /*
-     * Prepare DH parameters of message2 for them to be signed (useful in message3 to check the sig)
-     */
-    private byte[] assembleDHParams(byte[] nonceInitiator,byte[] nonceResponder,byte[] initiatorExponential, byte[] responderExponential, byte[] id, byte[] sa) {
-        byte[] result = new byte[nonceInitiator.length + nonceResponder.length + initiatorExponential.length + responderExponential.length + id.length + sa.length];
-        int offset = 0;
-
-        System.arraycopy(nonceInitiator, 0,result,offset,nonceInitiator.length);
-        offset += nonceInitiator.length;
-        System.arraycopy(nonceResponder,0 ,result,offset,nonceResponder.length);
-        offset += nonceResponder.length;
-        System.arraycopy(initiatorExponential, 0, result,offset, initiatorExponential.length);
-        offset += initiatorExponential.length;
-        System.arraycopy(responderExponential, 0, result, offset, responderExponential.length);
-        offset += responderExponential.length;
-        System.arraycopy(id, 0, result , offset,id.length);
-        offset += id.length;
-        System.arraycopy(sa, 0, result , offset,sa.length);
-
-        return result;
-    }
-
-    private byte[] getTransientKey() {
-        synchronized (authenticatorCache) {
-            return transientKey;
-        }
-    }
-
-    // FIXME this is our Key Derivation Function for JFK.
-    // FIXME we should move it to freenet/crypt/
-    private byte[] computeJFKSharedKey(byte[] exponential, byte[] nI, byte[] nR, String what) {
-        assert("0".equals(what) || "1".equals(what) || "2".equals(what) || "3".equals(what)
-                || "4".equals(what) || "5".equals(what) || "6".equals(what) || "7".equals(what));
-
-        byte[] number = what.getBytes(StandardCharsets.UTF_8);
-
-        byte[] toHash = new byte[nI.length + nR.length + number.length];
-        int offset = 0;
-        System.arraycopy(nI, 0, toHash, offset, nI.length);
-        offset += nI.length;
-        System.arraycopy(nR, 0, toHash, offset, nR.length);
-        offset += nR.length;
-        System.arraycopy(number, 0, toHash, offset, number.length);
-
-        return HMAC.macWithSHA256(exponential, toHash);
-    }
-
-    private long timeLastReset = -1;
-
-    /**
-     * How big can the authenticator cache get before we flush it ?
-     * n * 40 bytes (32 for the authenticator and 8 for the timestamp)
-     *
-     * We push to it until we reach the cap where we rekey or we reach the PFS interval
-     */
-    private int getAuthenticatorCacheSize() {
-        if(crypto.isOpennet && node.wantAnonAuth(true)) // seednodes
-            return 5000; // 200kB
-        else
-            return 250; // 10kB
-    }
-
-    /**
-     * Change the transient key used by JFK.
-     *
-     * It will determine the PFS interval, hence we call it at least once every 30mins.
-     *
-     * @return True if we reset the transient key and therefore the authenticator cache.
-     */
-    private boolean maybeResetTransientKey() {
-        long now = System.currentTimeMillis();
-        boolean isCacheTooBig = true;
-        int authenticatorCacheSize = 0;
-        int AUTHENTICATOR_CACHE_SIZE = getAuthenticatorCacheSize();
-        synchronized (authenticatorCache) {
-            authenticatorCacheSize = authenticatorCache.size();
-            if(authenticatorCacheSize < AUTHENTICATOR_CACHE_SIZE) {
-                isCacheTooBig = false;
-                if(now - timeLastReset < TRANSIENT_KEY_REKEYING_MIN_INTERVAL)
-                    return false;
-            }
-            timeLastReset = now;
-
-            node.random.nextBytes(transientKey);
-
-            // reset the authenticator cache
-            authenticatorCache.clear();
-        }
-        node.getTicker().queueTimedJob(transientKeyRekeyer, "JFKmaybeResetTransientKey"+now, TRANSIENT_KEY_REKEYING_MIN_INTERVAL, false, false);
-        Logger.normal(this, "JFK's TransientKey has been changed and the message cache flushed because "+(isCacheTooBig ? ("the cache is oversized ("+authenticatorCacheSize+')') : "it's time to rekey")+ " on " + this);
-        return true;
-    }
-
-    @Override
-    public Status getConnectivityStatus() {
-        long now = System.currentTimeMillis();
-        if (now - lastConnectivityStatusUpdate < MINUTES.toMillis(3))
-            return lastConnectivityStatus;
-
-        Status value;
-        if (crypto.config.alwaysHandshakeAggressively())
-            value = AddressTracker.Status.DEFINITELY_NATED;
-        else
-            value = sock.getDetectedConnectivityStatus();
-
-        lastConnectivityStatusUpdate = now;
-
-        return lastConnectivityStatus = value;
-    }
-
-    @Override
-    public boolean allowConnection(PeerNode pn, FreenetInetAddress addr) {
-        return crypto.allowConnection(pn, addr);
-    }
-
-    @Override
-    public void setPortForwardingBroken() {
-        crypto.setPortForwardingBroken();
-    }
-
-    /** @returns the modulus length in bytes for a given negType */
-    private int getModulusLength(int negType) {
-            return ecdhCurveToUse.modulusSize;
-    }
-
-    private int getSignatureLength(int negType) {
-           return ECDSA.Curves.P256.maxSigSize;
-    }
-
-    private int getNonceSize(int negType) {
-        return 16;
-    }
+	/*
+	 * Prepare DH parameters of message2 for them to be signed (useful in message3 to check the sig)
+	 */
+	private byte[] assembleDHParams(byte[] nonceInitiator,byte[] nonceResponder,byte[] initiatorExponential, byte[] responderExponential, byte[] id, byte[] sa) {
+		byte[] result = new byte[nonceInitiator.length + nonceResponder.length + initiatorExponential.length + responderExponential.length + id.length + sa.length];
+		int offset = 0;
+
+		System.arraycopy(nonceInitiator, 0,result,offset,nonceInitiator.length);
+		offset += nonceInitiator.length;
+		System.arraycopy(nonceResponder,0 ,result,offset,nonceResponder.length);
+		offset += nonceResponder.length;
+		System.arraycopy(initiatorExponential, 0, result,offset, initiatorExponential.length);
+		offset += initiatorExponential.length;
+		System.arraycopy(responderExponential, 0, result, offset, responderExponential.length);
+		offset += responderExponential.length;
+		System.arraycopy(id, 0, result , offset,id.length);
+		offset += id.length;
+		System.arraycopy(sa, 0, result , offset,sa.length);
+
+		return result;
+	}
+
+	private byte[] getTransientKey() {
+		synchronized (authenticatorCache) {
+			return transientKey;
+		}
+	}
+
+	// FIXME this is our Key Derivation Function for JFK.
+	// FIXME we should move it to freenet/crypt/
+	private byte[] computeJFKSharedKey(byte[] exponential, byte[] nI, byte[] nR, String what) {
+		assert("0".equals(what) || "1".equals(what) || "2".equals(what) || "3".equals(what)
+				|| "4".equals(what) || "5".equals(what) || "6".equals(what) || "7".equals(what));
+		byte[] number = null;
+		try {
+			number = what.getBytes("UTF-8");
+		} catch (UnsupportedEncodingException e) {
+			throw new Error("Impossible: JVM doesn't support UTF-8: " + e, e);
+		}
+
+		byte[] toHash = new byte[nI.length + nR.length + number.length];
+		int offset = 0;
+		System.arraycopy(nI, 0, toHash, offset, nI.length);
+		offset += nI.length;
+		System.arraycopy(nR, 0, toHash, offset, nR.length);
+		offset += nR.length;
+		System.arraycopy(number, 0, toHash, offset, number.length);
+
+		return HMAC.macWithSHA256(exponential, toHash);
+	}
+
+	private long timeLastReset = -1;
+
+	/**
+	 * How big can the authenticator cache get before we flush it ?
+	 * n * 40 bytes (32 for the authenticator and 8 for the timestamp)
+	 *
+	 * We push to it until we reach the cap where we rekey or we reach the PFS interval
+	 */
+	private int getAuthenticatorCacheSize() {
+		if(crypto.isOpennet && node.wantAnonAuth(true)) // seednodes
+			return 5000; // 200kB
+		else
+			return 250; // 10kB
+	}
+	
+	/**
+	 * Change the transient key used by JFK.
+	 *
+	 * It will determine the PFS interval, hence we call it at least once every 30mins.
+	 *
+	 * @return True if we reset the transient key and therefore the authenticator cache.
+	 */
+	private boolean maybeResetTransientKey() {
+		long now = System.currentTimeMillis();
+		boolean isCacheTooBig = true;
+		int authenticatorCacheSize = 0;
+		int AUTHENTICATOR_CACHE_SIZE = getAuthenticatorCacheSize();
+		synchronized (authenticatorCache) {
+			authenticatorCacheSize = authenticatorCache.size();
+			if(authenticatorCacheSize < AUTHENTICATOR_CACHE_SIZE) {
+				isCacheTooBig = false;
+				if(now - timeLastReset < TRANSIENT_KEY_REKEYING_MIN_INTERVAL)
+					return false;
+			}
+			timeLastReset = now;
+
+			node.random.nextBytes(transientKey);
+
+			// reset the authenticator cache
+			authenticatorCache.clear();
+		}
+		node.getTicker().queueTimedJob(transientKeyRekeyer, "JFKmaybeResetTransientKey"+now, TRANSIENT_KEY_REKEYING_MIN_INTERVAL, false, false);
+		Logger.normal(this, "JFK's TransientKey has been changed and the message cache flushed because "+(isCacheTooBig ? ("the cache is oversized ("+authenticatorCacheSize+')') : "it's time to rekey")+ " on " + this);
+		return true;
+	}
+
+	@Override
+	public Status getConnectivityStatus() {
+		long now = System.currentTimeMillis();
+		if (now - lastConnectivityStatusUpdate < MINUTES.toMillis(3))
+			return lastConnectivityStatus;
+
+		Status value;
+		if (crypto.config.alwaysHandshakeAggressively())
+			value = AddressTracker.Status.DEFINITELY_NATED;
+		else
+			value = sock.getDetectedConnectivityStatus();
+
+		lastConnectivityStatusUpdate = now;
+
+		return lastConnectivityStatus = value;
+	}
+
+	@Override
+	public boolean allowConnection(PeerNode pn, FreenetInetAddress addr) {
+		return crypto.allowConnection(pn, addr);
+	}
+
+	@Override
+	public void setPortForwardingBroken() {
+		crypto.setPortForwardingBroken();
+	}
+	
+	/** @returns the modulus length in bytes for a given negType */
+	private int getModulusLength(int negType) {
+	        return ecdhCurveToUse.modulusSize;
+	}
+	
+	private int getSignatureLength(int negType) {
+	       return ECDSA.Curves.P256.maxSigSize;
+	}
+	
+	private int getNonceSize(int negType) {
+		return 16;
+	}
 }