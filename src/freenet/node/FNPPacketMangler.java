--- conflicted
+++ resolved
@@ -95,18 +95,10 @@
 	public final static int DH_GENERATION_INTERVAL = 30000; // 30sec
 	/* How big is the FIFO? */
 	public final static int DH_CONTEXT_BUFFER_SIZE = 20;
-<<<<<<< HEAD
-	
     /*
      * The FIFO itself
      * Get a lock on dhContextFIFO before touching it!
      */
-=======
-	/*
-	* The FIFO itself
-	* Get a lock on dhContextFIFO before touching it!
-	*/
->>>>>>> eb399504
 	private final LinkedList<ECDHLightContext> ecdhContextFIFO = new LinkedList<ECDHLightContext>();
 	private ECDHLightContext ecdhContextToBePrunned;
 	private static final ECDH.Curves ecdhCurveToUse = ECDH.Curves.P256;
