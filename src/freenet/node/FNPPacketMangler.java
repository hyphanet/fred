/* This code is part of Freenet. It is distributed under the GNU General
 * Public License, version 2 (or at your option any later version). See
 * http://www.gnu.org/ for further details of the GPL. */
package freenet.node;

import java.io.UnsupportedEncodingException;
import java.math.BigInteger;
import java.net.InetAddress;
import java.security.MessageDigest;
import java.util.Arrays;
import java.util.HashMap;
import java.util.HashSet;
import java.util.LinkedList;

import net.i2p.util.NativeBigInteger;
import freenet.clients.http.ExternalLinkToadlet;
import freenet.crypt.BlockCipher;
import freenet.crypt.DSA;
import freenet.crypt.DSAGroup;
import freenet.crypt.DSASignature;
import freenet.crypt.DiffieHellman;
import freenet.crypt.DiffieHellmanLightContext;
import freenet.crypt.EntropySource;
import freenet.crypt.Global;
import freenet.crypt.HMAC;
import freenet.crypt.PCFBMode;
import freenet.crypt.SHA256;
import freenet.crypt.UnsupportedCipherException;
import freenet.crypt.ciphers.Rijndael;
import freenet.io.AddressTracker;
import freenet.io.AddressTracker.Status;
import freenet.io.comm.FreenetInetAddress;
import freenet.io.comm.IncomingPacketFilter.DECODED;
import freenet.io.comm.PacketSocketHandler;
import freenet.io.comm.Peer;
import freenet.io.comm.Peer.LocalAddressException;
import freenet.io.comm.PeerContext;
import freenet.io.comm.PeerParseException;
import freenet.io.comm.ReferenceSignatureVerificationException;
import freenet.io.comm.SocketHandler;
import freenet.l10n.NodeL10n;
import freenet.node.OpennetManager.ConnectionType;
import freenet.node.useralerts.AbstractUserAlert;
import freenet.node.useralerts.UserAlert;
import freenet.support.ByteArrayWrapper;
import freenet.support.Fields;
import freenet.support.HTMLNode;
import freenet.support.HexUtil;
import freenet.support.LRUHashtable;
import freenet.support.LogThresholdCallback;
import freenet.support.Logger;
import freenet.support.Logger.LogLevel;
import freenet.support.SimpleFieldSet;
import freenet.support.TimeUtil;
import freenet.support.io.NativeThread;

/**
 * @author amphibian
 *
 * Encodes and decodes packets for FNP.
 *
 * This includes encryption, authentication, and may later
 * include queueing etc. (that may require some interface
 * changes in IncomingPacketFilter).
 */
public class FNPPacketMangler implements OutgoingPacketMangler {
	private static volatile boolean logMINOR;
	private static volatile boolean logDEBUG;

	static {
		Logger.registerLogThresholdCallback(new LogThresholdCallback() {
			@Override
			public void shouldUpdate() {
				logMINOR = Logger.shouldLog(LogLevel.MINOR, this);
				logDEBUG = Logger.shouldLog(LogLevel.DEBUG, this);
			}
		});
	}

	private final Node node;
	private final NodeCrypto crypto;
	private final PacketSocketHandler sock;
	/**
	 * Objects cached during JFK message exchange: JFK(3,4) with authenticator as key
	 * The messages are cached in hashmaps because the message retrieval from the cache
	 * can be performed in constant time( given the key)
	 */
	private final HashMap<ByteArrayWrapper, byte[]> authenticatorCache;
	/** The following is used in the HMAC calculation of JFK message3 and message4 */
	private static final byte[] JFK_PREFIX_INITIATOR, JFK_PREFIX_RESPONDER;
	static {
		byte[] I = null,R = null;
		try {
			I = "I".getBytes("UTF-8");
			R = "R".getBytes("UTF-8");
		} catch (UnsupportedEncodingException e) {
			throw new Error("Impossible: JVM doesn't support UTF-8: " + e, e);
		}

		JFK_PREFIX_INITIATOR = I;
		JFK_PREFIX_RESPONDER = R;
	}

	/* How often shall we generate a new exponential and add it to the FIFO? */
	public final static int DH_GENERATION_INTERVAL = 30000; // 30sec
	/* How big is the FIFO? */
	public final static int DH_CONTEXT_BUFFER_SIZE = 20;
	/*
	* The FIFO itself
	* Get a lock on dhContextFIFO before touching it!
	*/
	private final LinkedList<DiffieHellmanLightContext> dhContextFIFO = new LinkedList<DiffieHellmanLightContext>();
	/* The element which is about to be prunned from the FIFO */
	private DiffieHellmanLightContext dhContextToBePrunned = null;
	private long jfkDHLastGenerationTimestamp = 0;

	protected static final int NONCE_SIZE = 8;
	private static final int RANDOM_BYTES_LENGTH = 12;
	private static final int HASH_LENGTH = SHA256.getDigestLength();
	/** The size of the key used to authenticate the hmac */
	private static final int TRANSIENT_KEY_SIZE = HASH_LENGTH;
	/** The key used to authenticate the hmac */
	private final byte[] transientKey = new byte[TRANSIENT_KEY_SIZE];
	public static final int TRANSIENT_KEY_REKEYING_MIN_INTERVAL = 30*60*1000;
	/** The rekeying interval for the session key (keytrackers) */
	public static final int SESSION_KEY_REKEYING_INTERVAL = 60*60*1000;
	/** The max amount of time we will accept to use the current tracker when it should have been replaced */
	public static final int MAX_SESSION_KEY_REKEYING_DELAY = 5*60*1000;
	/** The amount of data sent before we ask for a rekey */
	public static final int AMOUNT_OF_BYTES_ALLOWED_BEFORE_WE_REKEY = 1024 * 1024 * 1024;
	/** The Runnable in charge of rekeying on a regular basis */
	private final Runnable transientKeyRekeyer = new Runnable() {
		@Override
		public void run() {
			maybeResetTransientKey();
		}
	};
	/** Minimum headers overhead */
	private static final int HEADERS_LENGTH_MINIMUM =
		4 + // sequence number
		RANDOM_BYTES_LENGTH + // random junk
		1 + // version
		1 + // assume seqno != -1; otherwise would be 4
		4 + // other side's seqno
		1 + // number of acks
		0 + // assume no acks
		1 + // number of resend reqs
		0 + // assume no resend requests
		1 + // number of ack requests
		0 + // assume no ack requests
		1 + // no forgotten packets
		HASH_LENGTH + // hash
		1; // number of messages
	/** Headers overhead if there is one message and no acks. */
	static public final int HEADERS_LENGTH_ONE_MESSAGE =
		HEADERS_LENGTH_MINIMUM + 2; // 2 bytes = length of message. rest is the same.

	final int fullHeadersLengthMinimum;
	final int fullHeadersLengthOneMessage;
        
        private long lastConnectivityStatusUpdate;
        private Status lastConnectivityStatus;


	public FNPPacketMangler(Node node, NodeCrypto crypt, PacketSocketHandler sock) {
		this.node = node;
		this.crypto = crypt;
		this.sock = sock;
		authenticatorCache = new HashMap<ByteArrayWrapper, byte[]>();
		fullHeadersLengthMinimum = HEADERS_LENGTH_MINIMUM + sock.getHeadersLength();
		fullHeadersLengthOneMessage = HEADERS_LENGTH_ONE_MESSAGE + sock.getHeadersLength();
	}

	/**
	 * Start up the FNPPacketMangler. By the time this is called, all objects will have been constructed,
	 * but not all will have been started yet.
	 */
	public void start() {
		// Run it directly so that the transient key is set.
		maybeResetTransientKey();
		// Fill the DH FIFO on-thread
		for(int i=0;i<DH_CONTEXT_BUFFER_SIZE;i++) {
			_fillJFKDHFIFO();
		}
	}

	/**
	 * Packet format:
	 *
	 * E_session_ecb(
	 *         4 bytes:  sequence number XOR first 4 bytes of node identity
	 *         12 bytes: first 12 bytes of H(data)
	 *         )
	 * E_session_ecb(
	 *         16 bytes: bytes 12-28 of H(data)
	 *         ) XOR previous ciphertext XOR previous plaintext
	 * 4 bytes: bytes 28-32 of H(data) XOR bytes 0-4 of H(data)
	 * E_session_pcfb(data) // IV = first 32 bytes of packet
	 *
	 */

	public DECODED process(byte[] buf, int offset, int length, Peer peer, long now) {
		/**
		 * Look up the Peer.
		 * If we know it, check the packet with that key.
		 * Otherwise try all of them (on the theory that nodes
		 * occasionally change their IP addresses).
		 */
		PeerNode opn = node.peers.getByPeer(peer);
		return process(buf, offset, length, peer, opn, now);
	}

	/**
	 * Decrypt and authenticate packet.
	 * Then feed it to USM.checkFilters.
	 * Packets generated should have a PeerNode on them.
	 * Note that the buffer can be modified by this method.
	 */
	public DECODED process(byte[] buf, int offset, int length, Peer peer, PeerNode opn, long now) {

		if(opn != null && opn.getOutgoingMangler() != this) {
			Logger.error(this, "Apparently contacted by "+opn+") on "+this, new Exception("error"));
			opn = null;
		}
		PeerNode pn;
		boolean wantAnonAuth = crypto.wantAnonAuth();

		if(opn != null) {
			if(logMINOR) Logger.minor(this, "Trying exact match");
			if(length > Node.SYMMETRIC_KEY_LENGTH /* iv */ + HASH_LENGTH + 2 && !node.isStopping()) {
				// Might be an auth packet
				if(tryProcessAuth(buf, offset, length, opn, peer, false, now)) {
					return DECODED.DECODED;
				}
				// Might be a reply to us sending an anon auth packet.
				// I.e. we are not the seednode, they are.
				if(tryProcessAuthAnonReply(buf, offset, length, opn, peer, now)) {
					return DECODED.DECODED;
				}
			}
		}
		PeerNode[] peers = crypto.getPeerNodes();
		if(node.isStopping()) return DECODED.SHUTTING_DOWN;
		// Disconnected node connecting on a new IP address?
		if(length > Node.SYMMETRIC_KEY_LENGTH /* iv */ + HASH_LENGTH + 2) {
			for(int i=0;i<peers.length;i++) {
				pn = peers[i];
				if(pn == opn) continue;
				if(logDEBUG)
					Logger.debug(this, "Trying auth with "+pn);
				if(tryProcessAuth(buf, offset, length, pn, peer,false, now)) {
					return DECODED.DECODED;
				}
				if(pn.handshakeUnknownInitiator()) {
					// Might be a reply to us sending an anon auth packet.
					// I.e. we are not the seednode, they are.
					if(tryProcessAuthAnonReply(buf, offset, length, pn, peer, now)) {
						return DECODED.DECODED;
					}
				}
			}
		}
		
		boolean wantAnonAuthChangeIP = wantAnonAuth && crypto.wantAnonAuthChangeIP();
		
		if(wantAnonAuth && wantAnonAuthChangeIP) {
			if(checkAnonAuthChangeIP(opn, buf, offset, length, peer, now)) return DECODED.DECODED;
		}

		boolean didntTryOldOpennetPeers;
		OpennetManager opennet = node.getOpennet();
		if(opennet != null) {
			// Try old opennet connections.
			if(opennet.wantPeer(null, false, true, true, ConnectionType.RECONNECT)) {
				// We want a peer.
				// Try old connections.
				PeerNode[] oldPeers = opennet.getOldPeers();
				for(int i=0;i<oldPeers.length;i++) {
					if(tryProcessAuth(buf, offset, length, oldPeers[i], peer, true, now)) return DECODED.DECODED;
				}
				didntTryOldOpennetPeers = false;
			} else
				didntTryOldOpennetPeers = true;
		} else
			didntTryOldOpennetPeers = false;
		if(wantAnonAuth) {
			if(tryProcessAuthAnon(buf, offset, length, peer))
				return DECODED.DECODED;
		}
		
		if(wantAnonAuth && !wantAnonAuthChangeIP) {
			if(checkAnonAuthChangeIP(opn, buf, offset, length, peer, now)) {
				// This can happen when a node is upgraded from a SeedClientPeerNode to an OpennetPeerNode.
				//Logger.error(this, "Last resort match anon-auth against all anon setup peernodes succeeded - this should not happen! (It can happen if they change address)");
				return DECODED.DECODED;
			}
		}

                // Don't log too much if we are a seednode
                if(logMINOR && crypto.isOpennet && wantAnonAuth) {
                	if(!didntTryOldOpennetPeers)
                		Logger.minor(this,"Unmatchable packet from "+peer);
                } else
                    Logger.normal(this,"Unmatchable packet from "+peer);
                
                if(!didntTryOldOpennetPeers)
                	return DECODED.NOT_DECODED;
                else
                	return DECODED.DIDNT_WANT_OPENNET;
	}
	
	private boolean checkAnonAuthChangeIP(PeerNode opn, byte[] buf, int offset, int length, Peer peer, long now) {
		PeerNode[] anonPeers = crypto.getAnonSetupPeerNodes();
		PeerNode pn;
		if(length > Node.SYMMETRIC_KEY_LENGTH /* iv */ + HASH_LENGTH + 3) {
			for(int i=0;i<anonPeers.length;i++) {
				pn = anonPeers[i];
				if(pn == opn) continue;
				if(tryProcessAuthAnonReply(buf, offset, length, pn, peer, now)) {
					return true;
				}
			}
		}
		return false;
	}

	/**
	 * Is this a negotiation packet? If so, process it.
	 * @param buf The buffer to read bytes from
	 * @param offset The offset at which to start reading
	 * @param length The number of bytes to read
	 * @param pn The PeerNode we think is responsible
	 * @param peer The Peer to send a reply to
	 * @param now The time at which the packet was received
	 * @return True if we handled a negotiation packet, false otherwise.
	 */
	private boolean tryProcessAuth(byte[] buf, int offset, int length, PeerNode pn, Peer peer, boolean oldOpennetPeer, long now) {
		BlockCipher authKey = pn.incomingSetupCipher;
		if(logDEBUG) Logger.debug(this, "Decrypt key: "+HexUtil.bytesToHex(pn.incomingSetupKey)+" for "+peer+" : "+pn+" in tryProcessAuth");
		// Does the packet match IV E( H(data) data ) ?
		int ivLength = PCFBMode.lengthIV(authKey);
		int digestLength = HASH_LENGTH;
		if(length < digestLength + ivLength + 4) {
			if(logMINOR) {
				if(buf.length < length) {
					if(logDEBUG) Logger.debug(this, "The packet is smaller than the decrypted size: it's probably the wrong tracker ("+buf.length+'<'+length+')');
				} else {
					Logger.minor(this, "Too short: "+length+" should be at least "+(digestLength + ivLength + 4));
				}
			}
			return false;
		}
		// IV at the beginning
		PCFBMode pcfb = PCFBMode.create(authKey, buf, offset);
		// Then the hash, then the data
		// => Data starts at ivLength + digestLength
		// Decrypt the hash
		byte[] hash = new byte[digestLength];
		System.arraycopy(buf, offset+ivLength, hash, 0, digestLength);
		pcfb.blockDecipher(hash, 0, hash.length);

		int dataStart = ivLength + digestLength + offset+2;

		int byte1 = ((pcfb.decipher(buf[dataStart-2])) & 0xff);
		int byte2 = ((pcfb.decipher(buf[dataStart-1])) & 0xff);
		int dataLength = (byte1 << 8) + byte2;
		if(logDEBUG) Logger.debug(this, "Data length: "+dataLength+" (1 = "+byte1+" 2 = "+byte2+ ')');
		if(dataLength > length - (ivLength+hash.length+2)) {
			if(logDEBUG) Logger.debug(this, "Invalid data length "+dataLength+" ("+(length - (ivLength+hash.length+2))+") in tryProcessAuth");
			return false;
		}
		// Decrypt the data
		MessageDigest md = SHA256.getMessageDigest();
		byte[] payload = new byte[dataLength];
		System.arraycopy(buf, dataStart, payload, 0, dataLength);
		pcfb.blockDecipher(payload, 0, payload.length);

		md.update(payload);
		byte[] realHash = md.digest();
		SHA256.returnMessageDigest(md); md = null;

		if(Arrays.equals(realHash, hash)) {
			// Got one
			processDecryptedAuth(payload, pn, peer, oldOpennetPeer);
			pn.reportIncomingPacket(buf, offset, length, now);
			return true;
		} else {
			if(logDEBUG) Logger.debug(this, "Incorrect hash in tryProcessAuth for "+peer+" (length="+dataLength+"): \nreal hash="+HexUtil.bytesToHex(realHash)+"\n bad hash="+HexUtil.bytesToHex(hash));
			return false;
		}
	}

	/**
	 * Might be an anonymous-initiator negotiation packet (i.e.
	 * we are the responder).
	 * Anonymous initiator is used for seednode connections,
	 * and will in future be used for other things for example
	 * one-side-only invites, password based invites etc.
	 * @param buf The buffer to read bytes from
	 * @param offset The offset at which to start reading
	 * @param length The number of bytes to read
	 * @param peer The Peer to send a reply to
	 * @return True if we handled a negotiation packet, false otherwise.
	 */
	private boolean tryProcessAuthAnon(byte[] buf, int offset, int length, Peer peer) {
		BlockCipher authKey = crypto.getAnonSetupCipher();
		// Does the packet match IV E( H(data) data ) ?
		int ivLength = PCFBMode.lengthIV(authKey);
		MessageDigest md = SHA256.getMessageDigest();
		int digestLength = HASH_LENGTH;
		if(length < digestLength + ivLength + 5) {
			if(logMINOR) Logger.minor(this, "Too short: "+length+" should be at least "+(digestLength + ivLength + 5));
			SHA256.returnMessageDigest(md);
			return false;
		}
		// IV at the beginning
		PCFBMode pcfb = PCFBMode.create(authKey, buf, offset);
		// Then the hash, then the data
		// => Data starts at ivLength + digestLength
		// Decrypt the hash
		byte[] hash = new byte[digestLength];
		System.arraycopy(buf, offset+ivLength, hash, 0, digestLength);
		pcfb.blockDecipher(hash, 0, hash.length);

		int dataStart = ivLength + digestLength + offset+2;

		int byte1 = ((pcfb.decipher(buf[dataStart-2])) & 0xff);
		int byte2 = ((pcfb.decipher(buf[dataStart-1])) & 0xff);
		int dataLength = (byte1 << 8) + byte2;
		if(logMINOR) Logger.minor(this, "Data length: "+dataLength+" (1 = "+byte1+" 2 = "+byte2+ ')');
		if(dataLength > length - (ivLength+hash.length+2)) {
			if(logMINOR) Logger.minor(this, "Invalid data length "+dataLength+" ("+(length - (ivLength+hash.length+2))+") in tryProcessAuthAnon");
			SHA256.returnMessageDigest(md);
			return false;
		}
		// Decrypt the data
		byte[] payload = new byte[dataLength];
		System.arraycopy(buf, dataStart, payload, 0, dataLength);
		pcfb.blockDecipher(payload, 0, payload.length);

		md.update(payload);
		byte[] realHash = md.digest();
		SHA256.returnMessageDigest(md); md = null;

		if(Arrays.equals(realHash, hash)) {
			// Got one
			processDecryptedAuthAnon(payload, peer);
			return true;
		} else {
			if(logMINOR) Logger.minor(this, "Incorrect hash in tryProcessAuthAnon for "+peer+" (length="+dataLength+"): \nreal hash="+HexUtil.bytesToHex(realHash)+"\n bad hash="+HexUtil.bytesToHex(hash));
			return false;
		}
	}

	/**
	 * Might be a reply to an anonymous-initiator negotiation
	 * packet (i.e. we are the initiator).
	 * Anonymous initiator is used for seednode connections,
	 * and will in future be used for other things for example
	 * one-side-only invites, password based invites etc.
	 * @param buf The buffer to read bytes from
	 * @param offset The offset at which to start reading
	 * @param length The number of bytes to read
	 * @param pn The PeerNode we think is responsible
	 * @param peer The Peer to send a reply to
	 * @param now The time at which the packet was received
	 * @return True if we handled a negotiation packet, false otherwise.
	 */
	private boolean tryProcessAuthAnonReply(byte[] buf, int offset, int length, PeerNode pn, Peer peer, long now) {
		BlockCipher authKey = pn.anonymousInitiatorSetupCipher;
		// Does the packet match IV E( H(data) data ) ?
		int ivLength = PCFBMode.lengthIV(authKey);
		int digestLength = HASH_LENGTH;
		if(length < digestLength + ivLength + 5) {
			if(logDEBUG) Logger.debug(this, "Too short: "+length+" should be at least "+(digestLength + ivLength + 5));
			return false;
		}
		// IV at the beginning
		PCFBMode pcfb = PCFBMode.create(authKey, buf, offset);
		// Then the hash, then the data
		// => Data starts at ivLength + digestLength
		// Decrypt the hash
		byte[] hash = new byte[digestLength];
		System.arraycopy(buf, offset+ivLength, hash, 0, digestLength);
		pcfb.blockDecipher(hash, 0, hash.length);

		int dataStart = ivLength + digestLength + offset+2;

		int byte1 = ((pcfb.decipher(buf[dataStart-2])) & 0xff);
		int byte2 = ((pcfb.decipher(buf[dataStart-1])) & 0xff);
		int dataLength = (byte1 << 8) + byte2;
		if(logDEBUG) Logger.minor(this, "Data length: "+dataLength+" (1 = "+byte1+" 2 = "+byte2+ ')');
		if(dataLength > length - (ivLength+hash.length+2)) {
			if(logDEBUG) Logger.debug(this, "Invalid data length "+dataLength+" ("+(length - (ivLength+hash.length+2))+") in tryProcessAuth");
			return false;
		}
		// Decrypt the data
		byte[] payload = new byte[dataLength];
		System.arraycopy(buf, dataStart, payload, 0, dataLength);
		pcfb.blockDecipher(payload, 0, payload.length);

		byte[] realHash = SHA256.digest(payload);

		if(Arrays.equals(realHash, hash)) {
			// Got one
			processDecryptedAuthAnonReply(payload, peer, pn);
			return true;
		} else {
			if(logDEBUG) Logger.debug(this, "Incorrect hash in tryProcessAuth for "+peer+" (length="+dataLength+"): \nreal hash="+HexUtil.bytesToHex(realHash)+"\n bad hash="+HexUtil.bytesToHex(hash));
			return false;
		}
	}

	// Anonymous-initiator setup types
	/** Connect to a node hoping it will act as a seednode for us */
	static final byte SETUP_OPENNET_SEEDNODE = 1;

	/**
	 * Process an anonymous-initiator connection setup packet. For a normal setup
	 * (@see processDecryptedAuth()), we know the node that is trying to contact us.
	 * But in this case, we don't know the node yet, and we are doing a
	 * special-purpose connection setup. At the moment the only type supported is
	 * for a new node connecting to a seednode in order to announce. In future,
	 * nodes may support other anonymous-initiator connection types such as when a
	 * node (which is certain of its connectivity) issues one-time invites which
	 * allow a new node to connect to it.
	 * @param payload The decrypted payload of the packet.
	 * @param replyTo The address the packet came in from.
	 */
	private void processDecryptedAuthAnon(byte[] payload, Peer replyTo) {
		if(logMINOR) Logger.minor(this, "Processing decrypted auth packet from "+replyTo+" length "+payload.length);

		/** Protocol version. Should be 1. */
		int version = payload[0];
		/** Negotiation type. Common to anonymous-initiator auth and normal setup.
		 *   2 = JFK.
		 *   3 = JFK, reuse PacketTracker
		 * Other types might indicate other DH variants, or even non-DH-based
		 * algorithms such as password based key setup. */
		int negType = payload[1];
		/** Packet phase. */
		int packetType = payload[2];
		/** Setup type. This is specific to anonymous-initiator setup, and specifies the
		 * purpose of the connection. At the moment it is SETUP_OPENNET_SEEDNODE to indicate
		 * we are connecting to a seednode (which doesn't know us). Invites might require
		 * a different setupType. */
		int setupType = payload[3];

		if(logMINOR) Logger.minor(this, "Received anonymous auth packet (phase="+packetType+", v="+version+", nt="+negType+", setup type="+setupType+") from "+replyTo+"");

		if(version != 1) {
			Logger.error(this, "Decrypted auth packet but invalid version: "+version);
			return;
		}
		if(!(negType == 6 || negType == 7)) {
			Logger.error(this, "Unknown neg type: "+negType);
			return;
		}

		// Known setup types
		if(setupType != SETUP_OPENNET_SEEDNODE) {
			Logger.error(this, "Unknown setup type "+negType);
			return;
		}

		// We are the RESPONDER.
		// Therefore, we can only get packets of phase 1 and 3 here.

		if(packetType == 0) {
			// Phase 1
			processJFKMessage1(payload,4,null,replyTo, true, setupType, negType);
		} else if(packetType == 2) {
			// Phase 3
			processJFKMessage3(payload, 4, null, replyTo, false, true, setupType, negType);
		} else {
			Logger.error(this, "Invalid phase "+packetType+" for anonymous-initiator (we are the responder) from "+replyTo);
		}
	}

	private void processDecryptedAuthAnonReply(byte[] payload, Peer replyTo, PeerNode pn) {
		if(logMINOR) Logger.minor(this, "Processing decrypted auth packet from "+replyTo+" for "+pn+" length "+payload.length);

		/** Protocol version. Should be 1. */
		int version = payload[0];
		/** Negotiation type.
		 *   2 = JFK.
		 *   3 = JFK, reuse PacketTracker
		 * Other types might indicate other DH variants, or even non-DH-based
		 * algorithms such as password based key setup. */
		int negType = payload[1];
		/** Packet phase. */
		int packetType = payload[2];
		/** Setup type. See above. */
		int setupType = payload[3];

		if(logMINOR) Logger.minor(this, "Received anonymous auth packet (phase="+packetType+", v="+version+", nt="+negType+", setup type="+setupType+") from "+replyTo+"");

		if(version != 1) {
			Logger.error(this, "Decrypted auth packet but invalid version: "+version);
			return;
		}
		if(!(negType == 6 || negType == 7)) {
			Logger.error(this, "Unknown neg type: "+negType);
			return;
		}

		// Known setup types
		if(setupType != SETUP_OPENNET_SEEDNODE) {
			Logger.error(this, "Unknown setup type "+negType);
			return;
		}

		// We are the INITIATOR.
		// Therefore, we can only get packets of phase 2 and 4 here.

		if(packetType == 1) {
			// Phase 2
			processJFKMessage2(payload, 4, pn, replyTo, true, setupType, negType);
		} else if(packetType == 3) {
			// Phase 4
			processJFKMessage4(payload, 4, pn, replyTo, false, true, setupType, negType);
		} else {
			Logger.error(this, "Invalid phase "+packetType+" for anonymous-initiator (we are the initiator) from "+replyTo);
		}
	}

	/**
	 * Process a decrypted, authenticated auth packet.
	 * @param payload The packet payload, after it has been decrypted.
	 */
	private void processDecryptedAuth(byte[] payload, PeerNode pn, Peer replyTo, boolean oldOpennetPeer) {
		if(logMINOR) Logger.minor(this, "Processing decrypted auth packet from "+replyTo+" for "+pn);
		if(pn.isDisabled()) {
			if(logMINOR) Logger.minor(this, "Won't connect to a disabled peer ("+pn+ ')');
			return;  // We don't connect to disabled peers
		}

		int negType = payload[1];
		int packetType = payload[2];
		int version = payload[0];

		if(logMINOR) {
			long now = System.currentTimeMillis();
			long last = pn.lastSentPacketTime();
			String delta = "never";
			if (last>0) {
				delta = TimeUtil.formatTime(now-last, 2, true)+" ago";
			}
			Logger.minor(this, "Received auth packet for "+pn.getPeer()+" (phase="+packetType+", v="+version+", nt="+negType+") (last packet sent "+delta+") from "+replyTo+"");
		}

		/* Format:
		 * 1 byte - version number (1)
		 * 1 byte - negotiation type (0 = simple DH, will not be supported when implement JFKi || 1 = StS)
		 * 1 byte - packet type (0-3)
		 */
		if(version != 1) {
			Logger.error(this, "Decrypted auth packet but invalid version: "+version);
			return;
		}

		if(negType >= 0 && negType < 6) {
			Logger.warning(this, "Old neg type "+negType+" not supported");
			return;
<<<<<<< HEAD
		} else if (negType == 6 || negType == 7) {
=======
		} else if (negType == 1) {
			Logger.error(this, "Old StationToStation (negType 1) not supported.");
			return;
		} else if (negType==2 || negType == 4 || negType == 6 || negType == 7) {
			// negType == 3 => was buggy
			// negType == 4 => negotiate whether to use a new PacketTracker when rekeying
			// negType == 5 => same as 4, but use new packet format after negotiation
			// negType == 6 => same as 5, but with a 10 byte HMAC instead of 4 bytes
			// negType == 7 => same as 6, but determine the initial sequence number by hashing the identity
			//                 instead of negotiating it
>>>>>>> 8b4d9087
			/*
			 * We implement Just Fast Keying key management protocol with active identity protection
			 * for the initiator and no identity protection for the responder
			 * M1:
			 * This is a straightforward DiffieHellman exponential.
			 * The Initiator Nonce serves two purposes;it allows the initiator to use the same
			 * exponentials during different sessions while ensuring that the resulting session
			 * key will be different,can be used to differentiate between parallel sessions
			 * M2:
			 * Responder replies with a signed copy of his own exponential, a random nonce and
			 * an authenticator which provides sufficient defense against forgeries,replays
			 * We slightly deviate JFK here;we do not send any public key information as specified in the JFK docs
			 * M3:
			 * Initiator echoes the data sent by the responder including the authenticator.
			 * This helps the responder verify the authenticity of the returned data.
			 * M4:
			 * Encrypted message of the signature on both nonces, both exponentials using the same keys as in the previous message
			 */
			if(packetType<0 || packetType>3) {
				Logger.error(this,"Unknown PacketType" + packetType + "from" + replyTo + "from" +pn);
				return ;
			} else if(packetType==0) {
				/*
				 * Initiator- This is a straightforward DiffieHellman exponential.
				 * The Initiator Nonce serves two purposes;it allows the initiator to use the same
				 * exponentials during different sessions while ensuring that the resulting
				 * session key will be different,can be used to differentiate between
				 * parallel sessions
				 */
				processJFKMessage1(payload,3,pn,replyTo,false,-1,negType);

			} else if(packetType==1) {
				/*
				 * Responder replies with a signed copy of his own exponential, a random
				 * nonce and an authenticator calculated from a transient hash key private
				 * to the responder.
				 */
				processJFKMessage2(payload,3,pn,replyTo,false,-1,negType);
			} else if(packetType==2) {
				/*
				 * Initiator echoes the data sent by the responder.These messages are
				 * cached by the Responder.Receiving a duplicate message simply causes
				 * the responder to Re-transmit the corresponding message4
				 */
				processJFKMessage3(payload, 3, pn, replyTo, oldOpennetPeer, false, -1, negType);
			} else if(packetType==3) {
				/*
				 * Encrypted message of the signature on both nonces, both exponentials
				 * using the same keys as in the previous message.
				 * The signature is non-message recovering
				 */
				processJFKMessage4(payload, 3, pn, replyTo, oldOpennetPeer, false, -1, negType);
			}
		} else {
			Logger.error(this, "Decrypted auth packet but unknown negotiation type "+negType+" from "+replyTo+" possibly from "+pn);
			return;
		}
	}

	/*
	 * Initiator Method:Message1
	 * Process Message1
	 * Receive the Initiator nonce and DiffieHellman Exponential
	 * @param The packet phase number
	 * @param The peerNode we are talking to. CAN BE NULL if anonymous initiator, since we are the responder.
	 * @param The peer to which we need to send the packet
	 * @param unknownInitiator If true, we (the responder) don't know the
	 * initiator, and should check for fields which would be skipped in a
	 * normal setup where both sides know the other (indicated with * below).
	 * @param setupType The type of unknown-initiator setup.
	 *
	 * format :
	 * Ni
	 * g^i
	 * *IDr'
	 *
	 * See http://www.wisdom.weizmann.ac.il/~reingold/publications/jfk-tissec.pdf
	 * Just Fast Keying: Key Agreement In A Hostile Internet
	 * Aiello, Bellovin, Blaze, Canetti, Ioannidis, Keromytis, Reingold.
	 * ACM Transactions on Information and System Security, Vol 7 No 2, May 2004, Pages 1-30.
	 *
	 */
	private void processJFKMessage1(byte[] payload,int offset,PeerNode pn,Peer replyTo, boolean unknownInitiator, int setupType, int negType)
	{
		long t1=System.currentTimeMillis();
		if(logMINOR) Logger.minor(this, "Got a JFK(1) message, processing it - "+pn);
		// FIXME: follow the spec and send IDr' ?
		if(payload.length < NONCE_SIZE + DiffieHellman.modulusLengthInBytes() + 3 + (unknownInitiator ? NodeCrypto.IDENTITY_LENGTH : 0)) {
			Logger.error(this, "Packet too short from "+pn+": "+payload.length+" after decryption in JFK(1), should be "+(NONCE_SIZE + DiffieHellman.modulusLengthInBytes()));
			return;
		}
		// get Ni
		byte[] nonceInitiator = new byte[NONCE_SIZE];
		System.arraycopy(payload, offset, nonceInitiator, 0, NONCE_SIZE);
		offset += NONCE_SIZE;

		// get g^i
		int modulusLength = DiffieHellman.modulusLengthInBytes();
		byte[] hisExponential = new byte[modulusLength];
		System.arraycopy(payload, offset, hisExponential, 0, modulusLength);
		if(unknownInitiator) {
			// Check IDr'
			offset += DiffieHellman.modulusLengthInBytes();
			byte[] expectedIdentityHash = new byte[NodeCrypto.IDENTITY_LENGTH];
			System.arraycopy(payload, offset, expectedIdentityHash, 0, expectedIdentityHash.length);
			if(!Arrays.equals(expectedIdentityHash, crypto.identityHash)) {
				Logger.error(this, "Invalid unknown-initiator JFK(1), IDr' is "+HexUtil.bytesToHex(expectedIdentityHash)+" should be "+HexUtil.bytesToHex(crypto.identityHash));
				return;
			}
		}
		
		if(throttleRekey(pn, replyTo)) return;

		NativeBigInteger _hisExponential = new NativeBigInteger(1,hisExponential);
		if(DiffieHellman.checkDHExponentialValidity(this.getClass(), _hisExponential)) {
			sendJFKMessage2(nonceInitiator, hisExponential, pn, replyTo, unknownInitiator, setupType, negType);
		} else {
			Logger.error(this, "We can't accept the exponential "+pn+" sent us!! REDFLAG: IT CAN'T HAPPEN UNLESS AGAINST AN ACTIVE ATTACKER!!");
		}

		long t2=System.currentTimeMillis();
		if((t2-t1)>500) {
			Logger.error(this,"Message1 timeout error:Processing packet for "+pn);
		}
	}
	
	private final LRUHashtable<InetAddress, Long> throttleRekeysByIP = new LRUHashtable<InetAddress, Long>();

	private static final int REKEY_BY_IP_TABLE_SIZE = 1024;

	private boolean throttleRekey(PeerNode pn, Peer replyTo) {
		if(pn != null) {
			return pn.throttleRekey();
		}
		long now = System.currentTimeMillis();
		InetAddress addr = replyTo.getAddress();
		synchronized(throttleRekeysByIP) {
			Long l = throttleRekeysByIP.get(addr);
			if(l == null || l != null && now > l)
				throttleRekeysByIP.push(addr, now);
			while(throttleRekeysByIP.size() > REKEY_BY_IP_TABLE_SIZE || 
					((!throttleRekeysByIP.isEmpty()) && throttleRekeysByIP.peekValue() < now - PeerNode.THROTTLE_REKEY))
				throttleRekeysByIP.popKey();
			if(l != null && now - l < PeerNode.THROTTLE_REKEY) {
				Logger.error(this, "Two JFK(1)'s initiated by same IP within "+PeerNode.THROTTLE_REKEY+"ms");
				return true;
			}
		}
		return false;
	}

	private static final int MAX_NONCES_PER_PEER = 10;

	/*
	 * format:
	 * Ni,g^i
	 * We send IDr' only if unknownInitiator is set.
	 * @param pn The node to encrypt the message to. Cannot be null, because we are the initiator and we
	 * know the responder in all cases.
	 * @param replyTo The peer to send the actual packet to.
	 */
	private void sendJFKMessage1(PeerNode pn, Peer replyTo, boolean unknownInitiator, int setupType, int negType) {
		if(logMINOR) Logger.minor(this, "Sending a JFK(1) message to "+replyTo+" for "+pn.getPeer());
		final long now = System.currentTimeMillis();
		DiffieHellmanLightContext ctx = (DiffieHellmanLightContext) pn.getKeyAgreementSchemeContext();
		if((ctx == null) || ((pn.jfkContextLifetime + DH_GENERATION_INTERVAL*DH_CONTEXT_BUFFER_SIZE) < now)) {
			pn.jfkContextLifetime = now;
			pn.setKeyAgreementSchemeContext(ctx = getLightDiffieHellmanContext());
		}
		int offset = 0;
		byte[] myExponential = stripBigIntegerToNetworkFormat(ctx.myExponential);
		byte[] nonce = new byte[NONCE_SIZE];
		node.random.nextBytes(nonce);

		synchronized (pn) {
			pn.jfkNoncesSent.add(nonce);
			if(pn.jfkNoncesSent.size() > MAX_NONCES_PER_PEER)
				pn.jfkNoncesSent.removeFirst();
		}

		int modulusLength = DiffieHellman.modulusLengthInBytes();
		byte[] message1 = new byte[NONCE_SIZE+modulusLength+(unknownInitiator ? NodeCrypto.IDENTITY_LENGTH : 0)];

		System.arraycopy(nonce, 0, message1, offset, NONCE_SIZE);
		offset += NONCE_SIZE;
		System.arraycopy(myExponential, 0, message1, offset, modulusLength);

		if(unknownInitiator) {
			offset += modulusLength;
			System.arraycopy(pn.identityHash, 0, message1, offset, pn.identityHash.length);
			sendAnonAuthPacket(1,negType,0,setupType,message1,pn,replyTo,pn.anonymousInitiatorSetupCipher);
		} else {
			sendAuthPacket(1,negType,0,message1,pn,replyTo);
		}
		long t2=System.currentTimeMillis();
		if((t2-now)>500) {
			Logger.error(this,"Message1 timeout error:Sending packet for "+pn.getPeer());
		}
	}

	/*
	 * format:
	 * Ni,Nr,g^r
	 * Signature[g^r,grpInfo(r)] - R, S
	 * Hashed JFKAuthenticator : HMAC{Hkr}[g^r, g^i, Nr, Ni, IPi]
	 *
	 * NB: we don't send IDr nor groupinfo as we know them: even if the responder doesn't know the initiator,
	 * the initiator ALWAYS knows the responder.
	 * @param pn The node to encrypt the message for. CAN BE NULL if anonymous-initiator.
	 * @param replyTo The peer to send the packet to.
	 */
	private void sendJFKMessage2(byte[] nonceInitator, byte[] hisExponential, PeerNode pn, Peer replyTo, boolean unknownInitiator, int setupType, int negType) {
		if(logMINOR) Logger.minor(this, "Sending a JFK(2) message to "+pn);
		DiffieHellmanLightContext ctx = getLightDiffieHellmanContext();
		// g^r
		byte[] myExponential = stripBigIntegerToNetworkFormat(ctx.myExponential);
		// Nr
		byte[] myNonce = new byte[NONCE_SIZE];
		node.random.nextBytes(myNonce);
		byte[] r = ctx.signature.getRBytes(Node.SIGNATURE_PARAMETER_LENGTH);
		byte[] s = ctx.signature.getSBytes(Node.SIGNATURE_PARAMETER_LENGTH);
		byte[] authenticator = HMAC.macWithSHA256(getTransientKey(),assembleJFKAuthenticator(myExponential, hisExponential, myNonce, nonceInitator, replyTo.getAddress().getAddress()), HASH_LENGTH);
		if(logMINOR) Logger.minor(this, "We are using the following HMAC : " + HexUtil.bytesToHex(authenticator));

		byte[] message2 = new byte[NONCE_SIZE*2+DiffieHellman.modulusLengthInBytes()+
		                           Node.SIGNATURE_PARAMETER_LENGTH*2+
		                           HASH_LENGTH];

		int offset = 0;
		System.arraycopy(nonceInitator, 0, message2, offset, NONCE_SIZE);
		offset += NONCE_SIZE;
		System.arraycopy(myNonce, 0, message2, offset, NONCE_SIZE);
		offset += NONCE_SIZE;
		System.arraycopy(myExponential, 0, message2, offset, DiffieHellman.modulusLengthInBytes());
		offset += DiffieHellman.modulusLengthInBytes();

		System.arraycopy(r, 0, message2, offset, Node.SIGNATURE_PARAMETER_LENGTH);
		offset += Node.SIGNATURE_PARAMETER_LENGTH;
		System.arraycopy(s, 0, message2, offset, Node.SIGNATURE_PARAMETER_LENGTH);
		offset += Node.SIGNATURE_PARAMETER_LENGTH;

		System.arraycopy(authenticator, 0, message2, offset, HASH_LENGTH);

		if(unknownInitiator) {
			sendAnonAuthPacket(1,negType,1,setupType,message2,pn,replyTo,crypto.anonSetupCipher);
		} else {
			sendAuthPacket(1,negType,1,message2,pn,replyTo);
		}
	}

	/*
	 * Assemble what will be the jfk-Authenticator :
	 * computed over the Responder exponentials and the Nonces and
	 * used by the responder to verify that the round-trip has been done
	 *
	 */
	private byte[] assembleJFKAuthenticator(byte[] gR, byte[] gI, byte[] nR, byte[] nI, byte[] address) {
		byte[] authData=new byte[gR.length + gI.length + nR.length + nI.length + address.length];
		int offset = 0;

		System.arraycopy(gR, 0, authData, offset ,gR.length);
		offset += gR.length;
		System.arraycopy(gI, 0, authData, offset, gI.length);
		offset += gI.length;
		System.arraycopy(nR, 0,authData, offset, nR.length);
		offset += nR.length;
		System.arraycopy(nI, 0,authData, offset, nI.length);
		offset += nI.length;
		System.arraycopy(address, 0, authData, offset, address.length);

		return authData;
	}

	/*
	 * Initiator Method:Message2
	 * @see{sendJFKMessage2} for packet format details.
	 * Note that this packet is exactly the same for known initiator as for unknown initiator.
	 *
	 * @param payload The buffer containing the decrypted auth packet.
	 * @param inputOffset The offset in the buffer at which the packet starts.
	 * @param replyTo The peer to which we need to send the packet
	 * @param pn The peerNode we are talking to. Cannot be null as we are the initiator.
	 */

	private void processJFKMessage2(byte[] payload,int inputOffset,PeerNode pn,Peer replyTo, boolean unknownInitiator, int setupType, int negType)
	{
		long t1=System.currentTimeMillis();
		if(logMINOR) Logger.minor(this, "Got a JFK(2) message, processing it - "+pn.getPeer());
		// FIXME: follow the spec and send IDr' ?
		int expectedLength = NONCE_SIZE*2 + DiffieHellman.modulusLengthInBytes() + HASH_LENGTH*2;
		if(payload.length < expectedLength + 3) {
			Logger.error(this, "Packet too short from "+pn.getPeer()+": "+payload.length+" after decryption in JFK(2), should be "+(expectedLength + 3));
			return;
		}

		byte[] nonceInitiator = new byte[NONCE_SIZE];
		System.arraycopy(payload, inputOffset, nonceInitiator, 0, NONCE_SIZE);
		inputOffset += NONCE_SIZE;
		byte[] nonceResponder = new byte[NONCE_SIZE];
		System.arraycopy(payload, inputOffset, nonceResponder, 0, NONCE_SIZE);
		inputOffset += NONCE_SIZE;

		byte[] hisExponential = new byte[DiffieHellman.modulusLengthInBytes()];
		System.arraycopy(payload, inputOffset, hisExponential, 0, DiffieHellman.modulusLengthInBytes());
		inputOffset += DiffieHellman.modulusLengthInBytes();
		NativeBigInteger _hisExponential = new NativeBigInteger(1,hisExponential);

		byte[] r = new byte[Node.SIGNATURE_PARAMETER_LENGTH];
		System.arraycopy(payload, inputOffset, r, 0, Node.SIGNATURE_PARAMETER_LENGTH);
		inputOffset += Node.SIGNATURE_PARAMETER_LENGTH;
		byte[] s = new byte[Node.SIGNATURE_PARAMETER_LENGTH];
		System.arraycopy(payload, inputOffset, s, 0, Node.SIGNATURE_PARAMETER_LENGTH);
		inputOffset += Node.SIGNATURE_PARAMETER_LENGTH;

		byte[] authenticator = new byte[HASH_LENGTH];
		System.arraycopy(payload, inputOffset, authenticator, 0, HASH_LENGTH);
		inputOffset += HASH_LENGTH;

		// Check try to find the authenticator in the cache.
		// If authenticator is already present, indicates duplicate/replayed message2
		// Now simply transmit the corresponding message3
		Object message3 = null;
		synchronized (authenticatorCache) {
			message3 = authenticatorCache.get(new ByteArrayWrapper(authenticator));
		}
		if(message3 != null) {
			Logger.normal(this, "We replayed a message from the cache (shouldn't happen often) - "+pn.getPeer());
			sendAuthPacket(1, negType, 3, (byte[]) message3, pn, replyTo);
			return;
		}

		// sanity check
		byte[] myNi = null;
		synchronized (pn) {
			for(byte[] buf : pn.jfkNoncesSent) {
				if(Arrays.equals(nonceInitiator, buf))
					myNi = buf;
			}
		}
		// We don't except such a message;
		if(myNi == null) {
			if(shouldLogErrorInHandshake(t1)) {
				Logger.normal(this, "We received an unexpected JFK(2) message from "+pn.getPeer()+" (time since added: "+pn.timeSinceAddedOrRestarted()+" time last receive:"+pn.lastReceivedPacketTime()+')');
			}
			return;
		} else if(!Arrays.equals(myNi, nonceInitiator)) {
			if(shouldLogErrorInHandshake(t1)) {
				Logger.normal(this, "Ignoring old JFK(2) (different nonce to the one we sent - either a timing artefact or an attempt to change the nonce)");
			}
			return;
		}

		if(!DiffieHellman.checkDHExponentialValidity(this.getClass(), _hisExponential)) {
			Logger.error(this, "We can't accept the exponential "+pn.getPeer()+" sent us!! REDFLAG: IT CAN'T HAPPEN UNLESS AGAINST AN ACTIVE ATTACKER!!");
			return;
		}

		// Verify the DSA signature
		DSASignature remoteSignature = new DSASignature(new NativeBigInteger(1,r), new NativeBigInteger(1,s));
		// At that point we don't know if it's "him"; let's check it out
		byte[] locallyExpectedExponentials = assembleDHParams(_hisExponential, pn.peerCryptoGroup);

		if(!DSA.verify(pn.peerPubKey, remoteSignature, new NativeBigInteger(1, SHA256.digest(locallyExpectedExponentials)), false)) {
			Logger.error(this, "The signature verification has failed in JFK(2)!! "+pn.getPeer());
			return;
		}

		// At this point we know it's from the peer, so we can report a packet received.
		pn.receivedPacket(true, false);

		sendJFKMessage3(1, negType, 3, nonceInitiator, nonceResponder, hisExponential, authenticator, pn, replyTo, unknownInitiator, setupType);

		long t2=System.currentTimeMillis();
		if((t2-t1)>500) {
			Logger.error(this,"Message2 timeout error:Processing packet for "+pn.getPeer());
		}
	}

	/*
	 * Initiator Method:Message3
	 * Process Message3
	 * Send the Initiator nonce,Responder nonce and DiffieHellman Exponential of the responder
	 * and initiator in the clear.(unVerifiedData)
	 * Send the authenticator which allows the responder to verify that a roundtrip occured
	 * Compute the signature of the unVerifiedData and encrypt it using a shared key
	 * which is derived from DHExponentials and the nonces; add a HMAC to protect it
	 *
	 * Format:
	 * Ni, Nr, g^i, g^r
	 * Authenticator - HMAC{Hkr}[g^r, g^i, Nr, Ni, IPi]
	 * HMAC{Ka}(cyphertext)
	 * IV + E{KE}[S{i}[Ni,Nr,g^i,g^r,idR, bootID, znoderefI], bootID, znoderefI*]
	 *
	 * * Noderef is sent whether or not unknownInitiator is true, however if it is, it will
	 * be a *full* noderef, otherwise it will exclude the pubkey etc.
	 *
	 * @param payload The buffer containing the decrypted auth packet.
	 * @param replyTo The peer to which we need to send the packet.
	 * @param pn The PeerNode we are talking to. CAN BE NULL in the case of anonymous initiator since we are the
	 * responder.
	 * @return byte Message3
	 */
	private void processJFKMessage3(byte[] payload, int inputOffset, PeerNode pn,Peer replyTo, boolean oldOpennetPeer, boolean unknownInitiator, int setupType, int negType)
	{
		final long t1 = System.currentTimeMillis();
		if(logMINOR) Logger.minor(this, "Got a JFK(3) message, processing it - "+pn);

		BlockCipher c = null;
		try { c = new Rijndael(256, 256); } catch (UnsupportedCipherException e) { throw new RuntimeException(e); }

		final int expectedLength =
			NONCE_SIZE*2 + // Ni, Nr
			DiffieHellman.modulusLengthInBytes()*2 + // g^i, g^r
			HASH_LENGTH + // authenticator
			HASH_LENGTH + // HMAC of the cyphertext
			(c.getBlockSize() >> 3) + // IV
			HASH_LENGTH + // it's at least a signature
			8 +	      // a bootid
			8 + // packet tracker ID
			1;	      // znoderefI* is at least 1 byte long

		if(payload.length < expectedLength + 3) {
			Logger.error(this, "Packet too short from "+pn+": "+payload.length+" after decryption in JFK(3), should be "+(expectedLength + 3));
			return;
		}

		// Ni
		byte[] nonceInitiator = new byte[NONCE_SIZE];
		System.arraycopy(payload, inputOffset, nonceInitiator, 0, NONCE_SIZE);
		inputOffset += NONCE_SIZE;
		// Nr
		byte[] nonceResponder = new byte[NONCE_SIZE];
		System.arraycopy(payload, inputOffset, nonceResponder, 0, NONCE_SIZE);
		inputOffset += NONCE_SIZE;
		// g^i
		byte[] initiatorExponential = new byte[DiffieHellman.modulusLengthInBytes()];
		System.arraycopy(payload, inputOffset, initiatorExponential, 0, DiffieHellman.modulusLengthInBytes());
		inputOffset += DiffieHellman.modulusLengthInBytes();
		// g^r
		byte[] responderExponential = new byte[DiffieHellman.modulusLengthInBytes()];
		System.arraycopy(payload, inputOffset, responderExponential, 0, DiffieHellman.modulusLengthInBytes());
		inputOffset += DiffieHellman.modulusLengthInBytes();

		byte[] authenticator = new byte[HASH_LENGTH];
		System.arraycopy(payload, inputOffset, authenticator, 0, HASH_LENGTH);
		inputOffset += HASH_LENGTH;

		// We *WANT* to check the hmac before we do the lookup on the hashmap
		// @see https://bugs.freenetproject.org/view.php?id=1604
		if(!HMAC.verifyWithSHA256(getTransientKey(), assembleJFKAuthenticator(responderExponential, initiatorExponential, nonceResponder, nonceInitiator, replyTo.getAddress().getAddress()) , authenticator)) {
			if(shouldLogErrorInHandshake(t1)) {
				Logger.normal(this, "The HMAC doesn't match; let's discard the packet (either we rekeyed or we are victim of forgery) - JFK3 - "+pn);
			}
			return;
		}
		// Check try to find the authenticator in the cache.
		// If authenticator is already present, indicates duplicate/replayed message3
		// Now simply transmit the corresponding message4
		Object message4 = null;
		synchronized (authenticatorCache) {
			message4 = authenticatorCache.get(new ByteArrayWrapper(authenticator));
		}
		if(message4 != null) {
			Logger.normal(this, "We replayed a message from the cache (shouldn't happen often) - "+pn);
			// We are replaying a JFK(4).
			// Therefore if it is anon-initiator it is encrypted with our setup key.
			if(unknownInitiator) {
				sendAnonAuthPacket(1,negType,3,setupType, (byte[]) message4, null, replyTo, crypto.anonSetupCipher);
			} else {
				sendAuthPacket(1, negType, 3, (byte[]) message4, pn, replyTo);
			}
			return;
		} else {
			if(logDEBUG) Logger.debug(this, "No message4 found for "+HexUtil.bytesToHex(authenticator)+" responderExponential "+Fields.hashCode(responderExponential)+" initiatorExponential "+Fields.hashCode(initiatorExponential)+" nonceResponder "+Fields.hashCode(nonceResponder)+" nonceInitiator "+Fields.hashCode(nonceInitiator)+" address "+HexUtil.bytesToHex(replyTo.getAddress().getAddress()));
		}

		NativeBigInteger _hisExponential = new NativeBigInteger(1, initiatorExponential);
		NativeBigInteger _ourExponential = new NativeBigInteger(1, responderExponential);

		byte[] hmac = new byte[HASH_LENGTH];
		System.arraycopy(payload, inputOffset, hmac, 0, HASH_LENGTH);
		inputOffset += HASH_LENGTH;

		DiffieHellmanLightContext ctx = findContextByExponential(_ourExponential);
		if(ctx == null) {
			Logger.error(this, "WTF? the HMAC verified but we don't know about that exponential! SHOULDN'T HAPPEN! - JFK3 - "+pn);
			return;
		}
		BigInteger computedExponential = ctx.getHMACKey(_hisExponential, Global.DHgroupA);

		/* 0 is the outgoing key for the initiator, 7 for the responder */
		byte[] outgoingKey = computeJFKSharedKey(computedExponential, nonceInitiator, nonceResponder, "7");
		byte[] incommingKey = computeJFKSharedKey(computedExponential, nonceInitiator, nonceResponder, "0");
		byte[] Ke = computeJFKSharedKey(computedExponential, nonceInitiator, nonceResponder, "1");
		byte[] Ka = computeJFKSharedKey(computedExponential, nonceInitiator, nonceResponder, "2");

		byte[] hmacKey = computeJFKSharedKey(computedExponential, nonceInitiator, nonceResponder, "3");
		byte[] ivKey = computeJFKSharedKey(computedExponential, nonceInitiator, nonceResponder, "4");
		byte[] ivNonce = computeJFKSharedKey(computedExponential, nonceInitiator, nonceResponder, "5");

		/* Bytes  1-4:  Initial sequence number for the initiator
		 * Bytes  5-8:  Initial sequence number for the responder
		 * Bytes  9-12: Initial message id for the initiator
		 * Bytes 13-16: Initial message id for the responder
		 * Note that we are the responder */
		byte[] sharedData = computeJFKSharedKey(computedExponential, nonceInitiator, nonceResponder, "6");
		int theirInitialSeqNum = ((sharedData[0] & 0xFF) << 24)
				| ((sharedData[1] & 0xFF) << 16)
				| ((sharedData[2] & 0xFF) << 8)
				| (sharedData[3] & 0xFF);
		int ourInitialSeqNum = ((sharedData[4] & 0xFF) << 24)
				| ((sharedData[5] & 0xFF) << 16)
				| ((sharedData[6] & 0xFF) << 8)
				| (sharedData[7] & 0xFF);
		int theirInitialMsgID, ourInitialMsgID;
		if(negType >= 7) {
			theirInitialMsgID =
				unknownInitiator ? getInitialMessageID(crypto.myIdentity) :
					getInitialMessageID(pn.identity, crypto.myIdentity);
			ourInitialMsgID =
				unknownInitiator ? getInitialMessageID(crypto.myIdentity) :
					getInitialMessageID(crypto.myIdentity, pn.identity);
		} else {
			theirInitialMsgID= ((sharedData[8] & 0xFF) << 24)
				| ((sharedData[9] & 0xFF) << 16)
				| ((sharedData[10] & 0xFF) << 8)
				| (sharedData[11] & 0xFF);
			ourInitialMsgID= ((sharedData[12] & 0xFF) << 24)
				| ((sharedData[13] & 0xFF) << 16)
				| ((sharedData[14] & 0xFF) << 8)
				| (sharedData[15] & 0xFF);
		}
		if(logMINOR)
			Logger.minor(this, "Their initial message ID: "+theirInitialMsgID+" ours "+ourInitialMsgID);

		c.initialize(Ke);
		int ivLength = PCFBMode.lengthIV(c);
		int decypheredPayloadOffset = 0;
		// We compute the HMAC of ("I"+cyphertext) : the cyphertext includes the IV!
		byte[] decypheredPayload = new byte[JFK_PREFIX_INITIATOR.length + payload.length - inputOffset];
		System.arraycopy(JFK_PREFIX_INITIATOR, 0, decypheredPayload, decypheredPayloadOffset, JFK_PREFIX_INITIATOR.length);
		decypheredPayloadOffset += JFK_PREFIX_INITIATOR.length;
		System.arraycopy(payload, inputOffset, decypheredPayload, decypheredPayloadOffset, decypheredPayload.length-decypheredPayloadOffset);
		if(!HMAC.verifyWithSHA256(Ka, decypheredPayload, hmac)) {
			Logger.error(this, "The inner-HMAC doesn't match; let's discard the packet JFK(3) - "+pn);
			return;
		}

		final PCFBMode pk = PCFBMode.create(c, decypheredPayload, decypheredPayloadOffset);
		// Get the IV
		decypheredPayloadOffset += ivLength;
		// Decrypt the payload
		pk.blockDecipher(decypheredPayload, decypheredPayloadOffset, decypheredPayload.length-decypheredPayloadOffset);
		/*
		 * DecipheredData Format:
		 * Signature-r,s
		 * Node Data (starting with BootID)
		 */
		byte[] r = new byte[Node.SIGNATURE_PARAMETER_LENGTH];
		System.arraycopy(decypheredPayload, decypheredPayloadOffset, r, 0, Node.SIGNATURE_PARAMETER_LENGTH);
		decypheredPayloadOffset += Node.SIGNATURE_PARAMETER_LENGTH;
		byte[] s = new byte[Node.SIGNATURE_PARAMETER_LENGTH];
		System.arraycopy(decypheredPayload, decypheredPayloadOffset, s, 0, Node.SIGNATURE_PARAMETER_LENGTH);
		decypheredPayloadOffset += Node.SIGNATURE_PARAMETER_LENGTH;
		byte[] data = new byte[decypheredPayload.length - decypheredPayloadOffset];
		System.arraycopy(decypheredPayload, decypheredPayloadOffset, data, 0, decypheredPayload.length - decypheredPayloadOffset);
		int ptr = 0;
		long trackerID;
		trackerID = Fields.bytesToLong(data, ptr);
		if(trackerID < 0) trackerID = -1;
		ptr += 8;
		long bootID = Fields.bytesToLong(data, ptr);
		ptr += 8;
		byte[] hisRef = new byte[data.length - ptr];
		System.arraycopy(data, ptr, hisRef, 0, hisRef.length);

		// construct the peernode
		if(unknownInitiator) {
			pn = getPeerNodeFromUnknownInitiator(hisRef, setupType, pn, replyTo);
		}
		if(pn == null) {
			if(unknownInitiator) {
				// Reject
				Logger.normal(this, "Rejecting... unable to construct PeerNode");
			} else {
				Logger.error(this, "PeerNode is null and unknownInitiator is false!");
			}
			return;
		}

		// verify the signature
		DSASignature remoteSignature = new DSASignature(new NativeBigInteger(1,r), new NativeBigInteger(1,s));
		if(!DSA.verify(pn.peerPubKey, remoteSignature, new NativeBigInteger(1, SHA256.digest(assembleDHParams(nonceInitiator, nonceResponder, _hisExponential, _ourExponential, crypto.myIdentity, data))), false)) {
			Logger.error(this, "The signature verification has failed!! JFK(3) - "+pn.getPeer());
			return;
		}

		// At this point we know it's from the peer, so we can report a packet received.
		pn.receivedPacket(true, false);

		BlockCipher outgoingCipher = null;
		BlockCipher incommingCipher = null;
		BlockCipher ivCipher = null;
		try {
			outgoingCipher = new Rijndael(256, 256);
			incommingCipher = new Rijndael(256, 256);
			ivCipher = new Rijndael(256, 256);
		} catch (UnsupportedCipherException e) {
			throw new RuntimeException(e);
		}
		outgoingCipher.initialize(outgoingKey);
		incommingCipher.initialize(incommingKey);
		ivCipher.initialize(ivKey);

		// Promote if necessary
		boolean dontWant = false;
		if(oldOpennetPeer) {
			OpennetManager opennet = node.getOpennet();
			if(opennet == null) {
				Logger.normal(this, "Dumping incoming old-opennet peer as opennet just turned off: "+pn+".");
				return;
			}
			/* When an old-opennet-peer connects, add it at the top of the LRU, so that it isn't
			 * immediately dropped when there is no droppable peer to drop. If it was dropped
			 * from the bottom of the LRU list, we would not have added it to the LRU; so it was
			 * somewhere in the middle. */
			if(!opennet.wantPeer(pn, false, false, true, ConnectionType.RECONNECT)) {
				Logger.normal(this, "No longer want peer "+pn+" - dumping it after connecting");
				dontWant = true;
				opennet.purgeOldOpennetPeer(pn);
			}
			// wantPeer will call node.peers.addPeer(), we don't have to.
		}
		if((!dontWant) && !crypto.allowConnection(pn, replyTo.getFreenetAddress())) {
			if(pn instanceof DarknetPeerNode) {
				Logger.error(this, "Dropping peer "+pn+" because don't want connection due to others on the same IP address!");
				System.out.println("Disconnecting permanently from your friend \""+((DarknetPeerNode)pn).getName()+"\" because other peers are using the same IP address!");
			}
			Logger.normal(this, "Rejecting connection because already have something with the same IP");
			dontWant = true;
		}

		long newTrackerID = pn.completedHandshake(
				bootID, hisRef, 0, hisRef.length, outgoingCipher, outgoingKey, incommingCipher,
				incommingKey, replyTo, true, negType, trackerID, false, false, hmacKey, ivCipher,
				ivNonce, ourInitialSeqNum, theirInitialSeqNum, ourInitialMsgID, theirInitialMsgID);

		if(newTrackerID > 0) {

			// Send reply
			sendJFKMessage4(1, negType, 3, nonceInitiator, nonceResponder,initiatorExponential, responderExponential,
					c, Ke, Ka, authenticator, hisRef, pn, replyTo, unknownInitiator, setupType, newTrackerID, newTrackerID == trackerID);

			if(dontWant) {
				node.peers.disconnectAndRemove(pn, true, true, true); // Let it connect then tell it to remove it.
			} else {
				pn.maybeSendInitialMessages();
			}
		} else {
			Logger.error(this, "Handshake failure! with "+pn.getPeer());
			// Don't send the JFK(4). We have not successfully connected.
		}

		final long t2=System.currentTimeMillis();
		if((t2-t1)>500) {
			Logger.error(this,"Message3 Processing packet for "+pn.getPeer()+" took "+TimeUtil.formatTime(t2-t1, 3, true));
		}
	}

	private PeerNode getPeerNodeFromUnknownInitiator(byte[] hisRef, int setupType, PeerNode pn, Peer from) {
		if(setupType == SETUP_OPENNET_SEEDNODE) {
			OpennetManager om = node.getOpennet();
			if(om == null) {
				Logger.error(this, "Opennet disabled, ignoring seednode connect attempt");
				// FIXME Send some sort of explicit rejection message.
				return null;
			}
			SimpleFieldSet ref = OpennetManager.validateNoderef(hisRef, 0, hisRef.length, null, true);
			if(ref == null) {
				Logger.error(this, "Invalid noderef");
				// FIXME Send some sort of explicit rejection message.
				return null;
			}
			PeerNode seed;
			try {
				seed = new SeedClientPeerNode(ref, node, crypto, node.peers, false, true, crypto.packetMangler);
				// Don't tell tracker yet as we don't have the address yet.
			} catch (FSParseException e) {
				Logger.error(this, "Invalid seed client noderef: "+e+" from "+from, e);
				return null;
			} catch (PeerParseException e) {
				Logger.error(this, "Invalid seed client noderef: "+e+" from "+from, e);
				return null;
			} catch (ReferenceSignatureVerificationException e) {
				Logger.error(this, "Invalid seed client noderef: "+e+" from "+from, e);
				return null;
			}
			if(seed.equals(pn)) {
				Logger.normal(this, "Already connected to seednode");
				return pn;
			}
			node.peers.addPeer(seed);
			return seed;
		} else {
			Logger.error(this, "Unknown setup type");
			return null;
		}
	}

	/*
	 * Responder Method:Message4
	 * Process Message4
	 *
	 * Format:
	 * HMAC{Ka}[cyphertext]
	 * IV + E{Ke}[S{R}[Ni, Nr, g^i, g^r, IDi, bootID, znoderefR, znoderefI], bootID, znoderefR]
	 *
	 * @param payload The decrypted auth packet.
	 * @param pn The PeerNode we are talking to. Cannot be null as we are the initiator.
	 * @param replyTo The Peer we are replying to.
	 */
	private boolean processJFKMessage4(byte[] payload, int inputOffset, PeerNode pn, Peer replyTo, boolean oldOpennetPeer, boolean unknownInitiator, int setupType, int negType)
	{
		final long t1 = System.currentTimeMillis();
		if(logMINOR) Logger.minor(this, "Got a JFK(4) message, processing it - "+pn.getPeer());
		if(pn.jfkMyRef == null) {
			String error = "Got a JFK(4) message but no pn.jfkMyRef for "+pn;
			if(node.getUptime() < 60*1000) {
				Logger.minor(this, error);
			} else {
				Logger.error(this, error);
			}
		}
		BlockCipher c = null;
		try { c = new Rijndael(256, 256); } catch (UnsupportedCipherException e) { throw new RuntimeException(e); }

		final int expectedLength =
			HASH_LENGTH + // HMAC of the cyphertext
			(c.getBlockSize() >> 3) + // IV
			Node.SIGNATURE_PARAMETER_LENGTH * 2 + // the signature
			9 + // ID of packet tracker, plus boolean byte
			8+ // bootID
			1; // znoderefR

		if(payload.length - inputOffset < expectedLength + 3) {
			Logger.error(this, "Packet too short from "+pn.getPeer()+": "+payload.length+" after decryption in JFK(4), should be "+(expectedLength + 3));
			return false;
		}
		byte[] jfkBuffer = pn.getJFKBuffer();
		if(jfkBuffer == null) {
			Logger.normal(this, "We have already handled this message... might be a replay or a bug - "+pn);
			return false;
		}

		byte[] hmac = new byte[HASH_LENGTH];
		System.arraycopy(payload, inputOffset, hmac, 0, HASH_LENGTH);
		inputOffset += HASH_LENGTH;

		c.initialize(pn.jfkKe);
		int ivLength = PCFBMode.lengthIV(c);
		int decypheredPayloadOffset = 0;
		// We compute the HMAC of ("R"+cyphertext) : the cyphertext includes the IV!
		byte[] decypheredPayload = new byte[JFK_PREFIX_RESPONDER.length + (payload.length-inputOffset)];
		System.arraycopy(JFK_PREFIX_RESPONDER, 0, decypheredPayload, decypheredPayloadOffset, JFK_PREFIX_RESPONDER.length);
		decypheredPayloadOffset += JFK_PREFIX_RESPONDER.length;
		System.arraycopy(payload, inputOffset, decypheredPayload, decypheredPayloadOffset, payload.length-inputOffset);
		if(!HMAC.verifyWithSHA256(pn.jfkKa, decypheredPayload, hmac)) {
			Logger.normal(this, "The digest-HMAC doesn't match; let's discard the packet - "+pn.getPeer());
			return false;
		}

		// Try to find the HMAC in the cache:
		// If it is already present it indicates duplicate/replayed message4 and we can discard
		// If it's not, we can add it with a timestamp
		byte[] message4Timestamp = null;
		synchronized (authenticatorCache) {
			ByteArrayWrapper hmacBAW = new ByteArrayWrapper(hmac);
			message4Timestamp = authenticatorCache.get(hmacBAW);
			if(message4Timestamp == null) { // normal behaviour
				authenticatorCache.put(hmacBAW, Fields.longToBytes(t1));
			}
		}
		if(message4Timestamp != null) {
			Logger.normal(this, "We got a replayed message4 (first handled at "+TimeUtil.formatTime(t1-Fields.bytesToLong(message4Timestamp))+") from - "+pn);
			return true;
		}

		// Get the IV
		final PCFBMode pk = PCFBMode.create(c, decypheredPayload, decypheredPayloadOffset);
		decypheredPayloadOffset += ivLength;
		// Decrypt the payload
		pk.blockDecipher(decypheredPayload, decypheredPayloadOffset, decypheredPayload.length - decypheredPayloadOffset);
		/*
		 * DecipheredData Format:
		 * Signature-r,s
		 * bootID, znoderef
		 */
		byte[] r = new byte[Node.SIGNATURE_PARAMETER_LENGTH];
		System.arraycopy(decypheredPayload, decypheredPayloadOffset, r, 0, Node.SIGNATURE_PARAMETER_LENGTH);
		decypheredPayloadOffset += Node.SIGNATURE_PARAMETER_LENGTH;
		byte[] s = new byte[Node.SIGNATURE_PARAMETER_LENGTH];
		System.arraycopy(decypheredPayload, decypheredPayloadOffset, s, 0, Node.SIGNATURE_PARAMETER_LENGTH);
		decypheredPayloadOffset += Node.SIGNATURE_PARAMETER_LENGTH;
		byte[] data = new byte[decypheredPayload.length - decypheredPayloadOffset];
		System.arraycopy(decypheredPayload, decypheredPayloadOffset, data, 0, decypheredPayload.length - decypheredPayloadOffset);
		int ptr = 0;
		long trackerID;
		boolean reusedTracker;
		trackerID = Fields.bytesToLong(data, ptr);
		ptr += 8;
		reusedTracker = data[ptr++] != 0;
		long bootID = Fields.bytesToLong(data, ptr);
		ptr += 8;
		byte[] hisRef = new byte[data.length - ptr];
		System.arraycopy(data, ptr, hisRef, 0, hisRef.length);

		// verify the signature
		DSASignature remoteSignature = new DSASignature(new NativeBigInteger(1,r), new NativeBigInteger(1,s));
		int dataLen = hisRef.length + 8 + 9;
		byte[] locallyGeneratedText = new byte[NONCE_SIZE * 2 + DiffieHellman.modulusLengthInBytes() * 2 + crypto.myIdentity.length + dataLen + pn.jfkMyRef.length];
		int bufferOffset = NONCE_SIZE * 2 + DiffieHellman.modulusLengthInBytes()*2;
		System.arraycopy(jfkBuffer, 0, locallyGeneratedText, 0, bufferOffset);
		byte[] identity = crypto.getIdentity(unknownInitiator);
		System.arraycopy(identity, 0, locallyGeneratedText, bufferOffset, identity.length);
		bufferOffset += identity.length;
		// bootID
		System.arraycopy(data, 0, locallyGeneratedText, bufferOffset, dataLen);
		bufferOffset += dataLen;
		System.arraycopy(pn.jfkMyRef, 0, locallyGeneratedText, bufferOffset, pn.jfkMyRef.length);
		byte[] messageHash = SHA256.digest(locallyGeneratedText);
		if(!DSA.verify(pn.peerPubKey, remoteSignature, new NativeBigInteger(1, messageHash), false)) {
			String error = "The signature verification has failed!! JFK(4) -"+pn.getPeer()+" message hash "+HexUtil.bytesToHex(messageHash)+" length "+locallyGeneratedText.length+" hisRef "+hisRef.length+" hash "+Fields.hashCode(hisRef)+" myRef "+pn.jfkMyRef.length+" hash "+Fields.hashCode(pn.jfkMyRef)+" boot ID "+bootID;
			Logger.error(this, error);
			return true;
		}

		// Received a packet
		pn.receivedPacket(true, false);

		// Promote if necessary
		boolean dontWant = false;
		if(oldOpennetPeer) {
			OpennetManager opennet = node.getOpennet();
			if(opennet == null) {
				Logger.normal(this, "Dumping incoming old-opennet peer as opennet just turned off: "+pn+".");
				return true;
			}
			/* When an old-opennet-peer connects, add it at the top of the LRU, so that it isn't
			 * immediately dropped when there is no droppable peer to drop. If it was dropped
			 * from the bottom of the LRU list, we would not have added it to the LRU; so it was
			 * somewhere in the middle. */
			if(!opennet.wantPeer(pn, false, false, true, ConnectionType.RECONNECT)) {
				Logger.normal(this, "No longer want peer "+pn+" - dumping it after connecting");
				dontWant = true;
				opennet.purgeOldOpennetPeer(pn);
			}
			// wantPeer will call node.peers.addPeer(), we don't have to.
		}
		if((!dontWant) && !crypto.allowConnection(pn, replyTo.getFreenetAddress())) {
			Logger.normal(this, "Rejecting connection because already have something with the same IP");
			dontWant = true;
		}

		// We change the key
		BlockCipher ivCipher = null;
		BlockCipher outgoingCipher = null;
		BlockCipher incommingCipher = null;
		try {
			ivCipher = new Rijndael(256, 256);
			outgoingCipher = new Rijndael(256, 256);
			incommingCipher = new Rijndael(256, 256);
		} catch (UnsupportedCipherException e) {
			throw new RuntimeException(e);
		}

		outgoingCipher.initialize(pn.outgoingKey);
		incommingCipher.initialize(pn.incommingKey);
		ivCipher.initialize(pn.ivKey);

		long newTrackerID = pn.completedHandshake(
				bootID, hisRef, 0, hisRef.length, outgoingCipher, pn.outgoingKey, incommingCipher,
				pn.incommingKey, replyTo, false, negType, trackerID, true, reusedTracker, pn.hmacKey,
				ivCipher, pn.ivNonce, pn.ourInitialSeqNum, pn.theirInitialSeqNum, pn.ourInitialMsgID,
				pn.theirInitialMsgID);
		if(newTrackerID >= 0) {
			if(dontWant) {
				node.peers.disconnectAndRemove(pn, true, true, true);
			} else {
				pn.maybeSendInitialMessages();
			}
		} else {
			Logger.error(this, "Handshake failed!");
		}

		// cleanup
		// FIXME: maybe we should copy zeros/garbage into it before leaving it to the GC
		pn.setJFKBuffer(null);
		pn.jfkKa = null;
		pn.jfkKe = null;
		pn.outgoingKey = null;
		pn.incommingKey = null;
		pn.hmacKey = null;
		pn.ivKey = null;
		pn.ivNonce = null;
		pn.ourInitialSeqNum = 0;
		pn.theirInitialSeqNum = 0;
		pn.ourInitialMsgID = 0;
		pn.theirInitialMsgID = 0;
		// We want to clear it here so that new handshake requests
		// will be sent with a different DH pair
		pn.setKeyAgreementSchemeContext(null);
		synchronized (pn) {
			// FIXME TRUE MULTI-HOMING: winner-takes-all, kill all other connection attempts since we can't deal with multiple active connections
			// Also avoids leaking
			pn.jfkNoncesSent.clear();
		}

		final long t2=System.currentTimeMillis();
		if((t2-t1)>500)
			Logger.error(this,"Message4 timeout error:Processing packet from "+pn.getPeer());
		return true;
	}

	/*
	 * Format:
	 * Ni, Nr, g^i, g^r
	 * Authenticator - HMAC{Hkr}[g^r, g^i, Nr, Ni, IPi]
	 * HMAC{Ka}(cyphertext)
	 * IV + E{KE}[S{i}[Ni,Nr,g^i,g^r,idR, bootID, znoderefI], bootID, znoderefI]
	 *
	 * @param pn The PeerNode to encrypt the message for. Cannot be null as we are the initiator.
	 * @param replyTo The Peer to send the packet to.
	 */

	private void sendJFKMessage3(int version,final int negType,int phase,byte[] nonceInitiator,byte[] nonceResponder,byte[] hisExponential, byte[] authenticator, final PeerNode pn, final Peer replyTo, final boolean unknownInitiator, final int setupType)
	{
		if(logMINOR) Logger.minor(this, "Sending a JFK(3) message to "+pn.getPeer());
		long t1=System.currentTimeMillis();
		BlockCipher c = null;
		try { c = new Rijndael(256, 256); } catch (UnsupportedCipherException e) { throw new RuntimeException(e); }
		DiffieHellmanLightContext ctx = (DiffieHellmanLightContext) pn.getKeyAgreementSchemeContext();
		if(ctx == null) return;
		byte[] ourExponential = stripBigIntegerToNetworkFormat(ctx.myExponential);
		pn.jfkMyRef = unknownInitiator ? crypto.myCompressedHeavySetupRef() : crypto.myCompressedSetupRef();
		byte[] data = new byte[8 + 8 + pn.jfkMyRef.length];
		int ptr = 0;
		long trackerID;
		trackerID = pn.getReusableTrackerID();
		System.arraycopy(Fields.longToBytes(trackerID), 0, data, ptr, 8);
		ptr += 8;
		if(logMINOR) Logger.minor(this, "Sending tracker ID "+trackerID+" in JFK(3)");
		System.arraycopy(Fields.longToBytes(pn.getOutgoingBootID()), 0, data, ptr, 8);
		ptr += 8;
		System.arraycopy(pn.jfkMyRef, 0, data, ptr, pn.jfkMyRef.length);
		final byte[] message3 = new byte[NONCE_SIZE*2 + // nI, nR
		                           DiffieHellman.modulusLengthInBytes()*2 + // g^i, g^r
		                           HASH_LENGTH + // authenticator
		                           HASH_LENGTH + // HMAC(cyphertext)
		                           (c.getBlockSize() >> 3) + // IV
		                           Node.SIGNATURE_PARAMETER_LENGTH * 2 + // Signature (R,S)
		                           data.length]; // The bootid+noderef
		int offset = 0;
		// Ni
		System.arraycopy(nonceInitiator, 0, message3, offset, NONCE_SIZE);
		offset += NONCE_SIZE;
		// Nr
		System.arraycopy(nonceResponder, 0, message3, offset, NONCE_SIZE);
		offset += NONCE_SIZE;
		// g^i
		System.arraycopy(ourExponential, 0,message3, offset, ourExponential.length);
		offset += ourExponential.length;
		// g^r
		System.arraycopy(hisExponential, 0,message3, offset, hisExponential.length);
		offset += hisExponential.length;

		// Authenticator
		System.arraycopy(authenticator, 0, message3, offset, HASH_LENGTH);
		offset += HASH_LENGTH;
		/*
		 * Digital Signature of the message with the private key belonging to the initiator/responder
		 * It is assumed to be non-message recovering
		 */
		NativeBigInteger _ourExponential = new NativeBigInteger(1,ourExponential);
		NativeBigInteger _hisExponential = new NativeBigInteger(1,hisExponential);
		// save parameters so that we can verify message4
		byte[] toSign = assembleDHParams(nonceInitiator, nonceResponder, _ourExponential, _hisExponential, pn.identity, data);
		pn.setJFKBuffer(toSign);
		DSASignature localSignature = crypto.sign(SHA256.digest(toSign));
		byte[] r = localSignature.getRBytes(Node.SIGNATURE_PARAMETER_LENGTH);
		byte[] s = localSignature.getSBytes(Node.SIGNATURE_PARAMETER_LENGTH);

		BigInteger computedExponential = ctx.getHMACKey(_hisExponential, Global.DHgroupA);

		/* 0 is the outgoing key for the initiator, 7 for the responder */
		pn.outgoingKey = computeJFKSharedKey(computedExponential, nonceInitiator, nonceResponder, "0");
		pn.incommingKey = computeJFKSharedKey(computedExponential, nonceInitiator, nonceResponder, "7");
		pn.jfkKe = computeJFKSharedKey(computedExponential, nonceInitiator, nonceResponder, "1");
		pn.jfkKa = computeJFKSharedKey(computedExponential, nonceInitiator, nonceResponder, "2");

		pn.hmacKey = computeJFKSharedKey(computedExponential, nonceInitiator, nonceResponder, "3");
		pn.ivKey = computeJFKSharedKey(computedExponential, nonceInitiator, nonceResponder, "4");
		pn.ivNonce = computeJFKSharedKey(computedExponential, nonceInitiator, nonceResponder, "5");

		/* Bytes  1-4:  Initial sequence number for the initiator
		 * Bytes  5-8:  Initial sequence number for the responder
		 * Bytes  9-12: Initial message id for the initiator
		 * Bytes 13-16: Initial message id for the responder
		 * Note that we are the initiator */
		byte[] sharedData = computeJFKSharedKey(computedExponential, nonceInitiator, nonceResponder, "6");
		pn.ourInitialSeqNum = ((sharedData[0] & 0xFF) << 24)
				| ((sharedData[1] & 0xFF) << 16)
				| ((sharedData[2] & 0xFF) << 8)
				| (sharedData[3] & 0xFF);
		pn.theirInitialSeqNum = ((sharedData[4] & 0xFF) << 24)
				| ((sharedData[5] & 0xFF) << 16)
				| ((sharedData[6] & 0xFF) << 8)
				| (sharedData[7] & 0xFF);
		if(negType >= 7) {
			pn.theirInitialMsgID =
				unknownInitiator ? getInitialMessageID(pn.identity) :
					getInitialMessageID(pn.identity, crypto.myIdentity);
			pn.ourInitialMsgID =
				unknownInitiator ? getInitialMessageID(pn.identity) :
					getInitialMessageID(crypto.myIdentity, pn.identity);
		} else {
			pn.ourInitialMsgID= ((sharedData[8] & 0xFF) << 24)
				| ((sharedData[9] & 0xFF) << 16)
				| ((sharedData[10] & 0xFF) << 8)
				| (sharedData[11] & 0xFF);
			pn.theirInitialMsgID= ((sharedData[12] & 0xFF) << 24)
				| ((sharedData[13] & 0xFF) << 16)
				| ((sharedData[14] & 0xFF) << 8)
				| (sharedData[15] & 0xFF);
		}
			
		if(logMINOR)
			Logger.minor(this, "Their initial message ID: "+pn.theirInitialMsgID+" ours "+pn.ourInitialMsgID);


		c.initialize(pn.jfkKe);
		int ivLength = PCFBMode.lengthIV(c);
		byte[] iv = new byte[ivLength];
		node.random.nextBytes(iv);
		PCFBMode pcfb = PCFBMode.create(c, iv);
		int cleartextOffset = 0;
		byte[] cleartext = new byte[JFK_PREFIX_INITIATOR.length + ivLength + Node.SIGNATURE_PARAMETER_LENGTH * 2 + data.length];
		System.arraycopy(JFK_PREFIX_INITIATOR, 0, cleartext, cleartextOffset, JFK_PREFIX_INITIATOR.length);
		cleartextOffset += JFK_PREFIX_INITIATOR.length;
		System.arraycopy(iv, 0, cleartext, cleartextOffset, ivLength);
		cleartextOffset += ivLength;
		System.arraycopy(r, 0, cleartext, cleartextOffset, Node.SIGNATURE_PARAMETER_LENGTH);
		cleartextOffset += Node.SIGNATURE_PARAMETER_LENGTH;
		System.arraycopy(s, 0, cleartext, cleartextOffset, Node.SIGNATURE_PARAMETER_LENGTH);
		cleartextOffset += Node.SIGNATURE_PARAMETER_LENGTH;
		System.arraycopy(data, 0, cleartext, cleartextOffset, data.length);
		cleartextOffset += data.length;

		int cleartextToEncypherOffset = JFK_PREFIX_INITIATOR.length + ivLength;
		pcfb.blockEncipher(cleartext, cleartextToEncypherOffset, cleartext.length-cleartextToEncypherOffset);

		// We compute the HMAC of (prefix + cyphertext) Includes the IV!
		byte[] hmac = HMAC.macWithSHA256(pn.jfkKa, cleartext, HASH_LENGTH);

		// copy stuffs back to the message
		System.arraycopy(hmac, 0, message3, offset, HASH_LENGTH);
		offset += HASH_LENGTH;
		System.arraycopy(iv, 0, message3, offset, ivLength);
		offset += ivLength;
		System.arraycopy(cleartext, cleartextToEncypherOffset, message3, offset, cleartext.length-cleartextToEncypherOffset);

		// cache the message
		synchronized (authenticatorCache) {
			if(!maybeResetTransientKey())
				authenticatorCache.put(new ByteArrayWrapper(authenticator),message3);
		}
		final long timeSent = System.currentTimeMillis();
		if(unknownInitiator) {
			sendAnonAuthPacket(1, negType, 2, setupType, message3, pn, replyTo, pn.anonymousInitiatorSetupCipher);
		} else {
			sendAuthPacket(1, negType, 2, message3, pn, replyTo);
		}

		/* Re-send the packet after 5sec if we don't get any reply */
		node.getTicker().queueTimedJob(new Runnable() {
			@Override
			public void run() {
				if(pn.timeLastConnectionCompleted() < timeSent) {
					if(logMINOR) Logger.minor(this, "Resending JFK(3) to "+pn+" for "+node.getDarknetPortNumber());
					if(unknownInitiator) {
						sendAnonAuthPacket(1, negType, 2, setupType, message3, pn, replyTo, pn.anonymousInitiatorSetupCipher);
					} else {
						sendAuthPacket(1, negType, 2, message3, pn, replyTo);
					}
				}
			}
		}, 5*1000);
		long t2=System.currentTimeMillis();
		if((t2-t1)>500)
			Logger.error(this,"Message3 timeout error:Sending packet for "+pn.getPeer());
	}

	private int getInitialMessageID(byte[] identity) {
		MessageDigest md = SHA256.getMessageDigest();
		md.update(identity);
		// Similar to JFK keygen, should be safe enough.
		try {
			md.update("INITIAL0".getBytes("UTF-8"));
		} catch (UnsupportedEncodingException e) {
			throw new Error(e);
		}
		byte[] hashed = md.digest();
		SHA256.returnMessageDigest(md);
		return Fields.bytesToInt(hashed, 0);
	}

	private int getInitialMessageID(byte[] identity, byte[] otherIdentity) {
		MessageDigest md = SHA256.getMessageDigest();
		md.update(identity);
		md.update(otherIdentity);
		// Similar to JFK keygen, should be safe enough.
		try {
			md.update("INITIAL1".getBytes("UTF-8"));
		} catch (UnsupportedEncodingException e) {
			throw new Error(e);
		}
		byte[] hashed = md.digest();
		SHA256.returnMessageDigest(md);
		return Fields.bytesToInt(hashed, 0);
	}

	/*
	 * Format:
	 * HMAC{Ka}(cyphertext)
	 * IV, E{Ke}[S{R}[Ni,Nr,g^i,g^r,idI, bootID, znoderefR, znoderefI],bootID,znoderefR]
	 *
	 * @param replyTo The Peer we are replying to.
	 * @param pn The PeerNode to encrypt the auth packet to. Cannot be null, because even in anonymous initiator,
	 * we will have created one before calling this method.
	 */
	private void sendJFKMessage4(int version,int negType,int phase,byte[] nonceInitiator,byte[] nonceResponder,byte[] initiatorExponential,byte[] responderExponential, BlockCipher c, byte[] Ke, byte[] Ka, byte[] authenticator, byte[] hisRef, PeerNode pn, Peer replyTo, boolean unknownInitiator, int setupType, long newTrackerID, boolean sameAsOldTrackerID)
	{
		if(logMINOR)
			Logger.minor(this, "Sending a JFK(4) message to "+pn.getPeer());
		long t1=System.currentTimeMillis();
		NativeBigInteger _responderExponential = new NativeBigInteger(1,responderExponential);
		NativeBigInteger _initiatorExponential = new NativeBigInteger(1,initiatorExponential);

		byte[] myRef = crypto.myCompressedSetupRef();
		byte[] data = new byte[9 + 8 + myRef.length + hisRef.length];
		int ptr = 0;
		System.arraycopy(Fields.longToBytes(newTrackerID), 0, data, ptr, 8);
		ptr += 8;
		data[ptr++] = (byte) (sameAsOldTrackerID ? 1 : 0);

		System.arraycopy(Fields.longToBytes(pn.getOutgoingBootID()), 0, data, ptr, 8);
		ptr += 8;
		System.arraycopy(myRef, 0, data, ptr, myRef.length);
		ptr += myRef.length;
		System.arraycopy(hisRef, 0, data, ptr, hisRef.length);

		byte[] params = assembleDHParams(nonceInitiator, nonceResponder, _initiatorExponential, _responderExponential, pn.identity, data);
		byte[] messageHash = SHA256.digest(params);
		if(logMINOR)
			Logger.minor(this, "Message hash: "+HexUtil.bytesToHex(messageHash)+" length "+params.length+" myRef: "+myRef.length+" hash "+Fields.hashCode(myRef)+" hisRef: "+hisRef.length+" hash "+Fields.hashCode(hisRef)+" boot ID "+node.bootID);
		DSASignature localSignature = crypto.sign(messageHash);
		byte[] r = localSignature.getRBytes(Node.SIGNATURE_PARAMETER_LENGTH);
		byte[] s = localSignature.getSBytes(Node.SIGNATURE_PARAMETER_LENGTH);

		int ivLength = PCFBMode.lengthIV(c);
		byte[] iv=new byte[ivLength];
		node.random.nextBytes(iv);
		PCFBMode pk=PCFBMode.create(c, iv);
		// Don't include the last bit
		int dataLength = data.length - hisRef.length;
		byte[] cyphertext = new byte[JFK_PREFIX_RESPONDER.length + ivLength + Node.SIGNATURE_PARAMETER_LENGTH * 2 +
		                             dataLength];
		int cleartextOffset = 0;
		System.arraycopy(JFK_PREFIX_RESPONDER, 0, cyphertext, cleartextOffset, JFK_PREFIX_RESPONDER.length);
		cleartextOffset += JFK_PREFIX_RESPONDER.length;
		System.arraycopy(iv, 0, cyphertext, cleartextOffset, ivLength);
		cleartextOffset += ivLength;
		System.arraycopy(r, 0, cyphertext, cleartextOffset, Node.SIGNATURE_PARAMETER_LENGTH);
		cleartextOffset += Node.SIGNATURE_PARAMETER_LENGTH;
		System.arraycopy(s, 0, cyphertext, cleartextOffset, Node.SIGNATURE_PARAMETER_LENGTH);
		cleartextOffset += Node.SIGNATURE_PARAMETER_LENGTH;
		System.arraycopy(data, 0, cyphertext, cleartextOffset, dataLength);
		cleartextOffset += dataLength;
		// Now encrypt the cleartext[Signature]
		int cleartextToEncypherOffset = JFK_PREFIX_RESPONDER.length + ivLength;
		pk.blockEncipher(cyphertext, cleartextToEncypherOffset, cyphertext.length - cleartextToEncypherOffset);

		// We compute the HMAC of (prefix + iv + signature)
		byte[] hmac = HMAC.macWithSHA256(Ka, cyphertext, HASH_LENGTH);

		// Message4 = hmac + IV + encryptedSignature
		byte[] message4 = new byte[HASH_LENGTH + ivLength + (cyphertext.length - cleartextToEncypherOffset)];
		int offset = 0;
		System.arraycopy(hmac, 0, message4, offset, HASH_LENGTH);
		offset += HASH_LENGTH;
		System.arraycopy(iv, 0, message4, offset, ivLength);
		offset += ivLength;
		System.arraycopy(cyphertext, cleartextToEncypherOffset, message4, offset, cyphertext.length - cleartextToEncypherOffset);

		// cache the message
		synchronized (authenticatorCache) {
			if(!maybeResetTransientKey())
				authenticatorCache.put(new ByteArrayWrapper(authenticator), message4);
			if(logDEBUG) Logger.debug(this, "Storing JFK(4) for "+HexUtil.bytesToHex(authenticator));
		}

		if(unknownInitiator) {
			sendAnonAuthPacket(1, negType, 3, setupType, message4, pn, replyTo, crypto.anonSetupCipher);
		} else {
			sendAuthPacket(1, negType, 3, message4, pn, replyTo);
		}
		long t2=System.currentTimeMillis();
		if((t2-t1)>500)
			Logger.error(this,"Message4 timeout error:Sending packet for "+pn.getPeer());
	}

	/**
	 * Send an auth packet.
	 */
	private void sendAuthPacket(int version, int negType, int phase, byte[] data, PeerNode pn, Peer replyTo) {
		if(pn == null) throw new IllegalArgumentException("pn shouldn't be null here!");
		byte[] output = new byte[data.length+3];
		output[0] = (byte) version;
		output[1] = (byte) negType;
		output[2] = (byte) phase;
		System.arraycopy(data, 0, output, 3, data.length);
		if(logMINOR) {
			long now = System.currentTimeMillis();
			String delta = "never";
			long last = pn.lastSentPacketTime();
			delta = TimeUtil.formatTime(now - last, 2, true) + " ago";
			Logger.minor(this, "Sending auth packet for "+ String.valueOf(pn.getPeer())+" (phase="+phase+", ver="+version+", nt="+negType+") (last packet sent "+delta+") to "+replyTo+" data.length="+data.length+" to "+replyTo);
		}
		sendAuthPacket(output, pn.outgoingSetupCipher, pn, replyTo, false);
	}

	/**
	 * @param version
	 * @param negType
	 * @param phase
	 * @param setupType
	 * @param data
	 * @param pn May be null. If not null, used for details such as anti-firewall hacks.
	 * @param replyTo
	 * @param cipher
	 */
	private void sendAnonAuthPacket(int version, int negType, int phase, int setupType, byte[] data, PeerNode pn, Peer replyTo, BlockCipher cipher) {
		byte[] output = new byte[data.length+4];
		output[0] = (byte) version;
		output[1] = (byte) negType;
		output[2] = (byte) phase;
		output[3] = (byte) setupType;
		System.arraycopy(data, 0, output, 4, data.length);
		if(logMINOR) Logger.minor(this, "Sending anon auth packet (phase="+phase+", ver="+version+", nt="+negType+", setup="+setupType+") data.length="+data.length);
		sendAuthPacket(output, cipher, pn, replyTo, true);
	}

	/**
	 * Send an auth packet (we have constructed the payload, now hash it, pad it, encrypt it).
	 */
	private void sendAuthPacket(byte[] output, BlockCipher cipher, PeerNode pn, Peer replyTo, boolean anonAuth) {
		int length = output.length;
		if(length > sock.getMaxPacketSize()) {
			throw new IllegalStateException("Cannot send auth packet: too long: "+length);
		}
		byte[] iv = new byte[PCFBMode.lengthIV(cipher)];
		node.random.nextBytes(iv);
		byte[] hash = SHA256.digest(output);
		if(logMINOR) Logger.minor(this, "Data hash: "+HexUtil.bytesToHex(hash));
		int prePaddingLength = iv.length + hash.length + 2 /* length */ + output.length;
		int maxPacketSize = sock.getMaxPacketSize() - sock.getHeadersLength();
		int paddingLength;
		if(prePaddingLength < maxPacketSize) {
			paddingLength = node.fastWeakRandom.nextInt(Math.min(100, maxPacketSize - prePaddingLength));
		} else {
			paddingLength = 0; // Avoid oversize packets if at all possible, the MTU is an estimate and may be wrong, and fragmented packets are often dropped by firewalls.
			// Tell the devs, this shouldn't happen.
			Logger.error(this, "Warning: sending oversize auth packet (anonAuth="+anonAuth+") of "+prePaddingLength+" bytes!");
		}
		if(paddingLength < 0) paddingLength = 0;
		byte[] data = new byte[prePaddingLength + paddingLength];
		PCFBMode pcfb = PCFBMode.create(cipher, iv);
		System.arraycopy(iv, 0, data, 0, iv.length);
		pcfb.blockEncipher(hash, 0, hash.length);
		System.arraycopy(hash, 0, data, iv.length, hash.length);
		if(logMINOR) Logger.minor(this, "Payload length: "+length);
		data[hash.length+iv.length] = (byte) pcfb.encipher((byte)(length>>8));
		data[hash.length+iv.length+1] = (byte) pcfb.encipher((byte)length);
		pcfb.blockEncipher(output, 0, output.length);
		System.arraycopy(output, 0, data, hash.length+iv.length+2, output.length);
		byte[] random = new byte[paddingLength];
		node.fastWeakRandom.nextBytes(random);
		System.arraycopy(random, 0, data, hash.length+iv.length+2+output.length, random.length);
		node.nodeStats.reportAuthBytes(data.length + sock.getHeadersLength());
		try {
			sendPacket(data, replyTo, pn);
		} catch (LocalAddressException e) {
			Logger.warning(this, "Tried to send auth packet to local address: "+replyTo+" for "+pn+" - maybe you should set allowLocalAddresses for this peer??");
		}
	}

	private void sendPacket(byte[] data, Peer replyTo, PeerNode pn) throws LocalAddressException {
		if(pn != null) {
			if(pn.isIgnoreSource()) {
				Peer p = pn.getPeer();
				if(p != null) replyTo = p;
			}
		}
		sock.sendPacket(data, replyTo, pn == null ? crypto.config.alwaysAllowLocalAddresses() : pn.allowLocalAddresses());
		if(pn != null)
			pn.reportOutgoingPacket(data, 0, data.length, System.currentTimeMillis());
		if(PeerNode.shouldThrottle(replyTo, node)) {
			node.outputThrottle.forceGrab(data.length);
		}
	}

	/**
	 * Should we log an error for an event that could easily be
	 * caused by a handshake across a restart boundary?
	 */
	private boolean shouldLogErrorInHandshake(long now) {
		if(now - node.startupTime < Node.HANDSHAKE_TIMEOUT*2)
			return false;
		return true;
	}

	byte[] preformat(byte[] buf, int offset, int length) {
		byte[] newBuf;
		if(buf != null) {
			newBuf = new byte[length+3];
			newBuf[0] = 1;
			newBuf[1] = (byte)(length >> 8);
			newBuf[2] = (byte)length;
			System.arraycopy(buf, offset, newBuf, 3, length);
		} else {
			newBuf = new byte[1];
			newBuf[0] = 0;
		}
		return newBuf;
	}

	private HashSet<Peer> peersWithProblems = new HashSet<Peer>();

	@SuppressWarnings("unused")
	private UserAlert disconnectedStillNotAckedAlert = new AbstractUserAlert() {

		@Override
		public String anchor() {
			return "disconnectedStillNotAcked";
		}

		@Override
		public String dismissButtonText() {
			return NodeL10n.getBase().getString("UserAlert.hide");
		}

		@Override
		public short getPriorityClass() {
			return UserAlert.ERROR;
		}

		@Override
		public String getShortText() {
			int sz;
			synchronized(peersWithProblems) {
				sz = peersWithProblems.size();
			}
			return l10n("somePeersDisconnectedStillNotAcked", "count", Integer.toString(sz));
		}

		@Override
		public HTMLNode getHTMLText() {
			HTMLNode div = new HTMLNode("div");
			Peer[] peers;
			synchronized(peersWithProblems) {
				peers = peersWithProblems.toArray(new Peer[peersWithProblems.size()]);
			}
			NodeL10n.getBase().addL10nSubstitution(div,
			        "FNPPacketMangler.somePeersDisconnectedStillNotAckedDetail",
			        new String[] { "count", "link" },
			        new HTMLNode[] { HTMLNode.text(peers.length),
			                HTMLNode.link(ExternalLinkToadlet.escape("https://bugs.freenetproject.org/view.php?id=2692")) });
			HTMLNode list = div.addChild("ul");
			for(Peer peer : peers) {
				list.addChild("li", peer.toString());
			}
			return div;
		}

		@Override
		public String getText() {
			StringBuffer sb = new StringBuffer();
			Peer[] peers;
			synchronized(peersWithProblems) {
				peers = peersWithProblems.toArray(new Peer[peersWithProblems.size()]);
			}
			sb.append(l10n("somePeersDisconnectedStillNotAckedDetail",
					new String[] { "count", "link", "/link" },
					new String[] { Integer.toString(peers.length), "", "" } ));
			sb.append('\n');
			for(Peer peer : peers) {
				sb.append('\t');
				sb.append(peer.toString());
				sb.append('\n');
			}
			return sb.toString();
		}

		@Override
		public String getTitle() {
			return getShortText();
		}

		@Override
		public Object getUserIdentifier() {
			return FNPPacketMangler.this;
		}

		@Override
		public boolean isEventNotification() {
			return false;
		}

		@Override
		public boolean isValid() {
			return true;
		}

		@Override
		public void isValid(boolean validity) {
			// Ignore
		}

		@Override
		public void onDismiss() {
			// Ignore
		}

		@Override
		public boolean shouldUnregisterOnDismiss() {
			return true;
		}

		@Override
		public boolean userCanDismiss() {
			return true;
		}

	};

	protected String l10n(String key, String[] patterns, String[] values) {
		return NodeL10n.getBase().getString("FNPPacketMangler."+key, patterns, values);
	}

	protected String l10n(String key, String pattern, String value) {
		return NodeL10n.getBase().getString("FNPPacketMangler."+key, pattern, value);
	}

	/* (non-Javadoc)
	 * @see freenet.node.OutgoingPacketMangler#sendHandshake(freenet.node.PeerNode)
	 */
	@Override
	public void sendHandshake(PeerNode pn, boolean notRegistered) {
		int negType = pn.selectNegType(this);
		if(negType == -1) {
			// Pick a random negType from what I do support
			int[] negTypes = supportedNegTypes(true);
			negType = negTypes[node.random.nextInt(negTypes.length)];
			Logger.normal(this, "Cannot send handshake to "+pn+" because no common negTypes, choosing random negType of "+negType);
		}
		if(logMINOR) Logger.minor(this, "Possibly sending handshake to "+pn+" negotiation type "+negType);

		Peer peer = pn.getHandshakeIP();
		if(peer == null) {
			pn.couldNotSendHandshake(notRegistered);
			return;
		}
		Peer oldPeer = peer;
		peer = peer.dropHostName();
		if(peer == null) {
			Logger.error(this, "No address for peer "+oldPeer+" so cannot send handshake");
			pn.couldNotSendHandshake(notRegistered);
			return;
		}
		sendJFKMessage1(pn, peer, pn.handshakeUnknownInitiator(), pn.handshakeSetupType(), negType);
		if(logMINOR)
			Logger.minor(this, "Sending handshake to "+peer+" for "+pn);
		pn.sentHandshake(notRegistered);
	}

	/* (non-Javadoc)
	 * @see freenet.node.OutgoingPacketMangler#isDisconnected(freenet.io.comm.PeerContext)
	 */
	@Override
	public boolean isDisconnected(PeerContext context) {
		if(context == null) return false;
		return !context.isConnected();
	}

	@Override
	public int[] supportedNegTypes(boolean forPublic) {
		if(forPublic)
			return new int[] { 6, 7 };
		else
			return new int[] { 6, 7 };
	}

	@Override
	public int fullHeadersLengthOneMessage() {
		return fullHeadersLengthOneMessage;
	}

	@Override
	public SocketHandler getSocketHandler() {
		return sock;
	}

	@Override
	public Peer[] getPrimaryIPAddress() {
		return crypto.detector.getPrimaryPeers();
	}

	@Override
	public byte[] getCompressedNoderef() {
		return crypto.myCompressedFullRef();
	}

	@Override
	public boolean alwaysAllowLocalAddresses() {
		return crypto.config.alwaysAllowLocalAddresses();
	}

	private DiffieHellmanLightContext _genLightDiffieHellmanContext() {
		final DiffieHellmanLightContext ctx = DiffieHellman.generateLightContext();
		ctx.setSignature(crypto.sign(SHA256.digest(assembleDHParams(ctx.myExponential, crypto.getCryptoGroup()))));

		return ctx;
	}

	private void _fillJFKDHFIFOOffThread() {
		// do it off-thread
		node.executor.execute(new PrioRunnable() {
			@Override
			public void run() {
				_fillJFKDHFIFO();
			}
			@Override
			public int getPriority() {
				return NativeThread.HIGH_PRIORITY;
			}
		}, "DiffieHellman exponential signing");
	}

	private void _fillJFKDHFIFO() {
		synchronized (dhContextFIFO) {
			if(dhContextFIFO.size() + 1 > DH_CONTEXT_BUFFER_SIZE) {
				DiffieHellmanLightContext result = null;
				long oldestSeen = Long.MAX_VALUE;

				for (DiffieHellmanLightContext tmp: dhContextFIFO) {
					if(tmp.lifetime < oldestSeen) {
						oldestSeen = tmp.lifetime;
						result = tmp;
					}
				}
				dhContextFIFO.remove(dhContextToBePrunned = result);
			}

			dhContextFIFO.addLast(_genLightDiffieHellmanContext());
		}
	}

	/**
	 * Change the DH Exponents on a regular basis but at most once every 30sec
	 *
	 * @return {@link DiffieHellmanLightContext}
	 */
	private DiffieHellmanLightContext getLightDiffieHellmanContext() {
		final long now = System.currentTimeMillis();
		DiffieHellmanLightContext result = null;

		synchronized (dhContextFIFO) {
			result = dhContextFIFO.removeFirst();

			// Shall we replace one element of the queue ?
			if((jfkDHLastGenerationTimestamp + DH_GENERATION_INTERVAL) < now) {
				jfkDHLastGenerationTimestamp = now;
				_fillJFKDHFIFOOffThread();
			}

			dhContextFIFO.addLast(result);
		}

		Logger.minor(this, "getLightDiffieHellmanContext() is serving "+result.hashCode());
		return result;
	}

	/**
	 * Used in processJFK[3|4]
	 * That's O^(n) ... but we have only a few elements and
	 * we call it only once a round-trip has been done
	 *
	 * @param exponential
	 * @return the corresponding DiffieHellmanLightContext with the right exponent
	 */
	private DiffieHellmanLightContext findContextByExponential(BigInteger exponential) {
		synchronized (dhContextFIFO) {
			for (DiffieHellmanLightContext result : dhContextFIFO) {
				if(exponential.equals(result.myExponential)) {
					return result;
				}
			}

			if((dhContextToBePrunned != null) && ((dhContextToBePrunned.myExponential).equals(exponential)))
				return dhContextToBePrunned;
		}
		return null;
	}

	/*
	 * Prepare DH parameters of message2 for them to be signed (useful in message3 to check the sig)
	 */
	private byte[] assembleDHParams(BigInteger exponential, DSAGroup group) {
		byte[] _myExponential = stripBigIntegerToNetworkFormat(exponential);
		byte[] _myGroup = group.getP().toByteArray();
		byte[] toSign = new byte[_myExponential.length + _myGroup.length];

		System.arraycopy(_myExponential, 0, toSign, 0, _myExponential.length);
		System.arraycopy(_myGroup, 0, toSign, _myExponential.length, _myGroup.length);

		return toSign;
	}

	private byte[] assembleDHParams(byte[] nonceInitiator,byte[] nonceResponder,BigInteger initiatorExponential, BigInteger responderExponential, byte[] id, byte[] sa) {
		byte[] _initiatorExponential = stripBigIntegerToNetworkFormat(initiatorExponential);
		byte[] _responderExponential = stripBigIntegerToNetworkFormat(responderExponential);
		byte[] result = new byte[nonceInitiator.length + nonceResponder.length + _initiatorExponential.length + _responderExponential.length + id.length + sa.length];
		int offset = 0;

		System.arraycopy(nonceInitiator, 0,result,offset,nonceInitiator.length);
		offset += nonceInitiator.length;
		System.arraycopy(nonceResponder,0 ,result,offset,nonceResponder.length);
		offset += nonceResponder.length;
		System.arraycopy(_initiatorExponential, 0, result,offset, _initiatorExponential.length);
		offset += _initiatorExponential.length;
		System.arraycopy(_responderExponential, 0, result, offset, _responderExponential.length);
		offset += _responderExponential.length;
		System.arraycopy(id, 0, result , offset,id.length);
		offset += id.length;
		System.arraycopy(sa, 0, result , offset,sa.length);

		return result;
	}

	private byte[] getTransientKey() {
		synchronized (authenticatorCache) {
			return transientKey;
		}
	}

	private byte[] computeJFKSharedKey(BigInteger exponential, byte[] nI, byte[] nR, String what) {
		assert("0".equals(what) || "1".equals(what) || "2".equals(what) || "3".equals(what)
				|| "4".equals(what) || "5".equals(what) || "6".equals(what) || "7".equals(what));
		byte[] number = null;
		try {
			number = what.getBytes("UTF-8");
		} catch (UnsupportedEncodingException e) {
			throw new Error("Impossible: JVM doesn't support UTF-8: " + e, e);
		}

		byte[] toHash = new byte[NONCE_SIZE * 2 + number.length];
		int offset = 0;
		System.arraycopy(nI, 0, toHash, offset, NONCE_SIZE);
		offset += NONCE_SIZE;
		System.arraycopy(nR, 0, toHash, offset, NONCE_SIZE);
		offset += NONCE_SIZE;
		System.arraycopy(number, 0, toHash, offset, number.length);

		return HMAC.macWithSHA256(exponential.toByteArray(), toHash, HASH_LENGTH);
	}

	private long timeLastReset = -1;

	/**
	 * How big can the authenticator cache get before we flush it ?
	 * n * 40 bytes (32 for the authenticator and 8 for the timestamp)
	 *
	 * We push to it until we reach the cap where we rekey or we reach the PFS interval
	 */
	private int getAuthenticatorCacheSize() {
		if(crypto.isOpennet && node.wantAnonAuth(true)) // seednodes
			return 5000; // 200kB
		else
			return 250; // 10kB
	}
	
	/**
	 * Change the transient key used by JFK.
	 *
	 * It will determine the PFS interval, hence we call it at least once every 30mins.
	 *
	 * @return True if we reset the transient key and therefore the authenticator cache.
	 */
	private boolean maybeResetTransientKey() {
		long now = System.currentTimeMillis();
		boolean isCacheTooBig = true;
		int authenticatorCacheSize = 0;
		int AUTHENTICATOR_CACHE_SIZE = getAuthenticatorCacheSize();
		synchronized (authenticatorCache) {
			authenticatorCacheSize = authenticatorCache.size();
			if(authenticatorCacheSize < AUTHENTICATOR_CACHE_SIZE) {
				isCacheTooBig = false;
				if(now - timeLastReset < TRANSIENT_KEY_REKEYING_MIN_INTERVAL)
					return false;
			}
			timeLastReset = now;

			node.random.nextBytes(transientKey);

			// reset the authenticator cache
			authenticatorCache.clear();
		}
		node.getTicker().queueTimedJob(transientKeyRekeyer, "JFKmaybeResetTransientKey"+now, TRANSIENT_KEY_REKEYING_MIN_INTERVAL, false, false);
		Logger.normal(this, "JFK's TransientKey has been changed and the message cache flushed because "+(isCacheTooBig ? ("the cache is oversized ("+authenticatorCacheSize+')') : "it's time to rekey")+ " on " + this);
		return true;
	}

	private byte[] stripBigIntegerToNetworkFormat(BigInteger exponential) {
		byte[] data = exponential.toByteArray();
		int targetLength = DiffieHellman.modulusLengthInBytes();

		if(data.length != targetLength) {
			byte[] newData = new byte[targetLength];
			if((data.length == targetLength+1) && (data[0] == 0)) {
				// Sign bit
				System.arraycopy(data, 1, newData, 0, targetLength);
			} else if(data.length < targetLength) {
				System.arraycopy(data, 0, newData, targetLength-data.length, data.length);
			} else {
				throw new IllegalStateException("Too long!");
			}
			data = newData;
		}
		return data;
	}

	@Override
	public Status getConnectivityStatus() {
		long now = System.currentTimeMillis();
		if (now - lastConnectivityStatusUpdate < 3 * 60 * 1000)
			return lastConnectivityStatus;

		Status value;
		if (crypto.config.alwaysHandshakeAggressively())
			value = AddressTracker.Status.DEFINITELY_NATED;
		else
			value = sock.getDetectedConnectivityStatus();

		lastConnectivityStatusUpdate = now;

		return lastConnectivityStatus = value;
	}

	@Override
	public boolean allowConnection(PeerNode pn, FreenetInetAddress addr) {
		return crypto.allowConnection(pn, addr);
	}

	@Override
	public void setPortForwardingBroken() {
		crypto.setPortForwardingBroken();
	}

}<|MERGE_RESOLUTION|>--- conflicted
+++ resolved
@@ -660,22 +660,12 @@
 		}
 
 		if(negType >= 0 && negType < 6) {
+			// negType 0 through 5 no longer supported, used old FNP.
 			Logger.warning(this, "Old neg type "+negType+" not supported");
 			return;
-<<<<<<< HEAD
 		} else if (negType == 6 || negType == 7) {
-=======
-		} else if (negType == 1) {
-			Logger.error(this, "Old StationToStation (negType 1) not supported.");
-			return;
-		} else if (negType==2 || negType == 4 || negType == 6 || negType == 7) {
-			// negType == 3 => was buggy
-			// negType == 4 => negotiate whether to use a new PacketTracker when rekeying
-			// negType == 5 => same as 4, but use new packet format after negotiation
-			// negType == 6 => same as 5, but with a 10 byte HMAC instead of 4 bytes
 			// negType == 7 => same as 6, but determine the initial sequence number by hashing the identity
-			//                 instead of negotiating it
->>>>>>> 8b4d9087
+			// instead of negotiating it
 			/*
 			 * We implement Just Fast Keying key management protocol with active identity protection
 			 * for the initiator and no identity protection for the responder
