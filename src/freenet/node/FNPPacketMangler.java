--- conflicted
+++ resolved
@@ -263,13 +263,8 @@
 		if(node.isStopping()) return DECODED.SHUTTING_DOWN;
 		// Disconnected node connecting on a new IP address?
 		if(length > Node.SYMMETRIC_KEY_LENGTH /* iv */ + HASH_LENGTH + 2) {
-<<<<<<< HEAD
-			for(int i=0;i<peers.length;i++) {
-				pn = peers[i];
+			for(PeerNode pn: peers) {
 				PeerPacketTransport peerTransportPn = pn.getPeerTransport(sock);
-=======
-			for(PeerNode pn: peers) {
->>>>>>> d1e3b5b1
 				if(pn == opn) continue;
 				if(logDEBUG)
 					Logger.debug(this, "Trying auth with "+peerTransportPn);
@@ -299,14 +294,8 @@
 			if(opennet.wantPeer(null, false, true, true, ConnectionType.RECONNECT)) {
 				// We want a peer.
 				// Try old connections.
-<<<<<<< HEAD
-				PeerNode[] oldPeers = opennet.getOldPeers();
-				for(PeerNode oldPeer : oldPeers) {
+				for(PeerNode oldPeer : opennet.getOldPeers()) {
 					if(tryProcessAuth(buf, offset, length, oldPeer.getPeerTransport(sock), address, true, now)) return DECODED.DECODED;
-=======
-				for(PeerNode oldPeer: opennet.getOldPeers()) {
-					if(tryProcessAuth(buf, offset, length, oldPeer, peer, true, now)) return DECODED.DECODED;
->>>>>>> d1e3b5b1
 				}
 				didntTryOldOpennetPeers = false;
 			} else
@@ -339,22 +328,13 @@
                 	return DECODED.DIDNT_WANT_OPENNET;
 	}
 	
-<<<<<<< HEAD
 	private boolean checkAnonAuthChangeIP(PeerPacketTransport peerTransport, byte[] buf, int offset, int length, PluginAddress address, long now) {
 		PeerNode opn = peerTransport.pn;
 		PeerNode[] anonPeers = crypto.getAnonSetupPeerNodes(sock);
-		PeerNode pn;
 		PeerPacketTransport peerTransportPn;
 		if(length > Node.SYMMETRIC_KEY_LENGTH /* iv */ + HASH_LENGTH + 3) {
-			for(int i=0;i<anonPeers.length;i++) {
-				pn = anonPeers[i];
+			for(PeerNode pn: anonPeers) {
 				peerTransportPn = pn.getPeerTransport(sock);
-=======
-	private boolean checkAnonAuthChangeIP(PeerNode opn, byte[] buf, int offset, int length, Peer peer, long now) {
-		PeerNode[] anonPeers = crypto.getAnonSetupPeerNodes();
-		if(length > Node.SYMMETRIC_KEY_LENGTH /* iv */ + HASH_LENGTH + 3) {
-			for(PeerNode pn: anonPeers) {
->>>>>>> d1e3b5b1
 				if(pn == opn) continue;
 				if(tryProcessAuthAnonReply(buf, offset, length, peerTransportPn, address, now)) {
 					return true;
