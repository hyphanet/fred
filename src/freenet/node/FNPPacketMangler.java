--- conflicted
+++ resolved
@@ -2005,11 +2005,7 @@
 			if(logMINOR) Logger.minor(this, "No cipher");
 			return false;
 		}
-<<<<<<< HEAD
-		if(logDEBUG) Logger.debug(this, "Decrypting with "+HexUtil.bytesToHex(tracker.sessionKey));
-=======
-		if(logMINOR) Logger.minor(this, "Decrypting with "+HexUtil.bytesToHex(tracker.incommingKey));
->>>>>>> c873c470
+		if(logDEBUG) Logger.debug(this, "Decrypting with "+HexUtil.bytesToHex(tracker.incommingKey));
 		int blockSize = sessionCipher.getBlockSize() >> 3;
 		if(sessionCipher.getKeySize() != sessionCipher.getBlockSize())
 			throw new IllegalStateException("Block size must be equal to key size");
