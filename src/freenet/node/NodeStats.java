--- conflicted
+++ resolved
@@ -918,11 +918,6 @@
 			return new RejectReason(">threadLimit ("+threadCount+'/'+threadLimit+')', false);
 		}
 
-<<<<<<< HEAD
-		double bwlimitDelayTime = realTimeFlag ? throttledPacketSendAverageRT.currentValue() : throttledPacketSendAverageBulk.currentValue();
-
-=======
->>>>>>> 92abd78f
 		long[] total = node.collector.getTotalIO();
 		long totalSent = total[0];
 		long totalOverhead = getSentOverhead();
@@ -953,29 +948,6 @@
 				}
 			}
 
-<<<<<<< HEAD
-			// Bandwidth limited packets
-			long MAX_THROTTLE_DELAY = realTimeFlag ? MAX_THROTTLE_DELAY_RT : MAX_THROTTLE_DELAY_BULK;
-			long SUB_MAX_THROTTLE_DELAY = realTimeFlag ? SUB_MAX_THROTTLE_DELAY_RT : SUB_MAX_THROTTLE_DELAY_BULK;
-			if(bwlimitDelayTime > MAX_THROTTLE_DELAY) {
-				if((now - lastAcceptedRequest > MAX_INTERREQUEST_TIME) && canAcceptAnyway) {
-					if(logMINOR) Logger.minor(this, "Accepting request anyway (take one every 10 secs to keep bwlimitDelayTime updated)");
-				} else {
-					pInstantRejectIncoming.report(1.0);
-					rejected(">MAX_THROTTLE_DELAY", isLocal);
-					return new RejectReason(">MAX_THROTTLE_DELAY ("+TimeUtil.formatTime((long)bwlimitDelayTime, 2, true)+ ')', false);
-				}
-			} else if(bwlimitDelayTime > SUB_MAX_THROTTLE_DELAY) {
-				double x = ((bwlimitDelayTime - SUB_MAX_THROTTLE_DELAY)) / (MAX_THROTTLE_DELAY - SUB_MAX_THROTTLE_DELAY);
-				if(randomLessThan(x, preferInsert)) {
-					pInstantRejectIncoming.report(1.0);
-					rejected(">SUB_MAX_THROTTLE_DELAY", isLocal);
-					return new RejectReason(">SUB_MAX_THROTTLE_DELAY ("+TimeUtil.formatTime((long)bwlimitDelayTime, 2, true)+ ')', false);
-				}
-			}
-
-=======
->>>>>>> 92abd78f
 		}
 
 		// Successful cluster timeout protection.
