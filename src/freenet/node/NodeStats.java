--- conflicted
+++ resolved
@@ -580,16 +580,6 @@
 
 		chkSuccessRatesByLocation = new Histogram2(10, 1.0);
 
-<<<<<<< HEAD
-		long max = Math.max(obwLimit*60, 32768*20);
-		requestOutputThrottle =
-			new TokenBucket(max, SECONDS.toNanos(1) / obwLimit, max);
-		max = Math.max(ibwLimit*60, 32768*20);
-		requestInputThrottle =
-			new TokenBucket(max, SECONDS.toNanos(1) / ibwLimit, max);
-
-=======
->>>>>>> 52555f1e
 		double nodeLoc=node.lm.getLocation();
 		this.avgCacheCHKLocation   = new DecayingKeyspaceAverage(nodeLoc, 10000, throttleFS == null ? null : throttleFS.subset("AverageCacheCHKLocation"));
 		this.avgStoreCHKLocation   = new DecayingKeyspaceAverage(nodeLoc, 10000, throttleFS == null ? null : throttleFS.subset("AverageStoreCHKLocation"));
