package freenet.node;

import java.io.File;
import java.text.DecimalFormat;
import java.text.NumberFormat;
import java.util.Arrays;
import java.util.Hashtable;
import java.util.LinkedList;
import java.util.Map;

import freenet.config.InvalidConfigValueException;
import freenet.config.NodeNeedRestartException;
import freenet.config.SubConfig;
import freenet.crypt.RandomSource;
import freenet.io.comm.ByteCounter;
import freenet.io.comm.DMT;
import freenet.l10n.NodeL10n;
import freenet.node.SecurityLevels.NETWORK_THREAT_LEVEL;
import freenet.node.stats.NodeStoreStats;
import freenet.node.stats.StatsNotAvailableException;
import freenet.store.CHKStore;
import freenet.support.HTMLNode;
import freenet.support.LogThresholdCallback;
import freenet.support.Logger;
import freenet.support.SimpleFieldSet;
import freenet.support.StringCounter;
import freenet.support.TimeUtil;
import freenet.support.TokenBucket;
import freenet.support.Logger.LogLevel;
import freenet.support.api.BooleanCallback;
import freenet.support.api.IntCallback;
import freenet.support.api.LongCallback;
import freenet.support.io.NativeThread;
import freenet.support.math.DecayingKeyspaceAverage;
import freenet.support.math.RunningAverage;
import freenet.support.math.TimeDecayingRunningAverage;
import freenet.support.math.TrivialRunningAverage;

/** Node (as opposed to NodeClientCore) level statistics. Includes shouldRejectRequest(), but not limited
 * to stuff required to implement that. */
public class NodeStats implements Persistable {

	/** Sub-max ping time. If ping is greater than this, we reject some requests. */
	public static final long DEFAULT_SUB_MAX_PING_TIME = 700;
	/** Maximum overall average ping time. If ping is greater than this,
	 * we reject all requests. */
	public static final long DEFAULT_MAX_PING_TIME = 1500;
	/** Maximum throttled packet delay. If the throttled packet delay is greater
	 * than this, reject all packets. */
	public static final long MAX_THROTTLE_DELAY = 3000;
	/** If the throttled packet delay is less than this, reject no packets; if it's
	 * between the two, reject some packets. */
	public static final long SUB_MAX_THROTTLE_DELAY = 2000;
	/** How high can bwlimitDelayTime be before we alert (in milliseconds)*/
	public static final long MAX_BWLIMIT_DELAY_TIME_ALERT_THRESHOLD = MAX_THROTTLE_DELAY*2;
	/** How high can nodeAveragePingTime be before we alert (in milliseconds)*/
	public static final long MAX_NODE_AVERAGE_PING_TIME_ALERT_THRESHOLD = DEFAULT_MAX_PING_TIME*2;
	/** How long we're over the bwlimitDelayTime threshold before we alert (in milliseconds)*/
	public static final long MAX_BWLIMIT_DELAY_TIME_ALERT_DELAY = 10*60*1000;  // 10 minutes
	/** How long we're over the nodeAveragePingTime threshold before we alert (in milliseconds)*/
	public static final long MAX_NODE_AVERAGE_PING_TIME_ALERT_DELAY = 10*60*1000;  // 10 minutes
	/** Accept one request every 10 seconds regardless, to ensure we update the
	 * block send time.
	 */
	public static final int MAX_INTERREQUEST_TIME = 10*1000;
	/** Locations of incoming requests */
	private final int[] incomingRequestsByLoc = new int[10];
	private int incomingRequestsAccounted = 0;
	/** Locations of outgoing requests */
	private final int[] outgoingLocalRequestByLoc = new int[10];
	private int outgoingLocalRequestsAccounted = 0;
	private final int[] outgoingRequestByLoc = new int[10];
	private int outgoingRequestsAccounted = 0;
	private volatile long subMaxPingTime;
	private volatile long maxPingTime;
    private final double nodeLoc=0.0;
	
	private final Node node;
	private MemoryChecker myMemoryChecker;
	public final PeerManager peers;
	
	final RandomSource hardRandom;
	
	private static volatile boolean logMINOR;
	private static volatile boolean logDEBUG;

	static {
		Logger.registerLogThresholdCallback(new LogThresholdCallback(){
			@Override
			public void shouldUpdate(){
				logMINOR = Logger.shouldLog(LogLevel.MINOR, this);
				logDEBUG = Logger.shouldLog(LogLevel.DEBUG, this);
			}
		});
	}
	
	/** first time bwlimitDelay was over PeerManagerUserAlert threshold */
	private long firstBwlimitDelayTimeThresholdBreak ;
	/** first time nodeAveragePing was over PeerManagerUserAlert threshold */
	private long firstNodeAveragePingTimeThresholdBreak;
	/** bwlimitDelay PeerManagerUserAlert should happen if true */
	public boolean bwlimitDelayAlertRelevant;
	/** nodeAveragePing PeerManagerUserAlert should happen if true */
	public boolean nodeAveragePingAlertRelevant;
	/** Average proportion of requests rejected immediately due to overload */
	public final TimeDecayingRunningAverage pInstantRejectIncoming;
	private boolean ignoreLocalVsRemoteBandwidthLiability;

	/** Average delay caused by throttling for sending a packet */
	final TimeDecayingRunningAverage throttledPacketSendAverage;
	
	// Bytes used by each different type of local/remote chk/ssk request/insert
	final TimeDecayingRunningAverage remoteChkFetchBytesSentAverage;
	final TimeDecayingRunningAverage remoteSskFetchBytesSentAverage;
	final TimeDecayingRunningAverage remoteChkInsertBytesSentAverage;
	final TimeDecayingRunningAverage remoteSskInsertBytesSentAverage;
	final TimeDecayingRunningAverage remoteChkFetchBytesReceivedAverage;
	final TimeDecayingRunningAverage remoteSskFetchBytesReceivedAverage;
	final TimeDecayingRunningAverage remoteChkInsertBytesReceivedAverage;
	final TimeDecayingRunningAverage remoteSskInsertBytesReceivedAverage;
	final TimeDecayingRunningAverage localChkFetchBytesSentAverage;
	final TimeDecayingRunningAverage localSskFetchBytesSentAverage;
	final TimeDecayingRunningAverage localChkInsertBytesSentAverage;
	final TimeDecayingRunningAverage localSskInsertBytesSentAverage;
	final TimeDecayingRunningAverage localChkFetchBytesReceivedAverage;
	final TimeDecayingRunningAverage localSskFetchBytesReceivedAverage;
	final TimeDecayingRunningAverage localChkInsertBytesReceivedAverage;
	final TimeDecayingRunningAverage localSskInsertBytesReceivedAverage;
	
	// Bytes used by successful chk/ssk request/insert.
	// Note: These are used to determine whether to accept a request,
	// hence they should be roughly representative of incoming - NOT LOCAL -
	// requests. Therefore, while we DO report local successful requests,
	// we only report the portion which will be consistent with a remote
	// request. If there is both a Handler and a Sender, it's a remote 
	// request, report both. If there is only a Sender, report only the
	// received bytes (for a request). Etc.
	
	// Note that these are always reported in the Handler or the NodeClientCore
	// call taking its place.
	final TimeDecayingRunningAverage successfulChkFetchBytesSentAverage;
	final TimeDecayingRunningAverage successfulSskFetchBytesSentAverage;
	final TimeDecayingRunningAverage successfulChkInsertBytesSentAverage;
	final TimeDecayingRunningAverage successfulSskInsertBytesSentAverage;
	final TimeDecayingRunningAverage successfulChkOfferReplyBytesSentAverage;
	final TimeDecayingRunningAverage successfulSskOfferReplyBytesSentAverage;
	final TimeDecayingRunningAverage successfulChkFetchBytesReceivedAverage;
	final TimeDecayingRunningAverage successfulSskFetchBytesReceivedAverage;
	final TimeDecayingRunningAverage successfulChkInsertBytesReceivedAverage;
	final TimeDecayingRunningAverage successfulSskInsertBytesReceivedAverage;
	final TimeDecayingRunningAverage successfulChkOfferReplyBytesReceivedAverage;
	final TimeDecayingRunningAverage successfulSskOfferReplyBytesReceivedAverage;
	
	final TrivialRunningAverage globalFetchPSuccess;
	final TrivialRunningAverage chkLocalFetchPSuccess;
	final TrivialRunningAverage chkRemoteFetchPSuccess;
	final TrivialRunningAverage sskLocalFetchPSuccess;
	final TrivialRunningAverage sskRemoteFetchPSuccess;
	final TrivialRunningAverage blockTransferPSuccess;
	final TrivialRunningAverage blockTransferFailTurtled;
	final TrivialRunningAverage blockTransferFailTimeout;

	final TrivialRunningAverage successfulLocalCHKFetchTimeAverage;
	final TrivialRunningAverage unsuccessfulLocalCHKFetchTimeAverage;
	final TrivialRunningAverage localCHKFetchTimeAverage;
	
	private long previous_input_stat;
	private long previous_output_stat;
	private long previous_io_stat_time;
	private long last_input_stat;
	private long last_output_stat;
	private long last_io_stat_time;
	private final Object ioStatSync = new Object();
	/** Next time to update the node I/O stats */
	private long nextNodeIOStatsUpdateTime = -1;
	/** Node I/O stats update interval (milliseconds) */
	private static final long nodeIOStatsUpdateInterval = 2000;
	
	/** Token bucket for output bandwidth used by requests */
	final TokenBucket requestOutputThrottle;
	/** Token bucket for input bandwidth used by requests */
	final TokenBucket requestInputThrottle;

	// various metrics
	public final RunningAverage routingMissDistance;
	public final RunningAverage backedOffPercent;
	public final DecayingKeyspaceAverage avgCacheCHKLocation;
	public final DecayingKeyspaceAverage avgSlashdotCacheCHKLocation;
	//public final DecayingKeyspaceAverage avgSlashdotCacheLocation;
	public final DecayingKeyspaceAverage avgStoreCHKLocation;
	//public final DecayingKeyspaceAverage avgStoreLocation;
	public final DecayingKeyspaceAverage avgStoreCHKSuccess;

	// FIXME: does furthest{Store,Cache}Success need to be synchronized?
	public double furthestCacheCHKSuccess=0.0;
	public double furthestClientCacheCHKSuccess=0.0;
	public double furthestSlashdotCacheCHKSuccess=0.0;
	public double furthestStoreCHKSuccess=0.0;
	public double furthestStoreSSKSuccess=0.0;
	public double furthestCacheSSKSuccess=0.0;
	public double furthestClientCacheSSKSuccess=0.0;
	public double furthestSlashdotCacheSSKSuccess=0.0;
	protected final Persister persister;
	
	protected final DecayingKeyspaceAverage avgRequestLocation;
	
	// ThreadCounting stuffs
	public final ThreadGroup rootThreadGroup;
	private int[] activeThreadsByPriorities = new int[NativeThread.JAVA_PRIORITY_RANGE];
	private int[] waitingThreadsByPriorities = new int[NativeThread.JAVA_PRIORITY_RANGE];
	private int threadLimit;
	
	final NodePinger nodePinger;
	
	final StringCounter preemptiveRejectReasons;
	final StringCounter localPreemptiveRejectReasons;

	// Enable this if you run into hard to debug OOMs.
	// Disabled to prevent long pauses every 30 seconds.
	private int aggressiveGCModificator = -1 /*250*/;

	// Peers stats
	/** Next time to update PeerManagerUserAlert stats */
	private long nextPeerManagerUserAlertStatsUpdateTime = -1;
	/** PeerManagerUserAlert stats update interval (milliseconds) */
	private static final long peerManagerUserAlertStatsUpdateInterval = 1000;  // 1 second
	
	// Database stats
	final Hashtable<String, TrivialRunningAverage> avgDatabaseJobExecutionTimes;
	public final DecayingKeyspaceAverage avgClientCacheCHKLocation;
	public final DecayingKeyspaceAverage avgCacheCHKSuccess;
	public final DecayingKeyspaceAverage avgSlashdotCacheCHKSucess;
	public final DecayingKeyspaceAverage avgClientCacheCHKSuccess;

	public final DecayingKeyspaceAverage avgStoreSSKLocation;
	public final DecayingKeyspaceAverage avgCacheSSKLocation;
	public final DecayingKeyspaceAverage avgSlashdotCacheSSKLocation;
	public final DecayingKeyspaceAverage avgClientCacheSSKLocation;

	public final DecayingKeyspaceAverage avgCacheSSKSuccess;
	public final DecayingKeyspaceAverage avgSlashdotCacheSSKSuccess;
	public final DecayingKeyspaceAverage avgClientCacheSSKSuccess;
	public final DecayingKeyspaceAverage avgStoreSSKSuccess;
	


	NodeStats(Node node, int sortOrder, SubConfig statsConfig, int obwLimit, int ibwLimit, File nodeDir) throws NodeInitException {
		this.node = node;
		this.peers = node.peers;
		this.hardRandom = node.random;
		this.routingMissDistance = new TimeDecayingRunningAverage(0.0, 180000, 0.0, 1.0, node);
		this.backedOffPercent = new TimeDecayingRunningAverage(0.0, 180000, 0.0, 1.0, node);
		preemptiveRejectReasons = new StringCounter();
		localPreemptiveRejectReasons = new StringCounter();
		pInstantRejectIncoming = new TimeDecayingRunningAverage(0, 60000, 0.0, 1.0, node);
		ThreadGroup tg = Thread.currentThread().getThreadGroup();
		while(tg.getParent() != null) tg = tg.getParent();
		this.rootThreadGroup = tg;
		this.activeThreadsByPriorities = new int[NativeThread.JAVA_PRIORITY_RANGE];
		this.waitingThreadsByPriorities = new int[NativeThread.JAVA_PRIORITY_RANGE];
		throttledPacketSendAverage =
			new TimeDecayingRunningAverage(1, 10*60*1000 /* should be significantly longer than a typical transfer */, 0, Long.MAX_VALUE, node);
		nodePinger = new NodePinger(node);
		
		previous_input_stat = 0;
		previous_output_stat = 0;
		previous_io_stat_time = 1;
		last_input_stat = 0;
		last_output_stat = 0;
		last_io_stat_time = 3;

		int defaultThreadLimit;
		long memoryLimit = Runtime.getRuntime().maxMemory();
		if(memoryLimit > 0 && memoryLimit < 128*1024*1024)
			defaultThreadLimit = 200;
		else if(memoryLimit > 0 && memoryLimit < 192*1024*1024)
			defaultThreadLimit = 300;
		// FIXME: reinstate this once either we raise the default or memory autodetection works on Windows.
//		else if(memoryLimit > 0 && memoryLimit < 256*1024*1024)
//			defaultThreadLimit = 400;
		else
			defaultThreadLimit = 500;
		statsConfig.register("threadLimit", defaultThreadLimit, sortOrder++, true, true, "NodeStat.threadLimit", "NodeStat.threadLimitLong",
				new IntCallback() {
					@Override
					public Integer get() {
						return threadLimit;
					}
					@Override
					public void set(Integer val) throws InvalidConfigValueException {
						if (get().equals(val))
					        return;
						if(val < 100)
							throw new InvalidConfigValueException(l10n("valueTooLow"));
						threadLimit = val;
					}
		},false);
		threadLimit = statsConfig.getInt("threadLimit");
		
		// Yes it could be in seconds insteed of multiples of 0.12, but we don't want people to play with it :)
		statsConfig.register("aggressiveGC", aggressiveGCModificator, sortOrder++, true, false, "NodeStat.aggressiveGC", "NodeStat.aggressiveGCLong",
				new IntCallback() {
					@Override
					public Integer get() {
						return aggressiveGCModificator;
					}
					@Override
					public void set(Integer val) throws InvalidConfigValueException {
						if (get().equals(val))
					        return;
						Logger.normal(this, "Changing aggressiveGCModificator to "+val);
						aggressiveGCModificator = val;
					}
		},false);
		aggressiveGCModificator = statsConfig.getInt("aggressiveGC");
		
		myMemoryChecker = new MemoryChecker(node.ps, aggressiveGCModificator);
		statsConfig.register("memoryChecker", true, sortOrder++, true, false, "NodeStat.memCheck", "NodeStat.memCheckLong", 
				new BooleanCallback(){
					@Override
					public Boolean get() {
						return myMemoryChecker.isRunning();
					}

					@Override
					public void set(Boolean val) throws InvalidConfigValueException {
						if (get().equals(val))
					        return;
						
						if(val)
							myMemoryChecker.start();
						else
							myMemoryChecker.terminate();
					}
		});
		if(statsConfig.getBoolean("memoryChecker"))
			myMemoryChecker.start();
		
		statsConfig.register("ignoreLocalVsRemoteBandwidthLiability", false, sortOrder++, true, false, "NodeStat.ignoreLocalVsRemoteBandwidthLiability", "NodeStat.ignoreLocalVsRemoteBandwidthLiabilityLong", new BooleanCallback() {

			@Override
			public Boolean get() {
				synchronized(NodeStats.this) {
					return ignoreLocalVsRemoteBandwidthLiability;
				}
			}

			@Override
			public void set(Boolean val) throws InvalidConfigValueException {
				synchronized(NodeStats.this) {
					ignoreLocalVsRemoteBandwidthLiability = val;
				}
			}
		});
		
		statsConfig.register("maxPingTime", DEFAULT_MAX_PING_TIME, sortOrder++, true, true, "NodeStat.maxPingTime", "NodeStat.maxPingTimeLong", new LongCallback() {

			@Override
			public Long get() {
				return maxPingTime;
			}

			@Override
			public void set(Long val) throws InvalidConfigValueException, NodeNeedRestartException {
				maxPingTime = val;
			}
			
		}, false);
		maxPingTime = statsConfig.getLong("maxPingTime");
		
		statsConfig.register("subMaxPingTime", DEFAULT_SUB_MAX_PING_TIME, sortOrder++, true, true, "NodeStat.subMaxPingTime", "NodeStat.subMaxPingTimeLong", new LongCallback() {

			@Override
			public Long get() {
				return subMaxPingTime;
			}

			@Override
			public void set(Long val) throws InvalidConfigValueException, NodeNeedRestartException {
				subMaxPingTime = val;
			}
			
		}, false);
		subMaxPingTime = statsConfig.getLong("subMaxPingTime");
		
		// This is a *network* level setting, because it affects the rate at which we initiate local
		// requests, which could be seen by distant nodes.
		
		node.securityLevels.addNetworkThreatLevelListener(new SecurityLevelListener<NETWORK_THREAT_LEVEL>() {

			public void onChange(NETWORK_THREAT_LEVEL oldLevel, NETWORK_THREAT_LEVEL newLevel) {
				if(newLevel == NETWORK_THREAT_LEVEL.MAXIMUM)
					ignoreLocalVsRemoteBandwidthLiability = true;
				if(oldLevel == NETWORK_THREAT_LEVEL.MAXIMUM)
					ignoreLocalVsRemoteBandwidthLiability = false;
				// Otherwise leave it as it was. It defaults to false.
			}
			
		});
		
		persister = new ConfigurablePersister(this, statsConfig, "nodeThrottleFile", "node-throttle.dat", sortOrder++, true, false, 
				"NodeStat.statsPersister", "NodeStat.statsPersisterLong", node.ps, nodeDir);

		SimpleFieldSet throttleFS = persister.read();
		if(logMINOR) Logger.minor(this, "Read throttleFS:\n"+throttleFS);
		
		// Guesstimates. Hopefully well over the reality.
		localChkFetchBytesSentAverage = new TimeDecayingRunningAverage(500, 180000, 0.0, 1024*1024*1024, throttleFS == null ? null : throttleFS.subset("LocalChkFetchBytesSentAverage"), node);
		localSskFetchBytesSentAverage = new TimeDecayingRunningAverage(500, 180000, 0.0, 1024*1024*1024, throttleFS == null ? null : throttleFS.subset("LocalSskFetchBytesSentAverage"), node);
		localChkInsertBytesSentAverage = new TimeDecayingRunningAverage(32768, 180000, 0.0, 1024*1024*1024, throttleFS == null ? null : throttleFS.subset("LocalChkInsertBytesSentAverage"), node);
		localSskInsertBytesSentAverage = new TimeDecayingRunningAverage(2048, 180000, 0.0, 1024*1024*1024, throttleFS == null ? null : throttleFS.subset("LocalSskInsertBytesSentAverage"), node);
		localChkFetchBytesReceivedAverage = new TimeDecayingRunningAverage(32768+2048/*path folding*/, 180000, 0.0, 1024*1024*1024, throttleFS == null ? null : throttleFS.subset("LocalChkFetchBytesReceivedAverage"), node);
		localSskFetchBytesReceivedAverage = new TimeDecayingRunningAverage(2048, 180000, 0.0, 1024*1024*1024, throttleFS == null ? null : throttleFS.subset("LocalSskFetchBytesReceivedAverage"), node);
		localChkInsertBytesReceivedAverage = new TimeDecayingRunningAverage(1024, 180000, 0.0, 1024*1024*1024, throttleFS == null ? null : throttleFS.subset("LocalChkInsertBytesReceivedAverage"), node);
		localSskInsertBytesReceivedAverage = new TimeDecayingRunningAverage(500, 180000, 0.0, 1024*1024*1024, throttleFS == null ? null : throttleFS.subset("LocalChkInsertBytesReceivedAverage"), node);

		remoteChkFetchBytesSentAverage = new TimeDecayingRunningAverage(32768+1024+500+2048/*path folding*/, 180000, 0.0, 1024*1024*1024, throttleFS == null ? null : throttleFS.subset("RemoteChkFetchBytesSentAverage"), node);
		remoteSskFetchBytesSentAverage = new TimeDecayingRunningAverage(1024+1024+500, 180000, 0.0, 1024*1024*1024, throttleFS == null ? null : throttleFS.subset("RemoteSskFetchBytesSentAverage"), node);
		remoteChkInsertBytesSentAverage = new TimeDecayingRunningAverage(32768+32768+1024, 180000, 0.0, 1024*1024*1024, throttleFS == null ? null : throttleFS.subset("RemoteChkInsertBytesSentAverage"), node);
		remoteSskInsertBytesSentAverage = new TimeDecayingRunningAverage(1024+1024+500, 180000, 0.0, 1024*1024*1024, throttleFS == null ? null : throttleFS.subset("RemoteSskInsertBytesSentAverage"), node);
		remoteChkFetchBytesReceivedAverage = new TimeDecayingRunningAverage(32768+1024+500+2048/*path folding*/, 180000, 0.0, 1024*1024*1024, throttleFS == null ? null : throttleFS.subset("RemoteChkFetchBytesReceivedAverage"), node);
		remoteSskFetchBytesReceivedAverage = new TimeDecayingRunningAverage(2048+500, 180000, 0.0, 1024*1024*1024, throttleFS == null ? null : throttleFS.subset("RemoteSskFetchBytesReceivedAverage"), node);
		remoteChkInsertBytesReceivedAverage = new TimeDecayingRunningAverage(32768+1024+500, 180000, 0.0, 1024*1024*1024, throttleFS == null ? null : throttleFS.subset("RemoteChkInsertBytesReceivedAverage"), node);
		remoteSskInsertBytesReceivedAverage = new TimeDecayingRunningAverage(1024+1024+500, 180000, 0.0, 1024*1024*1024, throttleFS == null ? null : throttleFS.subset("RemoteSskInsertBytesReceivedAverage"), node);
		
		successfulChkFetchBytesSentAverage = new TimeDecayingRunningAverage(32768+1024+500+2048/*path folding*/, 180000, 0.0, 1024*1024*1024, throttleFS == null ? null : throttleFS.subset("SuccessfulChkFetchBytesSentAverage"), node);
		successfulSskFetchBytesSentAverage = new TimeDecayingRunningAverage(1024+1024+500, 180000, 0.0, 1024*1024*1024, throttleFS == null ? null : throttleFS.subset("SuccessfulSskFetchBytesSentAverage"), node);
		successfulChkInsertBytesSentAverage = new TimeDecayingRunningAverage(32768+32768+1024, 180000, 0.0, 1024*1024*1024, throttleFS == null ? null : throttleFS.subset("SuccessfulChkInsertBytesSentAverage"), node);
		successfulSskInsertBytesSentAverage = new TimeDecayingRunningAverage(1024+1024+500, 180000, 0.0, 1024*1024*1024, throttleFS == null ? null : throttleFS.subset("SuccessfulSskInsertBytesSentAverage"), node);
		successfulChkOfferReplyBytesSentAverage = new TimeDecayingRunningAverage(32768+500, 180000, 0.0, 1024*1024*1024, throttleFS == null ? null : throttleFS.subset("successfulChkOfferReplyBytesSentAverage"), node);
		successfulSskOfferReplyBytesSentAverage = new TimeDecayingRunningAverage(3072, 180000, 0.0, 1024*1024*1024, throttleFS == null ? null : throttleFS.subset("successfulSskOfferReplyBytesSentAverage"), node);
		successfulChkFetchBytesReceivedAverage = new TimeDecayingRunningAverage(32768+1024+500+2048/*path folding*/, 180000, 0.0, 1024*1024*1024, throttleFS == null ? null : throttleFS.subset("SuccessfulChkFetchBytesReceivedAverage"), node);
		successfulSskFetchBytesReceivedAverage = new TimeDecayingRunningAverage(2048+500, 180000, 0.0, 1024*1024*1024, throttleFS == null ? null : throttleFS.subset("SuccessfulSskFetchBytesReceivedAverage"), node);
		successfulChkInsertBytesReceivedAverage = new TimeDecayingRunningAverage(32768+1024+500, 180000, 0.0, 1024*1024*1024, throttleFS == null ? null : throttleFS.subset("SuccessfulChkInsertBytesReceivedAverage"), node);
		successfulSskInsertBytesReceivedAverage = new TimeDecayingRunningAverage(1024+1024+500, 180000, 0.0, 1024*1024*1024, throttleFS == null ? null : throttleFS.subset("SuccessfulSskInsertBytesReceivedAverage"), node);
		successfulChkOfferReplyBytesReceivedAverage = new TimeDecayingRunningAverage(32768+500, 180000, 0.0, 1024*1024*1024, throttleFS == null ? null : throttleFS.subset("successfulChkOfferReplyBytesReceivedAverage"), node);
		successfulSskOfferReplyBytesReceivedAverage = new TimeDecayingRunningAverage(3072, 180000, 0.0, 1024*1024*1024, throttleFS == null ? null : throttleFS.subset("successfulSskOfferReplyBytesReceivedAverage"), node);
		
		globalFetchPSuccess = new TrivialRunningAverage();
		chkLocalFetchPSuccess = new TrivialRunningAverage();
		chkRemoteFetchPSuccess = new TrivialRunningAverage();
		sskLocalFetchPSuccess = new TrivialRunningAverage();
		sskRemoteFetchPSuccess = new TrivialRunningAverage();
		blockTransferPSuccess = new TrivialRunningAverage();
		blockTransferFailTurtled = new TrivialRunningAverage();
		blockTransferFailTimeout = new TrivialRunningAverage();

		successfulLocalCHKFetchTimeAverage = new TrivialRunningAverage();
		unsuccessfulLocalCHKFetchTimeAverage = new TrivialRunningAverage();
		localCHKFetchTimeAverage = new TrivialRunningAverage();
		
		requestOutputThrottle = 
			new TokenBucket(Math.max(obwLimit*60, 32768*20), (int)((1000L*1000L*1000L) / (obwLimit)), 0);
		requestInputThrottle = 
			new TokenBucket(Math.max(ibwLimit*60, 32768*20), (int)((1000L*1000L*1000L) / (ibwLimit)), 0);
		
		estimatedSizeOfOneThrottledPacket = 1024 + DMT.packetTransmitSize(1024, 32) + 
			node.estimateFullHeadersLengthOneMessage();
		
		double nodeLoc=node.lm.getLocation();
		// FIXME PLEASE; (int) casts; (maxCacheKeys>MAXINT?)
		//Note: If changing the size of avgCacheLocation or avgStoreLocation, this value is updated in Node.java on changing the store size.
		this.avgCacheCHKLocation   = new DecayingKeyspaceAverage(nodeLoc, (int)node.maxCacheKeys, throttleFS == null ? null : throttleFS.subset("AverageCacheCHKLocation"));
		this.avgStoreCHKLocation   = new DecayingKeyspaceAverage(nodeLoc, (int)node.maxStoreKeys, throttleFS == null ? null : throttleFS.subset("AverageStoreCHKLocation"));
		this.avgSlashdotCacheCHKLocation = new DecayingKeyspaceAverage(nodeLoc, (int)node.maxCacheKeys, throttleFS == null ? null : throttleFS.subset("AverageSlashdotCacheCHKLocation"));
		this.avgClientCacheCHKLocation = new DecayingKeyspaceAverage(nodeLoc, (int)node.maxCacheKeys, throttleFS == null ? null : throttleFS.subset("AverageClientCacheCHKLocation"));
		
		this.avgCacheCHKSuccess    = new DecayingKeyspaceAverage(nodeLoc, 10000, throttleFS == null ? null : throttleFS.subset("AverageCacheCHKSuccessLocation"));
		this.avgSlashdotCacheCHKSucess =  new DecayingKeyspaceAverage(nodeLoc, 10000, throttleFS == null ? null : throttleFS.subset("AverageSlashdotCacheCHKSuccessLocation"));
		this.avgClientCacheCHKSuccess    = new DecayingKeyspaceAverage(nodeLoc, 10000, throttleFS == null ? null : throttleFS.subset("AverageClientCacheCHKSuccessLocation"));
		this.avgStoreCHKSuccess    = new DecayingKeyspaceAverage(nodeLoc, 10000, throttleFS == null ? null : throttleFS.subset("AverageStoreCHKSuccessLocation"));
		this.avgRequestLocation = new DecayingKeyspaceAverage(nodeLoc, 10000, throttleFS == null ? null : throttleFS.subset("AverageRequestLocation"));

		this.avgCacheSSKLocation   = new DecayingKeyspaceAverage(nodeLoc, (int)node.maxCacheKeys, throttleFS == null ? null : throttleFS.subset("AverageCacheSSKLocation"));
		this.avgStoreSSKLocation   = new DecayingKeyspaceAverage(nodeLoc, (int)node.maxStoreKeys, throttleFS == null ? null : throttleFS.subset("AverageStoreSSKLocation"));
		this.avgSlashdotCacheSSKLocation = new DecayingKeyspaceAverage(nodeLoc, (int)node.maxCacheKeys, throttleFS == null ? null : throttleFS.subset("AverageSlashdotCacheSSKLocation"));
		this.avgClientCacheSSKLocation = new DecayingKeyspaceAverage(nodeLoc, (int)node.maxCacheKeys, throttleFS == null ? null : throttleFS.subset("AverageClientCacheSSKLocation"));

		this.avgCacheSSKSuccess    = new DecayingKeyspaceAverage(nodeLoc, 10000, throttleFS == null ? null : throttleFS.subset("AverageCacheSSKSuccessLocation"));
		this.avgSlashdotCacheSSKSuccess =  new DecayingKeyspaceAverage(nodeLoc, 10000, throttleFS == null ? null : throttleFS.subset("AverageSlashdotCacheSSKSuccessLocation"));
		this.avgClientCacheSSKSuccess    = new DecayingKeyspaceAverage(nodeLoc, 10000, throttleFS == null ? null : throttleFS.subset("AverageClientCacheSSKSuccessLocation"));
		this.avgStoreSSKSuccess    = new DecayingKeyspaceAverage(nodeLoc, 10000, throttleFS == null ? null : throttleFS.subset("AverageStoreSSKSuccessLocation"));



		
		hourlyStats = new HourlyStats(node);
		
		avgDatabaseJobExecutionTimes = new Hashtable<String, TrivialRunningAverage>();
	}
	
	protected String l10n(String key) {
		return NodeL10n.getBase().getString("NodeStats."+key);
	}

	public void start() throws NodeInitException {
		node.executor.execute(new Runnable() {
			public void run() {
				nodePinger.start();
			}
		}, "Starting NodePinger");
		persister.start();
		node.getTicker().queueTimedJob(throttledPacketSendAverageIdleUpdater, CHECK_THROTTLE_TIME);
	}
	
	/** Every 60 seconds, check whether we need to adjust the bandwidth delay time because of idleness.
	 * (If no packets have been sent, the throttledPacketSendAverage should decrease; if it doesn't, it may go high,
	 * and then no requests will be accepted, and it will stay high forever. */
	static final int CHECK_THROTTLE_TIME = 60 * 1000;
	/** Absolute limit of 4MB queued to any given peer. FIXME make this configurable. 
	 * Note that for many MessageItem's, the actual memory usage will be significantly more than this figure. */
	private static final long MAX_PEER_QUEUE_BYTES = 4 * 1024 * 1024;
	/** Don't accept requests if it'll take more than 1 minutes to send the current message queue.
	 * On the assumption that most of the message queue is block transfer data.
	 * Note that this only applies to data on the queue before calling shouldRejectRequest(): we 
	 * do *not* attempt to include any estimate of how much the request will add to it. This is 
	 * important because if we did, the AIMD may not have reached sufficient speed to transfer it 
	 * in 60 seconds yet, because it hasn't had enough data in transit to need to increase its speed. */
	private static final double MAX_PEER_QUEUE_TIME = 1 * 60 * 1000.0;
	
	private long lastAcceptedRequest = -1;
	
	final int estimatedSizeOfOneThrottledPacket;
	
	final Runnable throttledPacketSendAverageIdleUpdater =
		new Runnable() {
			public void run() {
				long now = System.currentTimeMillis();
				try {
					if(throttledPacketSendAverage.lastReportTime() < now - 5000) {  // if last report more than 5 seconds ago
						// shouldn't take long
						node.outputThrottle.blockingGrab(estimatedSizeOfOneThrottledPacket);
						node.outputThrottle.recycle(estimatedSizeOfOneThrottledPacket);
						long after = System.currentTimeMillis();
						// Report time it takes to grab the bytes.
						throttledPacketSendAverage.report(after - now);
					}
				} catch (Throwable t) {
					Logger.error(this, "Caught "+t, t);
				} finally {
					node.getTicker().queueTimedJob(this, CHECK_THROTTLE_TIME);
					long end = System.currentTimeMillis();
					if(logMINOR)
						Logger.minor(this, "Throttle check took "+TimeUtil.formatTime(end-now,2,true));

					// Doesn't belong here... but anyway, should do the job.
					activeThreadsByPriorities = node.executor.runningThreads();
					waitingThreadsByPriorities = node.executor.waitingThreads();
				}
			}
	};
	
	static final double DEFAULT_OVERHEAD = 0.7;
	static final long DEFAULT_ONLY_PERIOD = 60*1000;
	static final long DEFAULT_TRANSITION_PERIOD = 240*1000;
<<<<<<< HEAD
	static final double MIN_OVERHEAD = 0.2;
=======
	/** Relatively high minimum overhead. A low overhead estimate becomes a self-fulfilling
	 * prophecy, and it takes a long time to shake it off as the averages gradually increase.
	 * If we accept no requests then everything is overhead! Whereas with a high minimum 
	 * overhead the worst case is that more stuff succeeds than expected and we have a few 
	 * timeouts (because output bandwidth liability was assuming a lower overhead than 
	 * actually happens) - but this should be very rare. */
	static final double MIN_OVERHEAD = 0.5;
>>>>>>> c47a6cf8
	
	/* return reject reason as string if should reject, otherwise return null */
	public String shouldRejectRequest(boolean canAcceptAnyway, boolean isInsert, boolean isSSK, boolean isLocal, boolean isOfferReply, PeerNode source, boolean hasInStore, boolean preferInsert) {
		if(logMINOR) dumpByteCostAverages();
		
		int threadCount = getActiveThreadCount();
		if(threadLimit < threadCount) {
			pInstantRejectIncoming.report(1.0);
			rejected(">threadLimit", isLocal);
			return ">threadLimit ("+threadCount+'/'+threadLimit+')';
		}
		
		double bwlimitDelayTime = throttledPacketSendAverage.currentValue();
		
		long[] total = node.collector.getTotalIO();
		long totalSent = total[0];
		long totalOverhead = getSentOverhead();
		long uptime = node.getUptime();
		double sentOverheadPerSecond = (totalOverhead*1000.0) / (uptime);
		/** The fraction of output bytes which are used for requests */
		// FIXME consider using a shorter average
		// FIXME what happens when the bwlimit changes?
		double overheadFraction = ((double)(Math.max(totalSent,((node.getOutputBandwidthLimit() * uptime) / 1000.0)) - totalOverhead)) / totalSent;
		long timeFirstAnyConnections = peers.timeFirstAnyConnections;
		long now = System.currentTimeMillis();
		if(logMINOR) Logger.minor(this, "Output rate: "+(totalSent*1000.0)/uptime+" overhead rate "+sentOverheadPerSecond+" non-overhead fraction "+overheadFraction);
		if(timeFirstAnyConnections > 0) {
			long time = now - timeFirstAnyConnections;
			if(time < DEFAULT_ONLY_PERIOD) {
				overheadFraction = DEFAULT_OVERHEAD;
				if(logMINOR) Logger.minor(this, "Adjusted overhead fraction: "+overheadFraction);
			} else if(time < DEFAULT_ONLY_PERIOD + DEFAULT_TRANSITION_PERIOD) {
				time -= DEFAULT_ONLY_PERIOD;
				overheadFraction = (time * overheadFraction + 
					(DEFAULT_TRANSITION_PERIOD - time) * DEFAULT_OVERHEAD) / DEFAULT_TRANSITION_PERIOD;
				if(logMINOR) Logger.minor(this, "Adjusted overhead fraction: "+overheadFraction);
			}
		} else if(overheadFraction < MIN_OVERHEAD) {
			// If there's been an auto-update, we may have used a vast amount of bandwidth for it.
			// Also, if things have broken, our overhead might be above our bandwidth limit,
			// especially on a slow node.
			
			// So impose a minimum of 20% of the bandwidth limit.
			// This will ensure we don't get stuck in any situation where all our bandwidth is overhead,
			// and we don't accept any requests because of that, so it remains that way...
			Logger.error(this, "Overhead fraction is "+overheadFraction+" - assuming this is self-inflicted and using default");
			overheadFraction = MIN_OVERHEAD;
		}
		
		// If no recent reports, no packets have been sent; correct the average downwards.
		double pingTime;
		pingTime = nodePinger.averagePingTime();
		synchronized(this) {
			// Round trip time
			if(pingTime > maxPingTime) {
				if((now - lastAcceptedRequest > MAX_INTERREQUEST_TIME) && canAcceptAnyway) {
					if(logMINOR) Logger.minor(this, "Accepting request anyway (take one every 10 secs to keep bwlimitDelayTime updated)");
				} else {
					pInstantRejectIncoming.report(1.0);
					rejected(">MAX_PING_TIME", isLocal);
					return ">MAX_PING_TIME ("+TimeUtil.formatTime((long)pingTime, 2, true)+ ')';
				}
			} else if(pingTime > subMaxPingTime) {
				double x = ((pingTime - subMaxPingTime)) / (maxPingTime - subMaxPingTime);
				if(randomLessThan(x, preferInsert)) {
					pInstantRejectIncoming.report(1.0);
					rejected(">SUB_MAX_PING_TIME", isLocal);
					return ">SUB_MAX_PING_TIME ("+TimeUtil.formatTime((long)pingTime, 2, true)+ ')';
				}
			}
		
			// Bandwidth limited packets
			if(bwlimitDelayTime > MAX_THROTTLE_DELAY) {
				if((now - lastAcceptedRequest > MAX_INTERREQUEST_TIME) && canAcceptAnyway) {
					if(logMINOR) Logger.minor(this, "Accepting request anyway (take one every 10 secs to keep bwlimitDelayTime updated)");
				} else {
					pInstantRejectIncoming.report(1.0);
					rejected(">MAX_THROTTLE_DELAY", isLocal);
					return ">MAX_THROTTLE_DELAY ("+TimeUtil.formatTime((long)bwlimitDelayTime, 2, true)+ ')';
				}
			} else if(bwlimitDelayTime > SUB_MAX_THROTTLE_DELAY) {
				double x = ((bwlimitDelayTime - SUB_MAX_THROTTLE_DELAY)) / (MAX_THROTTLE_DELAY - SUB_MAX_THROTTLE_DELAY);
				if(randomLessThan(x, preferInsert)) {
					pInstantRejectIncoming.report(1.0);
					rejected(">SUB_MAX_THROTTLE_DELAY", isLocal);
					return ">SUB_MAX_THROTTLE_DELAY ("+TimeUtil.formatTime((long)bwlimitDelayTime, 2, true)+ ')';
				}
			}
			
		}
		
		// Successful cluster timeout protection.
		// Reject request if the result of all our current requests completing simultaneously would be that
		// some of them timeout.
		
		// Never reject a CHK and accept an SSK. Because if we do that, we would be constantly accepting SSKs, as there
		// would never be enough space for a CHK. So we add 1 to each type of request's count before computing the 
		// bandwidth liability. Thus, if we have exactly enough space for 1 SSK and 1 CHK, we can accept either, and
		// when one of either type completes, we can accept one of either type again: We never let SSKs drain the 
		// "bucket" and block CHKs.
		
		int numLocalCHKRequests = node.getNumLocalCHKRequests() + 1;
		int numLocalSSKRequests = node.getNumLocalSSKRequests() + 1;
		int numLocalCHKInserts = node.getNumLocalCHKInserts() + 1;
		int numLocalSSKInserts = node.getNumLocalSSKInserts() + 1;
		int numRemoteCHKRequests = node.getNumRemoteCHKRequests() + 1;
		int numRemoteSSKRequests = node.getNumRemoteSSKRequests() + 1;
		int numRemoteCHKInserts = node.getNumRemoteCHKInserts() + 1;
		int numRemoteSSKInserts = node.getNumRemoteSSKInserts() + 1;
		int numCHKOfferReplies = node.getNumCHKOfferReplies() + 1;
		int numSSKOfferReplies = node.getNumSSKOfferReplies() + 1;
		
		if(!isLocal) {
			// If not local, is already locked.
			// So we need to decrement the relevant value, to counteract this and restore the SSK:CHK balance.
			
			// FIXME this is really a hack.
			// We should track the number of requests of each type we've accepted recently, and if there is not
			// enough space for 1 of each type, accept according to a target ratio.
			// This would be 1/1/1/1 initially, but if preferInsert is set, maybe 1/1/2/2 or 1/1/3/3.
			if(isOfferReply) {
				if(isSSK) numSSKOfferReplies--;
				else numCHKOfferReplies--;
			} else {
				if(isInsert) {
					if(isSSK) numRemoteSSKInserts--;
					else numRemoteCHKInserts--;
				} else {
					if(isSSK) numRemoteSSKRequests--;
					else numRemoteCHKRequests--;
				}
			}
		}
		
		if(logMINOR)
			Logger.minor(this, "Running (adjusted): CHK fetch local "+numLocalCHKRequests+" remote "+numRemoteCHKRequests+" SSK fetch local "+numLocalSSKRequests+" remote "+numRemoteSSKRequests+" CHK insert local "+numLocalCHKInserts+" remote "+numRemoteCHKInserts+" SSK insert local "+numLocalSSKInserts+" remote "+numRemoteSSKInserts+" CHK offer replies local "+numCHKOfferReplies+" SSK offer replies "+numSSKOfferReplies);
		
		long limit = 90;
		
		// Allow a bit more if the data is in the store and can therefore be served immediately.
		// This should improve performance.
		if(hasInStore) {
			limit += 10;
			if(logMINOR) Logger.minor(this, "Maybe accepting extra request due to it being in datastore (limit now "+limit+"s)...");
		}
		
		if(preferInsert) {
			// Allow some extra inserts.
			numRemoteCHKInserts--;
			numRemoteSSKInserts--;
		}
		
		double bandwidthLiabilityOutput;
		if(ignoreLocalVsRemoteBandwidthLiability) {
			bandwidthLiabilityOutput = 
				successfulChkFetchBytesSentAverage.currentValue() * (numRemoteCHKRequests + numLocalCHKRequests - 1) +
				successfulSskFetchBytesSentAverage.currentValue() * (numRemoteSSKRequests + numLocalSSKRequests - 1) +
				successfulChkInsertBytesSentAverage.currentValue() * (numRemoteCHKInserts + numLocalCHKInserts - 1) +
				successfulSskInsertBytesSentAverage.currentValue() * (numRemoteSSKInserts + numLocalSSKInserts - 1);
		} else {
		bandwidthLiabilityOutput =
			successfulChkFetchBytesSentAverage.currentValue() * numRemoteCHKRequests +
			// Local requests don't relay data, so use the local average
			localChkFetchBytesSentAverage.currentValue() * numLocalCHKRequests +
			successfulSskFetchBytesSentAverage.currentValue() * numRemoteSSKRequests +
			// Local requests don't relay data, so use the local average
			localSskFetchBytesSentAverage.currentValue() * numLocalSSKRequests +
			// Inserts are the same for remote as local for sent bytes
			successfulChkInsertBytesSentAverage.currentValue() * numRemoteCHKInserts +
			successfulChkInsertBytesSentAverage.currentValue() * numLocalCHKInserts +
			// Inserts are the same for remote as local for sent bytes
			successfulSskInsertBytesSentAverage.currentValue() * numRemoteSSKInserts +
			successfulSskInsertBytesSentAverage.currentValue() * numLocalSSKInserts +
			successfulChkOfferReplyBytesSentAverage.currentValue() * numCHKOfferReplies +
			successfulSskOfferReplyBytesSentAverage.currentValue() * numSSKOfferReplies;
		}
		double outputAvailablePerSecond = node.getOutputBandwidthLimit() - sentOverheadPerSecond;
		// If there's been an auto-update, we may have used a vast amount of bandwidth for it.
		// Also, if things have broken, our overhead might be above our bandwidth limit,
		// especially on a slow node.
		
		// So impose a minimum of 20% of the bandwidth limit.
		// This will ensure we don't get stuck in any situation where all our bandwidth is overhead,
		// and we don't accept any requests because of that, so it remains that way...
		if(logMINOR) Logger.minor(this, "Overhead per second: "+sentOverheadPerSecond+" bwlimit: "+node.getOutputBandwidthLimit()+" => output available per second: "+outputAvailablePerSecond+" but minimum of "+node.getOutputBandwidthLimit() / 5.0);
		outputAvailablePerSecond = Math.max(outputAvailablePerSecond, node.getOutputBandwidthLimit() / 5.0);
		
		double bandwidthAvailableOutput = outputAvailablePerSecond * limit;
		// 90 seconds at full power; we have to leave some time for the search as well
		if(logMINOR) Logger.minor(this, "90 second limit: "+bandwidthAvailableOutput+" expected output liability: "+bandwidthLiabilityOutput);
		
		if(bandwidthLiabilityOutput > bandwidthAvailableOutput) {
			pInstantRejectIncoming.report(1.0);
			rejected("Output bandwidth liability", isLocal);
			return "Output bandwidth liability ("+bandwidthLiabilityOutput+" > "+bandwidthAvailableOutput+")";
		}
		
		double bandwidthLiabilityInput;
		if(ignoreLocalVsRemoteBandwidthLiability) {
			bandwidthLiabilityInput =
				successfulChkFetchBytesReceivedAverage.currentValue() * (numRemoteCHKRequests + numLocalCHKRequests - 1) +
				successfulSskFetchBytesReceivedAverage.currentValue() * (numRemoteSSKRequests + numLocalSSKRequests - 1) +
				successfulChkInsertBytesReceivedAverage.currentValue() * (numRemoteCHKInserts + numLocalCHKInserts - 1) +
				successfulSskInsertBytesReceivedAverage.currentValue() * (numRemoteSSKInserts + numLocalSSKInserts - 1);
		} else {
		bandwidthLiabilityInput =
			// For receiving data, local requests are the same as remote ones
			successfulChkFetchBytesReceivedAverage.currentValue() * numRemoteCHKRequests +
			successfulChkFetchBytesReceivedAverage.currentValue() * numLocalCHKRequests +
			successfulSskFetchBytesReceivedAverage.currentValue() * numRemoteSSKRequests +
			successfulSskFetchBytesReceivedAverage.currentValue() * numLocalSSKRequests +
			// Local inserts don't receive the data to relay, so use the local variant
			successfulChkInsertBytesReceivedAverage.currentValue() * numRemoteCHKInserts +
			localChkInsertBytesReceivedAverage.currentValue() * numLocalCHKInserts +
			successfulSskInsertBytesReceivedAverage.currentValue() * numRemoteSSKInserts +
			localSskInsertBytesReceivedAverage.currentValue() * numLocalSSKInserts +
			successfulChkOfferReplyBytesReceivedAverage.currentValue() * numCHKOfferReplies +
			successfulSskOfferReplyBytesReceivedAverage.currentValue() * numSSKOfferReplies;
		}
		double bandwidthAvailableInput =
			node.getInputBandwidthLimit() * limit; // 90 seconds at full power; avoid integer overflow
		if(bandwidthAvailableInput < 0){
			Logger.error(this, "Negative available bandwidth: "+bandwidthAvailableInput+" node.ibwlimit="+node.getInputBandwidthLimit()+" node.obwlimit="+node.getOutputBandwidthLimit()+" node.inputLimitDefault="+node.inputLimitDefault);
		}
		if(bandwidthLiabilityInput > bandwidthAvailableInput) {
			pInstantRejectIncoming.report(1.0);
			rejected("Input bandwidth liability", isLocal);
			return "Input bandwidth liability ("+bandwidthLiabilityInput+" > "+bandwidthAvailableInput+")";
		}
		
//		// We want fast transfers!
//		// We want it to be *possible* for all transfers currently running to complete in a short period.
//		// This does NOT assume they are all successful, it uses the averages.
//		// As of 09/01/09, the typical successful CHK fetch takes around 18 seconds ...
//		
//		// Accept a transfer if our *current* load can be completed in the target time.
//		// We do not care what the new request we are considering is.
//		// This is more or less equivalent to what we do above but lets more requests through.
//		
//		numRemoteCHKRequests--;
//		numRemoteSSKRequests--;
//		numRemoteCHKInserts--;
//		numRemoteSSKInserts--;
//		numLocalCHKRequests--;
//		numLocalSSKRequests--;
//		numLocalCHKInserts--;
//		numLocalSSKInserts--;
//		
//		final double TRANSFER_EVERYTHING_TIME = 5.0; // 5 seconds target
//		
//		double completionBandwidthOutput;
//		if(ignoreLocalVsRemoteBandwidthLiability) {
//			completionBandwidthOutput = 
//				remoteChkFetchBytesSentAverage.currentValue() * (numRemoteCHKRequests + numLocalCHKRequests) +
//				remoteSskFetchBytesSentAverage.currentValue() * (numRemoteSSKRequests + numLocalSSKRequests) +
//				remoteChkInsertBytesSentAverage.currentValue() * (numRemoteCHKInserts + numLocalCHKInserts) +
//				remoteSskInsertBytesSentAverage.currentValue() * (numRemoteSSKInserts + numLocalSSKInserts);
//		} else {
//		completionBandwidthOutput =
//			remoteChkFetchBytesSentAverage.currentValue() * numRemoteCHKRequests +
//			localChkFetchBytesSentAverage.currentValue() * numLocalCHKRequests +
//			remoteSskFetchBytesSentAverage.currentValue() * numRemoteSSKRequests +
//			localSskFetchBytesSentAverage.currentValue() * numLocalSSKRequests +
//			remoteChkInsertBytesSentAverage.currentValue() * numRemoteCHKInserts +
//			localChkInsertBytesSentAverage.currentValue() * numLocalCHKInserts +
//			remoteSskInsertBytesSentAverage.currentValue() * numRemoteSSKInserts +
//			localSskInsertBytesSentAverage.currentValue() * numLocalSSKInserts +
//			successfulChkOfferReplyBytesSentAverage.currentValue() * numCHKOfferReplies +
//			successfulSskOfferReplyBytesSentAverage.currentValue() * numSSKOfferReplies;
//		}
//		
//		int outputLimit = node.getOutputBandwidthLimit();
//		
//		double outputBandwidthAvailableInTargetTime = outputLimit * TRANSFER_EVERYTHING_TIME;
//		
//		// Increase the target for slow nodes.
//		
//		double minimum =
//			remoteChkFetchBytesSentAverage.currentValue() +
//			localChkFetchBytesSentAverage.currentValue() +
//			remoteSskFetchBytesSentAverage.currentValue() +
//			localSskFetchBytesSentAverage.currentValue() +
//			remoteChkInsertBytesSentAverage.currentValue() +
//			localChkInsertBytesSentAverage.currentValue() +
//			remoteSskInsertBytesSentAverage.currentValue() +
//			localSskInsertBytesSentAverage.currentValue() +
//			successfulChkOfferReplyBytesSentAverage.currentValue() +
//			successfulSskOfferReplyBytesSentAverage.currentValue();
//		minimum /= 2; // roughly one of each type, averaged over remote and local; FIXME get a real non-specific average
//		
//		if(outputBandwidthAvailableInTargetTime < minimum) {
//			outputBandwidthAvailableInTargetTime = minimum;
//			if(logMINOR) Logger.minor(this, "Increased minimum time to transfer everything to "+(minimum / outputLimit)+"s = "+minimum+"B to compensate for slow node");
//		}
//		
//		if(logMINOR) Logger.minor(this, TRANSFER_EVERYTHING_TIME+" second limit: "+outputBandwidthAvailableInTargetTime+" expected transfers: "+completionBandwidthOutput);
//		
//		if(completionBandwidthOutput > outputBandwidthAvailableInTargetTime) {
//			pInstantRejectIncoming.report(1.0);
//			rejected("Transfer speed (output)", isLocal);
//			return "Transfer speed (output) ("+bandwidthLiabilityOutput+" > "+bandwidthAvailableOutput+")";
//		}
//		
//		
//		
//		double completionBandwidthInput;
//		if(ignoreLocalVsRemoteBandwidthLiability) {
//			completionBandwidthInput =
//				remoteChkFetchBytesReceivedAverage.currentValue() * (numRemoteCHKRequests + numLocalCHKRequests) +
//				remoteSskFetchBytesReceivedAverage.currentValue() * (numRemoteSSKRequests + numLocalSSKRequests) +
//				remoteChkInsertBytesReceivedAverage.currentValue() * (numRemoteCHKInserts + numLocalCHKInserts) +
//				remoteSskInsertBytesReceivedAverage.currentValue() * (numRemoteSSKInserts + numLocalSSKInserts);
//		} else {
//		completionBandwidthInput =
//			// For receiving data, local requests are the same as remote ones
//			remoteChkFetchBytesReceivedAverage.currentValue() * numRemoteCHKRequests +
//			localChkFetchBytesReceivedAverage.currentValue() * numLocalCHKRequests +
//			remoteSskFetchBytesReceivedAverage.currentValue() * numRemoteSSKRequests +
//			localSskFetchBytesReceivedAverage.currentValue() * numLocalSSKRequests +
//			// Local inserts don't receive the data to relay, so use the local variant
//			remoteChkInsertBytesReceivedAverage.currentValue() * numRemoteCHKInserts +
//			localChkInsertBytesReceivedAverage.currentValue() * numLocalCHKInserts +
//			remoteSskInsertBytesReceivedAverage.currentValue() * numRemoteSSKInserts +
//			localSskInsertBytesReceivedAverage.currentValue() * numLocalSSKInserts +
//			successfulChkOfferReplyBytesReceivedAverage.currentValue() * numCHKOfferReplies +
//			successfulSskOfferReplyBytesReceivedAverage.currentValue() * numSSKOfferReplies;
//		}
//		int inputLimit = node.getInputBandwidthLimit();
//		double inputBandwidthAvailableInTargetTime =
//			inputLimit * TRANSFER_EVERYTHING_TIME;
//		
//		// Increase the target for slow nodes.
//		
//		minimum =
//			remoteChkFetchBytesReceivedAverage.currentValue() +
//			localChkFetchBytesReceivedAverage.currentValue() +
//			remoteSskFetchBytesReceivedAverage.currentValue() +
//			localSskFetchBytesReceivedAverage.currentValue() +
//			remoteChkInsertBytesReceivedAverage.currentValue() +
//			localChkInsertBytesReceivedAverage.currentValue() +
//			remoteSskInsertBytesReceivedAverage.currentValue() +
//			localSskInsertBytesReceivedAverage.currentValue() +
//			successfulChkOfferReplyBytesReceivedAverage.currentValue() +
//			successfulSskOfferReplyBytesReceivedAverage.currentValue();
//		minimum /= 2; // roughly one of each type, averaged over remote and local; FIXME get a real non-specific average
//		
//		if(inputBandwidthAvailableInTargetTime < minimum) {
//			inputBandwidthAvailableInTargetTime = minimum;
//			if(logMINOR) Logger.minor(this, "Increased minimum time to transfer everything (input) to "+(minimum / inputLimit)+"s = "+minimum+"B to compensate for slow node");
//		}
//		
//
//		
//		if(bandwidthAvailableInput < 0){
//			Logger.error(this, "Negative available bandwidth: "+inputBandwidthAvailableInTargetTime+" node.ibwlimit="+node.getInputBandwidthLimit()+" node.obwlimit="+node.getOutputBandwidthLimit()+" node.inputLimitDefault="+node.inputLimitDefault);
//		}
//		if(completionBandwidthInput > inputBandwidthAvailableInTargetTime) {
//			pInstantRejectIncoming.report(1.0);
//			rejected("Transfer speed (input)", isLocal);
//			return "Transfer speed (input) ("+bandwidthLiabilityInput+" > "+bandwidthAvailableInput+")";
//		}
		
		// Do we have the bandwidth?
		double expected = this.getThrottle(isLocal, isInsert, isSSK, true).currentValue();
		int expectedSent = (int)Math.max(expected / overheadFraction, 0);
		if(logMINOR)
			Logger.minor(this, "Expected sent bytes: "+expected+" -> "+expectedSent);
		if(!requestOutputThrottle.instantGrab(expectedSent)) {
			pInstantRejectIncoming.report(1.0);
			rejected("Insufficient output bandwidth", isLocal);
			return "Insufficient output bandwidth";
		}
		expected = this.getThrottle(isLocal, isInsert, isSSK, false).currentValue();
		int expectedReceived = (int)Math.max(expected, 0);
		if(logMINOR)
			Logger.minor(this, "Expected received bytes: "+expectedReceived);
		if(!requestInputThrottle.instantGrab(expectedReceived)) {
			requestOutputThrottle.recycle(expectedSent);
			pInstantRejectIncoming.report(1.0);
			rejected("Insufficient input bandwidth", isLocal);
			return "Insufficient input bandwidth";
		}

		if(source != null) {
			if(source.getMessageQueueLengthBytes() > MAX_PEER_QUEUE_BYTES) {
				rejected(">MAX_PEER_QUEUE_BYTES", isLocal);
				return "Too many message bytes queued for peer";
			}
			if(source.getProbableSendQueueTime() > MAX_PEER_QUEUE_TIME) {
				rejected(">MAX_PEER_QUEUE_TIME", isLocal);
				return "Peer's queue will take too long to transfer";
			}
		}
		
		synchronized(this) {
			if(logMINOR) Logger.minor(this, "Accepting request? (isSSK="+isSSK+")");
			lastAcceptedRequest = now;
		}
		
		pInstantRejectIncoming.report(0.0);

		// Accept
		return null;
	}
	
	/** @return True if we should reject the request.
	 * @param x The threshold. We should reject the request unless a random number is greater than this threshold.
	 * @param preferInsert If true, we allow 3 chances to pass the threshold.
	 */
	private boolean randomLessThan(double x, boolean preferInsert) {
		if(preferInsert) {
			// Three chances.
			for(int i=0;i<3;i++)
				if(hardRandom.nextDouble() >= x) return false;
			return true;
		} else {
			// One chance
		}
		return hardRandom.nextDouble() < x;
	}

	private void rejected(String reason, boolean isLocal) {
		if(!isLocal) preemptiveRejectReasons.inc(reason);
		else this.localPreemptiveRejectReasons.inc(reason);
	}

	private RunningAverage getThrottle(boolean isLocal, boolean isInsert, boolean isSSK, boolean isSent) {
		if(isLocal) {
			if(isInsert) {
				if(isSSK) {
					return isSent ? this.localSskInsertBytesSentAverage : this.localSskInsertBytesReceivedAverage;
				} else {
					return isSent ? this.localChkInsertBytesSentAverage : this.localChkInsertBytesReceivedAverage;
				}
			} else {
				if(isSSK) {
					return isSent ? this.localSskFetchBytesSentAverage : this.localSskFetchBytesReceivedAverage;
				} else {
					return isSent ? this.localChkFetchBytesSentAverage : this.localChkFetchBytesReceivedAverage;
				}
			}
		} else {
			if(isInsert) {
				if(isSSK) {
					return isSent ? this.remoteSskInsertBytesSentAverage : this.remoteSskInsertBytesReceivedAverage;
				} else {
					return isSent ? this.remoteChkInsertBytesSentAverage : this.remoteChkInsertBytesReceivedAverage;
				}
			} else {
				if(isSSK) {
					return isSent ? this.remoteSskFetchBytesSentAverage : this.remoteSskFetchBytesReceivedAverage;
				} else {
					return isSent ? this.remoteChkFetchBytesSentAverage : this.remoteChkFetchBytesReceivedAverage;
				}
			}
		}
	}

	private void dumpByteCostAverages() {
		Logger.minor(this, "Byte cost averages: REMOTE:"+
				" CHK insert "+remoteChkInsertBytesSentAverage.currentValue()+ '/' +remoteChkInsertBytesReceivedAverage.currentValue()+
				" SSK insert "+remoteSskInsertBytesSentAverage.currentValue()+ '/' +remoteSskInsertBytesReceivedAverage.currentValue()+
				" CHK fetch "+remoteChkFetchBytesSentAverage.currentValue()+ '/' +remoteChkFetchBytesReceivedAverage.currentValue()+
				" SSK fetch "+remoteSskFetchBytesSentAverage.currentValue()+ '/' +remoteSskFetchBytesReceivedAverage.currentValue());
		Logger.minor(this, "Byte cost averages: LOCAL:"+
				" CHK insert "+localChkInsertBytesSentAverage.currentValue()+ '/' +localChkInsertBytesReceivedAverage.currentValue()+
				" SSK insert "+localSskInsertBytesSentAverage.currentValue()+ '/' +localSskInsertBytesReceivedAverage.currentValue()+
				" CHK fetch "+localChkFetchBytesSentAverage.currentValue()+ '/' +localChkFetchBytesReceivedAverage.currentValue()+
				" SSK fetch "+localSskFetchBytesSentAverage.currentValue()+ '/' +localSskFetchBytesReceivedAverage.currentValue());
		Logger.minor(this, "Byte cost averages: SUCCESSFUL:"+
				" CHK insert "+successfulChkInsertBytesSentAverage.currentValue()+ '/' +successfulChkInsertBytesReceivedAverage.currentValue()+
				" SSK insert "+successfulSskInsertBytesSentAverage.currentValue()+ '/' +successfulSskInsertBytesReceivedAverage.currentValue()+
				" CHK fetch "+successfulChkFetchBytesSentAverage.currentValue()+ '/' +successfulChkFetchBytesReceivedAverage.currentValue()+
				" SSK fetch "+successfulSskFetchBytesSentAverage.currentValue()+ '/' +successfulSskFetchBytesReceivedAverage.currentValue()+
				" CHK offer reply "+successfulChkOfferReplyBytesSentAverage.currentValue()+ '/' +successfulChkOfferReplyBytesReceivedAverage.currentValue()+
				" SSK offer reply "+successfulSskOfferReplyBytesSentAverage.currentValue()+ '/' +successfulSskOfferReplyBytesReceivedAverage.currentValue());
		
	}

	public double getBwlimitDelayTime() {
		return throttledPacketSendAverage.currentValue();
	}
	
	public double getNodeAveragePingTime() {
		return nodePinger.averagePingTime();
	}

	public int getOpennetSizeEstimate(long timestamp) {
		if (node.opennet == null)
			return 0;
		return node.opennet.getNetworkSizeEstimate(timestamp);
	}
	public int getDarknetSizeEstimate(long timestamp) {
		return node.lm.getNetworkSizeEstimate( timestamp );
	}

	public Object[] getKnownLocations(long timestamp) {
		return node.lm.getKnownLocations( timestamp );
	}
	
	public double pRejectIncomingInstantly() {
		return pInstantRejectIncoming.currentValue();
	}
	
	/**
	 * Update peerManagerUserAlertStats if the timer has expired.
	 * Only called from PacketSender so doesn't need sync.
	 */
	public void maybeUpdatePeerManagerUserAlertStats(long now) {
		if(now > nextPeerManagerUserAlertStatsUpdateTime) {
			if(getBwlimitDelayTime() > MAX_BWLIMIT_DELAY_TIME_ALERT_THRESHOLD) {
				if(firstBwlimitDelayTimeThresholdBreak == 0) {
					firstBwlimitDelayTimeThresholdBreak = now;
				}
			} else {
				firstBwlimitDelayTimeThresholdBreak = 0;
			}
			if((firstBwlimitDelayTimeThresholdBreak != 0) && ((now - firstBwlimitDelayTimeThresholdBreak) >= MAX_BWLIMIT_DELAY_TIME_ALERT_DELAY)) {
				bwlimitDelayAlertRelevant = true;
			} else {
				bwlimitDelayAlertRelevant = false;
			}
			if(getNodeAveragePingTime() > 2*maxPingTime) {
				if(firstNodeAveragePingTimeThresholdBreak == 0) {
					firstNodeAveragePingTimeThresholdBreak = now;
				}
			} else {
				firstNodeAveragePingTimeThresholdBreak = 0;
			}
			if((firstNodeAveragePingTimeThresholdBreak != 0) && ((now - firstNodeAveragePingTimeThresholdBreak) >= MAX_NODE_AVERAGE_PING_TIME_ALERT_DELAY)) {
				nodeAveragePingAlertRelevant = true;
			} else {
				nodeAveragePingAlertRelevant = false;
			}
			if(logDEBUG) Logger.debug(this, "mUPMUAS: "+now+": "+getBwlimitDelayTime()+" >? "+MAX_BWLIMIT_DELAY_TIME_ALERT_THRESHOLD+" since "+firstBwlimitDelayTimeThresholdBreak+" ("+bwlimitDelayAlertRelevant+") "+getNodeAveragePingTime()+" >? "+MAX_NODE_AVERAGE_PING_TIME_ALERT_THRESHOLD+" since "+firstNodeAveragePingTimeThresholdBreak+" ("+nodeAveragePingAlertRelevant+ ')');
			nextPeerManagerUserAlertStatsUpdateTime = now + peerManagerUserAlertStatsUpdateInterval;
		}
	}

	public SimpleFieldSet persistThrottlesToFieldSet() {
		SimpleFieldSet fs = new SimpleFieldSet(true);
		fs.put("RemoteChkFetchBytesSentAverage", remoteChkFetchBytesSentAverage.exportFieldSet(true));
		fs.put("RemoteSskFetchBytesSentAverage", remoteSskFetchBytesSentAverage.exportFieldSet(true));
		fs.put("RemoteChkInsertBytesSentAverage", remoteChkInsertBytesSentAverage.exportFieldSet(true));
		fs.put("RemoteSskInsertBytesSentAverage", remoteSskInsertBytesSentAverage.exportFieldSet(true));
		fs.put("RemoteChkFetchBytesReceivedAverage", remoteChkFetchBytesReceivedAverage.exportFieldSet(true));
		fs.put("RemoteSskFetchBytesReceivedAverage", remoteSskFetchBytesReceivedAverage.exportFieldSet(true));
		fs.put("RemoteChkInsertBytesReceivedAverage", remoteChkInsertBytesReceivedAverage.exportFieldSet(true));
		fs.put("RemoteSskInsertBytesReceivedAverage", remoteSskInsertBytesReceivedAverage.exportFieldSet(true));
		fs.put("LocalChkFetchBytesSentAverage", localChkFetchBytesSentAverage.exportFieldSet(true));
		fs.put("LocalSskFetchBytesSentAverage", localSskFetchBytesSentAverage.exportFieldSet(true));
		fs.put("LocalChkInsertBytesSentAverage", localChkInsertBytesSentAverage.exportFieldSet(true));
		fs.put("LocalSskInsertBytesSentAverage", localSskInsertBytesSentAverage.exportFieldSet(true));
		fs.put("LocalChkFetchBytesReceivedAverage", localChkFetchBytesReceivedAverage.exportFieldSet(true));
		fs.put("LocalSskFetchBytesReceivedAverage", localSskFetchBytesReceivedAverage.exportFieldSet(true));
		fs.put("LocalChkInsertBytesReceivedAverage", localChkInsertBytesReceivedAverage.exportFieldSet(true));
		fs.put("LocalSskInsertBytesReceivedAverage", localSskInsertBytesReceivedAverage.exportFieldSet(true));
		fs.put("SuccessfulChkFetchBytesSentAverage", successfulChkFetchBytesSentAverage.exportFieldSet(true));
		fs.put("SuccessfulSskFetchBytesSentAverage", successfulSskFetchBytesSentAverage.exportFieldSet(true));
		fs.put("SuccessfulChkInsertBytesSentAverage", successfulChkInsertBytesSentAverage.exportFieldSet(true));
		fs.put("SuccessfulSskInsertBytesSentAverage", successfulSskInsertBytesSentAverage.exportFieldSet(true));
		fs.put("SuccessfulChkOfferReplyBytesSentAverage", successfulChkOfferReplyBytesSentAverage.exportFieldSet(true));
		fs.put("SuccessfulSskOfferReplyBytesSentAverage", successfulSskOfferReplyBytesSentAverage.exportFieldSet(true));		
		fs.put("SuccessfulChkFetchBytesReceivedAverage", successfulChkFetchBytesReceivedAverage.exportFieldSet(true));
		fs.put("SuccessfulSskFetchBytesReceivedAverage", successfulSskFetchBytesReceivedAverage.exportFieldSet(true));
		fs.put("SuccessfulChkInsertBytesReceivedAverage", successfulChkInsertBytesReceivedAverage.exportFieldSet(true));
		fs.put("SuccessfulSskInsertBytesReceivedAverage", successfulSskInsertBytesReceivedAverage.exportFieldSet(true));
		fs.put("SuccessfulChkOfferReplyBytesReceivedAverage", successfulChkOfferReplyBytesReceivedAverage.exportFieldSet(true));
		fs.put("SuccessfulSskOfferReplyBytesReceivedAverage", successfulSskOfferReplyBytesReceivedAverage.exportFieldSet(true));		
		
		//These are not really part of the 'throttling' data, but are also running averages which should be persisted
		fs.put("AverageCacheCHKLocation", avgCacheCHKLocation.exportFieldSet(true));
		fs.put("AverageStoreCHKLocation", avgStoreCHKLocation.exportFieldSet(true));
		fs.put("AverageSlashdotCacheCHKLocation",avgSlashdotCacheCHKLocation.exportFieldSet(true));
		fs.put("AverageClientCacheCHKLocation",avgClientCacheCHKLocation.exportFieldSet(true));

		fs.put("AverageCacheCHKSuccessLocation", avgCacheCHKSuccess.exportFieldSet(true));
		fs.put("AverageSlashdotCacheCHKSuccessLocation", avgSlashdotCacheCHKSucess.exportFieldSet(true));
		fs.put("AverageClientCacheCHKSuccessLocation", avgClientCacheCHKSuccess.exportFieldSet(true));
		fs.put("AverageStoreCHKSuccessLocation", avgStoreCHKSuccess.exportFieldSet(true));

		fs.put("AverageCacheSSKLocation", avgCacheSSKLocation.exportFieldSet(true));
		fs.put("AverageStoreSSKLocation", avgStoreSSKLocation.exportFieldSet(true));
		fs.put("AverageSlashdotCacheSSKLocation",avgSlashdotCacheSSKLocation.exportFieldSet(true));
		fs.put("AverageClientCacheSSKLocation",avgClientCacheSSKLocation.exportFieldSet(true));

		fs.put("AverageCacheSSKSuccessLocation", avgCacheSSKSuccess.exportFieldSet(true));
		fs.put("AverageSlashdotCacheSSKSuccessLocation", avgSlashdotCacheSSKSuccess.exportFieldSet(true));
		fs.put("AverageClientCacheSSKSuccessLocation", avgClientCacheSSKSuccess.exportFieldSet(true));
		fs.put("AverageStoreSSKSuccessLocation", avgStoreSSKSuccess.exportFieldSet(true));

		fs.put("AverageRequestLocation", avgRequestLocation.exportFieldSet(true));

		return fs;
	}

	/**
	 * Update the node-wide bandwidth I/O stats if the timer has expired
	 */
	public void maybeUpdateNodeIOStats(long now) {
		if(now > nextNodeIOStatsUpdateTime) {
			long[] io_stats = node.collector.getTotalIO();
			long outdiff;
			long indiff;
			synchronized(ioStatSync) {
				previous_output_stat = last_output_stat;
				previous_input_stat = last_input_stat;
				previous_io_stat_time = last_io_stat_time;
				last_output_stat = io_stats[ 0 ];
				last_input_stat = io_stats[ 1 ];
				last_io_stat_time = now;
				outdiff = last_output_stat - previous_output_stat;
				indiff = last_input_stat - previous_input_stat;
			}
			if(logMINOR)
				Logger.minor(this, "Last 2 seconds: input: "+indiff+" output: "+outdiff);
			nextNodeIOStatsUpdateTime = now + nodeIOStatsUpdateInterval;
		}
	}

	public long[] getNodeIOStats() {
		long[] result = new long[6];
		synchronized(ioStatSync) {
			result[ 0 ] = previous_output_stat;
			result[ 1 ] = previous_input_stat;
			result[ 2 ] = previous_io_stat_time;
			result[ 3 ] = last_output_stat;
			result[ 4 ] = last_input_stat;
			result[ 5 ] = last_io_stat_time;
		}
		return result;
	}

	public void waitUntilNotOverloaded(boolean isInsert) {
		while(threadLimit < getActiveThreadCount()){
			try{
				Thread.sleep(5000);
			} catch (InterruptedException e) {}
		}
	}

	public int getActiveThreadCount() {
		return rootThreadGroup.activeCount() - node.executor.getWaitingThreadsCount();
	}
	
	public int[] getActiveThreadsByPriority() {
		return activeThreadsByPriorities;
	}
	
	public int[] getWaitingThreadsByPriority() {
		return waitingThreadsByPriorities;
	}

	public int getThreadLimit() {
		return threadLimit;
	}

	public SimpleFieldSet exportVolatileFieldSet() {
		SimpleFieldSet fs = new SimpleFieldSet(true);
		long now = System.currentTimeMillis();
		fs.put("isUsingWrapper", node.isUsingWrapper());
		long nodeUptimeSeconds = 0;
		synchronized(this) {
			fs.put("startupTime", node.startupTime);
			nodeUptimeSeconds = (now - node.startupTime) / 1000;
			if (nodeUptimeSeconds == 0) nodeUptimeSeconds = 1;	// prevent division by zero
			fs.put("uptimeSeconds", nodeUptimeSeconds);
		}
		fs.put("averagePingTime", getNodeAveragePingTime());
		fs.put("bwlimitDelayTime", getBwlimitDelayTime());
		
		// Network Size
		fs.put("opennetSizeEstimateSession", getOpennetSizeEstimate(-1));
		fs.put("networkSizeEstimateSession", getDarknetSizeEstimate(-1));
		for (int t = 1 ; t < 7; t++) {
			int hour = t * 24;
			long limit = now - t * ((long) 24 * 60 * 60 * 1000);

			fs.put("opennetSizeEstimate"+hour+"hourRecent", getOpennetSizeEstimate(limit));
			fs.put("networkSizeEstimate"+hour+"hourRecent", getDarknetSizeEstimate(limit));
		}
		
		fs.put("routingMissDistance", routingMissDistance.currentValue());
		fs.put("backedOffPercent", backedOffPercent.currentValue());
		fs.put("pInstantReject", pRejectIncomingInstantly());
		fs.put("unclaimedFIFOSize", node.usm.getUnclaimedFIFOSize());
		
		/* gather connection statistics */
		PeerNodeStatus[] peerNodeStatuses = peers.getPeerNodeStatuses(true);
		int numberOfSeedServers = 0;
		int numberOfSeedClients = 0;
		
		for (PeerNodeStatus peerNodeStatus: peerNodeStatuses) {
			if (peerNodeStatus.isSeedServer())
				numberOfSeedServers++;
			if (peerNodeStatus.isSeedClient())
				numberOfSeedClients++;
		}
		
		int numberOfConnected = PeerNodeStatus.getPeerStatusCount(peerNodeStatuses, PeerManager.PEER_NODE_STATUS_CONNECTED);
		int numberOfRoutingBackedOff = PeerNodeStatus.getPeerStatusCount(peerNodeStatuses, PeerManager.PEER_NODE_STATUS_ROUTING_BACKED_OFF);
		int numberOfTooNew = PeerNodeStatus.getPeerStatusCount(peerNodeStatuses, PeerManager.PEER_NODE_STATUS_TOO_NEW);
		int numberOfTooOld = PeerNodeStatus.getPeerStatusCount(peerNodeStatuses, PeerManager.PEER_NODE_STATUS_TOO_OLD);
		int numberOfDisconnected = PeerNodeStatus.getPeerStatusCount(peerNodeStatuses, PeerManager.PEER_NODE_STATUS_DISCONNECTED);
		int numberOfNeverConnected = PeerNodeStatus.getPeerStatusCount(peerNodeStatuses, PeerManager.PEER_NODE_STATUS_NEVER_CONNECTED);
		int numberOfDisabled = PeerNodeStatus.getPeerStatusCount(peerNodeStatuses, PeerManager.PEER_NODE_STATUS_DISABLED);
		int numberOfBursting = PeerNodeStatus.getPeerStatusCount(peerNodeStatuses, PeerManager.PEER_NODE_STATUS_BURSTING);
		int numberOfListening = PeerNodeStatus.getPeerStatusCount(peerNodeStatuses, PeerManager.PEER_NODE_STATUS_LISTENING);
		int numberOfListenOnly = PeerNodeStatus.getPeerStatusCount(peerNodeStatuses, PeerManager.PEER_NODE_STATUS_LISTEN_ONLY);
		
		int numberOfSimpleConnected = numberOfConnected + numberOfRoutingBackedOff;
		int numberOfNotConnected = numberOfTooNew + numberOfTooOld + numberOfDisconnected + numberOfNeverConnected + numberOfDisabled + numberOfBursting + numberOfListening + numberOfListenOnly;

		fs.put("numberOfSeedServers", numberOfSeedServers);
		fs.put("numberOfSeedClients", numberOfSeedClients);
		fs.put("numberOfConnected", numberOfConnected);
		fs.put("numberOfRoutingBackedOff", numberOfRoutingBackedOff);
		fs.put("numberOfTooNew", numberOfTooNew);
		fs.put("numberOfTooOld", numberOfTooOld);
		fs.put("numberOfDisconnected", numberOfDisconnected);
		fs.put("numberOfNeverConnected", numberOfNeverConnected);
		fs.put("numberOfDisabled", numberOfDisabled);
		fs.put("numberOfBursting", numberOfBursting);
		fs.put("numberOfListening", numberOfListening);
		fs.put("numberOfListenOnly", numberOfListenOnly);
		
		fs.put("numberOfSimpleConnected", numberOfSimpleConnected);
		fs.put("numberOfNotConnected", numberOfNotConnected);

		fs.put("numberOfTransferringRequestSenders", node.getNumTransferringRequestSenders());
		fs.put("numberOfARKFetchers", node.getNumARKFetchers());

		long[] total = node.collector.getTotalIO();
		long total_output_rate = (total[0]) / nodeUptimeSeconds;
		long total_input_rate = (total[1]) / nodeUptimeSeconds;
		long totalPayloadOutput = node.getTotalPayloadSent();
		long total_payload_output_rate = totalPayloadOutput / nodeUptimeSeconds;
		int total_payload_output_percent = (total[0]==0)?-1:(int) (100 * totalPayloadOutput / total[0]);
		fs.put("totalOutputBytes", total[0]);
		fs.put("totalOutputRate", total_output_rate);
		fs.put("totalPayloadOutputBytes", totalPayloadOutput);
		fs.put("totalPayloadOutputRate", total_payload_output_rate);
		fs.put("totalPayloadOutputPercent", total_payload_output_percent);
		fs.put("totalInputBytes", total[1]);
		fs.put("totalInputRate", total_input_rate);

		long[] rate = getNodeIOStats();
		long deltaMS = (rate[5] - rate[2]);
		double recent_output_rate = deltaMS==0?0:(1000.0 * (rate[3] - rate[0]) / deltaMS);
		double recent_input_rate = deltaMS==0?0:(1000.0 * (rate[4] - rate[1]) / deltaMS);
		fs.put("recentOutputRate", recent_output_rate);
		fs.put("recentInputRate", recent_input_rate);

		String [] routingBackoffReasons = peers.getPeerNodeRoutingBackoffReasons();
		if(routingBackoffReasons.length != 0) {
			for(int i=0;i<routingBackoffReasons.length;i++) {
				fs.put("numberWithRoutingBackoffReasons." + routingBackoffReasons[i], peers.getPeerNodeRoutingBackoffReasonSize(routingBackoffReasons[i]));
			}
		}

		double swaps = node.getSwaps();
		double noSwaps = node.getNoSwaps();
		double numberOfRemotePeerLocationsSeenInSwaps = node.getNumberOfRemotePeerLocationsSeenInSwaps();
		fs.putSingle("numberOfRemotePeerLocationsSeenInSwaps", Double.toString(numberOfRemotePeerLocationsSeenInSwaps));
		double avgConnectedPeersPerNode = 0.0;
		if ((numberOfRemotePeerLocationsSeenInSwaps > 0.0) && ((swaps > 0.0) || (noSwaps > 0.0))) {
			avgConnectedPeersPerNode = numberOfRemotePeerLocationsSeenInSwaps/(swaps+noSwaps);
		}
		fs.putSingle("avgConnectedPeersPerNode", Double.toString(avgConnectedPeersPerNode));

		int startedSwaps = node.getStartedSwaps();
		int swapsRejectedAlreadyLocked = node.getSwapsRejectedAlreadyLocked();
		int swapsRejectedNowhereToGo = node.getSwapsRejectedNowhereToGo();
		int swapsRejectedRateLimit = node.getSwapsRejectedRateLimit();
		int swapsRejectedRecognizedID = node.getSwapsRejectedRecognizedID();
		double locationChangePerSession = node.getLocationChangeSession();
		double locationChangePerSwap = 0.0;
		double locationChangePerMinute = 0.0;
		double swapsPerMinute = 0.0;
		double noSwapsPerMinute = 0.0;
		double swapsPerNoSwaps = 0.0;
		if (swaps > 0) {
			locationChangePerSwap = locationChangePerSession/swaps;
		}
		if ((swaps > 0.0) && (nodeUptimeSeconds >= 60)) {
			locationChangePerMinute = locationChangePerSession/(nodeUptimeSeconds/60.0);
		}
		if ((swaps > 0.0) && (nodeUptimeSeconds >= 60)) {
			swapsPerMinute = swaps/(nodeUptimeSeconds/60.0);
		}
		if ((noSwaps > 0.0) && (nodeUptimeSeconds >= 60)) {
			noSwapsPerMinute = noSwaps/(nodeUptimeSeconds/60.0);
		}
		if ((swaps > 0.0) && (noSwaps > 0.0)) {
			swapsPerNoSwaps = swaps/noSwaps;
		}
		fs.put("locationChangePerSession", locationChangePerSession);
		fs.put("locationChangePerSwap", locationChangePerSwap);
		fs.put("locationChangePerMinute", locationChangePerMinute);
		fs.put("swapsPerMinute", swapsPerMinute);
		fs.put("noSwapsPerMinute", noSwapsPerMinute);
		fs.put("swapsPerNoSwaps", swapsPerNoSwaps);
		fs.put("swaps", swaps);
		fs.put("noSwaps", noSwaps);
		fs.put("startedSwaps", startedSwaps);
		fs.put("swapsRejectedAlreadyLocked", swapsRejectedAlreadyLocked);
		fs.put("swapsRejectedNowhereToGo", swapsRejectedNowhereToGo);
		fs.put("swapsRejectedRateLimit", swapsRejectedRateLimit);
		fs.put("swapsRejectedRecognizedID", swapsRejectedRecognizedID);
		long fix32kb = 32 * 1024;
		long cachedKeys = node.getChkDatacache().keyCount();
		long cachedSize = cachedKeys * fix32kb;
		long storeKeys = node.getChkDatastore().keyCount();
		long storeSize = storeKeys * fix32kb;
		long overallKeys = cachedKeys + storeKeys;
		long overallSize = cachedSize + storeSize;
		
		long maxOverallKeys = node.getMaxTotalKeys();
		long maxOverallSize = maxOverallKeys * fix32kb;
		
		double percentOverallKeysOfMax = (double)(overallKeys*100)/(double)maxOverallKeys;
		
		long cachedStoreHits = node.getChkDatacache().hits();
		long cachedStoreMisses = node.getChkDatacache().misses();
		long cacheAccesses = cachedStoreHits + cachedStoreMisses;
		double percentCachedStoreHitsOfAccesses = (double)(cachedStoreHits*100) / (double)cacheAccesses;
		long storeHits = node.getChkDatastore().hits();
		long storeMisses = node.getChkDatastore().misses();
		long storeAccesses = storeHits + storeMisses;
		double percentStoreHitsOfAccesses = (double)(storeHits*100) / (double)storeAccesses;
		long overallAccesses = storeAccesses + cacheAccesses;
		double avgStoreAccessRate = (double)overallAccesses/(double)nodeUptimeSeconds;
		
		fs.put("cachedKeys", cachedKeys);
		fs.put("cachedSize", cachedSize);
		fs.put("storeKeys", storeKeys);
		fs.put("storeSize", storeSize);
		fs.put("overallKeys", overallKeys);
		fs.put("overallSize", overallSize);
		fs.put("maxOverallKeys", maxOverallKeys);
		fs.put("maxOverallSize", maxOverallSize);
		fs.put("percentOverallKeysOfMax", percentOverallKeysOfMax);
		fs.put("cachedStoreHits", cachedStoreHits);
		fs.put("cachedStoreMisses", cachedStoreMisses);
		fs.put("cacheAccesses", cacheAccesses);
		fs.put("percentCachedStoreHitsOfAccesses", percentCachedStoreHitsOfAccesses);
		fs.put("storeHits", storeHits);
		fs.put("storeMisses", storeMisses);
		fs.put("storeAccesses", storeAccesses);
		fs.put("percentStoreHitsOfAccesses", percentStoreHitsOfAccesses);
		fs.put("overallAccesses", overallAccesses);
		fs.put("avgStoreAccessRate", avgStoreAccessRate);

		Runtime rt = Runtime.getRuntime();
		float freeMemory = rt.freeMemory();
		float totalMemory = rt.totalMemory();
		float maxMemory = rt.maxMemory();

		long usedJavaMem = (long)(totalMemory - freeMemory);
		long allocatedJavaMem = (long)totalMemory;
		long maxJavaMem = (long)maxMemory;
		int availableCpus = rt.availableProcessors();

		fs.put("freeJavaMemory", (long)freeMemory);
		fs.put("usedJavaMemory", usedJavaMem);
		fs.put("allocatedJavaMemory", allocatedJavaMem);
		fs.put("maximumJavaMemory", maxJavaMem);
		fs.put("availableCPUs", availableCpus);
		fs.put("runningThreadCount", getActiveThreadCount());
		
		fs.put("globalFetchPSuccess", globalFetchPSuccess.currentValue());
		fs.put("chkLocalFetchPSuccess", chkLocalFetchPSuccess.currentValue());
		fs.put("chkRemoteFetchPSuccess", chkRemoteFetchPSuccess.currentValue());
		fs.put("sskLocalFetchPSuccess", sskLocalFetchPSuccess.currentValue());
		fs.put("sskRemoteFetchPSuccess", sskRemoteFetchPSuccess.currentValue());
		fs.put("blockTransferPSuccess", blockTransferPSuccess.currentValue());
		fs.put("blockTransferFailTurtled", blockTransferFailTurtled.currentValue());
		fs.put("blockTransferFailTimeout", blockTransferFailTimeout.currentValue());

		return fs;
	}

	public void setOutputLimit(int obwLimit) {
		requestOutputThrottle.changeNanosAndBucketSize((int)((1000L*1000L*1000L) / (obwLimit)), Math.max(obwLimit*60, 32768*20));
		if(node.inputLimitDefault) {
			setInputLimit(obwLimit * 4);
		}
	}

	public void setInputLimit(int ibwLimit) {
		requestInputThrottle.changeNanosAndBucketSize((int)((1000L*1000L*1000L) / (ibwLimit)), Math.max(ibwLimit*60, 32768*20));
	}

	public boolean isTestnetEnabled() {
		return node.isTestnetEnabled();
	}

	public boolean getRejectReasonsTable(HTMLNode table) {
		return preemptiveRejectReasons.toTableRows(table) > 0;
	}

	public boolean getLocalRejectReasonsTable(HTMLNode table) {
		return localPreemptiveRejectReasons.toTableRows(table) > 0;
	}

	public synchronized void requestCompleted(boolean succeeded, boolean isRemote, boolean isSSK) {
		globalFetchPSuccess.report(succeeded ? 1.0 : 0.0);
		if(isSSK) {
			if (isRemote) {
				sskRemoteFetchPSuccess.report(succeeded ? 1.0 : 0.0);
			} else {
				sskLocalFetchPSuccess.report(succeeded ? 1.0 : 0.0);
			}
		} else {
			if (isRemote) {
				chkRemoteFetchPSuccess.report(succeeded ? 1.0 : 0.0);
			} else {
				chkLocalFetchPSuccess.report(succeeded ? 1.0 : 0.0);
			}
		}
	}

	private final DecimalFormat fix3p3pct = new DecimalFormat("##0.000%");
	private final NumberFormat thousandPoint = NumberFormat.getInstance();
	
	public void fillSuccessRateBox(HTMLNode parent) {
		HTMLNode list = parent.addChild("table", "border", "0");
		final RunningAverage[] averages = new RunningAverage[] {
				globalFetchPSuccess,
				chkLocalFetchPSuccess,
				chkRemoteFetchPSuccess,
				sskLocalFetchPSuccess,
				sskRemoteFetchPSuccess,
				blockTransferPSuccess,
				blockTransferFailTurtled,
				blockTransferFailTimeout
		};
		final String[] names = new String[] {
				l10n("allRequests"),
				l10n("localCHKs"),
				l10n("remoteCHKs"),
				l10n("localSSKs"),
				l10n("remoteSSKs"),
				l10n("blockTransfers"),
				l10n("turtledDownstream"),
				l10n("transfersTimedOut")
		};
		HTMLNode row = list.addChild("tr");
		row.addChild("th", l10n("group")); 
		row.addChild("th", l10n("pSuccess"));
		row.addChild("th", l10n("count"));
		
		for(int i=0;i<averages.length;i++) {
			row = list.addChild("tr");
			row.addChild("td", names[i]);
			if (averages[i].countReports()==0) {
				row.addChild("td", "-");
				row.addChild("td", "0");
			} else {
				row.addChild("td", fix3p3pct.format(averages[i].currentValue()));
				row.addChild("td", thousandPoint.format(averages[i].countReports()));
			}
		}
		
		row = list.addChild("tr");
		row.addChild("td", l10n("turtleRequests"));
		long total;
		long succeeded;
		synchronized(this) {
			total = turtleTransfersCompleted;
			succeeded = turtleSuccesses;
		}
		if(total == 0) {
			row.addChild("td", "-");
			row.addChild("td", "0");
		} else {
			row.addChild("td", fix3p3pct.format((double)succeeded / total));
			row.addChild("td", thousandPoint.format(total));
		}
	}

	/* Total bytes sent by requests and inserts, excluding payload */
	private long chkRequestSentBytes;
	private long chkRequestRcvdBytes;
	private long sskRequestSentBytes;
	private long sskRequestRcvdBytes;
	private long chkInsertSentBytes;
	private long chkInsertRcvdBytes;
	private long sskInsertSentBytes;
	private long sskInsertRcvdBytes;
	
	public synchronized void requestSentBytes(boolean ssk, int x) {
		if(ssk)
			sskRequestSentBytes += x;
		else
			chkRequestSentBytes += x;
	}
	
	public synchronized void requestReceivedBytes(boolean ssk, int x) {
		if(ssk)
			sskRequestRcvdBytes += x;
		else
			chkRequestRcvdBytes += x;
	}
	
	public synchronized void insertSentBytes(boolean ssk, int x) {
		if(logDEBUG) 
			Logger.debug(this, "insertSentBytes("+ssk+", "+x+")");
		if(ssk)
			sskInsertSentBytes += x;
		else
			chkInsertSentBytes += x;
	}
	
	public synchronized void insertReceivedBytes(boolean ssk, int x) {
		if(ssk)
			sskInsertRcvdBytes += x;
		else
			chkInsertRcvdBytes += x;
	}

	public synchronized long getCHKRequestTotalBytesSent() {
		return chkRequestSentBytes;
	}

	public synchronized long getSSKRequestTotalBytesSent() {
		return sskRequestSentBytes;
	}

	public synchronized long getCHKInsertTotalBytesSent() {
		return chkInsertSentBytes;
	}

	public synchronized long getSSKInsertTotalBytesSent() {
		return sskInsertSentBytes;
	}

	private long offeredKeysSenderRcvdBytes;
	private long offeredKeysSenderSentBytes;
	
	public synchronized void offeredKeysSenderReceivedBytes(int x) {
		offeredKeysSenderRcvdBytes += x;
	}
	
	/**
	 * @return The number of bytes sent in replying to FNPGetOfferedKey's.
	 */
	public synchronized void offeredKeysSenderSentBytes(int x) {
		offeredKeysSenderSentBytes += x;
	}
	
	public long getOfferedKeysTotalBytesReceived() {
		return offeredKeysSenderRcvdBytes;
	}
	
	public long getOfferedKeysTotalBytesSent() {
		return offeredKeysSenderSentBytes;
	}

	private long offerKeysRcvdBytes;
	private long offerKeysSentBytes;
	
	ByteCounter sendOffersCtr = new ByteCounter() {

		public void receivedBytes(int x) {
			synchronized(NodeStats.this) {
				offerKeysRcvdBytes += x;
			}
		}

		public void sentBytes(int x) {
			synchronized(NodeStats.this) {
				offerKeysSentBytes += x;
			}
		}

		public void sentPayload(int x) {
			// Ignore
		}
		
	};
	
	public synchronized long getOffersSentBytesSent() {
		return offerKeysSentBytes;
	}
	
	private long swappingRcvdBytes;
	private long swappingSentBytes;
	
	public synchronized void swappingReceivedBytes(int x) {
		swappingRcvdBytes += x;
	}
	
	public synchronized void swappingSentBytes(int x) {
		swappingSentBytes += x;
	}
	
	public synchronized long getSwappingTotalBytesReceived() {
		return swappingRcvdBytes;
	}
	
	public synchronized long getSwappingTotalBytesSent() {
		return swappingSentBytes;
	}

	private long totalAuthBytesSent;
	
	public synchronized void reportAuthBytes(int x) {
		totalAuthBytesSent += x;
	}
	
	public synchronized long getTotalAuthBytesSent() {
		return totalAuthBytesSent;
	}
	
	private long resendBytesSent;
	
	public final ByteCounter resendByteCounter = new ByteCounter() {

		public void receivedBytes(int x) {
			// Ignore
		}

		public void sentBytes(int x) {
			synchronized(NodeStats.this) {
				resendBytesSent += x;
			}
		}

		public void sentPayload(int x) {
			Logger.error(this, "Payload sent in resendByteCounter????", new Exception("error"));
		}
		
	};
	
	public synchronized long getResendBytesSent() {
		return resendBytesSent;
	}
	
	private long uomBytesSent;
	
	public synchronized void reportUOMBytesSent(int x) {
		uomBytesSent += x;
	}
	
	public synchronized long getUOMBytesSent() {
		return uomBytesSent;
	}
	
	// Opennet-related bytes - *not* including bytes sent on requests, those are accounted towards
	// the requests' totals.
	
	private long announceBytesSent;
	private long announceBytesPayload;
	
	public final ByteCounter announceByteCounter = new ByteCounter() {

		public void receivedBytes(int x) {
			// Ignore
		}

		public void sentBytes(int x) {
			synchronized(NodeStats.this) {
				announceBytesSent += x;
			}
		}

		public void sentPayload(int x) {
			synchronized(NodeStats.this) {
				announceBytesPayload += x;
			}
		}
		
	};
	
	public synchronized long getAnnounceBytesSent() {
		return announceBytesSent;
	}
	
	public synchronized long getAnnounceBytesPayloadSent() {
		return announceBytesPayload;
	}
	
	private long routingStatusBytesSent;
	
	ByteCounter setRoutingStatusCtr = new ByteCounter() {

		public void receivedBytes(int x) {
			// Impossible?
			Logger.error(this, "Routing status sender received bytes: "+x+" - isn't that impossible?");
		}

		public void sentBytes(int x) {
			synchronized(NodeStats.this) {
				routingStatusBytesSent += x;
			}
		}

		public void sentPayload(int x) {
			// Ignore
		}
		
	};
	
	public synchronized long getRoutingStatusBytes() {
		return routingStatusBytesSent;
	}

	private long networkColoringReceivedBytesCounter;
	private long networkColoringSentBytesCounter;
	
	public synchronized void networkColoringReceivedBytes(int x) {
		networkColoringReceivedBytesCounter += x;
	}

	public synchronized void networkColoringSentBytes(int x) {
		networkColoringSentBytesCounter += x;
	}

	public synchronized long getNetworkColoringSentBytes() {
		return networkColoringSentBytesCounter;
	}
	
	private long pingBytesReceived;
	private long pingBytesSent;
	
	public synchronized void pingCounterReceived(int x) {
		pingBytesReceived += x;
	}

	public synchronized void pingCounterSent(int x) {
		pingBytesSent += x;
	}
	
	public synchronized long getPingSentBytes() {
		return pingBytesSent;
	}

	public ByteCounter sskRequestCtr = new ByteCounter() {

		public void receivedBytes(int x) {
			synchronized(NodeStats.this) {
				sskRequestRcvdBytes += x;
			}
		}

		public void sentBytes(int x) {
			synchronized(NodeStats.this) {
				sskRequestSentBytes += x;
			}
		}

		public void sentPayload(int x) {
			// Ignore
		}
		
	};
	
	public ByteCounter chkRequestCtr = new ByteCounter() {

		public void receivedBytes(int x) {
			synchronized(NodeStats.this) {
				chkRequestRcvdBytes += x;
			}
		}

		public void sentBytes(int x) {
			synchronized(NodeStats.this) {
				chkRequestSentBytes += x;
			}
		}

		public void sentPayload(int x) {
			// Ignore
		}
		
	};
	
	public ByteCounter sskInsertCtr = new ByteCounter() {

		public void receivedBytes(int x) {
			synchronized(NodeStats.this) {
				sskInsertRcvdBytes += x;
			}
		}

		public void sentBytes(int x) {
			synchronized(NodeStats.this) {
				sskInsertSentBytes += x;
			}
		}

		public void sentPayload(int x) {
			// Ignore
		}
		
	};
	
	public ByteCounter chkInsertCtr = new ByteCounter() {

		public void receivedBytes(int x) {
			synchronized(NodeStats.this) {
				chkInsertRcvdBytes += x;
			}
		}

		public void sentBytes(int x) {
			synchronized(NodeStats.this) {
				chkInsertSentBytes += x;
			}
		}

		public void sentPayload(int x) {
			// Ignore
		}
		
	};
	
	private long probeRequestSentBytes;
	private long probeRequestRcvdBytes;
	
	public ByteCounter probeRequestCtr = new ByteCounter() {

		public void receivedBytes(int x) {
			synchronized(NodeStats.this) {
				probeRequestRcvdBytes += x;
			}
		}

		public void sentBytes(int x) {
			synchronized(NodeStats.this) {
				probeRequestSentBytes += x;
			}
		}

		public void sentPayload(int x) {
			// Ignore
		}
		
	};

	public synchronized long getProbeRequestSentBytes() {
		return probeRequestSentBytes;
	}
	
	private long routedMessageBytesRcvd;
	private long routedMessageBytesSent;
	
	public ByteCounter routedMessageCtr = new ByteCounter() {

		public void receivedBytes(int x) {
			synchronized(NodeStats.this) {
				routedMessageBytesRcvd += x;
			}
		}

		public void sentBytes(int x) {
			synchronized(NodeStats.this) {
				routedMessageBytesSent += x;
			}
		}

		public void sentPayload(int x) {
			// Ignore
		}
		
	};
	
	public synchronized long getRoutedMessageSentBytes() {
		return routedMessageBytesSent;
	}
	
	private long disconnBytesReceived;
	private long disconnBytesSent;

	void disconnBytesReceived(int x) {
		this.disconnBytesReceived += x;
	}

	void disconnBytesSent(int x) {
		this.disconnBytesSent += x;
	}
	
	public long getDisconnBytesSent() {
		return disconnBytesSent;
	}
	
	private long initialMessagesBytesReceived;
	private long initialMessagesBytesSent;
	
	ByteCounter initialMessagesCtr = new ByteCounter() {

		public void receivedBytes(int x) {
			synchronized(NodeStats.this) {
				initialMessagesBytesReceived += x;
			}
		}

		public void sentBytes(int x) {
			synchronized(NodeStats.this) {
				initialMessagesBytesSent += x;
			}
		}

		public void sentPayload(int x) {
			// Ignore
		}
		
	};
	
	public synchronized long getInitialMessagesBytesSent() {
		return initialMessagesBytesSent;
	}
	
	private long changedIPBytesReceived;
	private long changedIPBytesSent;
	
	ByteCounter changedIPCtr = new ByteCounter() {

		public void receivedBytes(int x) {
			synchronized(NodeStats.this) {
				changedIPBytesReceived += x;
			}
		}

		public void sentBytes(int x) {
			synchronized(NodeStats.this) {
				changedIPBytesSent += x;
			}
		}

		public void sentPayload(int x) {
			// Ignore
		}
		
	};

	public long getChangedIPBytesSent() {
		return changedIPBytesSent;
	}
	
	private long nodeToNodeRcvdBytes;
	private long nodeToNodeSentBytes;
	
	final ByteCounter nodeToNodeCounter = new ByteCounter() {

		public void receivedBytes(int x) {
			synchronized(NodeStats.this) {
				nodeToNodeRcvdBytes += x;
			}
		}

		public void sentBytes(int x) {
			synchronized(NodeStats.this) {
				nodeToNodeSentBytes += x;
			}
		}

		public void sentPayload(int x) {
			// Ignore
		}
		
	};
	
	public long getNodeToNodeBytesSent() {
		return nodeToNodeSentBytes;
	}

	private long notificationOnlySentBytes;
	
	synchronized void reportNotificationOnlyPacketSent(int packetSize) {
		notificationOnlySentBytes += packetSize;
	}
	
	public long getNotificationOnlyPacketsSentBytes() {
		return notificationOnlySentBytes;
	}

	public synchronized long getSentOverhead() {
		return offerKeysSentBytes // offers we have sent
		+ swappingSentBytes // swapping
		+ totalAuthBytesSent // connection setup
		+ resendBytesSent // resends - FIXME might be dependant on requests?
		+ uomBytesSent // update over mandatory
		+ announceBytesSent // announcements, including payload
		+ routingStatusBytesSent // routing status
		+ networkColoringSentBytesCounter // network coloring
		+ pingBytesSent // ping bytes
		+ probeRequestSentBytes // probe requests
		+ routedMessageBytesSent // routed test messages
		+ disconnBytesSent // disconnection related bytes
		+ initialMessagesBytesSent // initial messages
		+ changedIPBytesSent // changed IP
		+ nodeToNodeSentBytes // n2n messages
		+ notificationOnlySentBytes; // ack-only packets
	}
	
	/**
	 * The average number of bytes sent per second for things other than requests, inserts,
	 * and offer replies.
	 */
	public double getSentOverheadPerSecond() {
		long uptime = node.getUptime();
		return (getSentOverhead() * 1000.0) / uptime;
	}

	public synchronized void successfulBlockReceive() {
		blockTransferPSuccess.report(1.0);
		if(logMINOR) Logger.minor(this, "Successful receives: "+blockTransferPSuccess.currentValue()+" count="+blockTransferPSuccess.countReports());
	}

	public synchronized void failedBlockReceive(boolean normalFetch, boolean timeout, boolean turtle) {
		if(normalFetch) {
			blockTransferFailTurtled.report(turtle ? 1.0 : 0.0);
			blockTransferFailTimeout.report(timeout ? 1.0 : 0.0);
		}
		blockTransferPSuccess.report(0.0);
		if(logMINOR) Logger.minor(this, "Successful receives: "+blockTransferPSuccess.currentValue()+" count="+blockTransferPSuccess.countReports());
	}
	
	public void reportIncomingRequestLocation(double loc) {
		assert((loc > 0) && (loc < 1.0));
		
		synchronized(incomingRequestsByLoc) {
			incomingRequestsByLoc[(int)Math.floor(loc*incomingRequestsByLoc.length)]++;
			incomingRequestsAccounted++;
		}
	}
	
	public int[] getIncomingRequestLocation(int[] retval) {
		int[] result = new int[incomingRequestsByLoc.length];
		synchronized(incomingRequestsByLoc) {
			System.arraycopy(incomingRequestsByLoc, 0, result, 0, incomingRequestsByLoc.length);
			retval[0] = incomingRequestsAccounted;
		}
		
		return result;
	}
	
	public void reportOutgoingLocalRequestLocation(double loc) {
		assert((loc > 0) && (loc < 1.0));
		
		synchronized(outgoingLocalRequestByLoc) {
			outgoingLocalRequestByLoc[(int)Math.floor(loc*outgoingLocalRequestByLoc.length)]++;
			outgoingLocalRequestsAccounted++;
		}
	}
	
	public int[] getOutgoingLocalRequestLocation(int[] retval) {
		int[] result = new int[outgoingLocalRequestByLoc.length];
		synchronized(outgoingLocalRequestByLoc) {
			System.arraycopy(outgoingLocalRequestByLoc, 0, result, 0, outgoingLocalRequestByLoc.length);
			retval[0] = outgoingLocalRequestsAccounted;
		}
		
		return result;
	}
	
	public void reportOutgoingRequestLocation(double loc) {
		assert((loc > 0) && (loc < 1.0));
		
		synchronized(outgoingRequestByLoc) {
			outgoingRequestByLoc[(int)Math.floor(loc*outgoingRequestByLoc.length)]++;
			outgoingRequestsAccounted++;
		}
	}
	
	public int[] getOutgoingRequestLocation(int[] retval) {
		int[] result = new int[outgoingRequestByLoc.length];
		synchronized(outgoingRequestByLoc) {
			System.arraycopy(outgoingRequestByLoc, 0, result, 0, outgoingRequestByLoc.length);
			retval[0] = outgoingRequestsAccounted;
		}
		
		return result;
	}
	
	public void reportCHKTime(long rtt, boolean successful) {
		if(successful)
			successfulLocalCHKFetchTimeAverage.report(rtt);
		else
			unsuccessfulLocalCHKFetchTimeAverage.report(rtt);
		localCHKFetchTimeAverage.report(rtt);
	}

	public void fillDetailedTimingsBox(HTMLNode html) {
		HTMLNode table = html.addChild("table");
		HTMLNode row = table.addChild("tr");
		row.addChild("td", "Successful");
		row.addChild("td", TimeUtil.formatTime((long)successfulLocalCHKFetchTimeAverage.currentValue(), 2, true));
		row = table.addChild("tr");
		row.addChild("td", "Unsuccessful");
		row.addChild("td", TimeUtil.formatTime((long)unsuccessfulLocalCHKFetchTimeAverage.currentValue(), 2, true));
		row = table.addChild("tr");
		row.addChild("td", "Average");
		row.addChild("td", TimeUtil.formatTime((long)localCHKFetchTimeAverage.currentValue(), 2, true));
	}
	
	private long turtleTransfersCompleted;
	private long turtleSuccesses;
	
	synchronized void turtleSucceeded() {
		turtleSuccesses++;
		turtleTransfersCompleted++;
	}
	
	synchronized void turtleFailed() {
		turtleTransfersCompleted++;
	}

	private HourlyStats hourlyStats;

	void remoteRequest(boolean ssk, boolean success, boolean local, short htl, double location) {
		hourlyStats.remoteRequest(ssk, success, local, htl, location);
	}

	public void fillRemoteRequestHTLsBox(HTMLNode html) {
		hourlyStats.fillRemoteRequestHTLsBox(html);
	}

	private String sanitizeDBJobType(String jobType) {
		int typeBeginIndex = jobType.lastIndexOf('.'); // Only use the actual class name, exclude the packages
		int typeEndIndex = jobType.indexOf('@');
		
		if(typeBeginIndex < 0)
			typeBeginIndex = jobType.lastIndexOf(':'); // Strip "DBJobWrapper:" prefix
		
		if(typeBeginIndex < 0)
			typeBeginIndex = 0;
		else
			++typeBeginIndex;
		
		if(typeEndIndex < 0)
			typeEndIndex = jobType.length();
		
		return jobType.substring(typeBeginIndex, typeEndIndex);
	}
	
	public void reportDatabaseJob(String jobType, long executionTimeMiliSeconds) {
		jobType = sanitizeDBJobType(jobType);
		
		TrivialRunningAverage avg;
		
		synchronized(avgDatabaseJobExecutionTimes) {
			avg = avgDatabaseJobExecutionTimes.get(jobType);
			
			if(avg == null) {
				avg = new TrivialRunningAverage();
				avgDatabaseJobExecutionTimes.put(jobType, avg);
			}
		}
		
		avg.report(executionTimeMiliSeconds);
	}

	/**
	 * View of stats for CHK Store
	 *
	 * @return stats for CHK Store
	 */
	public NodeStoreStats chkStoreStats() {
		return new NodeStoreStats() {
			public double avgLocation() {
				return avgStoreCHKLocation.currentValue();
			}

			public double avgSuccess() {
				return avgStoreCHKSuccess.currentValue();
			}

			public double furthestSuccess() throws StatsNotAvailableException {
				return furthestStoreCHKSuccess;
			}

			public double avgDist() throws StatsNotAvailableException {
				return Location.distance(nodeLoc, avgLocation());
			}

			public double distanceStats() throws StatsNotAvailableException {
				return cappedDistance(avgStoreCHKLocation, node.getChkDatastore());
			}
		};
	}

	/**
	 * View of stats for CHK Cache
	 *
	 * @return CHK cache stats
	 */
	public NodeStoreStats chkCacheStats() {
		return new NodeStoreStats() {
			public double avgLocation() {
				return avgCacheCHKLocation.currentValue();
			}

			public double avgSuccess() {
				return avgCacheCHKSuccess.currentValue();
			}

			public double furthestSuccess() throws StatsNotAvailableException {
				return furthestCacheCHKSuccess;
			}

			public double avgDist() throws StatsNotAvailableException {
				return Location.distance(nodeLoc, avgLocation());
			}

			public double distanceStats() throws StatsNotAvailableException {
				return cappedDistance(avgCacheCHKLocation, node.getChkDatacache());
			}
		};
	}

	/**
	 * View of stats for CHK SlashdotCache
	 *
	 * @return CHK Slashdotcache stats
	 */
	public NodeStoreStats chkSlashDotCacheStats() {
		return new NodeStoreStats() {
			public double avgLocation() {
				return avgSlashdotCacheCHKLocation.currentValue();
			}

			public double avgSuccess() {
				return avgSlashdotCacheCHKSucess.currentValue();
			}

			public double furthestSuccess() throws StatsNotAvailableException {
				return furthestSlashdotCacheCHKSuccess;
			}

			public double avgDist() throws StatsNotAvailableException {
				return Location.distance(nodeLoc, avgLocation());
			}

			public double distanceStats() throws StatsNotAvailableException {
				return cappedDistance(avgSlashdotCacheCHKLocation, node.getChkDatacache());
			}
		};
	}

		/**
	 * View of stats for CHK ClientCache
	 *
	 * @return CHK ClientCache stats
	 */
	public NodeStoreStats chkClientCacheStats() {
		return new NodeStoreStats() {
			public double avgLocation() {
				return avgClientCacheCHKLocation.currentValue();
			}

			public double avgSuccess() {
				return avgClientCacheCHKSuccess.currentValue();
			}

			public double furthestSuccess() throws StatsNotAvailableException {
				return furthestClientCacheCHKSuccess;
			}

			public double avgDist() throws StatsNotAvailableException {
				return Location.distance(nodeLoc, avgLocation());
			}

			public double distanceStats() throws StatsNotAvailableException {
				return cappedDistance(avgClientCacheCHKLocation, node.getChkDatacache());
			}
		};
	}

	/**
	 * View of stats for SSK Store
	 *
	 * @return stats for SSK Store
	 */
	public NodeStoreStats sskStoreStats() {
		return new NodeStoreStats() {
			public double avgLocation() {
				return avgStoreSSKLocation.currentValue();
			}

			public double avgSuccess() {
				return avgStoreSSKSuccess.currentValue();
			}

			public double furthestSuccess() throws StatsNotAvailableException {
				return furthestStoreSSKSuccess;
			}

			public double avgDist() throws StatsNotAvailableException {
				return Location.distance(nodeLoc, avgLocation());
			}

			public double distanceStats() throws StatsNotAvailableException {
				return cappedDistance(avgStoreSSKLocation, node.getChkDatastore());
			}
		};
	}

	/**
	 * View of stats for SSK Cache
	 *
	 * @return SSK cache stats
	 */
	public NodeStoreStats sskCacheStats() {
		return new NodeStoreStats() {
			public double avgLocation() {
				return avgCacheSSKLocation.currentValue();
			}

			public double avgSuccess() {
				return avgCacheSSKSuccess.currentValue();
			}

			public double furthestSuccess() throws StatsNotAvailableException {
				return furthestCacheSSKSuccess;
			}

			public double avgDist() throws StatsNotAvailableException {
				return Location.distance(nodeLoc, avgLocation());
			}

			public double distanceStats() throws StatsNotAvailableException {
				return cappedDistance(avgCacheSSKLocation, node.getChkDatacache());
			}
		};
	}

	/**
	 * View of stats for SSK SlashdotCache
	 *
	 * @return SSK Slashdotcache stats
	 */
	public NodeStoreStats sskSlashDotCacheStats() {
		return new NodeStoreStats() {
			public double avgLocation() {
				return avgSlashdotCacheSSKLocation.currentValue();
			}

			public double avgSuccess() {
				return avgSlashdotCacheSSKSuccess.currentValue();
			}

			public double furthestSuccess() throws StatsNotAvailableException {
				return furthestSlashdotCacheSSKSuccess;
			}

			public double avgDist() throws StatsNotAvailableException {
				return Location.distance(nodeLoc, avgLocation());
			}

			public double distanceStats() throws StatsNotAvailableException {
				return cappedDistance(avgSlashdotCacheSSKLocation, node.getChkDatacache());
			}
		};
	}

		/**
	 * View of stats for SSK ClientCache
	 *
	 * @return SSK ClientCache stats
	 */
	public NodeStoreStats sskClientCacheStats() {
		return new NodeStoreStats() {
			public double avgLocation() {
				return avgClientCacheSSKLocation.currentValue();
			}

			public double avgSuccess() {
				return avgClientCacheSSKSuccess.currentValue();
			}

			public double furthestSuccess() throws StatsNotAvailableException {
				return furthestClientCacheSSKSuccess;
			}

			public double avgDist() throws StatsNotAvailableException {
				return Location.distance(nodeLoc, avgLocation());
			}

			public double distanceStats() throws StatsNotAvailableException {
				return cappedDistance(avgClientCacheSSKLocation, node.getChkDatacache());
			}
		};
	}




	private double cappedDistance(DecayingKeyspaceAverage avgLocation, CHKStore store) {
		double cachePercent = 1.0 * avgLocation.countReports() / store.keyCount();
		//Cap the reported value at 100%, as the decaying average does not account beyond that anyway.
		if (cachePercent > 1.0) {
			cachePercent = 1.0;
		}
		return cachePercent;
	}


	public static class DatabaseJobStats implements Comparable<DatabaseJobStats> {
		public final String jobType;
		public final long count;
		public final long avgTime;
		public final long totalTime;
		
		public DatabaseJobStats(String myJobType, long myCount, long myAvgTime, long myTotalTime) {
			jobType = myJobType;
			count = myCount;
			avgTime = myAvgTime;
			totalTime = myTotalTime;
		}

		public int compareTo(DatabaseJobStats o) {
			if(avgTime < o.avgTime)
				return 1;
			else if(avgTime == o.avgTime)
				return 0;
			else
				return -1;
		}
	}
	
	public DatabaseJobStats[] getDatabaseJobExecutionStatistics() {
		DatabaseJobStats[] entries = new DatabaseJobStats[avgDatabaseJobExecutionTimes.size()];
		int i = 0;
		
		synchronized(avgDatabaseJobExecutionTimes) {
			for(Map.Entry<String, TrivialRunningAverage> entry : avgDatabaseJobExecutionTimes.entrySet()) {
				TrivialRunningAverage avg = entry.getValue();
				entries[i++] = new DatabaseJobStats(entry.getKey(), avg.countReports(), (long)avg.currentValue(), (long)avg.totalValue());
			}
		}
		
		Arrays.sort(entries);
		return entries;
	}
	
	public StringCounter getDatabaseJobQueueStatistics() {
		final StringCounter result = new StringCounter();
		
		final LinkedList<Runnable>[] dbJobs = node.clientCore.clientDatabaseExecutor.getQueuedJobsByPriority();
		
		for(LinkedList<Runnable> list : dbJobs) {
			for(Runnable job : list) {
				result.inc(sanitizeDBJobType(job.toString()));
			}
		}
		
		return result;
	}
}<|MERGE_RESOLUTION|>--- conflicted
+++ resolved
@@ -553,9 +553,6 @@
 	static final double DEFAULT_OVERHEAD = 0.7;
 	static final long DEFAULT_ONLY_PERIOD = 60*1000;
 	static final long DEFAULT_TRANSITION_PERIOD = 240*1000;
-<<<<<<< HEAD
-	static final double MIN_OVERHEAD = 0.2;
-=======
 	/** Relatively high minimum overhead. A low overhead estimate becomes a self-fulfilling
 	 * prophecy, and it takes a long time to shake it off as the averages gradually increase.
 	 * If we accept no requests then everything is overhead! Whereas with a high minimum 
@@ -563,8 +560,6 @@
 	 * timeouts (because output bandwidth liability was assuming a lower overhead than 
 	 * actually happens) - but this should be very rare. */
 	static final double MIN_OVERHEAD = 0.5;
->>>>>>> c47a6cf8
-	
 	/* return reject reason as string if should reject, otherwise return null */
 	public String shouldRejectRequest(boolean canAcceptAnyway, boolean isInsert, boolean isSSK, boolean isLocal, boolean isOfferReply, PeerNode source, boolean hasInStore, boolean preferInsert) {
 		if(logMINOR) dumpByteCostAverages();
