/* This code is part of Freenet. It is distributed under the GNU General
 * Public License, version 2 (or at your option any later version). See
 * http://www.gnu.org/ for further details of the GPL. */
package freenet.node;

import java.util.ArrayList;
<<<<<<< HEAD
import java.util.HashMap;
import java.util.Vector;
=======
import java.util.HashSet;
>>>>>>> 1ea6e4f1

import freenet.clients.http.ExternalLinkToadlet;
import freenet.l10n.NodeL10n;
import freenet.node.useralerts.AbstractUserAlert;
import freenet.node.useralerts.UserAlert;
import freenet.pluginmanager.PluginAddress;
import freenet.support.HTMLNode;
import freenet.support.LogThresholdCallback;
import freenet.support.Logger;
import freenet.support.Logger.LogLevel;
import freenet.support.OOMHandler;
import freenet.support.TimeUtil;
import freenet.support.io.NativeThread;
import freenet.support.math.MersenneTwister;

/**
 * @author amphibian
 *
 *         Thread that sends a packet whenever: - A packet needs to be resent immediately -
 *         Acknowledgments or resend requests need to be sent urgently.
 */
// j16sdiz (22-Dec-2008):
// FIXME this is the only class implements Ticker, everbody is using this as
// a generic task scheduler. Either rename this class, or create another tricker for non-Packet tasks
public class PacketSender implements Runnable {

	private static volatile boolean logMINOR;
	private static volatile boolean logDEBUG;

	static {
		Logger.registerLogThresholdCallback(new LogThresholdCallback(){
			@Override
			public void shouldUpdate(){
				logMINOR = Logger.shouldLog(LogLevel.MINOR, this);
				logDEBUG = Logger.shouldLog(LogLevel.DEBUG, this);
			}
		});
	}

	/** Maximum time we will queue a message for in milliseconds */
	static final int MAX_COALESCING_DELAY = 100;
	/** Maximum time we will queue a message for in milliseconds if it is bulk data.
	 * Note that we will send the data immediately anyway because it will normally be big
	 * enough to send a full packet. However this impacts the choice of whether to send
	 * realtime or bulk data, see PeerMessageQueue.addMessages(). */
	static final int MAX_COALESCING_DELAY_BULK = 5000;
	/** If opennet is enabled, and there are fewer than this many connections,
	 * we MAY attempt to contact old opennet peers (opennet peers we have
	 * dropped from the routing table but kept around in case we can't connect). */
	static final int MIN_CONNECTIONS_TRY_OLD_OPENNET_PEERS = 5;
	/** We send connect attempts to old-opennet-peers no more than once every
	 * this many milliseconds. */
	static final int MIN_OLD_OPENNET_CONNECT_DELAY_NO_CONNS = 10 * 1000;
	/** We send connect attempts to old-opennet-peers no more than once every
	 * this many milliseconds. */
	static final int MIN_OLD_OPENNET_CONNECT_DELAY = 60 * 1000;
	final NativeThread myThread;
	final Node node;
	NodeStats stats;
	long lastReportedNoPackets;
	long lastReceivedPacketFromAnyNode;
	private MersenneTwister localRandom;

	PacketSender(Node node) {
		this.node = node;
		myThread = new NativeThread(this, "PacketSender thread for " + node.getDarknetPortNumber(), NativeThread.MAX_PRIORITY, false);
		myThread.setDaemon(true);
		localRandom = node.createRandom();
	}

	void start(NodeStats stats) {
		this.stats = stats;
		Logger.normal(this, "Starting PacketSender");
		System.out.println("Starting PacketSender");
		myThread.start();
	}

	private void schedulePeriodicJob() {
		
		node.ticker.queueTimedJob(new Runnable() {

			@Override
			public void run() {
				try {
					long now = System.currentTimeMillis();
					if (logMINOR)
						Logger.minor(PacketSender.class,
								"Starting shedulePeriodicJob() at " + now);
					PeerManager pm = node.peers;
					pm.maybeLogPeerNodeStatusSummary(now);
					pm.maybeUpdateOldestNeverConnectedDarknetPeerAge(now);
					stats.maybeUpdatePeerManagerUserAlertStats(now);
					stats.maybeUpdateNodeIOStats(now);
					pm.maybeUpdatePeerNodeRoutableConnectionStats(now);

					if (logMINOR)
						Logger.minor(PacketSender.class,
								"Finished running shedulePeriodicJob() at "
										+ System.currentTimeMillis());
				} finally {
					node.ticker.queueTimedJob(this, 1000);
				}
			}
		}, 1000);
	}

	@Override
	public void run() {
		if(logMINOR) Logger.minor(this, "In PacketSender.run()");
		freenet.support.Logger.OSThread.logPID(this);

                schedulePeriodicJob();
		/*
		 * Index of the point in the nodes list at which we sent a packet and then
		 * ran out of bandwidth. We start the loop from here next time.
		 */
		while(true) {
			lastReceivedPacketFromAnyNode = lastReportedNoPackets;
			try {
				realRun();
			} catch(OutOfMemoryError e) {
				OOMHandler.handleOOM(e);
				System.err.println("Will retry above failed operation...");
			} catch(Throwable t) {
				Logger.error(this, "Caught in PacketSender: " + t, t);
				System.err.println("Caught in PacketSender: " + t);
				t.printStackTrace();
			}
		}
	}

	private void realRun() {
		long now = System.currentTimeMillis();
                PeerManager pm;
		PeerNode[] nodes;

        pm = node.peers;
        nodes = pm.myPeers();

		long nextActionTime = Long.MAX_VALUE;
		long oldTempNow = now;

		boolean canSendThrottled = false;

		int MAX_PACKET_SIZE = node.darknetCrypto.socket.getMaxPacketSize();
		long count = node.outputThrottle.getCount();
		if(count > MAX_PACKET_SIZE)
			canSendThrottled = true;
		else {
			long canSendAt = node.outputThrottle.getNanosPerTick() * (MAX_PACKET_SIZE - count);
			canSendAt = (canSendAt / (1000*1000)) + (canSendAt % (1000*1000) == 0 ? 0 : 1);
			if(logMINOR)
				Logger.minor(this, "Can send throttled packets in "+canSendAt+"ms");
			nextActionTime = Math.min(nextActionTime, now + canSendAt);
		}
		
		/** The earliest time at which a peer-transport needs to send a packet, which is before
		 * now. Throttled if canSendThrottled, otherwise not throttled. */
		long lowestUrgentSendTime = Long.MAX_VALUE;
		/** The peer(s)-transport which lowestUrgentSendTime is referring to */
		ArrayList<PeerPacketTransport> urgentSendPeerTransports = null;
		/** The earliest time at which a peer-transport needs to send a packet, which is after
		 * now, where there is a full packet's worth of data to send. 
		 * Throttled if canSendThrottled, otherwise not throttled. */
		long lowestFullPacketSendTime = Long.MAX_VALUE;
		/** The peer(s)-transport which lowestFullPacketSendTime is referring to */
		ArrayList<PeerPacketTransport> urgentFullPacketPeerTransports = null;
		/** The earliest time at which a peer transport needs to send an ack, before now. */
		long lowestAckTime = Long.MAX_VALUE;
		/** The peer(s)-transport which lowestAckTime is referring to */
		ArrayList<PeerPacketTransport> ackPeerTransports = null;
		/** The earliest time at which a peer needs to handshake. */
		long lowestHandshakeTime = Long.MAX_VALUE;
		/** The peer(s)-transport which lowestHandshakeTime is referring to */
		ArrayList<PeerPacketTransport> handshakePeerTransports = null;

		for(int i = 0; i < nodes.length; i++) {
			now = System.currentTimeMillis();
			int idx = i;
			
			// Basic peer maintenance.
			
			PeerNode pn = nodes[idx];

			pn.maybeOnConnect();
			if(pn.shouldDisconnectAndRemoveNow() && !pn.isDisconnecting()) {
				// Might as well do it properly.
				node.peers.disconnectAndRemove(pn, true, true, false);
			}

			boolean noContacts = true;
			
			if(pn.isConnected()) {
				
				if(pn.isRoutable() && pn.noLongerRoutable()) {
					/*
					 NOTE: Whereas isRoutable() && noLongerRoutable() are generally mutually exclusive, this
					 code will only execute because of the scheduled-runnable in start() which executes
					 updateVersionRoutablity() on all our peers. We don't disconnect the peer, but mark it
					 as being incompatible.
					 */
					pn.invalidate(now);
					Logger.normal(this, "shouldDisconnectNow has returned true : marking the peer as incompatible: "+pn);
					continue;
				}
				
				HashMap<String, PeerPacketTransport> peerMap = pn.getPeerPacketTransportMap();
				for(String transportName : peerMap.keySet()) {
					
					PeerPacketTransport peerTransport = peerMap.get(transportName);
					// For purposes of detecting not having received anything, which indicates a 
					// serious connectivity problem, we want to look for *any* packets received, 
					// including auth packets.
					lastReceivedPacketFromAnyNode =
						Math.max(peerTransport.lastReceivedTransportPacketTime(), lastReceivedPacketFromAnyNode);
					if(peerTransport.isTransportConnected()) {
						
						boolean shouldThrottle = peerTransport.shouldThrottle();
						
						peerTransport.checkForLostPackets();
	
						// Is the transport dead?
						// It might be disconnected in terms of FNP but trying to reconnect via JFK's, so we need to use the time when we last got a *data* packet.
						if(now - peerTransport.lastReceivedTransportDataPacketTime() > peerTransport.pn.maxTimeBetweenReceivedPackets()) {
							Logger.normal(this, "Disconnecting from " + peerTransport + " - haven't received packets recently");
							peerTransport.disconnectTransport(false);
							continue;
						} else if(now - peerTransport.lastReceivedTransportAckTime() > peerTransport.pn.maxTimeBetweenReceivedAcks()) {
							Logger.normal(this, "Disconnecting from " + peerTransport + " - haven't received acks recently");
							peerTransport.disconnectTransport(true);
							continue;
						}
						// The peer is connected.
						
						if(canSendThrottled || !shouldThrottle) {
							// We can send to this peer.
							long sendTime = peerTransport.getNextUrgentTime(now);
							if(sendTime != Long.MAX_VALUE) {
								if(sendTime <= now) {
									// Message is urgent.
									if(sendTime < lowestUrgentSendTime) {
										lowestUrgentSendTime = sendTime;
										if(urgentSendPeerTransports != null)
											urgentSendPeerTransports.clear();
										else
											urgentSendPeerTransports = new ArrayList<PeerPacketTransport>();
									}
									if(sendTime <= lowestUrgentSendTime)
										urgentSendPeerTransports.add(peerTransport);
								} else if(peerTransport.fullPacketQueued()) {
									if(sendTime < lowestFullPacketSendTime) {
										lowestFullPacketSendTime = sendTime;
										if(urgentFullPacketPeerTransports != null)
											urgentFullPacketPeerTransports.clear();
										else
											urgentFullPacketPeerTransports = new ArrayList<PeerPacketTransport>();
									}
									if(sendTime <= lowestFullPacketSendTime)
										urgentFullPacketPeerTransports.add(peerTransport);
								}
							}
						} else if(shouldThrottle && !canSendThrottled) {
							long ackTime = peerTransport.timeSendAcks();
							if(ackTime != Long.MAX_VALUE) {
								if(ackTime <= now) {
									if(ackTime < lowestAckTime) {
										lowestAckTime = ackTime;
										if(ackPeerTransports != null)
											ackPeerTransports.clear();
										else
											ackPeerTransports = new ArrayList<PeerPacketTransport>();
									}
									if(ackTime <= lowestAckTime)
										ackPeerTransports.add(peerTransport);
								}
							}
						}
						
						if(canSendThrottled || !shouldThrottle) {
							long urgentTime = peerTransport.getNextUrgentTime(now);
							// Should spam the logs, unless there is a deadlock
							if(urgentTime < Long.MAX_VALUE && logMINOR)
								Logger.minor(this, "Next urgent time: " + urgentTime + "(in "+(urgentTime - now)+") for " + pn);
							nextActionTime = Math.min(nextActionTime, urgentTime);
						} else {
							nextActionTime = Math.min(nextActionTime, peerTransport.timeCheckForLostPackets());
						}
					}
					
					if(!peerTransport.noContactDetails()) {
						noContacts = false;
					}
					
					long handshakeTime = peerTransport.timeSendHandshake(now);
					if(handshakeTime != Long.MAX_VALUE) {
						if(handshakeTime < lowestHandshakeTime) {
							lowestHandshakeTime = handshakeTime;
							if(handshakePeerTransports != null)
								handshakePeerTransports.clear();
							else
								handshakePeerTransports = new ArrayList<PeerPacketTransport>();
						}
						if(handshakeTime <= lowestHandshakeTime)
							handshakePeerTransports.add(peerTransport);
					}
					
					long tempNow = System.currentTimeMillis();
					if((tempNow - oldTempNow) > (5 * 1000))
						Logger.error(this, "tempNow is more than 5 seconds past oldTempNow (" + (tempNow - oldTempNow) + ") in PacketSender working with " + pn.userToString());
					oldTempNow = tempNow;
				}
			} else
				// Not connected
				
			if(noContacts)
				pn.startARKFetcher();
		}
		
		// We may send a packet, send an ack-only packet, or send a handshake.
		
		PeerPacketTransport toSendPacket = null;
		PeerPacketTransport toSendAckOnly = null;
		PeerPacketTransport toSendHandshake = null;
		
		long t = Long.MAX_VALUE;
		
		if(lowestUrgentSendTime <= now) {
			// We need to send a full packet.
			toSendPacket = urgentSendPeerTransports.get(localRandom.nextInt(urgentSendPeerTransports.size()));
			t = lowestUrgentSendTime;
		} else if(lowestFullPacketSendTime < Long.MAX_VALUE) {
			toSendPacket = urgentFullPacketPeerTransports.get(localRandom.nextInt(urgentFullPacketPeerTransports.size()));
			t = lowestFullPacketSendTime;
		} else if(lowestAckTime <= now) {
			// We need to send an ack
			toSendAckOnly = ackPeerTransports.get(localRandom.nextInt(ackPeerTransports.size()));
			t = lowestAckTime;
		}
		
		if(lowestHandshakeTime <= now && t > lowestHandshakeTime) {
			toSendHandshake = handshakePeerTransports.get(localRandom.nextInt(handshakePeerTransports.size()));
			toSendPacket = null;
			toSendAckOnly = null;
		}
		
		if(toSendPacket != null) {
			try {
				if(toSendPacket.maybeSendPacket(now, false)) {
					count = node.outputThrottle.getCount();
					if(count > MAX_PACKET_SIZE)
						canSendThrottled = true;
					else {
						canSendThrottled = false;
						long canSendAt = node.outputThrottle.getNanosPerTick() * (MAX_PACKET_SIZE - count);
						canSendAt = (canSendAt / (1000*1000)) + (canSendAt % (1000*1000) == 0 ? 0 : 1);
						if(logMINOR)
							Logger.minor(this, "Can send throttled packets in "+canSendAt+"ms");
						nextActionTime = Math.min(nextActionTime, now + canSendAt);
					}
				}
			} catch (BlockedTooLongException e) {
<<<<<<< HEAD
				Logger.error(this, "Waited too long: "+TimeUtil.formatTime(e.delta)+" to allocate a packet number to send to "+toSendPacket+" : (new packet format)"+" (version "+toSendPacket.pn.getVersionNumber()+") - DISCONNECTING!");
				toSendPacket.disconnectTransport(true);
=======
				Logger.error(this, "Waited too long: "+TimeUtil.formatTime(e.delta)+" to allocate a packet number to send to "+toSendPacket+" : "+("(new packet format)")+" (version "+toSendPacket.getVersionNumber()+") - DISCONNECTING!");
				toSendPacket.forceDisconnect();
>>>>>>> 1ea6e4f1
				onForceDisconnectBlockTooLong(toSendPacket, e);
			}

			if(canSendThrottled || !toSendPacket.shouldThrottle()) {
				long urgentTime = toSendPacket.getNextUrgentTime(now);
				// Should spam the logs, unless there is a deadlock
				if(urgentTime < Long.MAX_VALUE && logMINOR)
					Logger.minor(this, "Next urgent time: " + urgentTime + "(in "+(urgentTime - now)+") for " + toSendPacket);
				nextActionTime = Math.min(nextActionTime, urgentTime);
			} else {
				nextActionTime = Math.min(nextActionTime, toSendPacket.timeCheckForLostPackets());
			}

		} else if(toSendAckOnly != null) {
			try {
				if(toSendAckOnly.maybeSendPacket(now, true)) {
					count = node.outputThrottle.getCount();
					if(count > MAX_PACKET_SIZE)
						canSendThrottled = true;
					else {
						canSendThrottled = false;
						long canSendAt = node.outputThrottle.getNanosPerTick() * (MAX_PACKET_SIZE - count);
						canSendAt = (canSendAt / (1000*1000)) + (canSendAt % (1000*1000) == 0 ? 0 : 1);
						if(logMINOR)
							Logger.minor(this, "Can send throttled packets in "+canSendAt+"ms");
						nextActionTime = Math.min(nextActionTime, now + canSendAt);
					}
				}
			} catch (BlockedTooLongException e) {
<<<<<<< HEAD
				Logger.error(this, "Waited too long: "+TimeUtil.formatTime(e.delta)+" to allocate a packet number to send to "+toSendAckOnly+" : (new packet format)"+" (version "+toSendAckOnly.pn.getVersionNumber()+") - DISCONNECTING!");
				toSendAckOnly.disconnectTransport(true);
=======
				Logger.error(this, "Waited too long: "+TimeUtil.formatTime(e.delta)+" to allocate a packet number to send to "+toSendAckOnly+" : "+("(new packet format)")+" (version "+toSendAckOnly.getVersionNumber()+") - DISCONNECTING!");
				toSendAckOnly.forceDisconnect();
>>>>>>> 1ea6e4f1
				onForceDisconnectBlockTooLong(toSendAckOnly, e);
			}

			if(canSendThrottled || !toSendAckOnly.shouldThrottle()) {
				long urgentTime = toSendAckOnly.getNextUrgentTime(now);
				// Should spam the logs, unless there is a deadlock
				if(urgentTime < Long.MAX_VALUE && logMINOR)
					Logger.minor(this, "Next urgent time: " + urgentTime + "(in "+(urgentTime - now)+") for " + toSendAckOnly);
				nextActionTime = Math.min(nextActionTime, urgentTime);
			} else {
				nextActionTime = Math.min(nextActionTime, toSendAckOnly.timeCheckForLostPackets());
			}
		}
		
		if(toSendHandshake != null) {
			// Send handshake if necessary
			long beforeHandshakeTime = System.currentTimeMillis();
			toSendHandshake.sendHandshake(false);
			long afterHandshakeTime = System.currentTimeMillis();
			if((afterHandshakeTime - beforeHandshakeTime) > (2 * 1000))
				Logger.error(this, "afterHandshakeTime is more than 2 seconds past beforeHandshakeTime (" + (afterHandshakeTime - beforeHandshakeTime) + ") in PacketSender working with " + toSendHandshake.userToString());
		}
		
		// All of these take into account whether the data can be sent already.
		// So we can include them in nextActionTime.
		nextActionTime = Math.min(nextActionTime, lowestUrgentSendTime);
		nextActionTime = Math.min(nextActionTime, lowestFullPacketSendTime);
		nextActionTime = Math.min(nextActionTime, lowestAckTime);
		nextActionTime = Math.min(nextActionTime, lowestHandshakeTime);

		// FIXME: If we send something we will have to go around the loop again.
		// OPTIMISATION: We could track the second best, and check how many are in the array.
		
		/* Attempt to connect to old-opennet-peers.
		 * Constantly send handshake packets, in order to get through a NAT.
		 * Most JFK(1)'s are less than 300 bytes. 25*300/15 = avg 500B/sec bandwidth cost.
		 * Well worth it to allow us to reconnect more quickly.
		 */
		OpennetManager om = node.getOpennet();
		if(om != null && node.getUptime() > 30*1000) {
			PeerNode[] peers = om.getOldPeers();

			for(PeerNode pn : peers) {
				if(pn.timeLastConnected() <= 0)
					Logger.error(this, "Last connected is zero or negative for old-opennet-peer "+pn);
				// Will be removed by next line.
				if(now - pn.timeLastConnected() > OpennetManager.MAX_TIME_ON_OLD_OPENNET_PEERS) {
					om.purgeOldOpennetPeer(pn);
					if(logMINOR) Logger.minor(this, "Removing old opennet peer (too old): "+pn+" age is "+TimeUtil.formatTime(now - pn.timeLastConnected()));
					continue;
				}
				if(pn.isConnected()) continue; // Race condition??
				
				HashMap<String, PeerPacketTransport> peerMap = pn.getPeerPacketTransportMap();
				boolean noContacts = true;
				for(String transportName : peerMap.keySet()) {
					PeerPacketTransport peerTransport = peerMap.get(transportName);
					if(peerTransport.noContactDetails())
						continue;
					noContacts = false;
					if(peerTransport.shouldSendHandshake()) {
						// Send handshake if necessary
						long beforeHandshakeTime = System.currentTimeMillis();
						peerTransport.sendHandshake(true);
						long afterHandshakeTime = System.currentTimeMillis();
						if((afterHandshakeTime - beforeHandshakeTime) > (2 * 1000))
							Logger.error(this, "afterHandshakeTime is more than 2 seconds past beforeHandshakeTime (" + (afterHandshakeTime - beforeHandshakeTime) + ") in PacketSender working with " + pn.userToString());
					}
				}
				if(noContacts)
					pn.startARKFetcher();
			}

		}

		long oldNow = now;

		// Send may have taken some time
		now = System.currentTimeMillis();

		if((now - oldNow) > (10 * 1000))
			Logger.error(this, "now is more than 10 seconds past oldNow (" + (now - oldNow) + ") in PacketSender");

		long sleepTime = nextActionTime - now;
		
		// MAX_COALESCING_DELAYms maximum sleep time - same as the maximum coalescing delay
		sleepTime = Math.min(sleepTime, MAX_COALESCING_DELAY);

		if(now - node.startupTime > 60 * 1000 * 5)
			if(now - lastReceivedPacketFromAnyNode > Node.ALARM_TIME) {
				Logger.error(this, "Have not received any packets from any node in last " + Node.ALARM_TIME / 1000 + " seconds");
				lastReportedNoPackets = now;
			}

		if(sleepTime > 0) {
			// Update logging only when have time to do so
			try {
				if(logMINOR)
					Logger.minor(this, "Sleeping for " + sleepTime);
				synchronized(this) {
					wait(sleepTime);
				}
			} catch(InterruptedException e) {
			// Ignore, just wake up. Probably we got interrupt()ed
			// because a new packet came in.
			}
		} else {
			if(logDEBUG)
				Logger.debug(this, "Next urgent time is "+(now - nextActionTime)+"ms in the past");
		}
	}

	private final HashMap<String, Vector<PluginAddress>> peersDumpedBlockedTooLong = new HashMap<String, Vector<PluginAddress>>();

	private void onForceDisconnectBlockTooLong(PeerTransport peerTransport, BlockedTooLongException e) {
		PluginAddress addr = peerTransport.detectedTransportAddress;
		String transportName = peerTransport.transportName;
		synchronized(peersDumpedBlockedTooLong) {
			if(peersDumpedBlockedTooLong.containsKey(transportName)) {
				peersDumpedBlockedTooLong.get(transportName).add(addr);
			}
			else {
				Vector<PluginAddress> addresses = new Vector<PluginAddress> ();
				addresses.add(addr);
				peersDumpedBlockedTooLong.put(transportName, addresses);
			}
			if(peersDumpedBlockedTooLong.size() > 1) return;
		}
		if(node.clientCore == null || node.clientCore.alerts == null)
			return;
		// FIXME XXX: We have had this alert enabled for MONTHS which got us hundreds of bug reports about it. Unfortunately, nobody spend any work on fixing
		// the issue after the alert was added so I have disabled it to quit annoying our users. We should not waste their time if we don't do anything. xor
		// Notice that the same alert is commented out in FNPPacketMangler.
		// node.clientCore.alerts.register(peersDumpedBlockedTooLongAlert);
	}

	@SuppressWarnings("unused")
	private final UserAlert peersDumpedBlockedTooLongAlert = new AbstractUserAlert() {

        @Override
		public String anchor() {
			return "disconnectedStillNotAcked";
		}

        @Override
		public String dismissButtonText() {
			return null;
		}

        @Override
		public short getPriorityClass() {
			return UserAlert.ERROR;
		}

        @Override
		public String getShortText() {
			int sz;
			synchronized(peersDumpedBlockedTooLong) {
				sz = peersDumpedBlockedTooLong.size();
			}
			return l10n("somePeersDisconnectedBlockedTooLong", "count", Integer.toString(sz));
		}

        @Override
		public HTMLNode getHTMLText() {
			HTMLNode div = new HTMLNode("div");
			Vector<String> addressWithTransport = new Vector<String> ();
			HashMap<String, Vector<PluginAddress>> peersBlocked;
			synchronized(peersDumpedBlockedTooLong) {
				peersBlocked = peersDumpedBlockedTooLong;
			}
			for(String transportName : peersBlocked.keySet()) {
				Vector<PluginAddress> addresses = peersBlocked.get(transportName);
				for(PluginAddress addr : addresses)
					addressWithTransport.add(transportName + ":" + addr);
			}
			NodeL10n.getBase().addL10nSubstitution(div,
			        "PacketSender.somePeersDisconnectedBlockedTooLongDetail",
			        new String[] { "count", "link" },
			        new HTMLNode[] { HTMLNode.text(addressWithTransport.size()),
			                HTMLNode.link(ExternalLinkToadlet.escape("https://bugs.freenetproject.org/"))});
			HTMLNode list = div.addChild("ul");
			for(String address : addressWithTransport) {
				list.addChild("li", address);
			}
			return div;
		}

        @Override
		public String getText() {
			StringBuilder sb = new StringBuilder();
			Vector<String> addressWithTransport = new Vector<String> ();
			HashMap<String, Vector<PluginAddress>> peersBlocked;
			synchronized(peersDumpedBlockedTooLong) {
				peersBlocked = peersDumpedBlockedTooLong;
			}
			for(String transportName : peersBlocked.keySet()) {
				Vector<PluginAddress> addresses = peersBlocked.get(transportName);
				for(PluginAddress addr : addresses)
					addressWithTransport.add(transportName + ":" + addr);
			}
			sb.append(l10n("somePeersDisconnectedStillNotAckedDetail",
					new String[] { "count", "link", "/link" },
					new String[] { Integer.toString(addressWithTransport.size()), "", "" } ));
			sb.append('\n');
			for(String address : addressWithTransport) {
				sb.append('\t');
				sb.append(address);
				sb.append('\n');
			}
			return sb.toString();
		}

        @Override
		public String getTitle() {
			return getShortText();
		}

        @Override
		public Object getUserIdentifier() {
			return PacketSender.this;
		}

        @Override
		public boolean isEventNotification() {
			return false;
		}

        @Override
		public boolean isValid() {
			return true;
		}

        @Override
		public void isValid(boolean validity) {
			// Ignore
		}

        @Override
		public void onDismiss() {
			// Ignore
		}

        @Override
		public boolean shouldUnregisterOnDismiss() {
			return false;
		}

        @Override
		public boolean userCanDismiss() {
			return false;
		}

	};

	/** Wake up, and send any queued packets. */
	void wakeUp() {
		// Wake up if needed
		synchronized(this) {
			notifyAll();
		}
	}

	protected String l10n(String key, String[] patterns, String[] values) {
		return NodeL10n.getBase().getString("PacketSender."+key, patterns, values);
	}

	protected String l10n(String key, String pattern, String value) {
		return NodeL10n.getBase().getString("PacketSender."+key, pattern, value);
	}
}<|MERGE_RESOLUTION|>--- conflicted
+++ resolved
@@ -4,12 +4,8 @@
 package freenet.node;
 
 import java.util.ArrayList;
-<<<<<<< HEAD
 import java.util.HashMap;
-import java.util.Vector;
-=======
 import java.util.HashSet;
->>>>>>> 1ea6e4f1
 
 import freenet.clients.http.ExternalLinkToadlet;
 import freenet.l10n.NodeL10n;
@@ -371,13 +367,8 @@
 					}
 				}
 			} catch (BlockedTooLongException e) {
-<<<<<<< HEAD
 				Logger.error(this, "Waited too long: "+TimeUtil.formatTime(e.delta)+" to allocate a packet number to send to "+toSendPacket+" : (new packet format)"+" (version "+toSendPacket.pn.getVersionNumber()+") - DISCONNECTING!");
 				toSendPacket.disconnectTransport(true);
-=======
-				Logger.error(this, "Waited too long: "+TimeUtil.formatTime(e.delta)+" to allocate a packet number to send to "+toSendPacket+" : "+("(new packet format)")+" (version "+toSendPacket.getVersionNumber()+") - DISCONNECTING!");
-				toSendPacket.forceDisconnect();
->>>>>>> 1ea6e4f1
 				onForceDisconnectBlockTooLong(toSendPacket, e);
 			}
 
@@ -407,13 +398,8 @@
 					}
 				}
 			} catch (BlockedTooLongException e) {
-<<<<<<< HEAD
 				Logger.error(this, "Waited too long: "+TimeUtil.formatTime(e.delta)+" to allocate a packet number to send to "+toSendAckOnly+" : (new packet format)"+" (version "+toSendAckOnly.pn.getVersionNumber()+") - DISCONNECTING!");
 				toSendAckOnly.disconnectTransport(true);
-=======
-				Logger.error(this, "Waited too long: "+TimeUtil.formatTime(e.delta)+" to allocate a packet number to send to "+toSendAckOnly+" : "+("(new packet format)")+" (version "+toSendAckOnly.getVersionNumber()+") - DISCONNECTING!");
-				toSendAckOnly.forceDisconnect();
->>>>>>> 1ea6e4f1
 				onForceDisconnectBlockTooLong(toSendAckOnly, e);
 			}
 
@@ -450,8 +436,8 @@
 		/* Attempt to connect to old-opennet-peers.
 		 * Constantly send handshake packets, in order to get through a NAT.
 		 * Most JFK(1)'s are less than 300 bytes. 25*300/15 = avg 500B/sec bandwidth cost.
-		 * Well worth it to allow us to reconnect more quickly.
-		 */
+		 * Well worth it to allow us to reconnect more quickly. */
+
 		OpennetManager om = node.getOpennet();
 		if(om != null && node.getUptime() > 30*1000) {
 			PeerNode[] peers = om.getOldPeers();
@@ -526,7 +512,7 @@
 		}
 	}
 
-	private final HashMap<String, Vector<PluginAddress>> peersDumpedBlockedTooLong = new HashMap<String, Vector<PluginAddress>>();
+	private final HashMap<String, HashSet<PluginAddress>> peersDumpedBlockedTooLong = new HashMap<String, HashSet<PluginAddress>>();
 
 	private void onForceDisconnectBlockTooLong(PeerTransport peerTransport, BlockedTooLongException e) {
 		PluginAddress addr = peerTransport.detectedTransportAddress;
@@ -536,7 +522,7 @@
 				peersDumpedBlockedTooLong.get(transportName).add(addr);
 			}
 			else {
-				Vector<PluginAddress> addresses = new Vector<PluginAddress> ();
+				HashSet<PluginAddress> addresses = new HashSet<PluginAddress> ();
 				addresses.add(addr);
 				peersDumpedBlockedTooLong.put(transportName, addresses);
 			}
@@ -580,13 +566,13 @@
         @Override
 		public HTMLNode getHTMLText() {
 			HTMLNode div = new HTMLNode("div");
-			Vector<String> addressWithTransport = new Vector<String> ();
-			HashMap<String, Vector<PluginAddress>> peersBlocked;
+			ArrayList<String> addressWithTransport = new ArrayList<String> ();
+			HashMap<String, HashSet<PluginAddress>> peersBlocked;
 			synchronized(peersDumpedBlockedTooLong) {
 				peersBlocked = peersDumpedBlockedTooLong;
 			}
 			for(String transportName : peersBlocked.keySet()) {
-				Vector<PluginAddress> addresses = peersBlocked.get(transportName);
+				HashSet<PluginAddress> addresses = peersBlocked.get(transportName);
 				for(PluginAddress addr : addresses)
 					addressWithTransport.add(transportName + ":" + addr);
 			}
@@ -605,13 +591,13 @@
         @Override
 		public String getText() {
 			StringBuilder sb = new StringBuilder();
-			Vector<String> addressWithTransport = new Vector<String> ();
-			HashMap<String, Vector<PluginAddress>> peersBlocked;
+			ArrayList<String> addressWithTransport = new ArrayList<String> ();
+			HashMap<String, HashSet<PluginAddress>> peersBlocked;
 			synchronized(peersDumpedBlockedTooLong) {
 				peersBlocked = peersDumpedBlockedTooLong;
 			}
 			for(String transportName : peersBlocked.keySet()) {
-				Vector<PluginAddress> addresses = peersBlocked.get(transportName);
+				HashSet<PluginAddress> addresses = peersBlocked.get(transportName);
 				for(PluginAddress addr : addresses)
 					addressWithTransport.add(transportName + ":" + addr);
 			}
