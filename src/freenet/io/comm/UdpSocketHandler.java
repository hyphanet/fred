--- conflicted
+++ resolved
@@ -101,14 +101,8 @@
 				Field fdVal = channel.getClass().getDeclaredField("fdVal");
 				return theUnsafe.getInt(channel, theUnsafe.objectFieldOffset(fdVal));
 			} catch (Exception e) {
-<<<<<<< HEAD
-				if (logMINOR) { // TODO: Known Java 21 problem.
-					Logger.warning(UdpSocketHandler.class, e.getMessage(), e);
-				}
-=======
 			   Logger.error(UdpSocketHandler.class, e.getMessage(), e);
 			   return -1;
->>>>>>> 1ef201fe
 			}
 		}
 
