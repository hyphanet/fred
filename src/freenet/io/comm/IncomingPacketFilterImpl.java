/* This code is part of Freenet. It is distributed under the GNU General
 * Public License, version 2 (or at your option any later version). See
 * http://www.gnu.org/ for further details of the GPL. */
package freenet.io.comm;

import java.util.concurrent.atomic.AtomicLong;

import freenet.crypt.EntropySource;
import freenet.node.FNPPacketMangler;
import freenet.node.Node;
import freenet.node.NodeCrypto;
import freenet.node.PeerNode;
import freenet.pluginmanager.PluginAddress;
import freenet.support.LogThresholdCallback;
import freenet.support.Logger;
import freenet.support.Logger.LogLevel;

public class IncomingPacketFilterImpl implements IncomingPacketFilter {

	private static volatile boolean logMINOR;
	static {
		Logger.registerLogThresholdCallback(new LogThresholdCallback() {
			@Override
			public void shouldUpdate() {
				logMINOR = Logger.shouldLog(LogLevel.MINOR, IncomingPacketFilterImpl.class);
			}
		});
	}

	private FNPPacketMangler mangler;
	private NodeCrypto crypto;
	private Node node;
	private final EntropySource fnpTimingSource;

	public IncomingPacketFilterImpl(FNPPacketMangler mangler, Node node, NodeCrypto crypto) {
		this.mangler = mangler;
		this.node = node;
		this.crypto = crypto;
		fnpTimingSource = new EntropySource();
	}

	@Override
	public boolean isDisconnected(PeerContext context) {
		if(context == null) return false;
		return !context.isConnected();
	}
	
	private static final AtomicLong successfullyDecodedPackets = new AtomicLong();
	private static final AtomicLong failedDecodePackets = new AtomicLong();
	
	public static long[] getDecodedPackets() {
		if(!logMINOR) return null;
		long decoded = successfullyDecodedPackets.get();
		long failed = failedDecodePackets.get();
		return new long[] { decoded, decoded+failed };
	}

	@Override
	public DECODED process(byte[] buf, int offset, int length, PluginAddress peerAddress, long now) {
		
		if(logMINOR) Logger.minor(this, "Packet length "+length+" from "+peerAddress);
		node.random.acceptTimerEntropy(fnpTimingSource, 0.25);
		PeerNode opn = node.peers.getByAddress(peerAddress, mangler);

		if(opn != null) {
			if(opn.handleReceivedPacket(buf, offset, length, now, peerAddress, mangler.getTransport())) {
				if(logMINOR) successfullyDecodedPackets.incrementAndGet();
				return DECODED.DECODED;
			}
		} else {
			Logger.normal(this, "Got packet from unknown address");
		}
		DECODED decoded = mangler.process(buf, offset, length, peerAddress, opn, now);
		if(decoded == DECODED.DECODED) {
			if(logMINOR) successfullyDecodedPackets.incrementAndGet();
		} else if(decoded == DECODED.NOT_DECODED) {
			
			for(PeerNode pn : crypto.getPeerNodes()) {
				if(pn == opn) continue;
<<<<<<< HEAD
				if(pn.handleReceivedPacket(buf, offset, length, now, peerAddress, mangler.getTransport())) {
=======
				if(pn.handleReceivedPacket(buf, offset, length, now, peer)) {
>>>>>>> 1ea6e4f1
					if(logMINOR) successfullyDecodedPackets.incrementAndGet();
					return DECODED.DECODED;
				}
			}
			
			if(logMINOR) failedDecodePackets.incrementAndGet();
		}
		return decoded;
	}

}<|MERGE_RESOLUTION|>--- conflicted
+++ resolved
@@ -57,7 +57,6 @@
 
 	@Override
 	public DECODED process(byte[] buf, int offset, int length, PluginAddress peerAddress, long now) {
-		
 		if(logMINOR) Logger.minor(this, "Packet length "+length+" from "+peerAddress);
 		node.random.acceptTimerEntropy(fnpTimingSource, 0.25);
 		PeerNode opn = node.peers.getByAddress(peerAddress, mangler);
@@ -77,11 +76,7 @@
 			
 			for(PeerNode pn : crypto.getPeerNodes()) {
 				if(pn == opn) continue;
-<<<<<<< HEAD
 				if(pn.handleReceivedPacket(buf, offset, length, now, peerAddress, mangler.getTransport())) {
-=======
-				if(pn.handleReceivedPacket(buf, offset, length, now, peer)) {
->>>>>>> 1ea6e4f1
 					if(logMINOR) successfullyDecodedPackets.incrementAndGet();
 					return DECODED.DECODED;
 				}
