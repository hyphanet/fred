--- conflicted
+++ resolved
@@ -20,72 +20,6 @@
         }
     }
 
-<<<<<<< HEAD
-	private int[][] _getTotalStatistics() {
-		//String[] keys = (String[])targets.keySet().toArray();
-		int ret[][] = new int[STATISTICS_ENTRIES][2];
-		for (int i = 0 ; i < STATISTICS_ENTRIES ; i++) {
-			ret[i][0] = ret[i][1] = 0;
-		}
-		
-		for (Map.Entry<String,StatisticEntry> entry : targets.entrySet()) {
-			int inres[] = entry.getValue().getRecieved();
-			int outres[] = entry.getValue().getSent();
-			for (int i = 0 ; i < STATISTICS_ENTRIES ; i++) {
-				ret[i][1] += inres[i];
-				ret[i][0] += outres[i];
-			}
-		}
-		
-		return ret;
-	}
-	
-	private void _dumpInfo() {
-		rotate();
-		//DateFormat df = DateFormat.getDateInstance(DateFormat.LONG, Locale.FRANCE);
-		//System.err.println(DateFormat.getDateInstance().format(new Date()));
-		System.err.println(new Date());
-		final double divby = STATISTICS_DURATION_S*1024; 
-		for (Map.Entry<String,StatisticEntry> entry : targets.entrySet()) {
-			String key = entry.getKey();
-			int inres[] = entry.getValue().getRecieved();
-			int outres[] = entry.getValue().getSent();
-			System.err.print((key + "          ").substring(0,22) + ": ");
-			int tin = 0;
-			int tout = 0;
-			
-			for (int i = 0 ; i < inres.length ; i++) {
-				// in/out in 102.4 bytes (hecto-bytes)
-				tin += inres[i];
-				tout += outres[i];
-				
-				int in = (int) ((tin*10.0) / (divby*(i+1)));
-				int out =(int) ((tout*10.0) /(divby*(i+1)));
-				
-				System.err.print("i:" + (in/10) + '.' + (in%10));
-				System.err.print(" o:" + (out/10) + '.' + (out%10));
-				System.err.print(" \t");
-			}
-			System.err.println();
-		}
-		System.err.println();
-	}
-	
-	private void rotate() {
-		long now = System.currentTimeMillis();
-		if ((now - lastrotate) >= STATISTICS_DURATION) {
-			lastrotate = now;
-			Object[] keys = targets.keySet().toArray();
-			if(keys == null) return; // Why aren't we iterating there ?
-			for (Object key : keys) {
-				if (targets.get(key).rotate() == false)
-					targets.remove(key);
-			}
-			// FIXME: debugging
-			//_dumpInfo();
-		}
-	}
-=======
     public void reportSentBytes(InetAddress addr, int bytes) {
         if (isLocal(addr) || bytes <= 0) {
             return;
@@ -94,7 +28,6 @@
             totalBytesOut += bytes;
         }
     }
->>>>>>> 97e29902
 
     public synchronized long[] getTotalIO() {
         return new long[]{totalBytesOut, totalBytesIn};
