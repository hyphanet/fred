/* -*- Mode: java; c-basic-indent: 4; tab-width: 4 -*- */

package freenet.client.filter;

import java.io.BufferedReader;
import java.io.BufferedWriter;
import java.io.ByteArrayInputStream;
import java.io.IOException;
import java.io.InputStream;
import java.io.InputStreamReader;
import java.io.OutputStream;
import java.io.OutputStreamWriter;
import java.io.Reader;
import java.io.StringReader;
import java.io.StringWriter;
import java.io.UnsupportedEncodingException;
import java.io.Writer;
import java.nio.charset.Charset;
import java.nio.charset.MalformedInputException;
import java.text.ParseException;
import java.util.ArrayList;
import java.util.Arrays;
import java.util.Collections;
import java.util.HashMap;
import java.util.HashSet;
import java.util.LinkedHashMap;
import java.util.List;
import java.util.Map;
import java.util.Map.Entry;
import java.util.Set;
import java.util.Stack;
import java.util.StringTokenizer;

import freenet.clients.http.ToadletContextImpl;
import freenet.l10n.NodeL10n;
import freenet.support.HTMLDecoder;
import freenet.support.HTMLEncoder;
import freenet.support.Logger;
import freenet.support.Logger.LogLevel;
import freenet.support.URLDecoder;
import freenet.support.URLEncodedFormatException;
import freenet.support.io.NullWriter;

public class HTMLFilter implements ContentDataFilter, CharsetExtractor {

	private static final String M3U_PLAYER_TAG_FILE = "freenet/clients/http/staticfiles/js/m3u-player.js";
	/** if true, embed m3u player. Enabled when fproxy javascript is enabled. **/
	public static boolean embedM3uPlayer = true;
	private static boolean logMINOR;
	private static boolean logDEBUG;

	private static final boolean deleteWierdStuff = true;
	private static final boolean deleteErrors = true;
	/** If true, allow documents that don't have an <html> tag or have other tags before it.
	 * In all cases we disallow text before the first valid tag. This is because if we don't,
	 * charset detection can be ambiguous, potentially resulting in attacks. */
	private static final boolean allowNoHTMLTag = true;

	// FIXME make these configurable on a per-document level.
	// Maybe by merging with TagReplacerCallback???
	// For now they're just global.
	/** -1 means don't allow it */
	public static int metaRefreshSamePageMinInterval = 1;
	/** -1 means don't allow it */
	public static int metaRefreshRedirectMinInterval = 30;

	private static final String m3uPlayerScriptTagContent = m3uPlayerScriptTagContent();

	@Override
	public void readFilter(
      InputStream input, OutputStream output, String charset, Map<String, String> otherParams,
      String schemeHostAndPort, FilterCallback cb) throws DataFilterException, IOException {
		if(cb == null) cb = new NullFilterCallback();
		logMINOR = Logger.shouldLog(LogLevel.MINOR, this);
		logDEBUG = Logger.shouldLog(LogLevel.DEBUG, this);
		if(logMINOR) Logger.minor(this, "readFilter(): charset="+charset);
		Reader r = null;
		Writer w = null;
		InputStreamReader isr = null;
		OutputStreamWriter osw = null;
		try {
			isr = new InputStreamReader(input, charset);
			osw = new OutputStreamWriter(output, charset);
			r = new BufferedReader(isr, 4096);
			w = new BufferedWriter(osw, 4096);
		} catch(UnsupportedEncodingException e) {
			throw UnknownCharsetException.create(e, charset);
		}
		HTMLParseContext pc = new HTMLParseContext(r, w, charset, cb, false);
		pc.run();
		w.flush();
	}

	@Override
	public String getCharset(byte[] input, int length, String parseCharset) throws DataFilterException, IOException {
		logMINOR = Logger.shouldLog(LogLevel.MINOR, this);
		if(logMINOR) Logger.minor(this, "getCharset(): default="+parseCharset);
		if(length > getCharsetBufferSize() && Logger.shouldLog(LogLevel.MINOR, this)) {
			Logger.minor(this, "More data than was strictly needed was passed to the charset extractor for extraction");
		}
		ByteArrayInputStream strm = new ByteArrayInputStream(input, 0, length);
		Writer w = new NullWriter();
		Reader r;
		try {
			r = new BufferedReader(new InputStreamReader(strm, parseCharset), 4096);
		} catch (UnsupportedEncodingException e) {
			strm.close();
			throw e;
		}
		HTMLParseContext pc = new HTMLParseContext(r, w, null, new NullFilterCallback(), true);
		try {
			pc.run();
		} catch (MalformedInputException e) {
			// Not this charset
			return null;
		} catch (IOException e) {
			throw e;
		} catch (Throwable t) {
			// Ignore ALL errors
			if(logMINOR) Logger.minor(this, "Caught "+t+" trying to detect MIME type with "+parseCharset);
		}
		try {
			r.close();
		} catch (IOException e) {
			throw e;
		} catch (Throwable t) {
			if(logMINOR) Logger.minor(this, "Caught "+t+" closing stream after trying to detect MIME type with "+parseCharset);
		}
		if(logMINOR) Logger.minor(this, "Returning charset "+pc.detectedCharset);
		return pc.detectedCharset;
	}

	class HTMLParseContext {
		Reader r;
		Writer w;
		String charset;
		String detectedCharset;
		final FilterCallback cb;
		final boolean onlyDetectingCharset;
		boolean isXHTML=false;
		Stack<String> openElements;
		boolean failedDetectCharset;

		/** If <head> is found, then it is true. It is needed that if <title> or <meta> is found outside <head> or if a <body> is found first, then insert a <head> too*/
		boolean wasHeadElementFound=false;
		/** We can only have <head> once, and <meta>/<title> can't be outside it. This helps with robustness against charset attacks and allows us to stop looking for <meta> as soon as we see </head> when detecting charset. */
		boolean headEnded=false;
		/** if a &lt;video&gt; or &lt;audio&gt; tag is present in the file, it makes sense to include the media player. */ 
		boolean wasMediaElementFound=false;

		HTMLParseContext(Reader r, Writer w, String charset, FilterCallback cb, boolean onlyDetectingCharset) {
			this.r = r;
			this.w = w;
			this.charset = charset;
			this.cb = cb;
			this.onlyDetectingCharset = onlyDetectingCharset;
			openElements=new Stack<String>();
		}

		public void setisXHTML(boolean value) {
			isXHTML=value;
		}

		public boolean getisXHTML() {
			return isXHTML;
		}

		public void pushElementInStack(String element) {
			openElements.push(element);
		}

		public String popElementFromStack() {
			if(!openElements.isEmpty())
				return openElements.pop();
			else
				return null;
		}

		public String peekTopElement() {
			if(openElements.isEmpty()) return null;
			return openElements.peek();
		}

		void run() throws IOException, DataFilterException {

			/**
			 * TOKENIZE Modes:
			 * <p>0) in text transitions: '<' ->(1) 1) in tag, not in
			 * quotes/comment/whitespace transitions: whitespace -> (4) (save
			 * current element) '"' -> (2) '--' at beginning of tag -> (3) '>' ->
			 * process whole tag 2) in tag, in quotes transitions: '"' -> (1)
			 * '>' -> grumble about markup in quotes in tag might confuse older
			 * user-agents (stay in current state) 3) in tag, in comment
			 * transitions: '-->' -> save/ignore comment, go to (0) '<' or '>' ->
			 * grumble about markup in comments 4) in tag, in whitespace
			 * transitions: '"' -> (2) '>' -> save tag, (0) anything else not
			 * whitespace -> (1)
			 * </p>
			 */
			StringBuilder b = new StringBuilder(100);
			StringBuilder balt = new StringBuilder(4000);
			List<String> splitTag = new ArrayList<String>();
			String currentTag = null;
			char pprevC = 0;
			char prevC = 0;
			char c = 0;
			mode = INTEXT;

			// No text before <html>
			boolean textAllowed = false;

			boolean firstChar = true;

			while (true) {
				// If detecting charset, stop after </head> even if haven't found <meta> charset tag.
				if(onlyDetectingCharset && failedDetectCharset)
					return;
				// If detecting charset, and found it, stop afterwards.
				if(onlyDetectingCharset && detectedCharset != null)
					return;
				int x = r.read();
				if (x == -1) {
					switch (mode) {
						case INTEXT :
							if(textAllowed) {
								saveText(b, currentTag, w, this);
							} else {
								if(!b.toString().trim().isEmpty())
									throwFilterException(l10n("textBeforeHTML"));
							}
							break;
						case INTAG:
							w.write("<!-- truncated page: last tag not unfinished -->");
							break;
						case INTAGQUOTES:
							w.write("<!-- truncated page: deleted unfinished tag: still in quotes -->");
							break;
						case INTAGSQUOTES:
							w.write("<!-- truncated page: deleted unfinished tag: still in single quotes -->");
							break;
						case INTAGWHITESPACE:
							w.write("<!-- truncated page: deleted unfinished tag: still in whitespace -->");
							break;
						case INTAGCOMMENT:
							w.write("<!-- truncated page: deleted unfinished comment -->");
							break;
						case INTAGCOMMENTCLOSING:
							w.write("<!-- truncated page: deleted unfinished comment, might be closing -->");
							break;
						default:
							// Dump unfinished tag
							break;
					}
					break;
				} else {
					pprevC = prevC;
					prevC = c;
					c = (char) x;
					if(c == 0xFEFF) {
						if(firstChar) {
							// BOM
							if(w != null)
								w.write(c);
						} else {
							// Null character (zero width non breaking space). Get rid.
						}
						continue;
					}
					if(c == 0) {
						// Delete nulls. They can cause all sorts of problems and also can result from messing around with charsets.
						continue;
					}
					firstChar = false;
					switch (mode) {
						case INTEXT :
							if (c == '<') {
								if(textAllowed) {
									saveText(b, currentTag, w, this);
								} else {
									if(!b.toString().trim().isEmpty())
										throwFilterException(l10n("textBeforeHTML"));
								}
								b.setLength(0);
								balt.setLength(0);
								mode = INTAG;
							} else {
								b.append(c);
							}
							break;
						case INTAG :
							balt.append(c);
							if (HTMLDecoder.isWhitespace(c)) {
								splitTag.add(b.toString());
								mode = INTAGWHITESPACE;
								b.setLength(0);
							} else if ((c == '<') && Character.isWhitespace(balt.charAt(0))) {
								// Previous was an un-escaped < in a script.

								if(textAllowed) {
									saveText(b, currentTag, w, this);
								} else {
									if(!b.toString().trim().isEmpty())
										throwFilterException(l10n("textBeforeHTML"));
								}

								balt.setLength(0);
								b.setLength(0);
								splitTag.clear();
							} else if (c == '>') {
								splitTag.add(b.toString());
								b.setLength(0);
								String s = processTag(splitTag, w, this);
								currentTag = s;
								splitTag.clear();
								balt.setLength(0);
								mode = INTEXT;
								if(s != null && (allowNoHTMLTag || (s.equals("html") || (!isXHTML) && s.equalsIgnoreCase("html"))))
									textAllowed = true;
							} else if (
								(b.length() == 2)
									&& (c == '-')
									&& (prevC == '-')
									&& (pprevC == '!')) {
								mode = INTAGCOMMENT;
								b.append(c);
							} else if (c == '"') {
								mode = INTAGQUOTES;
								b.append(c);
							} else if (c == '\'') {
								mode = INTAGSQUOTES;
								b.append(c);
							} else if (c == '/') { /* Probable end tag */
								currentTag = null; /* We didn't remember what was the last tag, so ... */
								b.append(c);
							} else {
								b.append(c);
							}
							break;
						case INTAGQUOTES :
							// Inside double-quotes, single quotes are just another character, perfectly legal in a URL.
							if (c == '"') {
								mode = INTAG;
								b.append(c); // Part of the element
							} else if (c == '>') {
								b.append("&gt;");
							} else if (c == '<') {
								b.append("&lt;");
//							} else if (c=='&') {
//								b.append("&amp;");
							} else if (c== '\u00A0') {
								b.append("&nbsp;");
							}
							else {
								b.append(c);
							}
							break;
						case INTAGSQUOTES :
							if (c == '\'') {
								mode = INTAG;
								b.append(c); // Part of the element
							} else if (c == '<') {
								b.append("&lt;");
							} else if (c == '>') {
								b.append("&gt;");
//							}else if (c=='&') {
//								b.append("&amp;");
							} else if (c== '\u00A0') {
								b.append("&nbsp;");
							}
							else {
								b.append(c);
							}
							break;
							/*
							 * Comments are often used to temporarily disable
							 * markup; I shall allow it. (avian) White space is
							 * not permitted between the markup declaration
							 * open delimiter ("
							 * <!") and the comment open delimiter ("--"), but
							 * is permitted between the comment close delimiter
							 * ("--") and the markup declaration close
							 * delimiter (">"). A common error is to include a
							 * string of hyphens ("---") within a comment.
							 * Authors should avoid putting two or more
							 * adjacent hyphens inside comments. However, the
							 * only browser that actually gets it right is IE
							 * (others either don't allow it or allow other
							 * chars as well). The only safe course of action
							 * is to allow any and all chars, but eat them.
							 * (avian)
							 */
						case INTAGCOMMENT :
							if ((b.length() >= 4) && (c == '-') && (prevC == '-')) {
								b.append(c);
								mode = INTAGCOMMENTCLOSING;
							} else
								b.append(c);
							break;
						case INTAGCOMMENTCLOSING :
							if (c == '>') {
								saveComment(b, w, this);
								b.setLength(0);
								mode = INTEXT;
							} else {
								b.append(c);
								if(c != '-')
									mode = INTAGCOMMENT;
							}
							break;
						case INTAGWHITESPACE :
							if (c == '"') {
								mode = INTAGQUOTES;
								b.append(c);
							} else if (c == '\'') {
								// e.g. <div align = 'center'> (avian)
								// This will be converted automatically to double quotes \"
								// Note that SINGLE QUOTES ARE LEGAL IN URLS ...
								// If we have single quotes inside single quotes, we could get into a major mess here... but that's really malformed code, and it will still be safe, it will just be unreadable.
								mode = INTAGSQUOTES;
								b.append(c);
							} else if (c == '>') {
								if (!killTag) {
									currentTag = processTag(splitTag, w, this);
								} else {
									currentTag = null;
								}
								killTag = false;
								splitTag.clear();
								b.setLength(0);
								balt.setLength(0);
								mode = INTEXT;
								if(currentTag != null && (allowNoHTMLTag || (currentTag.equals("html") || (!isXHTML) && currentTag.equalsIgnoreCase("html"))))
									textAllowed = true;
							} else if ((c == '<') && Character.isWhitespace(balt.charAt(0))) {
								// Previous was an un-escaped < in a script.

								if(textAllowed) {
									saveText(b, currentTag, w, this);
								} else {
									if(!b.toString().trim().isEmpty())
										throwFilterException(l10n("textBeforeHTML"));
								}
								balt.setLength(0);
								b.setLength(0);
								splitTag.clear();
								mode = INTAG;
							} else if (HTMLDecoder.isWhitespace(c)) {
								// More whitespace, what fun
							} else {
								mode = INTAG;
								b.append(c);
							}
					}
				}
			}
			/**While detecting the charset, if head is not closed inside
			 * the interval which we are examining, something is wrong, and it's
			 * possible that the file has been given a freakishly large head, so
			 * that we'll miss a charset declaration.*/
			if(onlyDetectingCharset && openElements.contains("head")) {
				throw new MalformedInputException(1024*64);
			}
			//Writing the remaining tags for XHTML if any
			if(getisXHTML())
			{
				while(!openElements.isEmpty())
					w.write("</"+openElements.pop()+">");
			}
			w.flush();
			return;
		}
		int mode;
		static final int INTEXT = 0;
		static final int INTAG = 1;
		static final int INTAGQUOTES = 2;
		static final int INTAGSQUOTES = 3;
		static final int INTAGCOMMENT = 4;
		static final int INTAGCOMMENTCLOSING = 5;
		static final int INTAGWHITESPACE = 6;
		boolean killTag = false; // just this one
		boolean writeStyleScriptWithTag = false; // just this one
		boolean expectingBadComment = false;
		// has to be set on or off explicitly by tags
		boolean inStyle = false; // has to be set on or off explicitly by tags
		boolean inScript = false; // has to be set on or off explicitly by tags
		boolean killText = false; // has to be set on or off explicitly by tags
		boolean killStyle = false;
		int styleScriptRecurseCount = 0;
		String currentStyleScriptChunk = "";
		StringBuilder writeAfterTag = new StringBuilder(1024);

		public void closeXHTMLTag(String element, Writer w) throws IOException {
			// Assume that missing closes are way more common than extra closes.
			if(openElements.isEmpty()) return;
			if(element.equals(openElements.peek())) {
				w.write("</"+openElements.pop()+">");
			}
			else {
				if(openElements.contains(element)) {
					while(true) {
						String top = openElements.pop();
						w.write("</"+top+">");
						if(top.equals(element)) return;
					}
				} // Else it has already been closed.
			}
		}
	}


	void saveText(StringBuilder s, String tagName, Writer w, HTMLParseContext pc)
		throws IOException {

		if(pc.onlyDetectingCharset) return;

		if(logDEBUG) Logger.debug(this, "Saving text: "+s.toString());
		if (pc.killText) {
			return;
		}

		StringBuilder out = new StringBuilder(s.length()*2);

		for(int i=0;i<s.length();i++) {
			char c = s.charAt(i);
			if(c == '<' && !(pc.inStyle || pc.inScript)) {
				//Scripts and styles parsed elsewhere
				out.append("&lt;");
			}
			else if((c < 32) && (c != '\t') && (c != '\n') && (c != '\r')) {
				// Not a real character
				// STRONGLY suggests somebody is using a bogus charset.
				// This could be in order to break the filter.
				if(logDEBUG) Logger.debug(this, "Removing '"+c+"' from the output stream");
				continue;
			}
			else {
				out.append(c);
			}
		}
		String sout = out.toString();

		if (pc.inStyle || pc.inScript) {
			pc.currentStyleScriptChunk += sout;
			return; // is parsed and written elsewhere
		}
		if(pc.cb != null)
			pc.cb.onText(HTMLDecoder.decode(sout), tagName); /* Tag name is given as type for the text */

		w.write(sout);
	}

	static String m3uPlayerScriptTagContent() {
		InputStream m3uPlayerTagStream = HTMLFilter.class.getClassLoader()
				.getResourceAsStream(M3U_PLAYER_TAG_FILE);
		String errorTag = "/* Error: could not load " + M3U_PLAYER_TAG_FILE + " */";
		if (m3uPlayerTagStream == null) {
			return errorTag;
		}
		String tagContent;
		try (BufferedReader bufferedReader = new BufferedReader(new InputStreamReader(m3uPlayerTagStream))) {
			StringBuilder stringBuilder = new StringBuilder("<script>");
			String line;
			while ((line = bufferedReader.readLine()) != null) {
				stringBuilder.append(line);
				stringBuilder.append("\n");
			}
			stringBuilder.append("</script>");
			tagContent = stringBuilder.toString();
		} catch (IOException e) {
			Logger.error(HTMLFilter.class, "Could not read m3uPlayer inline-script.");
			return errorTag;
		}
		return tagContent;
	}

	String processTag(List<String> splitTag, Writer w, HTMLParseContext pc)
		throws IOException, DataFilterException {
		// First, check that it is a recognized tag
		if(logDEBUG) {
			for(int i=0;i<splitTag.size();i++)
				Logger.debug(this, "Tag["+i+"]="+splitTag.get(i));
		}
		ParsedTag t = new ParsedTag(splitTag);
		if (!pc.killTag) {
			t = t.sanitize(pc);
			if (t != null) {
				// We have to check whether <head> exists etc even if we are just checking the charset.
				// This enables us to quit when we see </head>.

				//We need to make sure that <head> is present in the document. If it is not, then GWT javascript won't get loaded.
				//To achieve this, we keep track whether we processed the <head>
				if(t.element.compareTo("head")==0 && !t.startSlash){
					pc.wasHeadElementFound=true;
				} else if ((t.element.compareTo("video")==0 || t.element.compareTo("audio")==0) && !t.startSlash) {
					pc.wasMediaElementFound=true;
				} else if(t.element.compareTo("head")==0 && t.startSlash) {
					pc.headEnded = true;
					if(pc.onlyDetectingCharset) pc.failedDetectCharset = true;
				//If we found a <title> or a <meta> without a <head>, then we need to add them to a <head>
				}else if((t.element.compareTo("meta")==0 || t.element.compareTo("title")==0) && pc.wasHeadElementFound==false){
					pc.openElements.push("head");
					pc.wasHeadElementFound=true;
					String headContent=pc.cb.processTag(new ParsedTag("head", new HashMap<String, String>()));
					if(headContent!=null && !pc.onlyDetectingCharset){
						w.write(headContent);
					}
				}else if((t.element.compareTo("meta")==0 || t.element.compareTo("title")==0) && pc.headEnded){
					throwFilterException(l10n("metaOutsideHead"));
				//If we found a <body> and haven't closed <head> already, then we do
				}else if(t.element.compareTo("body") == 0 &&  pc.openElements.contains("head")){
					if(!pc.onlyDetectingCharset) {
						w.write("</head>");
					}
					pc.headEnded = true;
					if(pc.onlyDetectingCharset) pc.failedDetectCharset = true;
					pc.openElements.pop();
				//If we found a <body> and no <head> before it, then we insert it
				}else if(t.element.compareTo("body")==0 && pc.wasHeadElementFound==false){
					pc.wasHeadElementFound=true;
					String headContent=pc.cb.processTag(new ParsedTag("head", new HashMap<String, String>()));
					if(headContent!=null){
						if(!pc.onlyDetectingCharset) {
							w.write(headContent+"</head>");
						}
						pc.headEnded = true;
						if(pc.onlyDetectingCharset) pc.failedDetectCharset = true;
					}
				// if the body is ended and we found a media tag (<video> or <audio>) we include the m3u-player just before the end of the body. 
				}else if(t.element.compareTo("body")==0 && t.startSlash && pc.wasMediaElementFound) {
					if (embedM3uPlayer) {
						w.write(m3uPlayerScriptTagContent);
					}
				}

				if(!pc.onlyDetectingCharset) {

					//If the tag needs replacement, then replace it
					String newContent=pc.cb.processTag(t);
					if(newContent!=null){
						w.write(newContent);
						if(t.endSlash==false){
							pc.openElements.push(t.element);
						}
					}else{
						if (pc.writeStyleScriptWithTag) {
							pc.writeStyleScriptWithTag = false;
							String style = pc.currentStyleScriptChunk;
							if ((style == null) || style.isEmpty())
								pc.writeAfterTag.append("<!-- "+l10n("deletedUnknownStyle")+" -->");
							else
								w.write(style);
							pc.currentStyleScriptChunk = "";
						}

						t.write(w,pc);
						if (pc.writeAfterTag.length() > 0) {
							w.write(pc.writeAfterTag.toString());
							pc.writeAfterTag = new StringBuilder(1024);
						}
					}
				} else
					pc.writeStyleScriptWithTag = false;
			}
			if(t == null || t.startSlash || t.endSlash) {
				if(!pc.openElements.isEmpty())
					return pc.openElements.peek();
				if (pc.writeAfterTag.length() > 0) {
					w.write(pc.writeAfterTag.toString());
					pc.writeAfterTag = new StringBuilder(1024);
				}
				return null;
			} else return t.element;
		} else {
			pc.killTag = false;
			pc.writeStyleScriptWithTag = false;
			return null;
		}
	}

	void saveComment(StringBuilder s, Writer w, HTMLParseContext pc)
		throws IOException {
		if(pc.onlyDetectingCharset) return;
		if((s.length() > 3) && (s.charAt(0) == '!') && (s.charAt(1) == '-') && (s.charAt(2) == '-')) {
			s.delete(0, 3);
			if(s.charAt(s.length()-1) == '-')
				s.setLength(s.length()-1);
			if(s.charAt(s.length()-1) == '-')
				s.setLength(s.length()-1);
		}
		if(logDEBUG) Logger.debug(this, "Saving comment: "+s.toString());
		if (pc.expectingBadComment)
			return; // ignore it

		if (pc.inStyle || pc.inScript) {
			pc.currentStyleScriptChunk += s;
			return; // </style> handler should write
		}
		if (pc.killTag) {
			pc.killTag = false;
			return;
		}
		StringBuilder sb = new StringBuilder();
		for(int i=0;i<s.length();i++) {
			char c = s.charAt(i);
			if(c == '<') {
				sb.append("&lt;");
			} else if(c == '>') {
				sb.append("&gt;");
			} else {
				sb.append(c);
			}
		}
		s = sb;
		w.write("<!-- ");
		w.write(s.toString());
		w.write(" -->");
	}

	static void throwFilterException(String msg) throws DataFilterException {
		// FIXME
		String longer = l10n("failedToParseLabel");
		throw new DataFilterException(longer, longer, msg);
	}

	public static class ParsedTag {
		public final String element;
		public final String[] unparsedAttrs;
		final boolean startSlash;
		final boolean endSlash;
		/*
		 * public ParsedTag(ParsedTag t) { this.element = t.element;
		 * this.unparsedAttrs = (String[]) t.unparsedAttrs.clone();
		 * this.startSlash = t.startSlash; this.endSlash = t.endSlash; }
		 */

		public ParsedTag(String elementName,Map<String,String> attributes){
			this.element=elementName;
			startSlash=false;
			endSlash=true;
			String[] attrs=new String[attributes.size()];
			int pos=0;
			for(Entry<String,String> entry:attributes.entrySet()){
				attrs[pos++]=entry.getKey()+"=\""+entry.getValue()+"\"";
			}
			this.unparsedAttrs = attrs;
		}

		public ParsedTag(ParsedTag t, String[] outAttrs) {
			this.element = t.element;
			this.unparsedAttrs = outAttrs;
			this.startSlash = t.startSlash;
			this.endSlash = t.endSlash;
		}

		public ParsedTag(ParsedTag t, Map<String,String> attributes){
			String[] attrs=new String[attributes.size()];
			int pos=0;
			for(Entry<String,String> entry:attributes.entrySet()){
				attrs[pos++]=entry.getKey()+"=\""+entry.getValue()+"\"";
			}
			this.element = t.element;
			this.unparsedAttrs = attrs;
			this.startSlash = t.startSlash;
			this.endSlash = t.endSlash;
		}

		public ParsedTag(List<String> v) {
			int len = v.size();
			if (len == 0) {
				element = null;
				unparsedAttrs = new String[0];
				startSlash = endSlash = false;
				return;
			}
			String s = v.get(len - 1);
			if (((len - 1 != 0) || (s.length() > 1)) && s.endsWith("/")) {
				s = s.substring(0, s.length() - 1);
				v.set(len - 1, s);
				if (s.isEmpty())
					len--;
				endSlash = true;
				// Don't need to set it back because everything is an I-value
			} else endSlash = false;
			s = v.get(0);
			if ((s.length() > 1) && s.startsWith("/")) {
				s = s.substring(1);
				v.set(0, s);
				startSlash = true;
			} else startSlash = false;
			element = v.get(0);
			if (len > 1) {
				unparsedAttrs = new String[len - 1];
				for (int x = 1; x < len; x++)
					unparsedAttrs[x - 1] = v.get(x);
			} else
				unparsedAttrs = new String[0];
			if(logDEBUG) Logger.debug(this, "Element = "+element);
		}

		public ParsedTag sanitize(HTMLParseContext pc) throws DataFilterException {
			TagVerifier tv =
				allowedTagsVerifiers.get(element.toLowerCase());
			if(logDEBUG) Logger.debug(this, "Got verifier: "+tv+" for "+element);
			if (tv == null) {
				if (deleteWierdStuff) {
					return null;
				} else {
					String err = "<!-- "+HTMLEncoder.encode(l10n("unknownTag", "tag", element))+ " -->";
					if (!deleteErrors)
						throwFilterException(l10n("unknownTagLabel") + ' ' + err);
					return null;
				}
			}
			return tv.sanitize(this, pc);
		}

		@Override
		public String toString() {
			if (element == null)
				return "";
			StringBuilder sb = new StringBuilder("<");
			if (startSlash)
				sb.append('/');
			sb.append(element);
			if (unparsedAttrs != null) {
				int n = unparsedAttrs.length;
				for (String unparsedAttr : unparsedAttrs) {
					sb.append(' ').append(unparsedAttr);
				}
			}
			if (endSlash)
				sb.append(" /");
			sb.append('>');
			return sb.toString();
		}

		public Map<String,String> getAttributesAsMap(){
			Map<String,String> map=new HashMap<String, String>();
			for(String attr: unparsedAttrs) {
				String name=attr.substring(0,attr.indexOf('='));
				String value=attr.substring(attr.indexOf('=')+2,attr.length()-1);
				map.put(name, value);
			}
			return map;
		}

		public void htmlwrite(Writer w,HTMLParseContext pc) throws IOException {
			String s = toString();
			if(pc.getisXHTML())
			{
				if(ElementInfo.isVoidElement(element) && s.charAt(s.length()-2)!='/')
				{
					s=s.substring(0,s.length()-1)+" />";
				}
			}
			if (s != null) {
				w.write(s);
			}
		}

		public void write(Writer w,HTMLParseContext pc) throws IOException {
			if(!startSlash)
			{
				if(ElementInfo.tryAutoClose(element) && element.equals(pc.peekTopElement()))
					pc.closeXHTMLTag(element, w);
				if(pc.getisXHTML() &&  !ElementInfo.isVoidElement(element))
					pc.pushElementInStack(element);
				htmlwrite(w,pc);
			}
			else
			{
				if(pc.getisXHTML())
				{
					pc.closeXHTMLTag(element, w);
				}
				else
				{
					htmlwrite(w,pc);
				}
			}
		}
	}

	public static Set<String> getAllowedHTMLTags() {
		return Collections.unmodifiableSet(allowedHTMLTags);
	}

	private static final Set<String> allowedHTMLTags = new HashSet<String>();
	static final Map<String, TagVerifier> allowedTagsVerifiers =
		Collections.unmodifiableMap(getAllowedTagVerifiers());
	private static final String[] emptyStringArray = new String[0];

	private static Map<String, TagVerifier> getAllowedTagVerifiers()
	{
		Map<String, TagVerifier> allowedTagsVerifiers = new HashMap<String, TagVerifier>();

		allowedTagsVerifiers.put("?xml", new XmlTagVerifier());
		allowedTagsVerifiers.put(
			"!doctype",
			new DocTypeTagVerifier("!doctype"));
		allowedTagsVerifiers.put("html", new HtmlTagVerifier());
		allowedTagsVerifiers.put(
			"head",
			new TagVerifier(
				"head",
				new String[] { "id" },
				// Don't support profiles.
				// We don't know what format they might be in, whether they will be parsed even though they have bogus MIME types (which seems likely), etc.
				new String[] { /*"profile"*/ },
				null,
				emptyStringArray));
		allowedTagsVerifiers.put(
			"title",
			new TagVerifier("title", new String[] { "id" }));
		allowedTagsVerifiers.put("meta", new MetaTagVerifier());
		allowedTagsVerifiers.put(
			"body",
			new CoreTagVerifier(
				"body",
				new String[] { "bgcolor", "text", "link", "vlink", "alink" },
				null,
				new String[] { "background" },
				new String[] { "onload", "onunload" },
				emptyStringArray));
		String[] group =
			{ "div", "h1", "h2", "h3", "h4", "h5", "h6", "p", "caption" };
		for (String x: group)
			allowedTagsVerifiers.put(
				x,
				new CoreTagVerifier(
					x,
					new String[] { "align" },
					emptyStringArray,
					emptyStringArray,
					emptyStringArray,
					emptyStringArray));
		String[] group2 =
			{
				"abbr",
				"acronym",
				"address",
				"article",
				"aside",
				"b",
				"bdi",
				"bdo",
				"big",
				"center",
				"cite",
				"code",
				"dd",
				"details",
				"dfn",
				"dt",
				"em",
				"fieldset",
				"figcaption",
				"figure",
				"footer",
				"header",
				"hgroup",
				"i",
				"kbd",
				"listing",
				"main",
				"mark",
				"nav",
				"noframes",
				// Delete <noscript> / </noscript>. So we can at least see the non-scripting code.
				//"noscript",
				"plaintext",
				"rp",
				"rt",
				"ruby",
				"s",
				"samp",
				"section",
				"small",
				"span",
				"strike",
				"strong",
				"sub",
				"summary",
				"sup",
				"tt",
				"u",
				"var",
				"wbr",
				"xmp"};
		for (String x: group2)
			allowedTagsVerifiers.put(
				x,
				new CoreTagVerifier(
					x,
					emptyStringArray,
					emptyStringArray,
					emptyStringArray,
					emptyStringArray,
					emptyStringArray));
		allowedTagsVerifiers.put(
			"blockquote",
			new CoreTagVerifier(
				"blockquote",
				emptyStringArray,
				new String[] { "cite" },
				emptyStringArray,
				emptyStringArray,
				emptyStringArray));
		allowedTagsVerifiers.put(
			"q",
			new CoreTagVerifier(
				"q",
				emptyStringArray,
				new String[] { "cite" },
				emptyStringArray,
				emptyStringArray,
				emptyStringArray));
		allowedTagsVerifiers.put(
			"br",
			new BaseCoreTagVerifier(
				"br",
				new String[] { "clear" },
				emptyStringArray,
				emptyStringArray,
				emptyStringArray));
		allowedTagsVerifiers.put(
			"pre",
			new CoreTagVerifier(
				"pre",
				new String[] { "width", "xml:space" },
				emptyStringArray,
				emptyStringArray,
				emptyStringArray,
				emptyStringArray));
		allowedTagsVerifiers.put(
			"ins",
			new CoreTagVerifier(
				"ins",
				new String[] { "datetime" },
				new String[] { "cite" },
				emptyStringArray,
				emptyStringArray,
				emptyStringArray));
		allowedTagsVerifiers.put(
			"del",
			new CoreTagVerifier(
				"del",
				new String[] { "datetime" },
				new String[] { "cite" },
				emptyStringArray,
				emptyStringArray,
				emptyStringArray));
		allowedTagsVerifiers.put(
			"ul",
			new CoreTagVerifier(
				"ul",
				new String[] { "type", "compact" },
				emptyStringArray,
				emptyStringArray,
				emptyStringArray,
				emptyStringArray));
		allowedTagsVerifiers.put(
			"ol",
			new CoreTagVerifier(
				"ol",
				new String[] { "type", "compact", "start", "reversed" },
				emptyStringArray,
				emptyStringArray,
				emptyStringArray,
				emptyStringArray));
		allowedTagsVerifiers.put(
			"li",
			new CoreTagVerifier(
				"li",
				new String[] { "type", "value" },
				emptyStringArray,
				emptyStringArray,
				emptyStringArray,
				emptyStringArray));
		allowedTagsVerifiers.put(
			"dl",
			new CoreTagVerifier(
				"dl",
				new String[] { "compact" },
				emptyStringArray,
				emptyStringArray,
				emptyStringArray,
				emptyStringArray));
		allowedTagsVerifiers.put(
			"dir",
			new CoreTagVerifier(
				"dir",
				new String[] { "compact" },
				emptyStringArray,
				emptyStringArray,
				emptyStringArray,
				emptyStringArray));
		allowedTagsVerifiers.put(
			"menu",
			new CoreTagVerifier(
				"menu",
				new String[] { "compact" },
				emptyStringArray,
				emptyStringArray,
				emptyStringArray,
				emptyStringArray));
		allowedTagsVerifiers.put(
			"table",
			new CoreTagVerifier(
				"table",
				new String[] {
					"summary",
					"width",
					"border",
					"frame",
					"rules",
					"cellspacing",
					"cellpadding",
					"align",
					"bgcolor" },
				emptyStringArray,
				new String[] { "background" },
				emptyStringArray,
				emptyStringArray));
		allowedTagsVerifiers.put(
			"thead",
			new CoreTagVerifier(
				"thead",
				new String[] { "align", "char", "charoff", "valign" },
				emptyStringArray,
				emptyStringArray,
				emptyStringArray,
				emptyStringArray));
		allowedTagsVerifiers.put(
			"tfoot",
			new CoreTagVerifier(
				"tfoot",
				new String[] { "align", "char", "charoff", "valign" },
				emptyStringArray,
				emptyStringArray,
				emptyStringArray,
				emptyStringArray));
		allowedTagsVerifiers.put(
			"tbody",
			new CoreTagVerifier(
				"tbody",
				new String[] { "align", "char", "charoff", "valign" },
				emptyStringArray,
				emptyStringArray,
				emptyStringArray,
				emptyStringArray));
		allowedTagsVerifiers.put(
			"colgroup",
			new CoreTagVerifier(
				"colgroup",
				new String[] {
					"span",
					"width",
					"align",
					"char",
					"charoff",
					"valign" },
				emptyStringArray,
				emptyStringArray,
				emptyStringArray,
				emptyStringArray));
		allowedTagsVerifiers.put(
			"col",
			new CoreTagVerifier(
				"col",
				new String[] {
					"span",
					"width",
					"align",
					"char",
					"charoff",
					"valign" },
				emptyStringArray,
				emptyStringArray,
				emptyStringArray,
				emptyStringArray));
		allowedTagsVerifiers.put(
			"tr",
			new CoreTagVerifier(
				"tr",
				new String[] {
					"align",
					"char",
					"charoff",
					"valign",
					"bgcolor" },
				emptyStringArray,
				emptyStringArray,
				emptyStringArray,
				emptyStringArray));
		allowedTagsVerifiers.put(
			"th",
			new CoreTagVerifier(
				"th",
				new String[] {
					"abbr",
					"axis",
					"headers",
					"scope",
					"rowspan",
					"colspan",
					"align",
					"char",
					"charoff",
					"valign",
					"nowrap",
					"bgcolor",
					"width",
					"height" },
				emptyStringArray,
				new String[] { "background" },
				emptyStringArray,
				emptyStringArray));
		allowedTagsVerifiers.put(
			"td",
			new CoreTagVerifier(
				"td",
				new String[] {
					"abbr",
					"axis",
					"headers",
					"scope",
					"rowspan",
					"colspan",
					"align",
					"char",
					"charoff",
					"valign",
					"nowrap",
					"bgcolor",
					"width",
					"height" },
				emptyStringArray,
				new String[] { "background" },
				emptyStringArray,
				emptyStringArray));
		allowedTagsVerifiers.put(
			"a",
			new LinkTagVerifier(
				"a",
				new String[] {
					"accesskey",
					"tabindex",
					"name",
					"shape",
					"coords",
					"target" },
				emptyStringArray,
				emptyStringArray,
				new String[] { "onfocus", "onblur" }));
		allowedTagsVerifiers.put(
			"link",
			new LinkTagVerifier(
				"link",
				new String[] { "media", "target" },
				emptyStringArray,
				emptyStringArray,
				emptyStringArray));
		allowedTagsVerifiers.put(
			"base",
			new BaseHrefTagVerifier(
				"base",
				new String[] { "id", "target" },
				new String[] { /* explicitly sanitized by class */ }));
		allowedTagsVerifiers.put(
			"img",
			new CoreTagVerifier(
				"img",
				new String[] {
					"alt",
					"name",
					"height",
					"width",
					"ismap",
					"align",
					"border",
					"hspace",
					"vspace" },
				new String[] { "longdesc", "usemap" },
				new String[] { "src" },
				emptyStringArray,
				emptyStringArray));
		allowedTagsVerifiers.put(
			"map",
			new CoreTagVerifier(
				"map",
				new String[] { "name" },
				emptyStringArray,
				emptyStringArray,
				emptyStringArray,
				emptyStringArray));
		allowedTagsVerifiers.put(
			"area",
			new CoreTagVerifier(
				"area",
				new String[] {
					"accesskey",
					"tabindex",
					"shape",
					"coords",
					"nohref",
					"alt",
					"target" },
				new String[] { "href" },
				emptyStringArray,
				new String[] { "onfocus", "onblur" },
				emptyStringArray));
		allowedTagsVerifiers.put(
			"audio", // currently just minimal support
			new MediaTagVerifier(
				"audio",
				emptyStringArray,
				emptyStringArray, // uris
				new String[] { "src" }, // inline uris
				emptyStringArray,
				new String[] { // boolean attributes
					"preload",
					"controls",
					"loop"}));
		allowedTagsVerifiers.put(
			"video", // currently just minimal support
			new MediaTagVerifier(
				"video",
				new String[] {"width", "height" },
				emptyStringArray, // uris
				new String[] { "src", "poster" }, // inline uris
				emptyStringArray,
				new String[] { // boolean attributes
					"preload",
					"controls",
					"loop"}));
		allowedTagsVerifiers.put(
			"source", // currently just minimal support
			new MediaTagVerifier(
				"source",
				emptyStringArray, // media is disallowed because it might leak device info, type is disallowed because it could allow tricking a browser into interpreting a file with another mime-type.
				emptyStringArray, // uris
				new String[] { "src" }, // inline uris
				emptyStringArray,
				emptyStringArray));
		// TODO: param tag?
		// http://www.w3.org/TR/html4/struct/objects.html#h-13.3.2
		// applet tag PROHIBITED - we do not support applets
		allowedTagsVerifiers.put("style", new StyleTagVerifier());
		allowedTagsVerifiers.put(
			"font",
			new BaseCoreTagVerifier(
				"font",
				new String[] { "size", "color", "face" },
				emptyStringArray,
				emptyStringArray,
				emptyStringArray));
		allowedTagsVerifiers.put(
			"basefont",
			new BaseCoreTagVerifier(
				"basefont",
				new String[] { "size", "color", "face" },
				emptyStringArray,
				emptyStringArray,
				emptyStringArray));
		allowedTagsVerifiers.put(
			"hr",
			new CoreTagVerifier(
				"hr",
				new String[] { "align", "noshade", "size", "width" },
				emptyStringArray,
				emptyStringArray,
				emptyStringArray,
				emptyStringArray));
		allowedTagsVerifiers.put(
			"frameset",
			new CoreTagVerifier(
				"frameset",
				new String[] { "rows", "cols" },
				emptyStringArray,
				emptyStringArray,
				new String[] { "onload", "onunload" },
				emptyStringArray,
				false));
		allowedTagsVerifiers.put(
			"frame",
			new BaseCoreTagVerifier(
				"frame",
				new String[] {
					"name",
					"frameborder",
					"marginwidth",
					"marginheight",
					"noresize",
					"scrolling" },
				new String[]  { "longdesc" },
				new String[] { "src" },
				emptyStringArray));
		allowedTagsVerifiers.put(
			"iframe",
			new BaseCoreTagVerifier(
				"iframe",
				new String[] {
					"name",
					"frameborder",
					"marginwidth",
					"marginheight",
					"scrolling",
					"align",
					"height",
					"width" },
				new String[] { "longdesc"},
				new String[] { "src" },
				emptyStringArray));

		allowedTagsVerifiers.put(
			"form",
			new FormTagVerifier(
				"form",
				new String[] {
					"name" }, // FIXME add a whitelist filter for accept
					// All other attributes are handled by FormTagVerifier.
				new String[] { },
				new String[] { "onsubmit", "onreset" }));
		allowedTagsVerifiers.put(
			"input",
			new InputTagVerifier(
				"input",
				new String[] {
					"accesskey",
					"tabindex",
					"type",
					"name",
					"value",
					"checked",
					"disabled",
					"readonly",
					"size",
					"maxlength",
					"alt",
					"ismap",
					"accept",
					"align",
					"form" },
				new String[] { "usemap" },
				new String[] { "src" },
				new String[] { "onfocus", "onblur", "onselect", "onchange" }));
		allowedTagsVerifiers.put(
			"button",
			new CoreTagVerifier(
				"button",
				new String[] {
					"accesskey",
					"tabindex",
					"name",
					"value",
					"type",
					"disabled" },
				emptyStringArray,
				emptyStringArray,
				new String[] { "onfocus", "onblur" },
				emptyStringArray));
		allowedTagsVerifiers.put(
			"select",
			new CoreTagVerifier(
				"select",
				new String[] {
					"name",
					"size",
					"multiple",
					"disabled",
					"tabindex" },
				emptyStringArray,
				emptyStringArray,
				new String[] { "onfocus", "onblur", "onchange" },
				emptyStringArray));
		allowedTagsVerifiers.put(
			"optgroup",
			new CoreTagVerifier(
				"optgroup",
				new String[] { "disabled", "label" },
				emptyStringArray,
				emptyStringArray,
				emptyStringArray,
				emptyStringArray));
		allowedTagsVerifiers.put(
			"option",
			new CoreTagVerifier(
				"option",
				new String[] { "selected", "disabled", "label", "value" },
				emptyStringArray,
				emptyStringArray,
				emptyStringArray,
				emptyStringArray));
		allowedTagsVerifiers.put(
			"textarea",
			new CoreTagVerifier(
				"textarea",
				new String[] {
					"accesskey",
					"tabindex",
					"name",
					"rows",
					"cols",
					"disabled",
					"readonly" },
				emptyStringArray,
				emptyStringArray,
				new String[] { "onfocus", "onblur", "onselect", "onchange" },
				emptyStringArray));
		allowedTagsVerifiers.put(
				"meter",
				new CoreTagVerifier(
						"meter",
						new String[] {
								"form",
								"high",
								"low",
								"max",
								"min",
								"optimum",
								"value" },
						emptyStringArray,
						emptyStringArray,
						emptyStringArray,
						emptyStringArray));
		allowedTagsVerifiers.put(
				"progress",
				new CoreTagVerifier(
						"progress",
						new String[] {
								"max",
								"value" },
						emptyStringArray,
						emptyStringArray,
						emptyStringArray,
						emptyStringArray));
		allowedTagsVerifiers.put(
			"isindex",
			new BaseCoreTagVerifier(
				"isindex",
				new String[] { "prompt" },
				emptyStringArray,
				emptyStringArray,
				emptyStringArray));
		allowedTagsVerifiers.put(
			"label",
			new CoreTagVerifier(
				"label",
				new String[] { "for", "accesskey" },
				emptyStringArray,
				emptyStringArray,
				new String[] { "onfocus", "onblur" },
				emptyStringArray));
		allowedTagsVerifiers.put(
			"legend",
			new CoreTagVerifier(
				"legend",
				new String[] { "accesskey", "align" },
				emptyStringArray,
				emptyStringArray,
				emptyStringArray,
				emptyStringArray));
		allowedTagsVerifiers.put("script", new ScriptTagVerifier());
		/* MathML 3.0 support for presentation markup, deprecated attributes
		 * not included so don't try using them. xref not supported as it is
		 * mainly used to link presentation and content in parallel markup.
		 *
		 * Content markup not supported as it is larger and presumably not
		 * used that much, and **HAS SECURITY ISSUES**: Content markup uses
		 * Content Dictionaries, which by default are loaded from a default
		 * URL on the web.
		 * See attributes: cdgroup, definitionURL, cd.
		 * Elements: csymbol, annotation, annotation-xml. */
		allowedTagsVerifiers.put(
			"math",
			new CoreTagVerifier(
				"math",
				new String[] {
					"accent",
					"accentunder",
					"align",
					"alignmentscope",
					"altimg-height",
					"altimg-valign",
					"altimg-width",
					"alttext",
					"bevelled",
					"charalign",
					"charspacing",
					"close",
					"columnalign",
					"columnlines",
					"columnspacing",
					"columnspan",
					"columnwidth",
					"crossout",
					"decimalpoint",
					"depth",
					"denomalign",
					"dir",
					"display",
					"displaystyle",
					"edge",
					"equalcolumns",
					"equalrows",
					"fence",
					"form",
					"frame",
					"framespacing",
					"groupalign",
					"height",
					"indentalign",
					"indentalignfirst",
					"indentalignlast",
					"indentshift",
					"indentshiftfirst",
					"indentshiftlast",
					"indenttarget",
					"infixlinebreakstyle",
					"largeop",
					"leftoverhang",
					"length",
					"linebreak",
					"linebreakmultchar",
					"linebreakstyle",
					"lineleading",
					"location",
					"lquote",
					"lspace",
					"linethickness",
					"longdivstyle",
					"mathbackground",
					"mathcolor",
					"mathsize",
					"mathvariant",
					"maxsize",
					"maxwidth",
					"minlabelspacing",
					"minsize",
					"movablelimits",
					"mslinethickness",
					"notation",
					"numalign",
					"open",
					"overflow",
					"position",
					"rightoverhang",
					"rowalign",
					"rowlines",
					"rowspacing",
					"rowspan",
					"rquote",
					"rspace",
					"scriptlevel",
					"scriptminsize",
					"scriptsizemultiplier",
					"separator",
					"separators",
					"shift",
					"side",
					"stackalign",
					"stretchy",
					"subscriptshift",
					"superscriptshift",
					"symmetric",
					"voffset",
					"width" },
				new String[] { "href" },
				new String[] { "altimg" },
				emptyStringArray,
                emptyStringArray));
		//MathML Presentation tags follow
		String[] mathmlempty =
			{
				"mprescripts",
				"none"};
		for (String x: mathmlempty)
			allowedTagsVerifiers.put(
				x,
				new CoreTagVerifier(
					x,
					emptyStringArray,
					emptyStringArray,
					emptyStringArray,
					emptyStringArray,
					emptyStringArray));
		String[] mathmlpresent =
			{
				"merror",
				"mphantom",
				"mroot",
				"msqrt"};
		for (String x: mathmlpresent)
			allowedTagsVerifiers.put(
				x,
				new CoreTagVerifier(
					x,
					new String[] { "mathbackground", "mathcolor" },
					new String[] { "href" },
					emptyStringArray,
					emptyStringArray,
					emptyStringArray));
		allowedTagsVerifiers.put(
			"msub",
			new CoreTagVerifier(
				"msub",
				new String[] { "mathbackground", "mathcolor", "subscriptshift" },
				new String[] { "href" },
				emptyStringArray,
				emptyStringArray,
                    emptyStringArray));
		allowedTagsVerifiers.put(
			"msup",
			new CoreTagVerifier(
				"msup",
				new String[] { "mathbackground", "mathcolor", "superscriptshift" },
				new String[] { "href" },
				emptyStringArray,
				emptyStringArray,
					emptyStringArray));
		String[] mathmlscripts =
			{
				"msubsup",
				"mmultiscripts"};
		for (String x: mathmlscripts)
			allowedTagsVerifiers.put(
				x,
				new CoreTagVerifier(
					x,
					new String[] { "mathbackground", "mathcolor", "subscriptshift", "superscriptshift" },
					new String[] { "href" },
					emptyStringArray,
					emptyStringArray,
					emptyStringArray));
		allowedTagsVerifiers.put(
		    "msrow",
			new CoreTagVerifier(
				"msrow",
				new String[] { "mathbackground", "mathcolor", "position" },
				new String[] { "href" },
				emptyStringArray,
				emptyStringArray,
					emptyStringArray));
		allowedTagsVerifiers.put(
			"msgroup",
			new CoreTagVerifier(
				"msgroup",
				new String[] { "mathbackground", "mathcolor", "position", "shift" },
				new String[] { "href" },
				emptyStringArray,
				emptyStringArray,
					emptyStringArray));
		allowedTagsVerifiers.put(
			"menclose",
			new CoreTagVerifier(
				"menclose",
				new String[] { "mathbackground", "mathcolor", "notation" },
				new String[] { "href" },
				emptyStringArray,
				emptyStringArray,
					emptyStringArray));
		allowedTagsVerifiers.put(
			"msline",
			new CoreTagVerifier(
				"msline",
				new String[] { "leftoverhang", "length", "mathbackground", "mathcolor", "mslinethickness", "position", "rightoverhang" },
				new String[] { "href" },
				emptyStringArray,
				emptyStringArray,
					emptyStringArray));
		allowedTagsVerifiers.put(
			"maligngroup",
			new CoreTagVerifier(
				"maligngroup",
				new String[] { "groupalign", "mathbackground", "mathcolor" },
				new String[] { "href" },
				emptyStringArray,
				emptyStringArray,
					emptyStringArray));
		allowedTagsVerifiers.put(
			"malignmark",
			new CoreTagVerifier(
				"malignmark",
				new String[] { "edge", "mathbackground", "mathcolor" },
				new String[] { "href" },
				emptyStringArray,
				emptyStringArray,
					emptyStringArray));
		allowedTagsVerifiers.put(
			"mrow",
			new CoreTagVerifier(
				"mrow",
				new String[] { "dir", "mathbackground", "mathcolor" },
				new String[] { "href" },
				emptyStringArray,
				emptyStringArray,
					emptyStringArray));
		String[] mathmlitem =
			{
				"mi",
				"mn",
				"mtext"};
		for (String x: mathmlitem)
			allowedTagsVerifiers.put(
				x,
				new CoreTagVerifier(
					x,
					new String[] { "dir", "mathbackground", "mathcolor", "mathsize", "mathvariant" },
					new String[] { "href" },
					emptyStringArray,
					emptyStringArray,
					emptyStringArray));
	    allowedTagsVerifiers.put(
			"ms",
			new CoreTagVerifier(
				"ms",
				new String[] { "dir", "lquote", "mathbackground", "mathcolor", "mathsize", "mathvariant", "rquote" },
				new String[] { "href" },
				emptyStringArray,
				emptyStringArray,
					emptyStringArray));
		allowedTagsVerifiers.put(
			"mpadded",
			new CoreTagVerifier(
				"mpadded",
				new String[] { "depth", "height", "lspace", "mathbackground", "mathcolor", "voffset", "width" },
				new String[] { "href" },
				emptyStringArray,
				emptyStringArray,
					emptyStringArray));
		allowedTagsVerifiers.put(
			"mspace",
			new CoreTagVerifier(
				"mspace",
				new String[] {
					"depth",
					"dir",
					"height",
					"indentalign",
					"indentalignfirst",
					"indentalignlast",
					"indentshift",
					"indentshiftfirst",
					"indentshiftlast",
					"indenttarget",
					"linebreak",
					"mathbackground",
					"mathcolor",
					"mathsize",
					"mathvariant",
					"width" },
				new String[] { "href" },
				emptyStringArray,
				emptyStringArray,
					emptyStringArray));
		allowedTagsVerifiers.put(
			"mscarry",
			new CoreTagVerifier(
				"mscarry",
				new String[] { "crossout", "location", "mathbackground", "mathcolor" },
				new String[] { "href" },
				emptyStringArray,
				emptyStringArray,
					emptyStringArray));
		allowedTagsVerifiers.put(
			"mscarries",
			new CoreTagVerifier(
				"mscarries",
				new String[] { "crossout", "location", "mathbackground", "mathcolor", "position", "scriptsizemultiplier" },
				new String[] { "href" },
				emptyStringArray,
				emptyStringArray,
					emptyStringArray));
		String[] mathmltr =
			{
				"mtr",
				"mlabeledtr"};
		for (String x: mathmltr)
			allowedTagsVerifiers.put(
				x,
				new CoreTagVerifier(
					x,
					new String[] { "columnalign", "groupalign", "mathbackground", "mathcolor", "rowalign" },
					new String[] { "href" },
					emptyStringArray,
					emptyStringArray,
					emptyStringArray));
		allowedTagsVerifiers.put(
			"mtd",
			new CoreTagVerifier(
				"mtd",
				new String[] { "columnalign", "columnspan", "groupalign", "mathbackground", "mathcolor", "rowalign", "rowspan" },
				new String[] { "href" },
				emptyStringArray,
				emptyStringArray,
					emptyStringArray));
		allowedTagsVerifiers.put(
			"mfenced",
			new CoreTagVerifier(
				"mfenced",
				new String[] { "close", "mathbackground", "mathcolor", "open", "separators" },
				new String[] { "href" },
				emptyStringArray,
				emptyStringArray,
					emptyStringArray));
		allowedTagsVerifiers.put(
			"mfrac",
			new CoreTagVerifier(
				"mfrac",
				new String[] { "bevelled", "denomalign", "linethickness", "mathbackground", "mathcolor", "numalign" },
				new String[] { "href" },
				emptyStringArray,
				emptyStringArray,
				emptyStringArray));
		allowedTagsVerifiers.put(
			"mglyph",
			new CoreTagVerifier(
				"mglyph",
				new String[] { "alt", "height", "mathbackground", "mathcolor", "valign", "width" },
				new String[] { "href" },
				new String[] { "src" },
				emptyStringArray,
				emptyStringArray));
		allowedTagsVerifiers.put(
			"mstack",
			new CoreTagVerifier(
				"mstack",
				new String[] { "align", "charalign", "charspacing", "mathbackground", "mathcolor", "stackalign" },
				new String[] { "href" },
				emptyStringArray,
				emptyStringArray,
				emptyStringArray));
		allowedTagsVerifiers.put(
			"mlongdiv",
			new CoreTagVerifier(
				"mlongdiv",
				new String[] { "align", "charalign", "charspacing", "longdivstyle", "mathbackground", "mathcolor", "stackalign" },
				new String[] { "href" },
				emptyStringArray,
				emptyStringArray,
				emptyStringArray));
		allowedTagsVerifiers.put(
		    "mtable",
			new CoreTagVerifier(
				"mtable",
				new String[] {
					"align",
					"alignmentscope",
					"columnalign",
					"columnlines",
					"columnspacing",
					"columnwidth",
					"displaystyle",
					"equalcolumns",
					"equalrows",
					"frame",
					"framespacing",
					"groupalign",
					"mathbackground",
					"mathcolor",
					"minlabelspacing",
					"rowalign",
					"rowlines",
					"rowspacing",
					"side",
					"width" },
				new String[] { "href" },
				emptyStringArray,
				emptyStringArray,
				emptyStringArray));
		allowedTagsVerifiers.put(
			"munder",
			new CoreTagVerifier(
				"munder",
				new String[] { "accentunder", "align", "mathbackground", "mathcolor" },
				new String[] { "href" },
				emptyStringArray,
				emptyStringArray,
				emptyStringArray));
		allowedTagsVerifiers.put(
			"mo",
			new CoreTagVerifier(
				"mo",
				new String[] {
					"accent",
					"dir",
					"fence",
					"form",
					"indentalign",
					"indentalignfirst",
					"indentalignlast",
					"indentshift",
					"indentshiftfirst",
					"indentshiftlast",
					"indenttarget",
					"largeop",
					"linebreak",
					"linebreakmultchar",
					"linebreakstyle",
					"lineleading",
					"lspace",
					"mathbackground",
					"mathcolor",
					"mathsize",
					"mathvariant",
					"maxsize",
					"minsize",
					"movablelimits",
					"rspace",
					"separator",
					"stretchy",
					"symmetric" },
				new String[] { "href" },
				emptyStringArray,
				emptyStringArray,
				emptyStringArray));
		allowedTagsVerifiers.put(
			"mover",
			new CoreTagVerifier(
				"mover",
				new String[] { "accent", "align", "mathbackground", "mathcolor" },
				new String[] { "href" },
				emptyStringArray,
				emptyStringArray,
				emptyStringArray));
		allowedTagsVerifiers.put(
			"munderover",
			new CoreTagVerifier(
				"munderover",
				new String[] { "accent", "accentunder", "align", "mathbackground", "mathcolor" },
				new String[] { "href" },
				emptyStringArray,
				emptyStringArray,
				emptyStringArray));
		allowedTagsVerifiers.put(
			"mstyle",
			new CoreTagVerifier(
				"mstyle",
				new String[] {
					"accent",
					"accentunder",
					"align",
					"alignmentscope",
					"bevelled",
					"charalign",
					"charspacing",
					"close",
					"columnalign",
					"columnlines",
					"columnspacing",
					"columnspan",
					"columnwidth",
					"crossout",
					"decimalpoint",
					"depth",
					"denomalign",
					"dir",
					"displaystyle",
					"edge",
					"equalcolumns",
					"equalrows",
					"fence",
					"form",
					"frame",
					"framespacing",
					"groupalign",
					"height",
					"indentalign",
					"indentalignfirst",
					"indentalignlast",
					"indentshift",
					"indentshiftfirst",
					"indentshiftlast",
					"indenttarget",
					"infixlinebreakstyle",
					"largeop",
					"leftoverhang",
					"length",
					"linebreak",
					"linebreakmultchar",
					"linebreakstyle",
					"lineleading",
					"location",
					"lquote",
					"lspace",
					"linethickness",
					"longdivstyle",
					"mathbackground",
					"mathcolor",
					"mathsize",
					"mathvariant",
					"maxsize",
					"minlabelspacing",
					"minsize",
					"movablelimits",
					"mslinethickness",
					"notation",
					"numalign",
					"open",
					"position",
					"rightoverhang",
					"rowalign",
					"rowlines",
					"rowspacing",
					"rowspan",
					"rquote",
					"rspace",
					"scriptlevel",
					"scriptminsize",
					"scriptsizemultiplier",
					"separator",
					"separators",
					"shift",
					"side",
					"stackalign",
					"stretchy",
					"subscriptshift",
					"superscriptshift",
					"symmetric",
					"voffset",
					"width" },
				new String[] { "href" },
				emptyStringArray,
				emptyStringArray,
				emptyStringArray));
		// <maction> would go here though it seems a bit pointless and may require extra filtering
		// MathML content tags would go here if anyone used them

		return allowedTagsVerifiers;
	}

	static class TagVerifier {
		private final String tag;
		//Attributes which need no sanitation
		private final HashSet<String> allowedAttrs;
		//Attributes which will be sanitized by child classes
		protected final HashSet<String> parsedAttrs;
		private final HashSet<String> uriAttrs;
		private final HashSet<String> inlineURIAttrs;
		final HashSet<String> booleanAttrs;
		private final HashSet<String> allowedRole;

		TagVerifier(String tag, String[] allowedAttrs) {
			this(tag, allowedAttrs, null, null, null);
		}

		TagVerifier(String tag, String[] allowedAttrs, String[] uriAttrs, String[] inlineURIAttrs, String[] booleanAttrs) {
			this.tag = tag;
			this.allowedAttrs = new HashSet<String>();
			this.parsedAttrs = new HashSet<String>();
			if (allowedAttrs != null) {
				this.allowedAttrs.addAll(Arrays.asList(allowedAttrs));
			}
			this.uriAttrs = new HashSet<String>();
			if (uriAttrs != null) {
				this.uriAttrs.addAll(Arrays.asList(uriAttrs));
			}
			this.inlineURIAttrs = new HashSet<String>();
			if (inlineURIAttrs != null) {
				this.inlineURIAttrs.addAll(Arrays.asList(inlineURIAttrs));
			}
			this.booleanAttrs = new HashSet<String>();
			if (booleanAttrs != null) {
<<<<<<< HEAD
				for (String booleanAttr : booleanAttrs) {
					this.booleanAttrs.add(booleanAttr);
				}
			}
=======
				this.booleanAttrs.addAll(Arrays.asList(booleanAttrs));
			}
			// https://w3c.github.io/aria/
			this.allowedRole = new HashSet<String>(Arrays.asList("alert","alertdialog","application","article",
				"banner","blockquote","button",
				"caption","cell","checkbox","code","columnheader","combobox","command","comment","complementary","composite","contentinfo",
				"definition","deletion","dialog","directory","document",
				"emphasis",
				"feed","figure","form",
				"generic","grid","gridcell","group",
				"heading",
				"image","img","input","insertion",
				"landmark","link","list","listbox","listitem","log",
				"main","mark","marquee","math","menu","menubar","menuitem","menuitemcheckbox","menuitemradio","meter",
				"navigation","none","note",
				"option",
				"paragraph","presentation","progressbar",
				"radio","radiogroup","range","region","roletype","row","rowgroup","rowheader",
				"scrollbar","search","searchbox","section","sectionhead","select","separator","slider","spinbutton","status","strong","structure","subscript","suggestion","superscript","switch",
				"tab","table","tablist","tabpanel","term","textbox","time","timer","toolbar","tooltip","tree","treegrid","treeitem",
				"widget","window"));
>>>>>>> 97e29902
		}

		ParsedTag sanitize(ParsedTag t, HTMLParseContext pc) throws DataFilterException {
			/** Map contains the attributes, in order. The key is always the name
			 * of the attribute, but the value can be a raw Object if it has no value.
			 * "src" is different to "src=". Arguably we should probably use null in
			 * the first case and "" in the second case ... FIXME */
			Map<String, Object> h = new LinkedHashMap<String, Object>();
			boolean equals = false;
			String prevX = "";
			if (t.unparsedAttrs != null)
				for (String s: t.unparsedAttrs) {
					if (equals) {
						equals = false;
						s = stripQuotes(s);
						h.remove(prevX);
						h.put(prevX, s);
						prevX = "";
					} else {
						int idx = s.indexOf('=');
						if (idx == s.length() - 1) {
							equals = true;
							if (idx == 0) {
								// prevX already set
							} else {
								prevX = s.substring(0, s.length() - 1);
								prevX = prevX.toLowerCase();
							}
						} else if (idx > -1) {
							String x = s.substring(0, idx);
							if (x.isEmpty())
								x = prevX;
							x = x.toLowerCase();
							String y;
							if (idx == s.length() - 1)
								y = "";
							else
								y = s.substring(idx + 1, s.length());
							y = stripQuotes(y);
							h.remove(x);
							h.put(x, y);
							prevX = x;
						} else {
							h.remove(s);
							h.put(s, new Object());
							prevX = s;
						}
					}
				}
			h = sanitizeHash(h, t, pc);
			if (h == null) return null;
			//Remove any blank entries
			h.entrySet().removeIf(entry -> entry.getValue() == null || entry.getValue().equals("") && pc.isXHTML);
			//If the tag has no attributes, and this is not allowable, remove it
            if(h.isEmpty() && expungeTagIfNoAttributes()) return null;
			if (t.startSlash)
				return new ParsedTag(t, (String[])null);
			String[] outAttrs = new String[h.size()];
			int i = 0;
			for (Map.Entry<String, Object> entry : h.entrySet()) {
				String x = entry.getKey();
				Object o = entry.getValue();
				String y;
				if (o instanceof String)
					y = (String) o;
				else
					y = null;
				StringBuilder out = new StringBuilder(x);
				if (y != null)
					out.append( "=\"" ).append( y ).append( '"' );
				outAttrs[i++] = out.toString();
			}
			return new ParsedTag(t, outAttrs);
		}

		Map<String, Object> sanitizeHash(Map<String, Object> h,
			ParsedTag p,
			HTMLParseContext pc) throws DataFilterException {
			Map<String, Object> hn = new LinkedHashMap<String, Object>();
			for (Map.Entry<String, Object> entry : h.entrySet()) {
				if(logDEBUG) Logger.debug(this, "HTML Filter is sanitizing: "+entry.getKey()+" = "+entry.getValue());
				String x = entry.getKey();
				Object o = entry.getValue();

				boolean inline = inlineURIAttrs.contains(x);

				//URI attributes require additional processing
				if (inline || uriAttrs.contains(x)) {
					if(!inline) {
						if(logMINOR) Logger.minor(this, "Non-inline URI attribute: "+x);
					} else {
						if(logMINOR) Logger.minor(this, "Inline URI attribute: "+x);
					}
					// URI
					if (o instanceof String) {
						// Java's URL handling doesn't seem suitable
						String uri = (String) o;
						uri = HTMLDecoder.decode(uri);
						uri = htmlSanitizeURI(uri, null, null, null, pc.cb, pc, inline);
						if (uri == null) {
							continue;
						}
						uri = HTMLEncoder.encode(uri);
						o = uri;
					}
					// FIXME: rewrite absolute URLs, handle ?date= etc
					if(logDEBUG) Logger.debug(this, "HTML Filter is putting "+(inline?"inline":"")+" uri attribute: "+x+" =  "+o);
					hn.put(x, o);
					continue;
				}

				/*We create a placeholder for each parsed attribute in the
				 * sanitized output. This ensures the order of the attributes.
				 * Subclasses will take care of parsing and replacing these values.
				 * If they don't, we'll remove the placeholder later.*/
				if(parsedAttrs.contains(x)) {
					hn.put(x, null);
					continue;
				}

				/*If the attribute is to be passed through without sanitation*/
				if(allowedAttrs.contains(x)) {
					hn.put(x, o);
					continue;
				}
				/*Boolean attributes must either be empty or equal to their own name*/
				if(booleanAttrs.contains(x)) {
					String value = null;
					if(o instanceof String ) value = (String) o;
					if((value != null && value.equalsIgnoreCase(x)) || (!pc.isXHTML && o == null)) {
						hn.put(x, o);
						continue;
					}
				}
				// lang, xml:lang and dir can go on anything
				// lang or xml:lang = language [ "-" country [ "-" variant ] ]
				// The variant can be just about anything; no way to test (avian)
				if (x.equals("xml:lang") ||x.equals("lang") || (x.equals("dir") && (o instanceof String) && (((String)o).equalsIgnoreCase("ltr") || ((String)o).equalsIgnoreCase("rtl") || ((String)o).equalsIgnoreCase("auto")))) {
					if(logDEBUG) Logger.debug(this, "HTML Filter is putting attribute: "+x+" =  "+o);
					hn.put(x, o);
				}
				// ARIA properties
				// role can be set on any element
				if (x.equals("role") && o instanceof String) {
					if(allowedRole.contains((String)o)) {
						hn.put(x, o);
					}
				}
			}
			return hn;
		}

		/*If this function returns true, this tag will be removed from
		 * the sanitized output if it has no attributes*/
		protected boolean expungeTagIfNoAttributes() {
			return false;
		}
	}

	static String stripQuotes(String s) {
		final String quotes = "\"'";
		if (s.length() >= 2) {
			int n = quotes.length();
			for (int x = 0; x < n; x++) {
				char cc = quotes.charAt(x);
				if ((s.charAt(0) == cc) && (s.charAt(s.length() - 1) == cc)) {
					if (s.length() > 2)
						s = s.substring(1, s.length() - 1);
					else
						s = "";
					break;
				}
			}
		}
		return s;
	}

	//	static String[] titleString = new String[] {"title"};

	static abstract class ScriptStyleTagVerifier extends TagVerifier {
		ScriptStyleTagVerifier(
			String tag,
			String[] allowedAttrs,
			String[] uriAttrs) {
			super(tag, allowedAttrs, uriAttrs, null, null);
		}

		abstract void setStyle(boolean b, HTMLParseContext pc);

		abstract boolean getStyle(HTMLParseContext pc);

		abstract void processStyle(HTMLParseContext pc);

		@Override
		Map<String, Object> sanitizeHash(Map<String, Object> h,
			ParsedTag p,
			HTMLParseContext pc) throws DataFilterException {
			Map<String, Object> hn = super.sanitizeHash(h, p, pc);
			if (p.startSlash) {
				return finish(h, hn, pc);
			} else {
				return start(h, hn, pc);
			}
		}

		Map<String, Object> finish(Map<String, Object> h, Map<String, Object> hn,
			HTMLParseContext pc) throws DataFilterException {
			if(logDEBUG) Logger.debug(this, "Finishing script/style");
			// Finishing
			setStyle(false, pc);
			pc.styleScriptRecurseCount--;
			if (pc.styleScriptRecurseCount < 0) {
				if (deleteErrors)
					pc.writeAfterTag.append(
						"<!-- " + l10n("tooManyNestedStyleOrScriptTags") + " -->");
				else
					throwFilterException(l10n("tooManyNestedStyleOrScriptTagsLong"));
				return null;
			}
			if(!pc.killStyle) {
				processStyle(pc);
				pc.writeStyleScriptWithTag = true;
			} else {
				pc.killStyle = false;
				pc.currentStyleScriptChunk = "";
			}
			pc.expectingBadComment = false;
			// Pass it on, no params for </style>
			return hn;
		}

		Map<String, Object> start(Map<String, Object> h, Map<String, Object> hn, HTMLParseContext pc)
		        throws DataFilterException {
			if(logDEBUG) Logger.debug(this, "Starting script/style");
			pc.styleScriptRecurseCount++;
			if (pc.styleScriptRecurseCount > 1) {
				if (deleteErrors)
					pc.writeAfterTag.append("<!-- " + l10n("tooManyNestedStyleOrScriptTags") + " -->");
				else
					throwFilterException(l10n("tooManyNestedStyleOrScriptTagsLong"));
				return null;
			}
			setStyle(true, pc);
			String type = getHashString(h, "type");
			if (type != null) {
				if (!type.equalsIgnoreCase("text/css") /* FIXME */
					) {
					pc.killStyle = true;
					pc.expectingBadComment = true;
					return null; // kill the tag
				}
				hn.put("type", "text/css");
			}
			return hn;
		}
	}

	static class StyleTagVerifier extends ScriptStyleTagVerifier {
		StyleTagVerifier() {
			super(
				"style",
				new String[] { "id", "media", "title", "xml:space" },
				emptyStringArray);
		}

		@Override
		void setStyle(boolean b, HTMLParseContext pc) {
			pc.inStyle = b;
		}

		@Override
		boolean getStyle(HTMLParseContext pc) {
			return pc.inStyle;
		}

		@Override
		void processStyle(HTMLParseContext pc) {
			try {
				pc.currentStyleScriptChunk =
					sanitizeStyle(pc.currentStyleScriptChunk, pc.cb, pc, false);
			} catch (DataFilterException e) {
				Logger.error(this, "Error parsing style: "+e, e);
				pc.currentStyleScriptChunk = "";
			}
		}
	}

	static class ScriptTagVerifier extends ScriptStyleTagVerifier {
		ScriptTagVerifier() {
			super(
				"script",
				new String[] {
					"id",
					"charset",
					"type",
					"language",
					"defer",
					"xml:space" },
				new String[] { "src" });
			/*
			 * FIXME: src not supported type ignored (we will need to check
			 * this when if/when we support scripts charset ignored
			 */
		}

		@Override
		Map<String, Object> sanitizeHash(Map<String, Object> hn, ParsedTag p, HTMLParseContext pc)
		        throws DataFilterException {
			// Call parent so we swallow the scripting
			super.sanitizeHash(hn, p, pc);
			return null; // Lose the tags
		}

		@Override
		void setStyle(boolean b, HTMLParseContext pc) {
			pc.inScript = b;
		}

		@Override
		boolean getStyle(HTMLParseContext pc) {
			return pc.inScript;
		}

		@Override
		void processStyle(HTMLParseContext pc) {
			pc.currentStyleScriptChunk =
				sanitizeScripting(pc.currentStyleScriptChunk);
		}
	}

	static class BaseCoreTagVerifier extends TagVerifier {
		private static final String[] locallyVerifiedAttrs = new String[] {
			"id",
			"class",
			"style"
		};

		BaseCoreTagVerifier(
			String tag,
			String[] allowedAttrs,
			String[] uriAttrs,
			String[] inlineURIAttrs, String[] booleanAttrs) {
			super(tag, allowedAttrs, uriAttrs, inlineURIAttrs, booleanAttrs);
			allowedHTMLTags.add(tag);
			this.parsedAttrs.addAll(Arrays.asList(locallyVerifiedAttrs));
		}

		@Override
		Map<String, Object> sanitizeHash(Map<String, Object> h,
			ParsedTag p,
			HTMLParseContext pc) throws DataFilterException {
			Map<String, Object> hn = super.sanitizeHash(h, p, pc);
			// %i18n dealt with by TagVerifier
			// %coreattrs
			String id = getHashString(h, "id");
			if (id != null) {
				hn.put("id", id);
				// hopefully nobody will be stupid enough to encode URLs into
				// the unique ID... :)
			}
			String classNames = getHashString(h, "class");
			if (classNames != null) {
				hn.put("class", classNames);
				// ditto
			}
			String style = getHashString(h, "style");
			if (style != null) {
				style = sanitizeStyle(style, pc.cb, pc, true);
				if (style != null)
					style = escapeQuotes(style);
				if (style != null)
					hn.put("style", style);
			}
			String title = getHashString(h, "title");
			if (title != null) {
				// PARANOIA: title is PLAIN TEXT, right? In all user agents? :)
				hn.put("title", title);
			}
			return hn;
		}
	}

	static class CoreTagVerifier extends BaseCoreTagVerifier {
		private final HashSet<String> eventAttrs;
		private static final String[] stdEvents =
			new String[] {
				"onclick",
				"ondblclick",
				"onmousedown",
				"onmouseup",
				"onmouseover",
				"onmousemove",
				"onmouseout",
				"onkeypress",
				"onkeydown",
				"onkeyup",
				"onload",
				"onfocus",
				"onblur",
				"oncontextmenu",
				"onresize",
				"onscroll",
				"onunload",
				"onmouseenter",
				"onchange",
				"onreset",
				"onselect",
				"onsubmit",
				"onerror",
			};

		CoreTagVerifier(
			String tag,
			String[] allowedAttrs,
			String[] uriAttrs,
			String[] inlineURIAttrs,
			String[] eventAttrs,
            String[] booleanAttrs) {
			this(tag, allowedAttrs, uriAttrs, inlineURIAttrs, eventAttrs, booleanAttrs, true);
		}

		CoreTagVerifier(
			String tag,
			String[] allowedAttrs,
			String[] uriAttrs,
			String[] inlineURIAttrs,
			String[] eventAttrs,
			String[] booleanAttrs, boolean addStdEvents) {
			super(tag, allowedAttrs, uriAttrs, inlineURIAttrs, booleanAttrs);
			this.eventAttrs = new HashSet<String>();
			if (eventAttrs != null) {
				for (String eventAttr: eventAttrs) {
					this.eventAttrs.add(eventAttr);
					this.parsedAttrs.add(eventAttr);
				}
			}
			if (addStdEvents) {
				for (String stdEvent: stdEvents) {
					this.eventAttrs.add(stdEvent);
					this.parsedAttrs.add(stdEvent);
				}
			}
		}

		@Override
		Map<String, Object> sanitizeHash(Map<String, Object> h,
			ParsedTag p,
			HTMLParseContext pc) throws DataFilterException {
			Map<String, Object> hn = super.sanitizeHash(h, p, pc);
			// events (default and added)
			for (String name: eventAttrs) {
				String arg = getHashString(h, name);
				if (arg != null) {
					arg = sanitizeScripting(arg);
					if (arg != null)
						hn.put(name, arg);
				}
			}

			return hn;
		}
	}

	static class LinkTagVerifier extends CoreTagVerifier {
		private static final String[] locallyVerifiedAttrs = new String[] {
			"type",
			"charset",
			"rel",
			"rev",
			"media",
			"hreflang",
			"href"
		};

		LinkTagVerifier(
			String tag,
			String[] allowedAttrs,
			String[] uriAttrs,
			String[] inlineURIAttrs,
			String[] eventAttrs) {
			super(tag, allowedAttrs, uriAttrs, inlineURIAttrs, eventAttrs, null);
			this.parsedAttrs.addAll(Arrays.asList(locallyVerifiedAttrs));
		}

		@Override
		Map<String, Object> sanitizeHash(Map<String, Object> h,
			ParsedTag p,
			HTMLParseContext pc) throws DataFilterException {
			Map<String, Object> hn = super.sanitizeHash(h, p, pc);
			String hreflang = getHashString(h, "hreflang");
			String charset = null;
			String maybecharset = null;
			String type = getHashString(h, "type");
			if (type != null) {
				String[] typesplit = splitType(type);
				type = typesplit[0];
				if ((typesplit[1] != null) && !typesplit[1].isEmpty()) {
					charset = typesplit[1];
				}
				if(logDEBUG)
					Logger.debug(
							this,
							"Processing link tag, type="
							+ type
							+ ", charset="
							+ charset);
			}
			String c = getHashString(h, "charset");
			if (c != null)
				charset = c;
			if(charset != null) {
				try {
					charset = URLDecoder.decode(charset, false);
				} catch (URLEncodedFormatException e) {
					charset = null;
				}
			}
			if(charset != null && charset.indexOf('&') != -1)
				charset = null;
			if(charset != null && !Charset.isSupported(charset))
				charset = null;

			// Is it a style sheet?
			// Also, sanitise rel type
			// If neither rel nor rev, return null

			String rel = getHashString(h, "rel");

			String parsedRel = "", parsedRev = "";
			boolean isStylesheet = false;
			boolean isIcon = false;

			if(rel != null) {

				rel = rel.toLowerCase();

				StringTokenizer tok = new StringTokenizer(rel, " ");
				int i=0;
				String prevToken = null;
				StringBuffer sb = new StringBuffer(rel.length());
				while (tok.hasMoreTokens()) {
					String token = tok.nextToken();
					if(token.equalsIgnoreCase("stylesheet")) {
						isStylesheet = true;
						if(!((i == 0 || i == 1 && prevToken != null && prevToken.equalsIgnoreCase("alternate"))))
							return null;
						if(tok.hasMoreTokens())
							return null; // Disallow extra tokens after "stylesheet"
					} else if (token.equalsIgnoreCase("icon")) {
						isIcon = true;
					} else if(!isStandardLinkType(token)) continue;

					i++;
					if(sb.length() == 0)
						sb.append(token);
					else {
						sb.append(' ');
						sb.append(token);
					}
					prevToken = token;
				}

				parsedRel = sb.toString();
			}

			String rev = getHashString(h, "rev");
			if(rev != null) {

				StringBuffer sb = new StringBuffer(rev.length());
				rev = rev.toLowerCase();

				StringTokenizer tok = new StringTokenizer(rev, " ");
				sb = new StringBuffer(rev.length());

				while (tok.hasMoreTokens()) {
					String token = tok.nextToken();
					if(!isStandardLinkType(token)) continue;
					if(sb.length() == 0)
						sb.append(token);
					else {
						sb.append(' ');
						sb.append(token);
					}
				}


				parsedRev = sb.toString();

			}

			// Allow no rel or rev, even on <link>, as per HTML spec.

			if(!parsedRel.isEmpty())
				hn.put("rel", parsedRel);
			if(!parsedRev.isEmpty())
				hn.put("rev", parsedRev);

			if(rel != null) {
				if(rel.equals("stylesheet") || rel.equals("alternate stylesheet"))
					isStylesheet = true;
			} else {
				// Not a stylesheet.
				if(type != null && type.startsWith("text/css"))
					return null; // Not a stylesheet, so can't take a stylesheet type.
			}

			if(isStylesheet) {
				if(charset == null) {
					// Browser will use the referring document's charset if there
					// is no BOM and we don't specify one in HTTP.
					// So we need to pass this information to the filter.
					// We cannot force the mime type with the charset, because if
					// we do that, we might be wrong - if there is a BOM or @charset
					// we want to use that. E.g. chinese pages might have the
					// page in GB18030 and the borrowed CSS in ISO-8859-1 or UTF-8.
					maybecharset = pc.charset;
				}
				String media = getHashString(h, "media");
				if(media != null)
					media = CSSReadFilter.filterMediaList(media);
				if(media != null)
					hn.put("media", media);
				if(type != null && !type.startsWith("text/css"))
					return null; // Different style language e.g. XSL, not supported.
				type = "text/css";
			}
			String href = getHashString(h, "href");
			if (href != null) {
				href = HTMLDecoder.decode(href);
				if (isIcon) {
					href = htmlSanitizeURI(href, type, null, null, pc.cb, pc, false);
				} else {
					href = htmlSanitizeURI(href, type, charset, maybecharset, pc.cb, pc, false);
				}
				if (href != null) {
					href = HTMLEncoder.encode(href);
					hn.put("href", href);
					if (type != null)
						hn.put("type", type);
					if (charset != null)
						hn.put("charset", charset);
					if ((charset != null) && (hreflang != null))
						hn.put("hreflang", hreflang);
				}
			}
			// FIXME: allow these if the charset and encoding are encoded into
			// the URL
			return hn;
		}

		// Does not include stylesheet
		private static final HashSet<String> standardRelTypes = new HashSet<String>();
		static {
			// FIXME: more valid values from https://www.iana.org/assignments/link-relations/link-relations.xhtml
			standardRelTypes.addAll(Arrays.asList(new String[]{
					"alternate",
					"start",
					"next",
					"prev",
					"contents",
					"index",
					"glossary",
					"copyright",
					"chapter",
					"section",
					"subsection",
					"appendix",
					"help",
					"bookmark"
			}));
		}

		private boolean isStandardLinkType(String token) {
			return standardRelTypes.contains(token.toLowerCase());
		}
	}

    /** Verify media tags (audio and video). This needs its own
     * verifier, because different from images, browsers use content
     * sniffing to find out whether to display it as media
     * content. Using text/plain as content type would allow
     * exploiting this to run unfiltered files as media files. We fix
     * this by encoding the mime type into the uri.*/
	static class MediaTagVerifier extends CoreTagVerifier {
		private static final String[] locallyVerifiedAttrs = new String[] {
			"src"
		};

		MediaTagVerifier(
			String tag,
			String[] allowedAttrs,
			String[] uriAttrs,
			String[] inlineURIAttrs,
			String[] eventAttrs,
			String[] booleanAttrs) {
			super(tag, allowedAttrs, uriAttrs, inlineURIAttrs, eventAttrs, booleanAttrs);
			this.parsedAttrs.addAll(Arrays.asList(locallyVerifiedAttrs));
		}

		@Override
		Map<String, Object> sanitizeHash(Map<String, Object> h,
			ParsedTag p,
			HTMLParseContext pc) throws DataFilterException {
			Map<String, Object> hn = super.sanitizeHash(h, p, pc);

			String src = getHashString(h, "src");
			if (src != null) {
				src = HTMLDecoder.decode(src);
				String type = ContentFilter.mimeTypeForSrc(src);
				src = htmlSanitizeURI(src, type, null, null, pc.cb, pc, false);
				if (src != null) {
					src = HTMLEncoder.encode(src);
					hn.put("src", src);
                }
			}
			return hn;
		}
	}

	// We do not allow forms to act anywhere else than on /
	static class FormTagVerifier extends CoreTagVerifier{
		private static final String[] locallyVerifiedAttrs = new String[] {
			"method",
			"action",
			"enctype",
			"accept-charset"
		};

		FormTagVerifier(
			String tag,
			String[] allowedAttrs,
			String[] uriAttrs,
			String[] eventAttrs) {
			super(tag, allowedAttrs, uriAttrs, null, eventAttrs, null);
			this.parsedAttrs.addAll(Arrays.asList(locallyVerifiedAttrs));
		}

		@Override
		Map<String, Object> sanitizeHash(Map<String, Object> h,
			ParsedTag p,
			HTMLParseContext pc) throws DataFilterException {
			Map<String, Object> hn = super.sanitizeHash(h, p, pc);
			if(p.startSlash) {
				// Allow, but only with standard elements
				return hn;
			}
			String method = getHashString(h, "method");
			String action = getHashString(h, "action");
			String finalAction;
			try {
				finalAction = pc.cb.processForm(method, action);
			} catch (CommentException e) {
	            pc.writeAfterTag.append("<!-- ").append(HTMLEncoder.encode(e.toString())).append(" -->");
				return null;
			}
			if(finalAction == null) return null;
			hn.put("method", method);
			hn.put("action", finalAction);
			// Force enctype and accept-charset to acceptable values.
			hn.put("enctype", "multipart/form-data");
			hn.put("accept-charset", "UTF-8");
			return hn;
		}
	}

	static class InputTagVerifier extends CoreTagVerifier{
		private final HashSet<String> allowedTypes;
		private String[] types = new String[]{
			"text",
			"password",
			"checkbox",
			"radio",
			"submit",
			"reset",
			// no ! file
			"hidden",
			"image",
			"button",
			"email",
			"number",
			"search",
			"tel",
			"url"
		};

		InputTagVerifier(
			String tag,
			String[] allowedAttrs,
			String[] uriAttrs,
			String[] inlineURIAttrs,
			String[] eventAttrs) {
			super(tag, allowedAttrs, uriAttrs, inlineURIAttrs, eventAttrs, null);
			this.allowedTypes = new HashSet<String>();
			if (types != null) {
				this.allowedTypes.addAll(Arrays.asList(types));
			}
		}

		@Override
		Map<String, Object> sanitizeHash(Map<String, Object> h,
			ParsedTag p,
			HTMLParseContext pc) throws DataFilterException {
			Map<String, Object> hn = super.sanitizeHash(h, p, pc);

			// We drop the whole <input> if type isn't allowed (case-insensitive)
			if(hn.get("type") != null && !allowedTypes.contains(hn.get("type").toString().toLowerCase())){
				return null;
			}

			return hn;
		}
	}

	static class MetaTagVerifier extends TagVerifier {
		private static final String[] allowedContentTypes = ContentFilter.HTML_MIME_TYPES;
		private static final String[] locallyVerifiedAttrs = {
			"http-equiv",
			"name",
			"content",
            "charset"
		};

		private static final String[] validRobotsValue = {
			"all",
			"follow",
			"index",
			"noarchive",
			"nocache",
			"nofollow",
			"noimageindex",
			"noindex",
			"none",
			"nosnippet"
		};
		private static final HashSet<String> validRobotsValues;
		static {
			validRobotsValues = new HashSet<String>();
			validRobotsValues.addAll(Arrays.asList(validRobotsValue));
		};

		MetaTagVerifier() {
			super("meta", new String[] { "id" });
			this.parsedAttrs.addAll(Arrays.asList(locallyVerifiedAttrs));
		}

		@Override
		Map<String, Object> sanitizeHash(Map<String, Object> h,
			ParsedTag p,
			HTMLParseContext pc) throws DataFilterException {
			Map<String, Object> hn = super.sanitizeHash(h, p, pc);
			/*
			 * Several possibilities: a) meta http-equiv=X content=Y b) meta
			 * name=X content=Y
			 */
			String http_equiv = getHashString(h, "http-equiv");
			String name = getHashString(h, "name");
			String content = getHashString(h, "content");
			String scheme = getHashString(h, "scheme");
			if(logMINOR) Logger.minor(this, "meta: name="+name+", content="+content+", http-equiv="+http_equiv+", scheme="+scheme);
			if (content != null) {
				if ((name != null) && (http_equiv == null)) {
					if (name.equalsIgnoreCase("Author")) {
						hn.put("name", name);
						hn.put("content", content);
					} else if (name.equalsIgnoreCase("Keywords")) {
						hn.put("name", name);
						hn.put("content", content);
					} else if (name.equalsIgnoreCase("Description")) {
						hn.put("name", name);
						hn.put("content", content);
					} else if (name.equalsIgnoreCase("Viewport")) {
						hn.put("name", name);
						hn.put("content", content);
					} else if (name.equalsIgnoreCase("robots") || name.equalsIgnoreCase("googlebot")) {
						String[] tokens = content.split(",");
						StringBuilder sb = new StringBuilder(content.length());
						for (String token : tokens) {
							if(!validRobotsValues.contains(token.trim().toLowerCase()))
								continue;
							if(sb.length() != 0)
								sb.append(',');
							sb.append(token);
						}
						if(sb.length() > 0) {
							hn.put("name", name);
							hn.put("content", sb.toString());
						}
					}
				} else if ((http_equiv != null) && (name == null)) {
					if (http_equiv.equalsIgnoreCase("Expires")) {
						try {
							ToadletContextImpl.parseHTTPDate(content);
							hn.put("http-equiv", http_equiv);
							hn.put("content", content);
						} catch (ParseException e) {
							// Delete it.
							return null;
						}
					} else if (
						http_equiv.equalsIgnoreCase("Content-Script-Type")) {
						// We don't support script at this time.
					} else if (
						http_equiv.equalsIgnoreCase("Content-Style-Type")) {
						// FIXME: charsets
						if (content.equalsIgnoreCase("text/css")) {
							// FIXME: selectable style languages - only matters
							// when we have implemented more than one
							// FIXME: if we ever do allow it... the spec
							// http://www.w3.org/TR/html4/present/styles.html#h-14.2.1
							// says only the last definition counts...
							//        but it only counts if it's in the HEAD section,
							// so we DONT need to parse the whole doc
							hn.put("http-equiv", http_equiv);
							hn.put("content", content);
						}
						// FIXME: add some more headers - Dublin Core?
					} else if (http_equiv.equalsIgnoreCase("Content-Type")) {
						if(logMINOR) Logger.minor(this, "Found http-equiv content-type="+content);
						String[] typesplit = splitType(content);
						if(logDEBUG) {
							for(int i=0;i<typesplit.length;i++)
								Logger.debug(this, "["+i+"] = "+typesplit[i]);
						}
						boolean detected = false;
						for (String allowedContentType: allowedContentTypes) {
							if (typesplit[0].equalsIgnoreCase(allowedContentType)) {
								if((typesplit[1] == null) || (pc.charset != null && typesplit[1]
								        .equalsIgnoreCase(pc.charset))) {
									hn.put("http-equiv", http_equiv);
									hn.put("content", typesplit[0]
									    + (typesplit[1] != null ? "; charset="
										+ typesplit[1] : ""));
								} else if(typesplit[1] != null && pc.charset != null && !typesplit[1].equalsIgnoreCase(pc.charset)) {
									throwFilterException(l10n("wrongCharsetInMeta"));
								} else if(typesplit[1] != null) {
									if(pc.detectedCharset != null)
										throwFilterException(l10n("multipleCharsetsInMeta"));
									pc.detectedCharset = typesplit[1].trim();
								}
								detected = true;
								break;
							}
						}
						if(!detected)
							throwFilterException(l10n("invalidMetaType"));
					} else if (
						http_equiv.equalsIgnoreCase("Content-Language")) {
						if(content.matches("((?>[a-zA-Z0-9]*)(?>-[A-Za-z0-9]*)*(?>,\\s*)?)*") && !content.trim().isEmpty()) {
							hn.put("http-equiv", "Content-Language");
							hn.put("content", content);
						}
					} else if (http_equiv.equalsIgnoreCase("refresh")) {
						int idx = content.indexOf(';');
						if(idx == -1 && metaRefreshSamePageMinInterval >= 0) {
							try {
								int seconds = Integer.parseInt(content);
								if(seconds < 0) return null;
								if(seconds < metaRefreshSamePageMinInterval)
									seconds = metaRefreshSamePageMinInterval;
								hn.put("http-equiv", "refresh");
								hn.put("content", Integer.toString(seconds));
							} catch (NumberFormatException e) {
								// Delete.
								pc.writeAfterTag.append("<!-- doesn't parse as number in meta refresh -->");
								return null;
							}
						} else if(metaRefreshRedirectMinInterval >= 0) {
							int seconds;
							String before = content.substring(0, idx);
							String after = content.substring(idx+1).trim();
							try {
								seconds = Integer.parseInt(before);
								if(seconds < 0) return null;
								if(seconds < metaRefreshRedirectMinInterval) seconds = metaRefreshRedirectMinInterval;
								if(!after.toLowerCase().startsWith("url=")) {
									pc.writeAfterTag.append("<!-- no url but doesn't parse as number in meta refresh -->");
									return null;
								}
								after = after.substring("url=".length()).trim();
								try {
									String url = sanitizeURI(after, null, null, null, pc.cb, false);
									hn.put("http-equiv", "refresh");
									hn.put("content", ""+seconds+"; url="+HTMLEncoder.encode(url));
								} catch (CommentException e) {
									pc.writeAfterTag.append("<!-- "+e.getMessage()+"-->");
									// Delete
									return null;
								}
							} catch (NumberFormatException e) {
								pc.writeAfterTag.append("<!-- doesn't parse as number in meta refresh possibly with url -->");
								// Delete.
								return null;
							}
						}
					}
				}
			}

			/* try HTML5 meta charset declaration. */
			String charset = getHashString(h, "charset");
			if (charset != null) {
				if ((pc.detectedCharset != null) && !charset.equalsIgnoreCase(pc.detectedCharset)) {
					throwFilterException(l10n("multipleCharsetsInMeta"));
				}
				pc.detectedCharset = charset;
				hn.put("charset", charset);
			}

			return hn;
		}

		@Override
		protected boolean expungeTagIfNoAttributes() {
			return true;
		}
	}

	static class DocTypeTagVerifier extends TagVerifier {
		DocTypeTagVerifier(String tag) {
			super(tag, null);
		}

		private static final Map<String, Object> DTDs = new HashMap<String, Object>();

		static {
			DTDs.put(
				"-//W3C//DTD XHTML 1.0 Strict//EN",
				"http://www.w3.org/TR/xhtml1/DTD/xhtml1-strict.dtd");
			DTDs.put(
				"-//W3C//DTD XHTML 1.0 Transitional//EN",
				"http://www.w3.org/TR/xhtml1/DTD/xhtml1-transitional.dtd");
			DTDs.put(
				"-//W3C//DTD XHTML 1.0 Frameset//EN",
				"http://www.w3.org/TR/xhtml1/DTD/xhtml1-frameset.dtd");
			DTDs.put(
				"-//W3C//DTD XHTML 1.1//EN",
				"http://www.w3.org/TR/xhtml11/DTD/xhtml11.dtd");
			DTDs.put(
				"-//W3C//DTD HTML 4.01//EN",
				"http://www.w3.org/TR/html4/strict.dtd");
			DTDs.put(
				"-//W3C//DTD HTML 4.01 Transitional//EN",
				"http://www.w3.org/TR/html4/loose.dtd");
			DTDs.put(
				"-//W3C//DTD HTML 4.01 Frameset//EN",
				"http://www.w3.org/TR/html4/frameset.dtd");
			DTDs.put("-//W3C//DTD HTML 3.2 Final//EN", new Object());
		}

		@Override
		ParsedTag sanitize(ParsedTag t, HTMLParseContext pc) {
			// HTML5 is just <!doctype html>
			if(t.unparsedAttrs.length == 1) {
				if (!t.unparsedAttrs[0].equalsIgnoreCase("html"))
					return null;
				return t;
			}
			if (!((t.unparsedAttrs.length == 3) || (t.unparsedAttrs.length == 4)))
				return null;
			if (!t.unparsedAttrs[0].equalsIgnoreCase("html"))
				return null;
			if(t.unparsedAttrs[1].equalsIgnoreCase("system") && t.unparsedAttrs.length == 3) {
				// HTML5 allows <!DOCTYPE html SYSTEM "about:legacy-compat"> (either kind of quotes)
				String s = stripQuotes(t.unparsedAttrs[2]);
				if(s.equals("about:legacy-compat") && t.unparsedAttrs.length == 3) {
					return t;
				} else return null;
			}
			if (!t.unparsedAttrs[1].equalsIgnoreCase("public"))
				return null;
			String s = stripQuotes(t.unparsedAttrs[2]);
			if (!DTDs.containsKey(s))
				return null;
			if (t.unparsedAttrs.length == 4) {
				String ss = stripQuotes(t.unparsedAttrs[3]);
				String spec = getHashString(DTDs, s);
				if ((spec != null) && !spec.equals(ss))
					return null;
			}
			return t;
		}
	}

	static class XmlTagVerifier extends TagVerifier {
		XmlTagVerifier() {
			super("?xml", null);
		}

		@Override
		ParsedTag sanitize(ParsedTag t, HTMLParseContext pc) throws DataFilterException {
			if (t.unparsedAttrs.length != 2 && t.unparsedAttrs.length != 3) {
				if (logMINOR) Logger.minor(this, "Deleting xml declaration, invalid length");
				return null;
			}
			if (t.unparsedAttrs.length == 3 && !t.unparsedAttrs[2].equals("?")) {
				if (logMINOR) Logger.minor(this, "Deleting xml declaration, invalid ending (length 2)");
				return null;
			}
			if (t.unparsedAttrs.length == 2 && !t.unparsedAttrs[1].endsWith("?")) {
				if (logMINOR) Logger.minor(this, "Deleting xml declaration, invalid ending (length 3)");
				return null;
			}
			if (!(t.unparsedAttrs[0].equals("version=\"1.0\"") || t.unparsedAttrs[0].equals("version='1.0'"))) {
				if (logMINOR) Logger.minor(this, "Deleting xml declaration, invalid version");
				return null;
			}
			String encodingAttr = t.unparsedAttrs[1];
			if(encodingAttr.startsWith("encoding=\"")) {
				if(!encodingAttr.endsWith("\"")) {
					if (logMINOR) Logger.minor(this, "Deleting xml declaration, invalid encoding");
					return null;
				}
			} else if(encodingAttr.startsWith("encoding='")) {
				if(!encodingAttr.endsWith("'")) {
					if (logMINOR) Logger.minor(this, "Deleting xml declaration, invalid encoding");
					return null;
				}
			} else {
				if (logMINOR) Logger.minor(this, "Deleting xml declaration, invalid encoding");
				return null;
			}

			String charset = encodingAttr.substring("encoding='".length(), encodingAttr.length()-1);

			if (!charset.equalsIgnoreCase(pc.charset)) {
				if(pc.charset != null && !charset.equalsIgnoreCase(pc.charset)) {
					if (logMINOR) Logger.minor(this, "Deleting xml declaration (invalid charset "
							+ charset + " should be "+pc.charset + ")");
					return null;
				} else if(pc.detectedCharset != null) {
					throwFilterException(l10n("multipleCharsetsInMeta"));
				} else {
					pc.detectedCharset = charset;
				}
			}
			return t;
		}
	}

	static class HtmlTagVerifier extends TagVerifier {
		private static final String[] locallyVerifiedAttrs = new String[] { "xmlns" };
		HtmlTagVerifier() {
			super("html", new String[] { "id", "version" });
			this.parsedAttrs.addAll(Arrays.asList(locallyVerifiedAttrs));
		}

		@Override
		Map<String, Object> sanitizeHash(Map<String, Object> h,
			ParsedTag p,
			HTMLParseContext pc) throws DataFilterException {
			Map<String, Object> hn = super.sanitizeHash(h, p, pc);
			String xmlns = getHashString(h, "xmlns");
			if ((xmlns != null) && xmlns.equals("http://www.w3.org/1999/xhtml")) {
				hn.put("xmlns", xmlns);
				pc.setisXHTML(true);
			}
			return hn;
		}
	}

	static class BaseHrefTagVerifier extends TagVerifier {
		private static final String[] locallyVerifiedAttrs = new String[] {
			"href"};

		BaseHrefTagVerifier(String tag, String[] allowedAttrs, String[] uriAttrs) {
			super(tag, allowedAttrs, uriAttrs, null, emptyStringArray);
			this.parsedAttrs.addAll(Arrays.asList(locallyVerifiedAttrs));
		}

		@Override
		Map<String, Object> sanitizeHash(Map<String, Object> h,
				ParsedTag p,
				HTMLParseContext pc) throws DataFilterException {
			Map<String, Object> hn = super.sanitizeHash(h, p, pc);
			String baseHref = getHashString(h, "href");
			if(baseHref != null) {
				// Decode and encode for the same reason we do in sanitizeHash().
				baseHref = HTMLDecoder.decode(baseHref);
				String ref = pc.cb.onBaseHref(baseHref);
				if(ref != null) {
					hn.put("href", HTMLEncoder.encode(ref));
					return hn;
				}
			}
			pc.writeAfterTag.append("<!-- deleted invalid base href -->");
			return null;
		}

	}

	static String sanitizeStyle(String style, FilterCallback cb, HTMLParseContext hpc, boolean isInline) throws DataFilterException {
		if(style == null) return null;
		if(hpc.onlyDetectingCharset) return null;
		Reader r = new StringReader(style);
		Writer w = new StringWriter();
		style = style.trim();
		if(logMINOR) Logger.minor(HTMLFilter.class, "Sanitizing style: " + style);
		CSSParser pc = new CSSParser(r, w, false, cb, hpc.charset, false, isInline);
		try {
			pc.parse();
		} catch (IOException e) {
			Logger.error(
				HTMLFilter.class,
				"IOException parsing inline CSS!");
		} catch (Error e) {
			if (e.getMessage().equals("Error: could not match input")) {
				// this sucks, it should be a proper exception
				Logger.normal(
					HTMLFilter.class,
					"CSS Parse Error!",
					e);
				return "/* "+l10n("couldNotParseStyle")+" */";
			} else
				throw e;
		}
		String s = w.toString();
		if ((s == null) || s.isEmpty())
			return null;
		//		Core.logger.log(SaferFilter.class, "Style now: " + s, LogLevel.DEBUG);
		if(logMINOR) Logger.minor(HTMLFilter.class, "Style finally: " + s);
		return s;
	}

	static String escapeQuotes(String s) {
		StringBuilder buf = new StringBuilder(s.length());
		for (int x = 0; x < s.length(); x++) {
			char c = s.charAt(x);
			if (c == '\"') {
				buf.append("&quot;");
			} else {
				buf.append(c);
			}
		}
		return buf.toString();
	}

	static String sanitizeScripting(String script) {
		// Kill it. At some point we may want to allow certain recipes - FIXME
		return null;
	}

	static String sanitizeURI(String uri, FilterCallback cb, boolean inline) throws CommentException {
		return sanitizeURI(uri, null, null, null, cb, inline);
	}

	/*
	 * While we're only interested in the type and the charset, the format is a
	 * lot more flexible than that. (avian) TEXT/PLAIN; format=flowed;
	 * charset=US-ASCII IMAGE/JPEG; name=test.jpeg; x-unix-mode=0644
	 */
	public static String[] splitType(String type) {
		StringFieldParser sfp;
		String charset = null, param, name, value;
		int x;

		sfp = new StringFieldParser(type, ';');
		type = sfp.nextField().trim();
		while (sfp.hasMoreFields()) {
			param = sfp.nextField();
			x = param.indexOf('=');
			if (x != -1) {
				name = param.substring(0, x).trim();
				value = param.substring(x + 1).trim();
				if (name.equals("charset"))
					charset = value;
			}
		}
		return new String[] { type, charset };
	}

	// A simple string splitter
	// StringTokenizer doesn't work well for our purpose. (avian)
	static class StringFieldParser {
		private String str;
		private int maxPos, curPos;
		private char c;

		public StringFieldParser(String str) {
			this(str, '\t');
		}

		public StringFieldParser(String str, char c) {
			this.str = str;
			this.maxPos = str.length();
			this.curPos = 0;
			this.c = c;
		}

		public boolean hasMoreFields() {
			return curPos <= maxPos;
		}

		public String nextField() {
			int start, end;

			if (curPos > maxPos)
				return null;
			start = curPos;
			while ((curPos < maxPos) && (str.charAt(curPos) != c))
				curPos++;
			end = curPos;
			curPos++;
			return str.substring(start, end);
		}
	}

	static String htmlSanitizeURI(
			String suri,
			String overrideType,
			String overrideCharset,
			String maybeCharset,
			FilterCallback cb,
			HTMLParseContext pc,
			boolean inline) {
		try {
			return sanitizeURI(suri, overrideType, overrideCharset, maybeCharset, cb, inline);
		} catch (CommentException e) {
            pc.writeAfterTag.append("<!-- ").append(HTMLEncoder.encode(e.toString())).append(" -->");
			return null;
		}
	}

	static String sanitizeURI(
		String suri,
		String overrideType,
		String overrideCharset,
		String maybeCharset,
		FilterCallback cb, boolean inline) throws CommentException {
		if(logMINOR)
			Logger.minor(HTMLFilter.class, "Sanitizing URI: "+suri+" ( override type "+overrideType +" override charset "+overrideCharset+" ) inline="+inline, new Exception("debug"));
		boolean addMaybe = false;
		if((overrideCharset != null) && !overrideCharset.isEmpty())
			overrideType += "; charset="+overrideCharset;
		else if(maybeCharset != null)
			addMaybe = true;
		String retval = cb.processURI(suri, overrideType, false, inline);
		if(addMaybe) {
			if(retval.indexOf('?') != -1)
				retval += "&maybecharset="+maybeCharset;
			else
				retval += "?maybecharset="+maybeCharset;
		}
		return retval;
	}

	static String getHashString(Map<String, Object> h, String key) {
		Object o = h.get(key);
		if (o == null)
			return null;
		if (o instanceof String)
			return (String) o;
		else
			return null;
	}

	private static String l10n(String key) {
		return NodeL10n.getBase().getString("HTMLFilter."+key);
	}

	private static String l10n(String key, String pattern, String value) {
		return NodeL10n.getBase().getString("HTMLFilter."+key, pattern, value);
	}

	@Override
	public BOMDetection getCharsetByBOM(byte[] input, int length) throws DataFilterException {
		// No enhanced BOMs.
		// FIXME XML BOMs???
		return null;
	}

	@Override
	public int getCharsetBufferSize() {
		//Read in 64 kilobytes. The charset could be defined anywhere in the head section
		return 1024*64;
	}
}
<|MERGE_RESOLUTION|>--- conflicted
+++ resolved
@@ -2162,12 +2162,6 @@
 			}
 			this.booleanAttrs = new HashSet<String>();
 			if (booleanAttrs != null) {
-<<<<<<< HEAD
-				for (String booleanAttr : booleanAttrs) {
-					this.booleanAttrs.add(booleanAttr);
-				}
-			}
-=======
 				this.booleanAttrs.addAll(Arrays.asList(booleanAttrs));
 			}
 			// https://w3c.github.io/aria/
@@ -2189,7 +2183,6 @@
 				"scrollbar","search","searchbox","section","sectionhead","select","separator","slider","spinbutton","status","strong","structure","subscript","suggestion","superscript","switch",
 				"tab","table","tablist","tabpanel","term","textbox","time","timer","toolbar","tooltip","tree","treegrid","treeitem",
 				"widget","window"));
->>>>>>> 97e29902
 		}
 
 		ParsedTag sanitize(ParsedTag t, HTMLParseContext pc) throws DataFilterException {
