--- conflicted
+++ resolved
@@ -67,12 +67,6 @@
 	 */
 	public ClientGetter fetch(FreenetURI uri, long maxSize, RequestClient context, ClientGetCallback callback, FetchContext fctx, short priorityClass) throws FetchException;
 
-<<<<<<< HEAD
-	@Deprecated
-	public ClientGetter fetch(FreenetURI uri, long maxSize, RequestClient context, ClientCallback callback, FetchContext fctx) throws FetchException;
-
-=======
->>>>>>> 10291fbd
 	/**
 	 * Blocking insert.
 	 * @param filenameHint If set, insert a single-file manifest containing only this file, under the given filename.
@@ -89,12 +83,6 @@
 	 */
 	public ClientPutter insert(InsertBlock insert, boolean getCHKOnly, String filenameHint, boolean isMetadata, InsertContext ctx, ClientPutCallback cb) throws InsertException;
 
-<<<<<<< HEAD
-	@Deprecated
-	public ClientPutter insert(InsertBlock insert, boolean getCHKOnly, String filenameHint, boolean isMetadata, InsertContext ctx, ClientCallback cb) throws InsertException;
-
-=======
->>>>>>> 10291fbd
 	/**
 	 * Blocking insert of a redirect.
 	 */
@@ -105,11 +93,7 @@
 	 * The map can contain either string -> bucket, string -> manifestitem or string -> map, the latter
 	 * indicating subdirs.
 	 */
-<<<<<<< HEAD
 	public FreenetURI insertManifest(FreenetURI insertURI, HashMap<String, Object> bucketsByName, String defaultName) throws InsertException;
-=======
-	public FreenetURI insertManifest(FreenetURI insertURI, HashMap bucketsByName, String defaultName) throws InsertException;
->>>>>>> 10291fbd
 
 	/**
 	 * Get the FetchContext so you can customise the search process. Has settings for all sorts of things
@@ -126,18 +110,6 @@
 	 * bucket pool.
 	 */
 	public InsertContext getInsertContext(boolean forceNonPersistent);
-<<<<<<< HEAD
-
-	/**
-     * Add a ClientEventListener.
-     * This name is misleading -- this hook not for the global queue.
-     * Use {@link NodeClientCore#getFCPServer()} for the global queue.
-     *
-     * @deprecated Use {@link #addEventHook(ClientEventListener)} instead
-     */
-    public void addGlobalHook(ClientEventListener listener);
-=======
->>>>>>> 10291fbd
 
 	/**
 	 * Add a ClientEventListener.
