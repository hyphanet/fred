/* This code is part of Freenet. It is distributed under the GNU General
 * Public License, version 2 (or at your option any later version). See
 * http://www.gnu.org/ for further details of the GPL. */
package freenet.client;

import java.io.ByteArrayInputStream;
import java.io.ByteArrayOutputStream;
import java.io.DataInputStream;
import java.io.DataOutputStream;
import java.io.IOException;
import java.io.InputStream;
import java.io.Serializable;
import java.net.MalformedURLException;
<<<<<<< HEAD
import java.nio.charset.StandardCharsets;
import java.security.MessageDigest;
=======
>>>>>>> 10991b32
import java.util.HashMap;
import java.util.LinkedList;
import java.util.Map;

import freenet.client.ArchiveManager.ARCHIVE_TYPE;
import freenet.client.FetchException.FetchExceptionMode;
import freenet.client.InsertContext.CompatibilityMode;
import freenet.client.async.BaseManifestPutter;
import freenet.client.async.SplitFileSegmentKeys;
import freenet.crypt.HashResult;
import freenet.crypt.HashType;
import freenet.crypt.SHA256;
import freenet.keys.BaseClientKey;
import freenet.keys.ClientCHK;
import freenet.keys.FreenetURI;
import freenet.keys.Key;
import freenet.support.Fields;
import freenet.support.LogThresholdCallback;
import freenet.support.Logger;
import freenet.support.Logger.LogLevel;
import freenet.support.api.Bucket;
import freenet.support.api.BucketFactory;
import freenet.support.api.RandomAccessBucket;
import freenet.support.compress.Compressor.COMPRESSOR_TYPE;
import freenet.support.io.Closer;
import freenet.support.io.CountedOutputStream;
import freenet.support.io.NullOutputStream;

/** Metadata parser/writer class. */
public class Metadata implements Cloneable, Serializable {

    private static final long serialVersionUID = 1L;
    static final long FREENET_METADATA_MAGIC = 0xf053b2842d91482bL;
    static final int MAX_SPLITFILE_PARAMS_LENGTH = 32768;
    /** Soft limit, to avoid memory DoS */
    static final int MAX_SPLITFILE_BLOCKS = 1000*1000;

    public static final short SPLITFILE_PARAMS_SIMPLE_SEGMENT = 0;
    public static final short SPLITFILE_PARAMS_SEGMENT_DEDUCT_BLOCKS = 1;
    public static final short SPLITFILE_PARAMS_CROSS_SEGMENT = 2;

    // URI at which this Metadata has been/will be inserted.
    FreenetURI resolvedURI;

    // Name at which this Metadata has been/will be inside container.
    String resolvedName;

    // Actual parsed data

    // document type
    DocumentType documentType;

    public enum DocumentType {
        SIMPLE_REDIRECT((byte)0),
        MULTI_LEVEL_METADATA((byte)1),
        SIMPLE_MANIFEST((byte)2),
        ARCHIVE_MANIFEST((byte)3),
        ARCHIVE_INTERNAL_REDIRECT((byte)4),
        ARCHIVE_METADATA_REDIRECT((byte)5),
        SYMBOLIC_SHORTLINK((byte)6);

        final byte code;

        DocumentType(byte code) {
            this.code = code;
        }

        static DocumentType byCode(byte b) {
            if(b < 0 || b >= values().length) throw new IllegalArgumentException();
            return values()[b];
        }
    }

    short parsedVersion;
    // 2 bytes of flags
    /** Is a splitfile */
    boolean splitfile;
    /** Is a DBR */
    boolean dbr;
    /** No MIME type; on by default as not all doctypes have MIME */
    boolean noMIME = true;
    /** Compressed MIME type */
    boolean compressedMIME;
    /** Has extra client-metadata */
    boolean extraMetadata;
    /** Keys stored in full (otherwise assumed to be CHKs) */
    boolean fullKeys;
    static final short FLAGS_SPLITFILE = 1;
    static final short FLAGS_DBR = 2;   // not supported
    static final short FLAGS_NO_MIME = 4;
    static final short FLAGS_COMPRESSED_MIME = 8;
    static final short FLAGS_EXTRA_METADATA = 16;
    static final short FLAGS_FULL_KEYS = 32;
//  static final short FLAGS_SPLIT_USE_LENGTHS = 64; FIXME not supported, reassign to something else if we need a new flag
    static final short FLAGS_COMPRESSED = 128;
    static final short FLAGS_TOP_SIZE = 256;
    static final short FLAGS_HASHES = 512;
    // If parsed version = 1 and splitfile is set and hashes exist, we create the splitfile key from the hashes.
    // This flag overrides this behaviour and reads a key anyway.
    static final short FLAGS_SPECIFY_SPLITFILE_KEY = 1024;
    // We can specify a hash just for this layer as well as hashes for the final content in a multi-layer splitfile.
    static final short FLAGS_HASH_THIS_LAYER = 2048;

    /** Container archive type
     * @see ARCHIVE_TYPE
     */
    ARCHIVE_TYPE archiveType;

    /** Compressed splitfile codec
     * @see COMPRESSOR_TYPE
     */
    COMPRESSOR_TYPE compressionCodec;

    /** The length of the splitfile */
    long dataLength;
    /** The decompressed length of the compressed data */
    long decompressedLength;

    /** The MIME type, as a string */
    String mimeType;

    /** The compressed MIME type - lookup index for the MIME types table.
     * Must be between 0 and 32767.
     */
    short compressedMIMEValue;
    boolean hasCompressedMIMEParams;
    short compressedMIMEParams;

    /** The simple redirect key */
    FreenetURI simpleRedirectKey;

    /** Metadata is sometimes used as a key in hashtables. Therefore it needs a persistent hashCode. */
    private final int hashCode;

    SplitfileAlgorithm splitfileAlgorithm;
    public enum SplitfileAlgorithm {
        NONREDUNDANT((short)0),
        ONION_STANDARD((short)1);

        public final short code;

        SplitfileAlgorithm(short code) {
            this.code = code;
        }

        public static SplitfileAlgorithm getByCode(short s) {
            if(s < 0 || s >= values().length) throw new IllegalArgumentException("Bad splitfile code");
            return values()[s];
        }
    }

    public static final int MAX_SIZE_IN_MANIFEST = Short.MAX_VALUE;

    /** Splitfile parameters */
    byte[] splitfileParams;
    /** This includes cross-check blocks. */
    int splitfileBlocks;
    int splitfileCheckBlocks;
    ClientCHK[] splitfileDataKeys;
    ClientCHK[] splitfileCheckKeys;
    /** Used if splitfile single crypto key is enabled */
    byte splitfileSingleCryptoAlgorithm;
    byte[] splitfileSingleCryptoKey;
    // If false, the splitfile key can be computed from the hashes. If true, it must be specified.
    private boolean specifySplitfileKey;
    /** As opposed to hashes of the final content. */
    byte[] hashThisLayerOnly;

    int blocksPerSegment;
    int checkBlocksPerSegment;
    int segmentCount;
    int deductBlocksFromSegments;
    int crossCheckBlocks;
    SplitFileSegmentKeys[] segments;
    CompatibilityMode minCompatMode = CompatibilityMode.COMPAT_UNKNOWN;
    CompatibilityMode maxCompatMode = CompatibilityMode.COMPAT_UNKNOWN;

    // Manifests
    /** Manifest entries by name */
    HashMap<String, Metadata> manifestEntries;

    /** Archive internal redirect: name of file in archive
     *  SympolicShortLink: Target name*/
    String targetName;

    ClientMetadata clientMetadata;
    private HashResult[] hashes;


    public final long topSize;
    public final long topCompressedSize;
    public final int topBlocksRequired;
    public final int topBlocksTotal;
    public final boolean topDontCompress;
    public final CompatibilityMode topCompatibilityMode;

        private static volatile boolean logMINOR;
        private static volatile boolean logDEBUG;
    static {
        Logger.registerLogThresholdCallback(new LogThresholdCallback(){
            @Override
            public void shouldUpdate(){
                logMINOR = Logger.shouldLog(LogLevel.MINOR, this);
                                logDEBUG = Logger.shouldLog(LogLevel.DEBUG, this);
            }
        });
    }

    @Override
    public Object clone() {
        try {
            Metadata meta = (Metadata) super.clone();
            meta.finishClone(this);
            return meta;
        } catch (CloneNotSupportedException e) {
            throw new Error("Yes it is!");
        }
    }

    /** Deep copy those fields that need to be deep copied after clone() */
    private void finishClone(Metadata orig) {
        if(orig.segments != null) {
            segments = new SplitFileSegmentKeys[orig.segments.length];
            for(int i=0;i<segments.length;i++) {
                segments[i] = orig.segments[i].clone();
            }
        }
        if(hashes != null) {
            hashes = new HashResult[orig.hashes.length];
            for(int i=0;i<hashes.length;i++)
                hashes[i] = orig.hashes[i].clone();
        }
        if(manifestEntries != null) {
            manifestEntries = new HashMap<String, Metadata>(orig.manifestEntries);
            for(Map.Entry<String, Metadata> entry : manifestEntries.entrySet()) {
                entry.setValue((Metadata)entry.getValue().clone());
            }
        }
        if(clientMetadata != null)
            clientMetadata = clientMetadata.clone();
    }

    /** Parse a block of bytes into a Metadata structure.
     * Constructor method because of need to catch impossible exceptions.
     * @throws MetadataParseException If the metadata is invalid.
     */
    public static Metadata construct(byte[] data) throws MetadataParseException {
        try {
            return new Metadata(data);
        } catch (IOException e) {
            throw (MetadataParseException)new MetadataParseException("Caught "+e).initCause(e);
        }
    }

    /**
     * Parse a bucket of data into a Metadata structure.
     * @throws MetadataParseException If the parsing failed because of invalid metadata.
     * @throws IOException If we could not read the metadata from the bucket.
     */
    public static Metadata construct(Bucket data) throws MetadataParseException, IOException {
        InputStream is = data.getInputStream();
        Metadata m;
        try {
            DataInputStream dis = new DataInputStream(is);
            m = new Metadata(dis, data.size());
        } finally {
            is.close();
        }
        return m;
    }

    /** Parse some metadata from a byte[].
     * @throws IOException If the data is incomplete, or something wierd happens.
     * @throws MetadataParseException */
    private Metadata(byte[] data) throws IOException, MetadataParseException {
        this(new DataInputStream(new ByteArrayInputStream(data)), data.length);
    }

    @Override
    public int hashCode() {
        return hashCode;
    }

    /** Parse some metadata from a DataInputStream
     * @throws IOException If an I/O error occurs, or the data is incomplete. */
    public Metadata(DataInputStream dis, long length) throws IOException, MetadataParseException {
        hashCode = super.hashCode();
        long magic = dis.readLong();
        if(magic != FREENET_METADATA_MAGIC)
            throw new MetadataParseException("Invalid magic "+magic);
        short version = dis.readShort();
        if(version < 0 || version > 1)
            throw new MetadataParseException("Unsupported version "+version);
        parsedVersion = version;
        try {
            documentType = DocumentType.byCode(dis.readByte());
        } catch (IllegalArgumentException e) {
            throw new MetadataParseException("Unsupported document type: "+documentType);
        }
        if(logMINOR) Logger.minor(this, "Document type: "+documentType);

        boolean compressed = false;
        boolean hasTopBlocks = false;
        HashResult[] h = null;
        if(haveFlags()) {
            short flags = dis.readShort();
            splitfile = (flags & FLAGS_SPLITFILE) == FLAGS_SPLITFILE;
            dbr = (flags & FLAGS_DBR) == FLAGS_DBR;
            noMIME = (flags & FLAGS_NO_MIME) == FLAGS_NO_MIME;
            compressedMIME = (flags & FLAGS_COMPRESSED_MIME) == FLAGS_COMPRESSED_MIME;
            extraMetadata = (flags & FLAGS_EXTRA_METADATA) == FLAGS_EXTRA_METADATA;
            fullKeys = (flags & FLAGS_FULL_KEYS) == FLAGS_FULL_KEYS;
            compressed = (flags & FLAGS_COMPRESSED) == FLAGS_COMPRESSED;
            if((flags & FLAGS_HASHES) == FLAGS_HASHES) {
                if(version == 0)
                    throw new MetadataParseException("Version 0 does not support hashes");
                h = HashResult.readHashes(dis);
            }
            hasTopBlocks = (flags & FLAGS_TOP_SIZE) == FLAGS_TOP_SIZE;
            if(hasTopBlocks && version == 0)
                throw new MetadataParseException("Version 0 does not support top block data");
            specifySplitfileKey = (flags & FLAGS_SPECIFY_SPLITFILE_KEY) == FLAGS_SPECIFY_SPLITFILE_KEY;
            if((flags & FLAGS_HASH_THIS_LAYER) == FLAGS_HASH_THIS_LAYER) {
                hashThisLayerOnly = new byte[32];
                dis.readFully(hashThisLayerOnly);
            }
        }
        hashes = h;

        if(hasTopBlocks) {
            if(parsedVersion == 0)
                throw new MetadataParseException("Top size data not supported in version 0");
            topSize = dis.readLong();
            topCompressedSize = dis.readLong();
            topBlocksRequired = dis.readInt();
            topBlocksTotal = dis.readInt();
            topDontCompress = dis.readBoolean();
            short code = dis.readShort();
            if(CompatibilityMode.hasCode(code)
                    && code != CompatibilityMode.COMPAT_CURRENT.code) { // COMPAT_UNKNOWN is OK but COMPAT_CURRENT should never be seen in published metadata
                topCompatibilityMode = CompatibilityMode.byCode(code);
                if(topSize != 0 && topCompatibilityMode == CompatibilityMode.COMPAT_UNKNOWN)
                    maxCompatMode = CompatibilityMode.COMPAT_1416;
            } else {
                if(CompatibilityMode.maybeFutureCode(code)) {
                    Logger.warning(this, "Content may have been inserted with a newer version of Freenet?");
                    topCompatibilityMode = InsertContext.CompatibilityMode.COMPAT_UNKNOWN;
<<<<<<< HEAD
                } else {
                    throw new MetadataParseException("Bad compatibility mode "+code);
                }
            }
        } else {
            topSize = 0;
            topCompressedSize = 0;
            topBlocksRequired = 0;
            topBlocksTotal = 0;
            topDontCompress = false;
            topCompatibilityMode = InsertContext.CompatibilityMode.COMPAT_UNKNOWN;
        }

        if(documentType == DocumentType.ARCHIVE_MANIFEST) {
            if(logMINOR) Logger.minor(this, "Archive manifest");
            archiveType = ARCHIVE_TYPE.getArchiveType(dis.readShort());
            if(archiveType == null)
                throw new MetadataParseException("Unrecognized archive type "+archiveType);
        }

        if(splitfile) {
            if(parsedVersion >= 1) {
                // Splitfile single crypto key.
                splitfileSingleCryptoAlgorithm = dis.readByte();
                if(specifySplitfileKey || hashes == null || hashes.length == 0 || !HashResult.contains(hashes, HashType.SHA256)) {
                    byte[] key = new byte[32];
                    dis.readFully(key);
                    splitfileSingleCryptoKey = key;
                } else {
                    if(hashThisLayerOnly != null)
                        splitfileSingleCryptoKey = getCryptoKey(hashThisLayerOnly);
                    else
                        splitfileSingleCryptoKey = getCryptoKey(hashes);
                }
            } else {
                // Pre-1010 isn't supported, so there is only one possibility.
                splitfileSingleCryptoAlgorithm = Key.ALGO_AES_PCFB_256_SHA256;
            }

            if(logMINOR) Logger.minor(this, "Splitfile");
            dataLength = dis.readLong();
            if(dataLength < -1)
                throw new MetadataParseException("Invalid real content length "+dataLength);

            if(dataLength == -1) {
                if(splitfile)
                    throw new MetadataParseException("Splitfile must have a real-length");
            }
        }

        if(compressed) {
            compressionCodec = COMPRESSOR_TYPE.getCompressorByMetadataID(dis.readShort());
            if(compressionCodec == null)
                throw new MetadataParseException("Unrecognized splitfile compression codec "+compressionCodec);

            decompressedLength = dis.readLong();
        }

        if(noMIME) {
            mimeType = null;
            if(logMINOR) Logger.minor(this, "noMIME enabled");
        } else {
            if(compressedMIME) {
                if(logMINOR) Logger.minor(this, "Compressed MIME");
                short x = dis.readShort();
                compressedMIMEValue = (short) (x & 32767); // chop off last bit
                hasCompressedMIMEParams = (compressedMIMEValue & 32768) == 32768;
                if(hasCompressedMIMEParams) {
                    compressedMIMEParams = dis.readShort();
                    if(compressedMIMEParams != 0) {
                        throw new MetadataParseException("Unrecognized MIME params ID (not yet implemented)");
                    }
                }
                mimeType = DefaultMIMETypes.byNumber(x);
            } else {
                // Read an actual raw MIME type
                byte l = dis.readByte();
                int len = l & 0xff; // positive
                byte[] toRead = new byte[len];
                dis.readFully(toRead);
                // Use UTF-8 for everything, for simplicity
                mimeType = new String(toRead, StandardCharsets.UTF_8);
                if(logMINOR) Logger.minor(this, "Raw MIME");
                if(!DefaultMIMETypes.isPlausibleMIMEType(mimeType))
                    throw new MetadataParseException("Does not look like a MIME type: \""+mimeType+"\"");
            }
            if(logMINOR) Logger.minor(this, "MIME = "+mimeType);
        }

        if(dbr) {
            throw new MetadataParseException("Do not support DBRs pending decision on putting them in the key!");
        }

        if(extraMetadata) {
            int numberOfExtraFields = (dis.readShort()) & 0xffff;
            for(int i=0;i<numberOfExtraFields;i++) {
                short type = dis.readShort();
                int len = (dis.readByte() & 0xff);
                byte[] buf = new byte[len];
                dis.readFully(buf);
                Logger.normal(this, "Ignoring type "+type+" extra-client-metadata field of "+len+" bytes");
            }
            extraMetadata = false; // can't parse, can't write
        }

        clientMetadata = new ClientMetadata(mimeType);

        if((!splitfile) && ((documentType == DocumentType.SIMPLE_REDIRECT) || (documentType == DocumentType.ARCHIVE_MANIFEST))) {
            simpleRedirectKey = readKey(dis);
            if(simpleRedirectKey.isCHK()) {
                byte algo = ClientCHK.getCryptoAlgorithmFromExtra(simpleRedirectKey.getExtra());
                if(algo == Key.ALGO_AES_CTR_256_SHA256) {
                    minCompatMode = CompatibilityMode.COMPAT_1416;
                    maxCompatMode = CompatibilityMode.latest();
                } else {
                    // Older.
                    if (getParsedVersion() == 0) {
                        minCompatMode = CompatibilityMode.COMPAT_1250_EXACT;
                        maxCompatMode = CompatibilityMode.COMPAT_1251;
                    } else
                        minCompatMode = maxCompatMode = CompatibilityMode.COMPAT_1255;
                }
            }
        } else if(splitfile) {
            try {
                splitfileAlgorithm = SplitfileAlgorithm.getByCode(dis.readShort());
            } catch (IllegalArgumentException e) {
                throw new MetadataParseException("Invalid splitfile code");
            }
            if(!((splitfileAlgorithm == SplitfileAlgorithm.NONREDUNDANT) ||
                    (splitfileAlgorithm == SplitfileAlgorithm.ONION_STANDARD)))
                throw new MetadataParseException("Unknown splitfile algorithm "+splitfileAlgorithm);

            if(splitfileAlgorithm == SplitfileAlgorithm.NONREDUNDANT)
                throw new MetadataParseException("Non-redundant splitfile invalid");

            int paramsLength = dis.readInt();
            if(paramsLength > MAX_SPLITFILE_PARAMS_LENGTH)
                throw new MetadataParseException("Too many bytes of splitfile parameters: "+paramsLength);

            if(paramsLength > 0) {
                splitfileParams = new byte[paramsLength];
                dis.readFully(splitfileParams);
            } else if(paramsLength < 0) {
                throw new MetadataParseException("Invalid splitfile params length: "+paramsLength);
            }

            splitfileBlocks = dis.readInt(); // 64TB file size limit :)
            if(splitfileBlocks < 0)
                throw new MetadataParseException("Invalid number of blocks: "+splitfileBlocks);
            if(splitfileBlocks > MAX_SPLITFILE_BLOCKS)
                throw new MetadataParseException("Too many splitfile blocks (soft limit to prevent memory DoS): "+splitfileBlocks);
            splitfileCheckBlocks = dis.readInt();
            if(splitfileCheckBlocks < 0)
                throw new MetadataParseException("Invalid number of check blocks: "+splitfileCheckBlocks);
            if(splitfileCheckBlocks > MAX_SPLITFILE_BLOCKS)
                throw new MetadataParseException("Too many splitfile check-blocks (soft limit to prevent memory DoS): "+splitfileCheckBlocks);

            // PARSE SPLITFILE PARAMETERS


            crossCheckBlocks = 0;

            if(splitfileAlgorithm == SplitfileAlgorithm.NONREDUNDANT) {
                // Don't need to do much - just fetch everything and piece it together.
                blocksPerSegment = -1;
                checkBlocksPerSegment = -1;
                segmentCount = 1;
                deductBlocksFromSegments = 0;
                if(splitfileCheckBlocks > 0) {
                    Logger.error(this, "Splitfile type is SPLITFILE_NONREDUNDANT yet "+splitfileCheckBlocks+" check blocks found!! : "+this);
                    throw new MetadataParseException("Splitfile type is non-redundant yet have "+splitfileCheckBlocks+" check blocks");
                }
            } else if(splitfileAlgorithm == SplitfileAlgorithm.ONION_STANDARD) {
                byte[] params = splitfileParams();
                int checkBlocks;
                if(getParsedVersion() == 0) {
                    if((params == null) || (params.length < 8))
                        throw new MetadataParseException("No splitfile params");
                    blocksPerSegment = Fields.bytesToInt(params, 0);
                    checkBlocks = Fields.bytesToInt(params, 4);
                    deductBlocksFromSegments = 0;
                    int countDataBlocks = splitfileBlocks;
                    int countCheckBlocks = splitfileCheckBlocks;
                    if(countDataBlocks == countCheckBlocks) {
                        // No extra check blocks, so before 1251.
                        if(blocksPerSegment == 128) {
                            // Is the last segment small enough that we can't have used even splitting?
                            int segs = (countDataBlocks + 127) / 128;
                            int segSize = (countDataBlocks + segs - 1) / segs;
                            if(segSize == 128) {
                                // Could be either
                                minCompatMode = CompatibilityMode.COMPAT_1250_EXACT;
                                maxCompatMode = CompatibilityMode.COMPAT_1250;
                            } else {
                                minCompatMode = maxCompatMode = CompatibilityMode.COMPAT_1250_EXACT;
                            }
                        } else {
                            minCompatMode = maxCompatMode = CompatibilityMode.COMPAT_1250;
                        }
                    } else {
                        if(checkBlocks == 64) {
                            // Very old 128/64 redundancy.
                            minCompatMode = maxCompatMode = CompatibilityMode.COMPAT_UNKNOWN;
                        } else {
                            // Extra block per segment in 1251.
                            minCompatMode = maxCompatMode = CompatibilityMode.COMPAT_1251;
                        }
                    }
                } else {
                    // Version 1 i.e. modern.
                    if(splitfileSingleCryptoAlgorithm == Key.ALGO_AES_PCFB_256_SHA256)
                        minCompatMode = maxCompatMode = CompatibilityMode.COMPAT_1255;
                    else if(splitfileSingleCryptoAlgorithm == Key.ALGO_AES_CTR_256_SHA256) {
                        minCompatMode = CompatibilityMode.COMPAT_1416;
                        if(maxCompatMode == CompatibilityMode.COMPAT_UNKNOWN)
                            maxCompatMode = CompatibilityMode.latest();
                    }
                    if(params.length < 10)
                        throw new MetadataParseException("Splitfile parameters too short for version 1");
                    short paramsType = Fields.bytesToShort(params, 0);
                    if(paramsType == Metadata.SPLITFILE_PARAMS_SIMPLE_SEGMENT || paramsType == Metadata.SPLITFILE_PARAMS_SEGMENT_DEDUCT_BLOCKS || paramsType == Metadata.SPLITFILE_PARAMS_CROSS_SEGMENT) {
                        blocksPerSegment = Fields.bytesToInt(params, 2);
                        checkBlocks = Fields.bytesToInt(params, 6);
                    } else
                        throw new MetadataParseException("Unknown splitfile params type "+paramsType);
                    if(paramsType == Metadata.SPLITFILE_PARAMS_SEGMENT_DEDUCT_BLOCKS || paramsType == Metadata.SPLITFILE_PARAMS_CROSS_SEGMENT) {
                        deductBlocksFromSegments = Fields.bytesToInt(params, 10);
                        if(paramsType == Metadata.SPLITFILE_PARAMS_CROSS_SEGMENT) {
                            crossCheckBlocks = Fields.bytesToInt(params, 14);
                        }
                    } else
                        deductBlocksFromSegments = 0;
                }

                if(topCompatibilityMode != CompatibilityMode.COMPAT_UNKNOWN) {
                    // If we have top compatibility mode, then we can give a definitive answer immediately, with the splitfile key, with dontcompress, etc etc.
                    if(minCompatMode == CompatibilityMode.COMPAT_UNKNOWN ||
                            !(minCompatMode.ordinal() > topCompatibilityMode.ordinal() || maxCompatMode.ordinal() < topCompatibilityMode.ordinal())) {
                        minCompatMode = maxCompatMode = topCompatibilityMode;
                    } else
                        throw new MetadataParseException("Top compatibility mode is incompatible with detected compatibility mode: min="+minCompatMode+" max="+maxCompatMode+" top="+topCompatibilityMode);
                }

                // FIXME remove this eventually. Will break compat with a few files inserted between 1135 and 1136.
                // Work around a bug around build 1135.
                // We were splitting as (128,255), but we were then setting the checkBlocksPerSegment to 64.
                // Detect this.
                if(checkBlocks == 64 && blocksPerSegment == 128 &&
                        splitfileCheckBlocks == splitfileBlocks - (splitfileBlocks / 128)) {
                    Logger.normal(this, "Activating 1135 wrong check blocks per segment workaround for "+this);
                    checkBlocks = 127;
                }
                checkBlocksPerSegment = checkBlocks;

                segmentCount = (splitfileBlocks + blocksPerSegment + crossCheckBlocks - 1) / (blocksPerSegment + crossCheckBlocks);

                // Onion, 128/192.
                // Will be segmented.
            } else throw new MetadataParseException("Unknown splitfile format: "+splitfileAlgorithm);

            segments = new SplitFileSegmentKeys[segmentCount];

            if (segmentCount <= 0) {
                throw new MetadataParseException("Splitfile segment count must be strictly positive: " + segmentCount);
            } else if (segmentCount == 1) {
                // splitfile* will be overwritten, this is bad
                // so copy them
                segments[0] = new SplitFileSegmentKeys(splitfileBlocks, splitfileCheckBlocks, splitfileSingleCryptoKey, splitfileSingleCryptoAlgorithm);
            } else {
                int dataBlocksPtr = 0;
                int checkBlocksPtr = 0;
                for(int i=0;i<segments.length;i++) {
                    // Create a segment. Give it its keys.
                    int copyDataBlocks = blocksPerSegment + crossCheckBlocks;
                    int copyCheckBlocks = checkBlocksPerSegment;
                    if(i == segments.length - 1) {
                        // Always accept the remainder as the last segment, but do basic sanity checking.
                        // In practice this can be affected by various things: 1) On old splitfiles before full even
                        // segment splitting with deductBlocksFromSegments (i.e. pre-1255), the last segment could be
                        // significantly smaller than the rest; 2) On 1251-1253, with partial even segment splitting,
                        // up to 131 data blocks per segment, cutting the check blocks if necessary, and with an extra
                        // check block if possible, the last segment could have *more* check blocks than the rest.
                        copyDataBlocks = splitfileBlocks - dataBlocksPtr;
                        copyCheckBlocks = splitfileCheckBlocks - checkBlocksPtr;
                        if(copyCheckBlocks <= 0 || copyDataBlocks <= 0)
                            throw new MetadataParseException("Last segment has bogus block count: total data blocks "+splitfileBlocks+" total check blocks "+splitfileCheckBlocks+" segment size "+blocksPerSegment+" data "+checkBlocksPerSegment+" check "+crossCheckBlocks+" cross check blocks, deduct "+deductBlocksFromSegments+", segments "+segments.length);
                    } else if(segments.length - i <= deductBlocksFromSegments) {
                        // Deduct one data block from each of the last deductBlocksFromSegments segments.
                        // This ensures no segment is more than 1 block larger than any other.
                        // We do not shrink the check blocks.
                        copyDataBlocks--;
                    }
                    segments[i] = new SplitFileSegmentKeys(copyDataBlocks, copyCheckBlocks, splitfileSingleCryptoKey, splitfileSingleCryptoAlgorithm);
                    if(logMINOR) Logger.minor(this, "REQUESTING: Segment "+i+" of "+segments.length+" : "+copyDataBlocks+" data blocks "+copyCheckBlocks+" check blocks");
                    dataBlocksPtr += copyDataBlocks;
                    checkBlocksPtr += copyCheckBlocks;
                }
                if(dataBlocksPtr != splitfileBlocks)
                    throw new MetadataParseException("Unable to allocate all data blocks to segments - buggy or malicious inserter");
                if(checkBlocksPtr != splitfileCheckBlocks)
                    throw new MetadataParseException("Unable to allocate all check blocks to segments - buggy or malicious inserter");
            }

            for(int i=0;i<segmentCount;i++) {
                segments[i].readKeys(dis, false);
            }
            for(int i=0;i<segmentCount;i++) {
                segments[i].readKeys(dis, true);
            }

        }

        if(documentType == DocumentType.SIMPLE_MANIFEST) {
            int manifestEntryCount = dis.readInt();
            if(manifestEntryCount < 0)
                throw new MetadataParseException("Invalid manifest entry count: "+manifestEntryCount);

            manifestEntries = new HashMap<String, Metadata>();

            // Parse the sub-Manifest.

            if(logMINOR)Logger.minor(this, "Simple manifest, "+manifestEntryCount+" entries");

            for(int i=0;i<manifestEntryCount;i++) {
                short nameLength = dis.readShort();
                byte[] buf = new byte[nameLength];
                dis.readFully(buf);
                String name = new String(buf, StandardCharsets.UTF_8).intern();
                if(logMINOR) Logger.minor(this, "Entry "+i+" name "+name);
                short len = dis.readShort();
                if(len < 0)
                    throw new MetadataParseException("Invalid manifest entry size: "+len);
                if(len > length)
                    throw new MetadataParseException("Impossibly long manifest entry: "+len+" - metadata size "+length);
                byte[] data = new byte[len];
                dis.readFully(data);
                Metadata m = Metadata.construct(data);
                manifestEntries.put(name, m);
            }
            if(logMINOR) Logger.minor(this, "End of manifest"); // Make it easy to search for it!
        }

        if((documentType == DocumentType.ARCHIVE_INTERNAL_REDIRECT) || (documentType == DocumentType.ARCHIVE_METADATA_REDIRECT) || (documentType == DocumentType.SYMBOLIC_SHORTLINK)) {
            int len = dis.readShort();
            if(logMINOR) Logger.minor(this, "Reading archive internal redirect length "+len);
            byte[] buf = new byte[len];
            dis.readFully(buf);
            targetName = new String(buf, StandardCharsets.UTF_8);
            while(true) {
                if(targetName.isEmpty()) throw new MetadataParseException("Invalid target name is empty: \""+new String(buf, StandardCharsets.UTF_8)+"\"");
                if(targetName.charAt(0) == '/') {
                    targetName = targetName.substring(1);
                    continue;
                } else break;
            }
            if(logMINOR) Logger.minor(this, "Archive and/or internal redirect: "+targetName+" ("+len+ ')');
        }
    }

    private static final byte[] SPLITKEY = "SPLITKEY".getBytes(StandardCharsets.UTF_8);

    private static final byte[] CROSS_SEGMENT_SEED = "CROSS_SEGMENT_SEED".getBytes(StandardCharsets.UTF_8);

    public static byte[] getCryptoKey(HashResult[] hashes) {
        if(hashes == null || hashes.length == 0 || !HashResult.contains(hashes, HashType.SHA256))
            throw new IllegalArgumentException("No hashes in getCryptoKey - need hashes to generate splitfile key!");
        byte[] hash = HashResult.get(hashes, HashType.SHA256);
        return getCryptoKey(hash);
    }

    public static byte[] getCryptoKey(byte[] hash) {
        // This is exactly the same algorithm used by e.g. JFK for generating multiple session keys from a single generated value.
        // The only difference is we use a constant of more than one byte's length here, to avoid having to keep a registry.
        MessageDigest md = SHA256.getMessageDigest();
        md.update(hash);
        md.update(SPLITKEY);
        byte[] buf = md.digest();
        SHA256.returnMessageDigest(md);
        return buf;
    }

    public static byte[] getCrossSegmentSeed(HashResult[] hashes, byte[] hashThisLayerOnly) {
        byte[] hash = hashThisLayerOnly;
        if(hash == null) {
            if(hashes == null || hashes.length == 0 || !HashResult.contains(hashes, HashType.SHA256))
                throw new IllegalArgumentException("No hashes in getCryptoKey - need hashes to generate splitfile key!");
            hash = HashResult.get(hashes, HashType.SHA256);
        }
        return getCrossSegmentSeed(hash);
    }

    public static byte[] getCrossSegmentSeed(byte[] hash) {
        // This is exactly the same algorithm used by e.g. JFK for generating multiple session keys from a single generated value.
        // The only difference is we use a constant of more than one byte's length here, to avoid having to keep a registry.
        MessageDigest md = SHA256.getMessageDigest();
        md.update(hash);
        md.update(CROSS_SEGMENT_SEED);
        byte[] buf = md.digest();
        SHA256.returnMessageDigest(md);
        return buf;
    }

    /**
     * Create an empty Metadata object
     */
    private Metadata() {
        hashCode = super.hashCode();
        hashes = null;
        // Should be followed by addRedirectionManifest
        topSize = 0;
        topCompressedSize = 0;
        topBlocksRequired = 0;
        topBlocksTotal = 0;
        topDontCompress = false;
        topCompatibilityMode = CompatibilityMode.COMPAT_UNKNOWN;
    }

    /**
     * Create a Metadata object and add data for redirection to it.
     *
     * @param dir A map of names (string) to either files (same string) or
     * directories (more HashMap's)
     * @throws MalformedURLException One of the URI:s were malformed
     */
    private void addRedirectionManifest(HashMap<String, Object> dir) throws MalformedURLException {
        // Simple manifest - contains actual redirects.
        // Not archive manifest, which is basically a redirect.
        documentType = DocumentType.SIMPLE_MANIFEST;
        noMIME = true;
        //mimeType = null;
        //clientMetadata = new ClientMetadata(null);
        manifestEntries = new HashMap<String, Metadata>();
        for (Map.Entry<String, Object> entry: dir.entrySet()) {
            String key = entry.getKey().intern();
            Object o = entry.getValue();
            Metadata target;
            if(o instanceof String) {
                // External redirect
                FreenetURI uri = new FreenetURI((String)o);
                target = new Metadata(DocumentType.SIMPLE_REDIRECT, null, null, uri, null);
            } else if(o instanceof HashMap) {
                target = new Metadata();
                target.addRedirectionManifest(Metadata.forceMap(o));
            } else throw new IllegalArgumentException("Not String nor HashMap: "+o);
            manifestEntries.put(key, target);
        }
    }

    /**
     * Create a Metadata object and add data for redirection to it.
     *
     * @param dir A map of names (string) to either files (same string) or
     * directories (more HashMap's)
     * @throws MalformedURLException One of the URI:s were malformed
     */
    public static Metadata mkRedirectionManifest(HashMap<String, Object> dir) throws MalformedURLException {
        Metadata ret = new Metadata();
        ret.addRedirectionManifest(dir);
        return ret;
    }

    /**
     * Create a Metadata object and add manifest entries from the given map.
     * The map can contain either string -> Metadata, or string -> map, the latter
     * indicating subdirs.
     */
    public static Metadata mkRedirectionManifestWithMetadata(HashMap<String, Object> dir) {
        Metadata ret = new Metadata();
        ret.addRedirectionManifestWithMetadata(dir);
        return ret;
    }

    private void addRedirectionManifestWithMetadata(HashMap<String, Object> dir) {
        // Simple manifest - contains actual redirects.
        // Not archive manifest, which is basically a redirect.
        documentType = DocumentType.SIMPLE_MANIFEST;
        noMIME = true;
        //mimeType = null;
        //clientMetadata = new ClientMetadata(null);
        manifestEntries = new HashMap<String, Metadata>();
        for (Map.Entry<String, Object> entry: dir.entrySet()) {
            String key = entry.getKey().intern();
            if(key.indexOf('/') != -1)
                throw new IllegalArgumentException("Slashes in simple redirect manifest filenames! (slashes denote sub-manifests): "+key);
            Object o = entry.getValue();
            if(o instanceof Metadata) {
                Metadata data = (Metadata) o;
                if(data == null)
                    throw new NullPointerException();
                if(logDEBUG)
                    Logger.debug(this, "Putting metadata for "+key);
                manifestEntries.put(key, data);
            } else if(o instanceof HashMap) {
                if(key.isEmpty()) {
                    Logger.error(this, "Creating a subdirectory called \"\" - it will not be possible to access this through fproxy!", new Exception("error"));
                }
                HashMap<String, Object> hm = Metadata.forceMap(o);
                if(logDEBUG)
                    Logger.debug(this, "Making metadata map for "+key);
                Metadata subMap = mkRedirectionManifestWithMetadata(hm);
                manifestEntries.put(key, subMap);
                if(logDEBUG)
                    Logger.debug(this, "Putting metadata map for "+key);
            }
        }
    }

    /**
     * Create a Metadata object for an archive which does not have its own
     * metadata.
     * @param dir A map of names (string) to either files (same string) or
     * directories (more HashMap's)
     */
    Metadata(HashMap<String, Object> dir, String prefix) {
        hashCode = super.hashCode();
        hashes = null;
        // Simple manifest - contains actual redirects.
        // Not archive manifest, which is basically a redirect.
        documentType = DocumentType.SIMPLE_MANIFEST;
        noMIME = true;
        mimeType = null;
        clientMetadata = new ClientMetadata();
        manifestEntries = new HashMap<String, Metadata>();
        for (Map.Entry<String, Object> entry: dir.entrySet()) {
            String key = entry.getKey().intern();
            Object o = entry.getValue();
            Metadata target;
            if(o instanceof String) {
                // Archive internal redirect
                target = new Metadata(DocumentType.ARCHIVE_INTERNAL_REDIRECT, null, null, prefix+key,
                    new ClientMetadata(DefaultMIMETypes.guessMIMEType(key, false)));
            } else if(o instanceof HashMap) {
                target = new Metadata(Metadata.forceMap(o), prefix+key+"/");
            } else throw new IllegalArgumentException("Not String nor HashMap: "+o);
            manifestEntries.put(key, target);
        }
        topSize = 0;
        topCompressedSize = 0;
        topBlocksRequired = 0;
        topBlocksTotal = 0;
        topDontCompress = false;
        topCompatibilityMode = CompatibilityMode.COMPAT_UNKNOWN;
    }

    /**
     * Create a really simple Metadata object.
     * @param docType The document type. Must be something that takes a single argument.
     * At the moment this means ARCHIVE_INTERNAL_REDIRECT.
     * @param arg The argument; in the case of ARCHIVE_INTERNAL_REDIRECT, the filename in
     * the archive to read from.
     */
    public Metadata(DocumentType docType, ARCHIVE_TYPE archiveType, COMPRESSOR_TYPE compressionCodec, String arg, ClientMetadata cm) {
        hashCode = super.hashCode();
        if((docType == DocumentType.ARCHIVE_INTERNAL_REDIRECT) || (docType == DocumentType.SYMBOLIC_SHORTLINK)) {
            documentType = docType;
            this.archiveType = archiveType;
            // Determine MIME type
            this.clientMetadata = cm;
            this.compressionCodec = compressionCodec;
            if(cm != null)
                this.setMIMEType(cm.getMIMEType());
            targetName = arg;
            while(true) {
                if(targetName.isEmpty()) throw new IllegalArgumentException("Invalid target name is empty: \""+arg+"\"");
                if(targetName.charAt(0) == '/') {
                    targetName = targetName.substring(1);
                    Logger.error(this, "Stripped initial slash from archive internal redirect on creating metadata: \""+arg+"\"", new Exception("debug"));
                    continue;
                } else break;
            }
        } else
            throw new IllegalArgumentException();
        hashes = null;
        topSize = 0;
        topCompressedSize = 0;
        topBlocksRequired = 0;
        topBlocksTotal = 0;
        topDontCompress = false;
        topCompatibilityMode = CompatibilityMode.COMPAT_UNKNOWN;
    }

    /**
     * Create a Metadata redircet object that points to resolved metadata inside container.
     * docType = ARCHIVE_METADATA_REDIRECT
     * @param name the filename in the archive to read from, must be ".metadata-N" scheme.
     */
    private Metadata(DocumentType docType, String name) {
        hashCode = super.hashCode();
        noMIME = true;
        if(docType == DocumentType.ARCHIVE_METADATA_REDIRECT) {
            documentType = docType;
            targetName = name;
            while(true) {
                if(targetName.isEmpty()) throw new IllegalArgumentException("Invalid target name is empty: \""+name+"\"");
                if(targetName.charAt(0) == '/') {
                    targetName = targetName.substring(1);
                    Logger.error(this, "Stripped initial slash from archive internal redirect on creating metadata: \""+name+"\"", new Exception("debug"));
                    continue;
                } else break;
            }
        } else
            throw new IllegalArgumentException();
        hashes = null;
        topSize = 0;
        topCompressedSize = 0;
        topBlocksRequired = 0;
        topBlocksTotal = 0;
        topDontCompress = false;
        topCompatibilityMode = CompatibilityMode.COMPAT_UNKNOWN;
    }

    public Metadata(DocumentType docType, ARCHIVE_TYPE archiveType, COMPRESSOR_TYPE compressionCodec, FreenetURI uri, ClientMetadata cm) {
        this(docType, archiveType, compressionCodec, uri, cm, 0, 0, 0, 0, false, CompatibilityMode.COMPAT_UNKNOWN, null);
    }

    /**
     * Create another kind of simple Metadata object (a redirect or similar object).
     * @param docType The document type.
     * @param uri The URI pointed to.
     * @param cm The client metadata, if any.
     */
    public Metadata(DocumentType docType, ARCHIVE_TYPE archiveType, COMPRESSOR_TYPE compressionCodec, FreenetURI uri, ClientMetadata cm, long origDataLength, long origCompressedDataLength, int reqBlocks, int totalBlocks, boolean topDontCompress, CompatibilityMode topCompatibilityMode, HashResult[] hashes) {
        assert(topCompatibilityMode != CompatibilityMode.COMPAT_CURRENT);
        hashCode = super.hashCode();
        if(hashes != null && hashes.length == 0) {
            throw new IllegalArgumentException();
        }
        this.hashes = hashes;
        if((docType == DocumentType.SIMPLE_REDIRECT) || (docType == DocumentType.ARCHIVE_MANIFEST)) {
            documentType = docType;
            this.archiveType = archiveType;
            this.compressionCodec = compressionCodec;
            clientMetadata = cm;
            if((cm != null) && !cm.isTrivial()) {
                setMIMEType(cm.getMIMEType());
            } else {
                setMIMEType(DefaultMIMETypes.DEFAULT_MIME_TYPE);
                noMIME = true;
            }
            if(uri == null) throw new NullPointerException();
            simpleRedirectKey = uri;
            if(!(uri.getKeyType().equals("CHK") && !uri.hasMetaStrings()))
                fullKeys = true;
        } else
            throw new IllegalArgumentException();
        if(origDataLength != 0 || origCompressedDataLength != 0 || reqBlocks != 0 || totalBlocks != 0 || hashes != null) {
            this.topSize = origDataLength;
            this.topCompressedSize = origCompressedDataLength;
            this.topBlocksRequired = reqBlocks;
            this.topBlocksTotal = totalBlocks;
            this.topDontCompress = topDontCompress;
            this.topCompatibilityMode = topCompatibilityMode;
            parsedVersion = 1;
        } else {
            this.topSize = 0;
            this.topCompressedSize = 0;
            this.topBlocksRequired = 0;
            this.topBlocksTotal = 0;
            this.topDontCompress = false;
            this.topCompatibilityMode = CompatibilityMode.COMPAT_UNKNOWN;
            parsedVersion = 0;
        }
    }

    /**
     * Create metadata for a splitfile.
     * @param algo The splitfile FEC algorithm.
     * @param dataURIs The data URIs, including cross-check blocks for each segment.
     * @param checkURIs The check URIs.
     * @param segmentSize The number of data blocks in a typical segment. Does not include cross-check blocks.
     * @param checkSegmentSize The number of check blocks in a typical segment. Does not include cross-check blocks.
     * @param deductBlocksFromSegments If this is set, the last few segments will lose a data block, so that all
     * the segments are the same size to within 1 block. In older splitfiles, the last segment could be
     * significantly smaller, and this impacted on retrievability.
     * @param cm The client metadata i.e. MIME type.
     * @param dataLength The size of the data that this specific splitfile encodes (as opposed to the final data),
     * after compression if necessary.
     * @param archiveType The archive type, if the splitfile is a container.
     * @param compressionCodec The compression codec used to compress the data.
     * @param decompressedLength The length of this specific splitfile's data after it has been decompressed.
     * @param isMetadata If true, the splitfile is multi-level metadata i.e. it encodes a bucket full of metadata.
     * This usually happens for really big splitfiles, which can be a pyramid of one block with metadata for a
     * splitfile full of metadata, that metadata then encodes another splitfile full of metadata, etc. Hence we
     * can support very large files.
     * @param hashes Various hashes of <b>the final data</b>. There should always be at least an SHA256 hash,
     * unless we are inserting with an old compatibility mode.
     * @param hashThisLayerOnly Hash of the data in this layer (before compression). Separate from hashes of the
     * final data. Not currently verified.
     * @param origDataSize The size of the final/original data.
     * @param origCompressedDataSize The size of the final/original data after it was compressed.
     * @param requiredBlocks The number of blocks required on fetch to reconstruct the final data. Hence as soon
     * as we have the top splitfile metadata (i.e. hopefully in the top block), we can show an accurate progress
     * bar.
     * @param totalBlocks The total number of blocks inserted during the whole insert for the final/original data.
     * @param topDontCompress Whether dontCompress was enabled. This allows us to figure out reinsert settings
     * more quickly.
     * @param topCompatibilityMode The compatibility mode applying to the insert. This allows us to figure out
     * reinsert settings more quickly.
     * @param splitfileCryptoAlgorithm The block level crypto algorithm for all the blocks in the splitfile.
     * @param splitfileCryptoKey The single encryption key used by all blocks in the splitfile. Older splitfiles
     * don't have this so have to specify the full keys; newer splitfiles just specify the 32 byte routing key
     * for each data or check key.
     * @param specifySplitfileKey If false, the splitfile crypto key has been automatically computed from the
     * final or this-layer data hash. If true, it has been specified explicitly, either because it is randomly
     * generated (this significantly improves security against mobile attacker source tracing and is the default
     * for splitfiles under SSKs), or because a file is being reinserted.
     * @param crossSegmentBlocks The number of cross-check blocks. If this is specified, we are using
     * cross-segment redundancy. This greatly improves reliability on files over 80MB, see bug #3370.
     */
    public Metadata(SplitfileAlgorithm algo, ClientCHK[] dataURIs, ClientCHK[] checkURIs, int segmentSize, int checkSegmentSize, int deductBlocksFromSegments,
            ClientMetadata cm, long dataLength, ARCHIVE_TYPE archiveType, COMPRESSOR_TYPE compressionCodec, long decompressedLength, boolean isMetadata, HashResult[] hashes, byte[] hashThisLayerOnly, long origDataSize, long origCompressedDataSize, int requiredBlocks, int totalBlocks, boolean topDontCompress, CompatibilityMode topCompatibilityMode, byte splitfileCryptoAlgorithm, byte[] splitfileCryptoKey, boolean specifySplitfileKey, int crossSegmentBlocks) {
        assert(topCompatibilityMode != CompatibilityMode.COMPAT_CURRENT);
        hashCode = super.hashCode();
        this.hashes = hashes;
        this.hashThisLayerOnly = hashThisLayerOnly;
        if(hashThisLayerOnly != null)
            if(hashThisLayerOnly.length != 32) throw new IllegalArgumentException();
        if(isMetadata)
            documentType = DocumentType.MULTI_LEVEL_METADATA;
        else {
            if(archiveType != null) {
                documentType = DocumentType.ARCHIVE_MANIFEST;
                this.archiveType = archiveType;
            } else documentType = DocumentType.SIMPLE_REDIRECT;
        }
        splitfile = true;
        splitfileAlgorithm = algo;
        this.dataLength = dataLength;
        this.compressionCodec = compressionCodec;
        splitfileBlocks = dataURIs.length;
        splitfileCheckBlocks = checkURIs.length;
        splitfileDataKeys = dataURIs;
        assert(keysValid(splitfileDataKeys));
        splitfileCheckKeys = checkURIs;
        assert(keysValid(splitfileCheckKeys));
        clientMetadata = cm;
        this.compressionCodec = compressionCodec;
        this.decompressedLength = decompressedLength;
        if(cm != null)
            setMIMEType(cm.getMIMEType());
        else
            setMIMEType(DefaultMIMETypes.DEFAULT_MIME_TYPE);
=======
			    } else {
			        throw new MetadataParseException("Bad compatibility mode "+code);
			    }
			}
		} else {
			topSize = 0;
			topCompressedSize = 0;
			topBlocksRequired = 0;
			topBlocksTotal = 0;
			topDontCompress = false;
			topCompatibilityMode = InsertContext.CompatibilityMode.COMPAT_UNKNOWN;
		}

		if(documentType == DocumentType.ARCHIVE_MANIFEST) {
			if(logMINOR) Logger.minor(this, "Archive manifest");
			archiveType = ARCHIVE_TYPE.getArchiveType(dis.readShort());
			if(archiveType == null)
				throw new MetadataParseException("Unrecognized archive type "+archiveType);
		}

		if(splitfile) {
			if(parsedVersion >= 1) {
				// Splitfile single crypto key.
				splitfileSingleCryptoAlgorithm = dis.readByte();
				if(specifySplitfileKey || hashes == null || hashes.length == 0 || !HashResult.contains(hashes, HashType.SHA256)) {
					byte[] key = new byte[32];
					dis.readFully(key);
					splitfileSingleCryptoKey = key;
				} else {
					if(hashThisLayerOnly != null)
						splitfileSingleCryptoKey = getCryptoKey(hashThisLayerOnly);
					else
						splitfileSingleCryptoKey = getCryptoKey(hashes);
				}
			} else {
				// Pre-1010 isn't supported, so there is only one possibility.
				splitfileSingleCryptoAlgorithm = Key.ALGO_AES_PCFB_256_SHA256;
			}
			
			if(logMINOR) Logger.minor(this, "Splitfile");
			dataLength = dis.readLong();
			if(dataLength < -1)
				throw new MetadataParseException("Invalid real content length "+dataLength);

			if(dataLength == -1) {
				if(splitfile)
					throw new MetadataParseException("Splitfile must have a real-length");
			}
		}

		if(compressed) {
			compressionCodec = COMPRESSOR_TYPE.getCompressorByMetadataID(dis.readShort());
			if(compressionCodec == null)
				throw new MetadataParseException("Unrecognized splitfile compression codec "+compressionCodec);

			decompressedLength = dis.readLong();
		}

		if(noMIME) {
			mimeType = null;
			if(logMINOR) Logger.minor(this, "noMIME enabled");
		} else {
			if(compressedMIME) {
				if(logMINOR) Logger.minor(this, "Compressed MIME");
				short x = dis.readShort();
				compressedMIMEValue = (short) (x & 32767); // chop off last bit
				hasCompressedMIMEParams = (compressedMIMEValue & 32768) == 32768;
				if(hasCompressedMIMEParams) {
					compressedMIMEParams = dis.readShort();
					if(compressedMIMEParams != 0) {
						throw new MetadataParseException("Unrecognized MIME params ID (not yet implemented)");
					}
				}
				mimeType = DefaultMIMETypes.byNumber(x);
			} else {
				// Read an actual raw MIME type
				byte l = dis.readByte();
				int len = l & 0xff; // positive
				byte[] toRead = new byte[len];
				dis.readFully(toRead);
				// Use UTF-8 for everything, for simplicity
				mimeType = new String(toRead, "UTF-8");
				if(logMINOR) Logger.minor(this, "Raw MIME");
				if(!DefaultMIMETypes.isPlausibleMIMEType(mimeType))
					throw new MetadataParseException("Does not look like a MIME type: \""+mimeType+"\"");
			}
			if(logMINOR) Logger.minor(this, "MIME = "+mimeType);
		}

		if(dbr) {
			throw new MetadataParseException("Do not support DBRs pending decision on putting them in the key!");
		}

		if(extraMetadata) {
			int numberOfExtraFields = (dis.readShort()) & 0xffff;
			for(int i=0;i<numberOfExtraFields;i++) {
				short type = dis.readShort();
				int len = (dis.readByte() & 0xff);
				byte[] buf = new byte[len];
				dis.readFully(buf);
				Logger.normal(this, "Ignoring type "+type+" extra-client-metadata field of "+len+" bytes");
			}
			extraMetadata = false; // can't parse, can't write
		}

		clientMetadata = new ClientMetadata(mimeType);

		if((!splitfile) && ((documentType == DocumentType.SIMPLE_REDIRECT) || (documentType == DocumentType.ARCHIVE_MANIFEST))) {
			simpleRedirectKey = readKey(dis);
			if(simpleRedirectKey.isCHK()) {
				byte algo = ClientCHK.getCryptoAlgorithmFromExtra(simpleRedirectKey.getExtra());
				if(algo == Key.ALGO_AES_CTR_256_SHA256) {
					minCompatMode = CompatibilityMode.COMPAT_1416;
					maxCompatMode = CompatibilityMode.latest();
				} else {
					// Older.
					if (getParsedVersion() == 0) {
						minCompatMode = CompatibilityMode.COMPAT_1250_EXACT;
						maxCompatMode = CompatibilityMode.COMPAT_1251;
					} else
						minCompatMode = maxCompatMode = CompatibilityMode.COMPAT_1255;
				}
			}
		} else if(splitfile) {
		    try {
		        splitfileAlgorithm = SplitfileAlgorithm.getByCode(dis.readShort());
		    } catch (IllegalArgumentException e) {
		        throw new MetadataParseException("Invalid splitfile code"); 
		    }
			if(!((splitfileAlgorithm == SplitfileAlgorithm.NONREDUNDANT) ||
					(splitfileAlgorithm == SplitfileAlgorithm.ONION_STANDARD)))
				throw new MetadataParseException("Unknown splitfile algorithm "+splitfileAlgorithm);

			if(splitfileAlgorithm == SplitfileAlgorithm.NONREDUNDANT)
				throw new MetadataParseException("Non-redundant splitfile invalid");

			int paramsLength = dis.readInt();
			if(paramsLength > MAX_SPLITFILE_PARAMS_LENGTH)
				throw new MetadataParseException("Too many bytes of splitfile parameters: "+paramsLength);

			if(paramsLength > 0) {
				splitfileParams = new byte[paramsLength];
				dis.readFully(splitfileParams);
			} else if(paramsLength < 0) {
				throw new MetadataParseException("Invalid splitfile params length: "+paramsLength);
			}

			splitfileBlocks = dis.readInt(); // 64TB file size limit :)
			if(splitfileBlocks < 0)
				throw new MetadataParseException("Invalid number of blocks: "+splitfileBlocks);
			if(splitfileBlocks > MAX_SPLITFILE_BLOCKS)
				throw new MetadataParseException("Too many splitfile blocks (soft limit to prevent memory DoS): "+splitfileBlocks);
			splitfileCheckBlocks = dis.readInt();
			if(splitfileCheckBlocks < 0)
				throw new MetadataParseException("Invalid number of check blocks: "+splitfileCheckBlocks);
			if(splitfileCheckBlocks > MAX_SPLITFILE_BLOCKS)
				throw new MetadataParseException("Too many splitfile check-blocks (soft limit to prevent memory DoS): "+splitfileCheckBlocks);
			
			// PARSE SPLITFILE PARAMETERS
			
			
			crossCheckBlocks = 0;
			
			if(splitfileAlgorithm == SplitfileAlgorithm.NONREDUNDANT) {
				// Don't need to do much - just fetch everything and piece it together.
				blocksPerSegment = -1;
				checkBlocksPerSegment = -1;
				segmentCount = 1;
				deductBlocksFromSegments = 0;
				if(splitfileCheckBlocks > 0) {
					Logger.error(this, "Splitfile type is SPLITFILE_NONREDUNDANT yet "+splitfileCheckBlocks+" check blocks found!! : "+this);
					throw new MetadataParseException("Splitfile type is non-redundant yet have "+splitfileCheckBlocks+" check blocks");
				}
			} else if(splitfileAlgorithm == SplitfileAlgorithm.ONION_STANDARD) {
				byte[] params = splitfileParams();
				int checkBlocks;
				if(getParsedVersion() == 0) {
					if((params == null) || (params.length < 8))
						throw new MetadataParseException("No splitfile params");
					blocksPerSegment = Fields.bytesToInt(params, 0);
					checkBlocks = Fields.bytesToInt(params, 4);
					deductBlocksFromSegments = 0;
					int countDataBlocks = splitfileBlocks;
					int countCheckBlocks = splitfileCheckBlocks;
					if(countDataBlocks == countCheckBlocks) {
						// No extra check blocks, so before 1251.
						if(blocksPerSegment == 128) {
							// Is the last segment small enough that we can't have used even splitting?
							int segs = (countDataBlocks + 127) / 128;
							int segSize = (countDataBlocks + segs - 1) / segs;
							if(segSize == 128) {
								// Could be either
								minCompatMode = CompatibilityMode.COMPAT_1250_EXACT;
								maxCompatMode = CompatibilityMode.COMPAT_1250;
							} else {
								minCompatMode = maxCompatMode = CompatibilityMode.COMPAT_1250_EXACT;
							}
						} else {
							minCompatMode = maxCompatMode = CompatibilityMode.COMPAT_1250;
						}
					} else {
						if(checkBlocks == 64) {
							// Very old 128/64 redundancy.
							minCompatMode = maxCompatMode = CompatibilityMode.COMPAT_UNKNOWN;
						} else {
							// Extra block per segment in 1251.
							minCompatMode = maxCompatMode = CompatibilityMode.COMPAT_1251;
						}
					}
				} else {
					// Version 1 i.e. modern.
					if(splitfileSingleCryptoAlgorithm == Key.ALGO_AES_PCFB_256_SHA256)
						minCompatMode = maxCompatMode = CompatibilityMode.COMPAT_1255;
					else if(splitfileSingleCryptoAlgorithm == Key.ALGO_AES_CTR_256_SHA256) {
						minCompatMode = CompatibilityMode.COMPAT_1416;
						if(maxCompatMode == CompatibilityMode.COMPAT_UNKNOWN)
						    maxCompatMode = CompatibilityMode.latest();
					}
					if(params.length < 10)
						throw new MetadataParseException("Splitfile parameters too short for version 1");
					short paramsType = Fields.bytesToShort(params, 0);
					if(paramsType == Metadata.SPLITFILE_PARAMS_SIMPLE_SEGMENT || paramsType == Metadata.SPLITFILE_PARAMS_SEGMENT_DEDUCT_BLOCKS || paramsType == Metadata.SPLITFILE_PARAMS_CROSS_SEGMENT) {
						blocksPerSegment = Fields.bytesToInt(params, 2);
						checkBlocks = Fields.bytesToInt(params, 6);
					} else
						throw new MetadataParseException("Unknown splitfile params type "+paramsType);
					if(paramsType == Metadata.SPLITFILE_PARAMS_SEGMENT_DEDUCT_BLOCKS || paramsType == Metadata.SPLITFILE_PARAMS_CROSS_SEGMENT) {
						deductBlocksFromSegments = Fields.bytesToInt(params, 10);
						if(paramsType == Metadata.SPLITFILE_PARAMS_CROSS_SEGMENT) {
							crossCheckBlocks = Fields.bytesToInt(params, 14);
						}
					} else
						deductBlocksFromSegments = 0;
				}
				
				if(topCompatibilityMode != CompatibilityMode.COMPAT_UNKNOWN) {
					// If we have top compatibility mode, then we can give a definitive answer immediately, with the splitfile key, with dontcompress, etc etc.
					if(minCompatMode == CompatibilityMode.COMPAT_UNKNOWN ||
							!(minCompatMode.ordinal() > topCompatibilityMode.ordinal() || maxCompatMode.ordinal() < topCompatibilityMode.ordinal())) {
						minCompatMode = maxCompatMode = topCompatibilityMode;
					} else
						throw new MetadataParseException("Top compatibility mode is incompatible with detected compatibility mode: min="+minCompatMode+" max="+maxCompatMode+" top="+topCompatibilityMode);
				}

				// FIXME remove this eventually. Will break compat with a few files inserted between 1135 and 1136.
				// Work around a bug around build 1135.
				// We were splitting as (128,255), but we were then setting the checkBlocksPerSegment to 64.
				// Detect this.
				if(checkBlocks == 64 && blocksPerSegment == 128 &&
						splitfileCheckBlocks == splitfileBlocks - (splitfileBlocks / 128)) {
					Logger.normal(this, "Activating 1135 wrong check blocks per segment workaround for "+this);
					checkBlocks = 127;
				}
				checkBlocksPerSegment = checkBlocks;

				segmentCount = (splitfileBlocks + blocksPerSegment + crossCheckBlocks - 1) / (blocksPerSegment + crossCheckBlocks);
					
				// Onion, 128/192.
				// Will be segmented.
			} else throw new MetadataParseException("Unknown splitfile format: "+splitfileAlgorithm);
			
			segments = new SplitFileSegmentKeys[segmentCount];
			
			if (segmentCount <= 0) {
			    throw new MetadataParseException("Splitfile segment count must be strictly positive: " + segmentCount);
			} else if (segmentCount == 1) {
				// splitfile* will be overwritten, this is bad
				// so copy them
				segments[0] = new SplitFileSegmentKeys(splitfileBlocks, splitfileCheckBlocks, splitfileSingleCryptoKey, splitfileSingleCryptoAlgorithm);
			} else {
				int dataBlocksPtr = 0;
				int checkBlocksPtr = 0;
				for(int i=0;i<segments.length;i++) {
					// Create a segment. Give it its keys.
					int copyDataBlocks = blocksPerSegment + crossCheckBlocks;
					int copyCheckBlocks = checkBlocksPerSegment;
					if(i == segments.length - 1) {
						// Always accept the remainder as the last segment, but do basic sanity checking.
						// In practice this can be affected by various things: 1) On old splitfiles before full even 
						// segment splitting with deductBlocksFromSegments (i.e. pre-1255), the last segment could be
						// significantly smaller than the rest; 2) On 1251-1253, with partial even segment splitting,
						// up to 131 data blocks per segment, cutting the check blocks if necessary, and with an extra
						// check block if possible, the last segment could have *more* check blocks than the rest. 
						copyDataBlocks = splitfileBlocks - dataBlocksPtr;
						copyCheckBlocks = splitfileCheckBlocks - checkBlocksPtr;
						if(copyCheckBlocks <= 0 || copyDataBlocks <= 0)
							throw new MetadataParseException("Last segment has bogus block count: total data blocks "+splitfileBlocks+" total check blocks "+splitfileCheckBlocks+" segment size "+blocksPerSegment+" data "+checkBlocksPerSegment+" check "+crossCheckBlocks+" cross check blocks, deduct "+deductBlocksFromSegments+", segments "+segments.length);
					} else if(segments.length - i <= deductBlocksFromSegments) {
						// Deduct one data block from each of the last deductBlocksFromSegments segments.
						// This ensures no segment is more than 1 block larger than any other.
						// We do not shrink the check blocks.
						copyDataBlocks--;
					}
					segments[i] = new SplitFileSegmentKeys(copyDataBlocks, copyCheckBlocks, splitfileSingleCryptoKey, splitfileSingleCryptoAlgorithm);
					if(logMINOR) Logger.minor(this, "REQUESTING: Segment "+i+" of "+segments.length+" : "+copyDataBlocks+" data blocks "+copyCheckBlocks+" check blocks");
					dataBlocksPtr += copyDataBlocks;
					checkBlocksPtr += copyCheckBlocks;
				}
				if(dataBlocksPtr != splitfileBlocks)
					throw new MetadataParseException("Unable to allocate all data blocks to segments - buggy or malicious inserter");
				if(checkBlocksPtr != splitfileCheckBlocks)
					throw new MetadataParseException("Unable to allocate all check blocks to segments - buggy or malicious inserter");
			}
			
			for(int i=0;i<segmentCount;i++) {
				segments[i].readKeys(dis, false);
			}
			for(int i=0;i<segmentCount;i++) {
				segments[i].readKeys(dis, true);
			}
		
		}
			
		if(documentType == DocumentType.SIMPLE_MANIFEST) {
			int manifestEntryCount = dis.readInt();
			if(manifestEntryCount < 0)
				throw new MetadataParseException("Invalid manifest entry count: "+manifestEntryCount);

			manifestEntries = new HashMap<String, Metadata>();

			// Parse the sub-Manifest.

			if(logMINOR)Logger.minor(this, "Simple manifest, "+manifestEntryCount+" entries");

			for(int i=0;i<manifestEntryCount;i++) {
				short nameLength = dis.readShort();
				byte[] buf = new byte[nameLength];
				dis.readFully(buf);
				String name = new String(buf, "UTF-8").intern();
				if(logMINOR) Logger.minor(this, "Entry "+i+" name "+name);
				short len = dis.readShort();
				if(len < 0)
					throw new MetadataParseException("Invalid manifest entry size: "+len);
				if(len > length)
					throw new MetadataParseException("Impossibly long manifest entry: "+len+" - metadata size "+length);
				byte[] data = new byte[len];
				dis.readFully(data);
				Metadata m = Metadata.construct(data);
				manifestEntries.put(name, m);
			}
			if(logMINOR) Logger.minor(this, "End of manifest"); // Make it easy to search for it!
		}

		if((documentType == DocumentType.ARCHIVE_INTERNAL_REDIRECT) || (documentType == DocumentType.ARCHIVE_METADATA_REDIRECT) || (documentType == DocumentType.SYMBOLIC_SHORTLINK)) {
			int len = dis.readShort();
			if(logMINOR) Logger.minor(this, "Reading archive internal redirect length "+len);
			byte[] buf = new byte[len];
			dis.readFully(buf);
			targetName = new String(buf, "UTF-8");
			while(true) {
				if(targetName.isEmpty()) throw new MetadataParseException("Invalid target name is empty: \""+new String(buf, "UTF-8")+"\"");
				if(targetName.charAt(0) == '/') {
					targetName = targetName.substring(1);
					continue;
				} else break;
			}
			if(logMINOR) Logger.minor(this, "Archive and/or internal redirect: "+targetName+" ("+len+ ')');
		}
	}

	private static final byte[] SPLITKEY;
	static {
		try {
			SPLITKEY = "SPLITKEY".getBytes("UTF-8");
		} catch (UnsupportedEncodingException e) {
			throw new Error(e);
		}
	}
	
	private static final byte[] CROSS_SEGMENT_SEED;
	static {
		try {
			CROSS_SEGMENT_SEED = "CROSS_SEGMENT_SEED".getBytes("UTF-8");
		} catch (UnsupportedEncodingException e) {
			throw new Error(e);
		}
	}
	
	public static byte[] getCryptoKey(HashResult[] hashes) {
		if(hashes == null || hashes.length == 0 || !HashResult.contains(hashes, HashType.SHA256))
			throw new IllegalArgumentException("No hashes in getCryptoKey - need hashes to generate splitfile key!");
		byte[] hash = HashResult.get(hashes, HashType.SHA256);
		return getCryptoKey(hash);
	}
	
	public static byte[] getCryptoKey(byte[] hash) {
		// This is exactly the same algorithm used by e.g. JFK for generating multiple session keys from a single generated value.
		// The only difference is we use a constant of more than one byte's length here, to avoid having to keep a registry.
		return SHA256.digest(md -> {
			md.update(hash);
			md.update(SPLITKEY);
		});
	}

	public static byte[] getCrossSegmentSeed(HashResult[] hashes, byte[] hashThisLayerOnly) {
		byte[] hash = hashThisLayerOnly;
		if(hash == null) {
			if(hashes == null || hashes.length == 0 || !HashResult.contains(hashes, HashType.SHA256))
				throw new IllegalArgumentException("No hashes in getCryptoKey - need hashes to generate splitfile key!");
			hash = HashResult.get(hashes, HashType.SHA256);
		}
		return getCrossSegmentSeed(hash);
	}
	
	public static byte[] getCrossSegmentSeed(byte[] hash) {
		// This is exactly the same algorithm used by e.g. JFK for generating multiple session keys from a single generated value.
		// The only difference is we use a constant of more than one byte's length here, to avoid having to keep a registry.
		return SHA256.digest(md -> {
			md.update(hash);
			md.update(CROSS_SEGMENT_SEED);
		});
	}

	/**
	 * Create an empty Metadata object
	 */
	private Metadata() {
		hashCode = super.hashCode();
		hashes = null;
		// Should be followed by addRedirectionManifest
		topSize = 0;
		topCompressedSize = 0;
		topBlocksRequired = 0;
		topBlocksTotal = 0;
		topDontCompress = false;
		topCompatibilityMode = CompatibilityMode.COMPAT_UNKNOWN;
	}

	/**
	 * Create a Metadata object and add data for redirection to it.
	 *
	 * @param dir A map of names (string) to either files (same string) or
	 * directories (more HashMap's)
	 * @throws MalformedURLException One of the URI:s were malformed
	 */
	private void addRedirectionManifest(HashMap<String, Object> dir) throws MalformedURLException {
		// Simple manifest - contains actual redirects.
		// Not archive manifest, which is basically a redirect.
		documentType = DocumentType.SIMPLE_MANIFEST;
		noMIME = true;
		//mimeType = null;
		//clientMetadata = new ClientMetadata(null);
		manifestEntries = new HashMap<String, Metadata>();
		for (Map.Entry<String, Object> entry: dir.entrySet()) {
			String key = entry.getKey().intern();
			Object o = entry.getValue();
			Metadata target;
			if(o instanceof String) {
				// External redirect
				FreenetURI uri = new FreenetURI((String)o);
				target = new Metadata(DocumentType.SIMPLE_REDIRECT, null, null, uri, null);
			} else if(o instanceof HashMap) {
				target = new Metadata();
				target.addRedirectionManifest(Metadata.forceMap(o));
			} else throw new IllegalArgumentException("Not String nor HashMap: "+o);
			manifestEntries.put(key, target);
		}
	}

	/**
	 * Create a Metadata object and add data for redirection to it.
	 *
	 * @param dir A map of names (string) to either files (same string) or
	 * directories (more HashMap's)
	 * @throws MalformedURLException One of the URI:s were malformed
	 */
	public static Metadata mkRedirectionManifest(HashMap<String, Object> dir) throws MalformedURLException {
		Metadata ret = new Metadata();
		ret.addRedirectionManifest(dir);
		return ret;
	}

	/**
	 * Create a Metadata object and add manifest entries from the given map.
	 * The map can contain either string -> Metadata, or string -> map, the latter
	 * indicating subdirs.
	 */
	public static Metadata mkRedirectionManifestWithMetadata(HashMap<String, Object> dir) {
		Metadata ret = new Metadata();
		ret.addRedirectionManifestWithMetadata(dir);
		return ret;
	}

	private void addRedirectionManifestWithMetadata(HashMap<String, Object> dir) {
		// Simple manifest - contains actual redirects.
		// Not archive manifest, which is basically a redirect.
		documentType = DocumentType.SIMPLE_MANIFEST;
		noMIME = true;
		//mimeType = null;
		//clientMetadata = new ClientMetadata(null);
		manifestEntries = new HashMap<String, Metadata>();
		for (Map.Entry<String, Object> entry: dir.entrySet()) {
			String key = entry.getKey().intern();
			if(key.indexOf('/') != -1)
				throw new IllegalArgumentException("Slashes in simple redirect manifest filenames! (slashes denote sub-manifests): "+key);
			Object o = entry.getValue();
			if(o instanceof Metadata) {
				Metadata data = (Metadata) o;
				if(data == null)
					throw new NullPointerException();
				if(logDEBUG)
					Logger.debug(this, "Putting metadata for "+key);
				manifestEntries.put(key, data);
			} else if(o instanceof HashMap) {
				if(key.equals("")) {
					Logger.error(this, "Creating a subdirectory called \"\" - it will not be possible to access this through fproxy!", new Exception("error"));
				}
				HashMap<String, Object> hm = Metadata.forceMap(o);
				if(logDEBUG)
					Logger.debug(this, "Making metadata map for "+key);
				Metadata subMap = mkRedirectionManifestWithMetadata(hm);
				manifestEntries.put(key, subMap);
				if(logDEBUG)
					Logger.debug(this, "Putting metadata map for "+key);
			}
		}
	}

	/**
	 * Create a Metadata object for an archive which does not have its own
	 * metadata.
	 * @param dir A map of names (string) to either files (same string) or
	 * directories (more HashMap's)
	 */
	Metadata(HashMap<String, Object> dir, String prefix) {
		hashCode = super.hashCode();
		hashes = null;
		// Simple manifest - contains actual redirects.
		// Not archive manifest, which is basically a redirect.
		documentType = DocumentType.SIMPLE_MANIFEST;
		noMIME = true;
		mimeType = null;
		clientMetadata = new ClientMetadata();
		manifestEntries = new HashMap<String, Metadata>();
		for (Map.Entry<String, Object> entry: dir.entrySet()) {
			String key = entry.getKey().intern();
			Object o = entry.getValue();
			Metadata target;
			if(o instanceof String) {
				// Archive internal redirect
				target = new Metadata(DocumentType.ARCHIVE_INTERNAL_REDIRECT, null, null, prefix+key,
					new ClientMetadata(DefaultMIMETypes.guessMIMEType(key, false)));
			} else if(o instanceof HashMap) {
				target = new Metadata(Metadata.forceMap(o), prefix+key+"/");
			} else throw new IllegalArgumentException("Not String nor HashMap: "+o);
			manifestEntries.put(key, target);
		}
		topSize = 0;
		topCompressedSize = 0;
		topBlocksRequired = 0;
		topBlocksTotal = 0;
		topDontCompress = false;
		topCompatibilityMode = CompatibilityMode.COMPAT_UNKNOWN;
	}

	/**
	 * Create a really simple Metadata object.
	 * @param docType The document type. Must be something that takes a single argument.
	 * At the moment this means ARCHIVE_INTERNAL_REDIRECT.
	 * @param arg The argument; in the case of ARCHIVE_INTERNAL_REDIRECT, the filename in
	 * the archive to read from.
	 */
	public Metadata(DocumentType docType, ARCHIVE_TYPE archiveType, COMPRESSOR_TYPE compressionCodec, String arg, ClientMetadata cm) {
		hashCode = super.hashCode();
		if((docType == DocumentType.ARCHIVE_INTERNAL_REDIRECT) || (docType == DocumentType.SYMBOLIC_SHORTLINK)) {
			documentType = docType;
			this.archiveType = archiveType;
			// Determine MIME type
			this.clientMetadata = cm;
			this.compressionCodec = compressionCodec;
			if(cm != null)
				this.setMIMEType(cm.getMIMEType());
			targetName = arg;
			while(true) {
				if(targetName.isEmpty()) throw new IllegalArgumentException("Invalid target name is empty: \""+arg+"\"");
				if(targetName.charAt(0) == '/') {
					targetName = targetName.substring(1);
					Logger.error(this, "Stripped initial slash from archive internal redirect on creating metadata: \""+arg+"\"", new Exception("debug"));
					continue;
				} else break;
			}
		} else
			throw new IllegalArgumentException();
		hashes = null;
		topSize = 0;
		topCompressedSize = 0;
		topBlocksRequired = 0;
		topBlocksTotal = 0;
		topDontCompress = false;
		topCompatibilityMode = CompatibilityMode.COMPAT_UNKNOWN;
	}

	/**
	 * Create a Metadata redircet object that points to resolved metadata inside container.
	 * docType = ARCHIVE_METADATA_REDIRECT
	 * @param name the filename in the archive to read from, must be ".metadata-N" scheme.
	 */
	private Metadata(DocumentType docType, String name) {
		hashCode = super.hashCode();
		noMIME = true;
		if(docType == DocumentType.ARCHIVE_METADATA_REDIRECT) {
			documentType = docType;
			targetName = name;
			while(true) {
				if(targetName.isEmpty()) throw new IllegalArgumentException("Invalid target name is empty: \""+name+"\"");
				if(targetName.charAt(0) == '/') {
					targetName = targetName.substring(1);
					Logger.error(this, "Stripped initial slash from archive internal redirect on creating metadata: \""+name+"\"", new Exception("debug"));
					continue;
				} else break;
			}
		} else
			throw new IllegalArgumentException();
		hashes = null;
		topSize = 0;
		topCompressedSize = 0;
		topBlocksRequired = 0;
		topBlocksTotal = 0;
		topDontCompress = false;
		topCompatibilityMode = CompatibilityMode.COMPAT_UNKNOWN;
	}

	public Metadata(DocumentType docType, ARCHIVE_TYPE archiveType, COMPRESSOR_TYPE compressionCodec, FreenetURI uri, ClientMetadata cm) {
		this(docType, archiveType, compressionCodec, uri, cm, 0, 0, 0, 0, false, CompatibilityMode.COMPAT_UNKNOWN, null);
	}
	
	/**
	 * Create another kind of simple Metadata object (a redirect or similar object).
	 * @param docType The document type.
	 * @param uri The URI pointed to.
	 * @param cm The client metadata, if any.
	 */
	public Metadata(DocumentType docType, ARCHIVE_TYPE archiveType, COMPRESSOR_TYPE compressionCodec, FreenetURI uri, ClientMetadata cm, long origDataLength, long origCompressedDataLength, int reqBlocks, int totalBlocks, boolean topDontCompress, CompatibilityMode topCompatibilityMode, HashResult[] hashes) {
	    assert(topCompatibilityMode != CompatibilityMode.COMPAT_CURRENT);
		hashCode = super.hashCode();
		if(hashes != null && hashes.length == 0) {
			throw new IllegalArgumentException();
		}
		this.hashes = hashes;
		if((docType == DocumentType.SIMPLE_REDIRECT) || (docType == DocumentType.ARCHIVE_MANIFEST)) {
			documentType = docType;
			this.archiveType = archiveType;
			this.compressionCodec = compressionCodec;
			clientMetadata = cm;
			if((cm != null) && !cm.isTrivial()) {
				setMIMEType(cm.getMIMEType());
			} else {
				setMIMEType(DefaultMIMETypes.DEFAULT_MIME_TYPE);
				noMIME = true;
			}
			if(uri == null) throw new NullPointerException();
			simpleRedirectKey = uri;
			if(!(uri.getKeyType().equals("CHK") && !uri.hasMetaStrings()))
				fullKeys = true;
		} else
			throw new IllegalArgumentException();
		if(origDataLength != 0 || origCompressedDataLength != 0 || reqBlocks != 0 || totalBlocks != 0 || hashes != null) {
			this.topSize = origDataLength;
			this.topCompressedSize = origCompressedDataLength;
			this.topBlocksRequired = reqBlocks;
			this.topBlocksTotal = totalBlocks;
			this.topDontCompress = topDontCompress;
			this.topCompatibilityMode = topCompatibilityMode;
			parsedVersion = 1;
		} else {
			this.topSize = 0;
			this.topCompressedSize = 0;
			this.topBlocksRequired = 0;
			this.topBlocksTotal = 0;
			this.topDontCompress = false;
			this.topCompatibilityMode = CompatibilityMode.COMPAT_UNKNOWN;
			parsedVersion = 0;
		}
	}

	/**
	 * Create metadata for a splitfile.
	 * @param algo The splitfile FEC algorithm.
	 * @param dataURIs The data URIs, including cross-check blocks for each segment.
	 * @param checkURIs The check URIs.
	 * @param segmentSize The number of data blocks in a typical segment. Does not include cross-check blocks.
	 * @param checkSegmentSize The number of check blocks in a typical segment. Does not include cross-check blocks.
	 * @param deductBlocksFromSegments If this is set, the last few segments will lose a data block, so that all
	 * the segments are the same size to within 1 block. In older splitfiles, the last segment could be 
	 * significantly smaller, and this impacted on retrievability.
	 * @param cm The client metadata i.e. MIME type. 
	 * @param dataLength The size of the data that this specific splitfile encodes (as opposed to the final data), 
	 * after compression if necessary.
	 * @param archiveType The archive type, if the splitfile is a container.
	 * @param compressionCodec The compression codec used to compress the data.
	 * @param decompressedLength The length of this specific splitfile's data after it has been decompressed.
	 * @param isMetadata If true, the splitfile is multi-level metadata i.e. it encodes a bucket full of metadata.
	 * This usually happens for really big splitfiles, which can be a pyramid of one block with metadata for a 
	 * splitfile full of metadata, that metadata then encodes another splitfile full of metadata, etc. Hence we 
	 * can support very large files.
	 * @param hashes Various hashes of <b>the final data</b>. There should always be at least an SHA256 hash, 
	 * unless we are inserting with an old compatibility mode.
	 * @param hashThisLayerOnly Hash of the data in this layer (before compression). Separate from hashes of the 
	 * final data. Not currently verified. 
	 * @param origDataSize The size of the final/original data.
	 * @param origCompressedDataSize The size of the final/original data after it was compressed.
	 * @param requiredBlocks The number of blocks required on fetch to reconstruct the final data. Hence as soon
	 * as we have the top splitfile metadata (i.e. hopefully in the top block), we can show an accurate progress
	 * bar.
	 * @param totalBlocks The total number of blocks inserted during the whole insert for the final/original data.
	 * @param topDontCompress Whether dontCompress was enabled. This allows us to figure out reinsert settings 
	 * more quickly.
	 * @param topCompatibilityMode The compatibility mode applying to the insert. This allows us to figure out
	 * reinsert settings more quickly.
	 * @param splitfileCryptoAlgorithm The block level crypto algorithm for all the blocks in the splitfile.
	 * @param splitfileCryptoKey The single encryption key used by all blocks in the splitfile. Older splitfiles
	 * don't have this so have to specify the full keys; newer splitfiles just specify the 32 byte routing key
	 * for each data or check key. 
	 * @param specifySplitfileKey If false, the splitfile crypto key has been automatically computed from the 
	 * final or this-layer data hash. If true, it has been specified explicitly, either because it is randomly
	 * generated (this significantly improves security against mobile attacker source tracing and is the default
	 * for splitfiles under SSKs), or because a file is being reinserted. 
	 * @param crossSegmentBlocks The number of cross-check blocks. If this is specified, we are using 
	 * cross-segment redundancy. This greatly improves reliability on files over 80MB, see bug #3370.
	 */
	public Metadata(SplitfileAlgorithm algo, ClientCHK[] dataURIs, ClientCHK[] checkURIs, int segmentSize, int checkSegmentSize, int deductBlocksFromSegments,
			ClientMetadata cm, long dataLength, ARCHIVE_TYPE archiveType, COMPRESSOR_TYPE compressionCodec, long decompressedLength, boolean isMetadata, HashResult[] hashes, byte[] hashThisLayerOnly, long origDataSize, long origCompressedDataSize, int requiredBlocks, int totalBlocks, boolean topDontCompress, CompatibilityMode topCompatibilityMode, byte splitfileCryptoAlgorithm, byte[] splitfileCryptoKey, boolean specifySplitfileKey, int crossSegmentBlocks) {
	    assert(topCompatibilityMode != CompatibilityMode.COMPAT_CURRENT);
		hashCode = super.hashCode();
		this.hashes = hashes;
		this.hashThisLayerOnly = hashThisLayerOnly;
		if(hashThisLayerOnly != null)
			if(hashThisLayerOnly.length != 32) throw new IllegalArgumentException();
		if(isMetadata)
			documentType = DocumentType.MULTI_LEVEL_METADATA;
		else {
			if(archiveType != null) {
				documentType = DocumentType.ARCHIVE_MANIFEST;
				this.archiveType = archiveType;
			} else documentType = DocumentType.SIMPLE_REDIRECT;
		}
		splitfile = true;
		splitfileAlgorithm = algo;
		this.dataLength = dataLength;
		this.compressionCodec = compressionCodec;
		splitfileBlocks = dataURIs.length;
		splitfileCheckBlocks = checkURIs.length;
		splitfileDataKeys = dataURIs;
		assert(keysValid(splitfileDataKeys));
		splitfileCheckKeys = checkURIs;
		assert(keysValid(splitfileCheckKeys));
		clientMetadata = cm;
		this.compressionCodec = compressionCodec;
		this.decompressedLength = decompressedLength;
		if(cm != null)
			setMIMEType(cm.getMIMEType());
		else
			setMIMEType(DefaultMIMETypes.DEFAULT_MIME_TYPE);
>>>>>>> 10991b32
        if(topCompatibilityMode.ordinal() < CompatibilityMode.COMPAT_1255.ordinal()) {
            if(splitfileCryptoKey != null) throw new IllegalArgumentException();
            if(hashes != null) throw new IllegalArgumentException();
            if(deductBlocksFromSegments != 0) throw new IllegalArgumentException();
            origDataSize = 0;
            origCompressedDataSize = 0;
            requiredBlocks = 0;
            totalBlocks = 0;
            parsedVersion = 0;
        } else {
            if(splitfileCryptoKey == null) throw new IllegalArgumentException();
            parsedVersion = 1;
        }
        if(origDataSize != 0) {
            topSize = origDataSize;
            topCompressedSize = origCompressedDataSize;
            topBlocksRequired = requiredBlocks;
            topBlocksTotal = totalBlocks;
            // Bug for bug compatibility ...
            if(topCompatibilityMode.ordinal() >= CompatibilityMode.COMPAT_1468.ordinal()) {
                this.topDontCompress = topDontCompress;
                this.topCompatibilityMode = topCompatibilityMode;
            } else {
                this.topDontCompress = false;
                this.topCompatibilityMode = CompatibilityMode.COMPAT_UNKNOWN;
            }
        } else {
            topSize = 0;
            topCompressedSize = 0;
            topBlocksRequired = 0;
            topBlocksTotal = 0;
            this.topDontCompress = false;
            this.topCompatibilityMode = CompatibilityMode.COMPAT_UNKNOWN;
        }

        if(parsedVersion == 0) {
            splitfileParams = Fields.intsToBytes(new int[] { segmentSize, checkSegmentSize } );
        } else {
            boolean deductBlocks = (deductBlocksFromSegments != 0);
            short mode;
            int len = 10;
            if(crossSegmentBlocks == 0) {
                if(deductBlocks) {
                    mode = SPLITFILE_PARAMS_SEGMENT_DEDUCT_BLOCKS;
                    len += 4;
                } else {
                    mode = SPLITFILE_PARAMS_SIMPLE_SEGMENT;
                }
            } else {
                mode = SPLITFILE_PARAMS_CROSS_SEGMENT;
                len += 8;
            }
            splitfileParams = new byte[len];
            byte[] b = Fields.shortToBytes(mode);
            System.arraycopy(b, 0, splitfileParams, 0, 2);
            // FIXME we set the params but we don't include the values in the metadata.
            // We don't set keys either.
            // The format of the Metadata object is different for creating one from scratch for
            // inserting vs constructing it from a serialized metadata document.
            if(mode == SPLITFILE_PARAMS_CROSS_SEGMENT)
                b = Fields.intsToBytes(new int[] { segmentSize, checkSegmentSize, deductBlocksFromSegments, crossSegmentBlocks } );
            else if(mode == SPLITFILE_PARAMS_SEGMENT_DEDUCT_BLOCKS)
                b = Fields.intsToBytes(new int[] { segmentSize, checkSegmentSize, deductBlocksFromSegments } );
            else
                b = Fields.intsToBytes(new int[] { segmentSize, checkSegmentSize } );
            System.arraycopy(b, 0, splitfileParams, 2, b.length);
            this.splitfileSingleCryptoAlgorithm = splitfileCryptoAlgorithm;
            this.splitfileSingleCryptoKey = splitfileCryptoKey;
            this.specifySplitfileKey = specifySplitfileKey;
            if(splitfileCryptoKey == null) throw new IllegalArgumentException("Splitfile with parsed version 1 must have a crypto key");
        }
        // FIXME set up segments?
    }

    private boolean keysValid(ClientCHK[] keys) {
        for(ClientCHK key: keys)
            if(key.getNodeCHK().getRoutingKey() == null) return false;
        return true;
    }

    /**
     * Set the MIME type to a string. Compresses it if possible for transit.
     */
    private void setMIMEType(String type) {
        noMIME = false;
        short s = DefaultMIMETypes.byName(type);
        if(s >= 0) {
            compressedMIME = true;
            compressedMIMEValue = s;
        } else {
            compressedMIME = false;
        }
        mimeType = type;
    }

    /**
     * Write the data to a byte array.
     * @throws MetadataUnresolvedException
     */
    public byte[] writeToByteArray() throws MetadataUnresolvedException {
        ByteArrayOutputStream baos = new ByteArrayOutputStream();
        DataOutputStream dos = new DataOutputStream(baos);
        try {
            writeTo(dos);
        } catch (IOException e) {
            throw new Error("Could not write to byte array: "+e, e);
        }
        return baos.toByteArray();
    }

    public long writtenLength() throws MetadataUnresolvedException {
        CountedOutputStream cos = new CountedOutputStream(new NullOutputStream());
        DataOutputStream dos = null;
        try {
            dos = new DataOutputStream(cos);
            writeTo(dos);
        } catch (IOException e) {
            throw new Error("Could not write to CountedOutputStream: "+e, e);
        } finally {
            Closer.close(dos);
            Closer.close(cos);
        }
        return cos.written();
    }

    /**
     * Read a key using the current settings.
     * @throws IOException
     * @throws MalformedURLException If the key could not be read due to an error in parsing the key.
     * REDFLAG: May want to recover from these in future, hence the short length.
     */
    private FreenetURI readKey(DataInputStream dis) throws IOException {
        // Read URL
        if(fullKeys) {
            return FreenetURI.readFullBinaryKeyWithLength(dis);
        } else {
            return ClientCHK.readRawBinaryKey(dis).getURI();
        }
    }

    /**
     * Write a key using the current settings.
     * @throws IOException
     * @throws MalformedURLException If an error in the key itself prevented it from being written.
     */
    private void writeKey(DataOutputStream dos, FreenetURI freenetURI) throws IOException {
        if(fullKeys) {
            freenetURI.writeFullBinaryKeyWithLength(dos);
        } else {
            String[] meta = freenetURI.getAllMetaStrings();
            if((meta != null) && (meta.length > 0))
                throw new MalformedURLException("Not a plain CHK");
            BaseClientKey key = BaseClientKey.getBaseKey(freenetURI);
            if(key instanceof ClientCHK) {
                ((ClientCHK)key).writeRawBinaryKey(dos);
            } else throw new IllegalArgumentException("Full keys must be enabled to write non-CHKs");
        }
    }

    private void writeCHK(DataOutputStream dos, ClientCHK chk) throws IOException {
        if(fullKeys) {
            throw new UnsupportedOperationException("Full keys not supported on splitfiles");
        } else {
            chk.writeRawBinaryKey(dos);
        }
    }

    /** Is a manifest? */
    public boolean isSimpleManifest() {
        return documentType == DocumentType.SIMPLE_MANIFEST;
    }

    /**
     * Get the sub-document in a manifest file with the given name.
     * @throws MetadataParseException
     */
    public Metadata getDocument(String name) {
        return manifestEntries.get(name);
    }

    /**
     * Return and remove a specific document. Used in persistent requests
     * so that when removeFrom() is called, the default document won't be
     * removed, since it is being processed.
     */
    public Metadata grabDocument(String name) {
        return manifestEntries.remove(name);
    }

    /**
     * The default document is the one which has an empty name.
     * @throws MetadataParseException
     */
    public Metadata getDefaultDocument() {
        return getDocument("");
    }

    /**
     * Return and remove the default document. Used in persistent requests
     * so that when removeFrom() is called, the default document won't be
     * removed, since it is being processed.
     */
    public Metadata grabDefaultDocument() {
        return grabDocument("");
    }

    /**
     * Get all documents in the manifest (ignores default doc).
     * @throws MetadataParseException
     */
    public HashMap<String, Metadata> getDocuments() {
        HashMap<String, Metadata> docs = new HashMap<String, Metadata>();
        for (Map.Entry<String, Metadata> entry: manifestEntries.entrySet()) {
            String st = entry.getKey();
            if (st.length()>0)
                docs.put(st, entry.getValue());
        }
        return docs;
    }

    /**
     * Does the metadata point to a single URI?
     */
    public boolean isSingleFileRedirect() {
        return ((!splitfile) &&
                ((documentType == DocumentType.SIMPLE_REDIRECT) || (documentType == DocumentType.MULTI_LEVEL_METADATA) ||
                (documentType == DocumentType.ARCHIVE_MANIFEST)));
    }

    /**
     * Return the single target of this URI.
     */
    public FreenetURI getSingleTarget() {
        return simpleRedirectKey;
    }

    /**
     * Is this a Archive manifest?
     */
    public boolean isArchiveManifest() {
        return documentType == DocumentType.ARCHIVE_MANIFEST;
    }

    /**
     * Is this a archive internal metadata redirect?
     * @return
     */
    public boolean isArchiveMetadataRedirect() {
        return documentType == DocumentType.ARCHIVE_METADATA_REDIRECT;
    }

    /**
     * Is this a Archive internal redirect?
     * @return
     */
    public boolean isArchiveInternalRedirect() {
        return documentType == DocumentType.ARCHIVE_INTERNAL_REDIRECT;
    }

    /**
     * Return the name of the document referred to in the archive,
     * if this is a archive internal redirect.
     */
    public String getArchiveInternalName() {
        if ((documentType != DocumentType.ARCHIVE_INTERNAL_REDIRECT) && (documentType != DocumentType.ARCHIVE_METADATA_REDIRECT)) throw new IllegalArgumentException();
        return targetName;
    }

    /**
     * Return the name of the document referred to in the dir,
     * if this is a symbolic short link.
     */
    public String getSymbolicShortlinkTargetName() {
        if (documentType != DocumentType.SYMBOLIC_SHORTLINK) throw new IllegalArgumentException();
        return targetName;
    }

    /**
     * Return the client metadata (MIME type etc).
     */
    public ClientMetadata getClientMetadata() {
        return clientMetadata;
    }

    /** Is this a splitfile manifest? */
    public boolean isSplitfile() {
        return splitfile;
    }

    /** Is this a simple splitfile? */
    public boolean isSimpleSplitfile() {
        return splitfile && (documentType == DocumentType.SIMPLE_REDIRECT);
    }

    /** Is multi-level/indirect metadata? */
    public boolean isMultiLevelMetadata() {
        return documentType == DocumentType.MULTI_LEVEL_METADATA;
    }

    /** What kind of archive is it? */
    public ARCHIVE_TYPE getArchiveType() {
        return archiveType;
    }

    /** Change the document type to a simple redirect. Used by the archive code
     * to fetch split Archive manifests.
     */
    public void setSimpleRedirect() {
        documentType = DocumentType.SIMPLE_REDIRECT;
    }

    /** Is this a simple redirect?
     * (for KeyExplorer)
     */
    public boolean isSimpleRedirect() {
        return documentType == DocumentType.SIMPLE_REDIRECT;
    }

    /** Is noMime enabled?
     * (for KeyExplorer)
     */
    public boolean isNoMimeEnabled() {
        return noMIME;
    }

    /** get the resolved name (".metada-N")
     * (for KeyExplorer)
     */
    public String getResolvedName() {
        return resolvedName;
    }

    /** Is this a symbilic shortlink? */
    public boolean isSymbolicShortlink() {
        return documentType == DocumentType.SYMBOLIC_SHORTLINK;
    }

    /** Write the metadata as binary.
     * @throws IOException If an I/O error occurred while writing the data.
     * @throws MetadataUnresolvedException */
    public void writeTo(DataOutputStream dos) throws IOException, MetadataUnresolvedException {
        dos.writeLong(FREENET_METADATA_MAGIC);
        dos.writeShort(parsedVersion); // version
        dos.writeByte(documentType.code);
        boolean hasTopBlocks = topBlocksRequired != 0 || topBlocksTotal != 0 || topSize != 0 || topCompressedSize != 0 || topCompatibilityMode != CompatibilityMode.COMPAT_UNKNOWN;
        if(haveFlags()) {
            short flags = 0;
            if(splitfile) flags |= FLAGS_SPLITFILE;
            if(dbr) flags |= FLAGS_DBR;
            if(noMIME) flags |= FLAGS_NO_MIME;
            if(compressedMIME) flags |= FLAGS_COMPRESSED_MIME;
            if(extraMetadata) flags |= FLAGS_EXTRA_METADATA;
            if(fullKeys) flags |= FLAGS_FULL_KEYS;
            if(compressionCodec != null) flags |= FLAGS_COMPRESSED;
            if(hashes != null) flags |= FLAGS_HASHES;
            if(hasTopBlocks) {
                assert(parsedVersion >= 1);
                flags |= FLAGS_TOP_SIZE;
            }
            if(specifySplitfileKey) flags |= FLAGS_SPECIFY_SPLITFILE_KEY;
            if(hashThisLayerOnly != null) flags |= FLAGS_HASH_THIS_LAYER;
            dos.writeShort(flags);
            if(hashes != null)
                HashResult.write(hashes, dos);
            if(hashThisLayerOnly != null) {
                assert(hashThisLayerOnly.length == 32);
                dos.write(hashThisLayerOnly);
            }
        }

        if(hasTopBlocks) {
            dos.writeLong(topSize);
            dos.writeLong(topCompressedSize);
            dos.writeInt(topBlocksRequired);
            dos.writeInt(topBlocksTotal);
            dos.writeBoolean(topDontCompress);
            dos.writeShort(topCompatibilityMode.code);
        }

        if(documentType == DocumentType.ARCHIVE_MANIFEST) {
            short code = archiveType.metadataID;
            dos.writeShort(code);
        }

        if(splitfile) {

            if(parsedVersion >= 1) {
                // Splitfile single crypto key.
                dos.writeByte(splitfileSingleCryptoAlgorithm);
                if(specifySplitfileKey || hashes == null || hashes.length == 0 || !HashResult.contains(hashes, HashType.SHA256)) {
                    dos.write(splitfileSingleCryptoKey);
                }
            }

            dos.writeLong(dataLength);
        }

        if(compressionCodec != null) {
            dos.writeShort(compressionCodec.metadataID);
            dos.writeLong(decompressedLength);
        }

        if(!noMIME) {
            if(compressedMIME) {
                int x = compressedMIMEValue;
                if(hasCompressedMIMEParams) x |= 32768;
                dos.writeShort((short)x);
                if(hasCompressedMIMEParams)
                    dos.writeShort(compressedMIMEParams);
            } else {
                byte[] data = mimeType.getBytes(StandardCharsets.UTF_8);
                if(data.length > 255) throw new Error("MIME type too long: "+data.length+" bytes: "+mimeType);
                dos.writeByte((byte)data.length);
                dos.write(data);
            }
        }

        if(dbr)
            throw new UnsupportedOperationException("No DBR support yet");

        if(extraMetadata)
            throw new UnsupportedOperationException("No extra metadata support yet");

        if((!splitfile) && ((documentType == DocumentType.SIMPLE_REDIRECT) || (documentType == DocumentType.ARCHIVE_MANIFEST))) {
            writeKey(dos, simpleRedirectKey);
        } else if(splitfile) {
            dos.writeShort(splitfileAlgorithm.code);
            if(splitfileParams != null) {
                dos.writeInt(splitfileParams.length);
                dos.write(splitfileParams);
            } else
                dos.writeInt(0);

            dos.writeInt(splitfileBlocks);
            dos.writeInt(splitfileCheckBlocks);
            if(segments != null) {
                for(int i=0;i<segmentCount;i++) {
                    segments[i].writeKeys(dos, false);
                }
                for(int i=0;i<segmentCount;i++) {
                    segments[i].writeKeys(dos, true);
                }
            } else {
                if(splitfileSingleCryptoKey == null) {
                    for(int i=0;i<splitfileBlocks;i++)
                        writeCHK(dos, splitfileDataKeys[i]);
                    for(int i=0;i<splitfileCheckBlocks;i++)
                        writeCHK(dos, splitfileCheckKeys[i]);
                } else {
                    for(int i=0;i<splitfileBlocks;i++)
                        dos.write(splitfileDataKeys[i].getRoutingKey());
                    for(int i=0;i<splitfileCheckBlocks;i++)
                        dos.write(splitfileCheckKeys[i].getRoutingKey());
                }
            }
        }

        if(documentType == DocumentType.SIMPLE_MANIFEST) {
            dos.writeInt(manifestEntries.size());
            boolean kill = false;
            LinkedList<Metadata> unresolvedMetadata = null;
            for(Map.Entry<String, Metadata> entry: manifestEntries.entrySet()) {
                String name = entry.getKey();
                byte[] nameData = name.getBytes(StandardCharsets.UTF_8);
                if(nameData.length > Short.MAX_VALUE) throw new IllegalArgumentException("Manifest name too long");
                dos.writeShort(nameData.length);
                dos.write(nameData);
                Metadata meta = entry.getValue();
                try {
                    byte[] data = meta.writeToByteArray();
                    if(data.length > MAX_SIZE_IN_MANIFEST) {
                        FreenetURI uri = meta.resolvedURI;
                        String n = meta.resolvedName;
                        if(uri != null) {
                            meta = new Metadata(DocumentType.SIMPLE_REDIRECT, null, null, uri, null);
                            data = meta.writeToByteArray();
                        } else if (n != null) {
                            meta = new Metadata(DocumentType.ARCHIVE_METADATA_REDIRECT, n);
                            data = meta.writeToByteArray();
                        } else {
                            kill = true;
                            if(unresolvedMetadata == null)
                                unresolvedMetadata = new LinkedList<Metadata>();
                            unresolvedMetadata.addLast(meta);
                        }
                    }
                    dos.writeShort(data.length);
                    dos.write(data);
                } catch (MetadataUnresolvedException e) {
                    Metadata[] metas = e.mustResolve;
                    if(unresolvedMetadata == null)
                        unresolvedMetadata = new LinkedList<Metadata>();
                    for(Metadata m: metas)
                        unresolvedMetadata.addFirst(m);
                    kill = true;
                }
            }
            if(kill) {
                Metadata[] meta =
                    unresolvedMetadata.toArray(new Metadata[unresolvedMetadata.size()]);
                throw new MetadataUnresolvedException(meta, "Manifest data too long and not resolved");
            }
        }

        if((documentType == DocumentType.ARCHIVE_INTERNAL_REDIRECT) || (documentType == DocumentType.ARCHIVE_METADATA_REDIRECT) || (documentType == DocumentType.SYMBOLIC_SHORTLINK)) {
            byte[] data = targetName.getBytes(StandardCharsets.UTF_8);
            if(data.length > Short.MAX_VALUE) throw new IllegalArgumentException("Archive internal redirect name too long");
            dos.writeShort(data.length);
            dos.write(data);
        }
    }

    /**
     * have this metadata flags?
     */
    public boolean haveFlags() {
        return ((documentType == DocumentType.SIMPLE_REDIRECT) || (documentType == DocumentType.MULTI_LEVEL_METADATA)
                || (documentType == DocumentType.ARCHIVE_MANIFEST) || (documentType == DocumentType.ARCHIVE_INTERNAL_REDIRECT)
                || (documentType == DocumentType.ARCHIVE_METADATA_REDIRECT) || (documentType == DocumentType.SYMBOLIC_SHORTLINK));
    }

    /**
     * Get the splitfile type.
     */
    public SplitfileAlgorithm getSplitfileType() {
        return splitfileAlgorithm;
    }

    public ClientCHK[] getSplitfileDataKeys() {
        return splitfileDataKeys;
    }

    public ClientCHK[] getSplitfileCheckKeys() {
        return splitfileCheckKeys;
    }

    public boolean isCompressed() {
        return compressionCodec != null;
    }

    public COMPRESSOR_TYPE getCompressionCodec() {
        return compressionCodec;
    }

    public long dataLength() {
        return dataLength;
    }

    public byte[] splitfileParams() {
        return splitfileParams;
    }

    public long uncompressedDataLength() {
        return this.decompressedLength;
    }

    public FreenetURI getResolvedURI() {
        return resolvedURI;
    }

    public void resolve(FreenetURI uri) {
        this.resolvedURI = uri;
    }

    public void resolve(String name) {
        this.resolvedName = name;
    }

    public RandomAccessBucket toBucket(BucketFactory bf) throws MetadataUnresolvedException, IOException {
        RandomAccessBucket b = bf.makeBucket(-1);
        DataOutputStream dos = null;
        boolean success = false;
        try {
            dos = new DataOutputStream(b.getOutputStream());
            writeTo(dos);
            dos.close();
            dos = null;
            b.setReadOnly(); // Must be after dos.close()
            success = true;
            return b;
        } finally {
            Closer.close(dos);
            if(!success) b.free();
        }
    }

    public boolean isResolved() {
        return (resolvedURI != null) || (resolvedName != null);
    }

    public void setArchiveManifest() {
        ARCHIVE_TYPE type = ARCHIVE_TYPE.getArchiveType(clientMetadata.getMIMEType());
        archiveType = type;
        clientMetadata.clear();
        documentType = DocumentType.ARCHIVE_MANIFEST;
    }

    public String getMIMEType() {
        if(clientMetadata == null) return null;
        return clientMetadata.getMIMEType();
    }

    public void clearSplitfileKeys() {
        splitfileDataKeys = null;
        splitfileCheckKeys = null;
        segments = null;
    }

    public int countDocuments() {
        return manifestEntries.size();
    }

    /**
     * Helper for composing manifests<BR>
     * It is a replacement for mkRedirectionManifestWithMetadata, used in BaseManifestPutter
     * <PRE>
     * Metadata item = &lt;Redirect to a html&gt;
     * SimpleManifestComposer smc = new SimpleManifestComposer();
     * smc.add("index.html", item);
     * smc.add("", item);  // make it the default item
     * SimpleManifestComposer subsmc = new SimpleManifestComposer();
     * subsmc.add("content.txt", item2);
     * smc.add("data", subsmc.getMetadata();
     * Metadata manifest = smc.getMetadata();
     * // manifest contains now a structure like returned from mkRedirectionManifestWithMetadata
     * </PRE>
     *
     * @see BaseManifestPutter
     */
    public static class SimpleManifestComposer {

        private Metadata m;

        /**
         * Create a new compose helper (an empty dir)
         */
        public SimpleManifestComposer() {
            m = new Metadata();
            m.documentType = DocumentType.SIMPLE_MANIFEST;
            m.noMIME = true;
            m.manifestEntries = new HashMap<String, Metadata>();
        }

        /**
         * Add an item to the manifest
         * @param name the item name
         * @param item
         */
        public void addItem(String name, Metadata item) {
            if (name == null || item == null) throw new NullPointerException();
            if (m == null) throw new IllegalStateException("You can't call it after getMetadata()");
            if (m.manifestEntries.containsKey(name)) throw new IllegalStateException("You can't add a item twice: '"+name+"'");
            m.manifestEntries.put(name, item);
        }

        /**
         * stop editing and return the metadata object
         * @return the composed metadata object
         */
        public Metadata getMetadata() {
            // after handing off the metadata object it is read only.
            Metadata result = m;
            m = null;
            return result;
        }
    }

    public String dump() {
        StringBuffer sb = new StringBuffer();
        dump(0, sb);
        return sb.toString();
    }

    public void dump(int indent, StringBuffer sb) {
        dumpline(indent, sb, "");
        dumpline(indent, sb, "Document type: "+documentType);
        dumpline(indent, sb, "Flags: sf="+splitfile+" dbr="+dbr+" noMIME="+noMIME+" cmime="+compressedMIME+" extra="+extraMetadata+" fullkeys="+fullKeys);
        if(archiveType != null)
            dumpline(indent, sb, "Archive type: "+archiveType);
        if(compressionCodec != null)
            dumpline(indent, sb, "Compression codec: "+compressionCodec);
        if(simpleRedirectKey != null)
            dumpline(indent, sb, "Simple redirect: "+simpleRedirectKey);
        if(splitfile) {
            dumpline(indent, sb, "Splitfile algorithm: "+splitfileAlgorithm);
            dumpline(indent, sb, "Splitfile blocks: "+splitfileBlocks);
            dumpline(indent, sb, "Splitfile blocks: "+splitfileCheckBlocks);
        }
        if(targetName != null)
            dumpline(indent, sb, "Target name: "+targetName);

        if(manifestEntries != null) {
            for(Map.Entry<String, Metadata> entry : manifestEntries.entrySet()) {
                dumpline(indent, sb, "Entry: "+entry.getKey()+":");
                entry.getValue().dump(indent + 1, sb);
            }
        }
    }

    private void dumpline(int indent, StringBuffer sb, String string) {
        for(int i=0;i<indent;i++) sb.append(' ');
        sb.append(string);
        sb.append("\n");
    }

    /**
    ** Casts the given object to {@code HashMap<String, Object>}, for dismissing
    ** compiler warnings. Use only when you are sure the object matches this type!
    */
    @SuppressWarnings("unchecked")
    public static HashMap<String, Object> forceMap(Object o) {
        return (HashMap<String, Object>)o;
    }

    public short getParsedVersion() {
        return parsedVersion;
    }

    public boolean hasTopData() {
        return topSize != 0 || topCompressedSize != 0 || topBlocksRequired != 0 || topBlocksTotal != 0;
    }

    public HashResult[] getHashes() {
        return hashes;
    }

    /** If there is a custom (not computed from hashes) splitfile key, return it.
     * Else return null. */
    public byte[] getCustomSplitfileKey() {
        if(specifySplitfileKey)
            return splitfileSingleCryptoKey;
        return null;
    }

    public byte[] getSplitfileCryptoKey() {
        return splitfileSingleCryptoKey;
    }

    public byte[] getHashThisLayerOnly() {
        return hashThisLayerOnly;
    }

    public byte getSplitfileCryptoAlgorithm() {
        return splitfileSingleCryptoAlgorithm;
    }

    public CompatibilityMode getTopCompatibilityMode() {
        return topCompatibilityMode;
    }

    public boolean getTopDontCompress() {
        return topDontCompress;
    }

    public short getTopCompatibilityCode() {
        return topCompatibilityMode.code;
    }

    public CompatibilityMode getMinCompatMode() {
        return minCompatMode;
    }

    public CompatibilityMode getMaxCompatMode() {
        return maxCompatMode;
    }

    public int getCrossCheckBlocks() {
        return crossCheckBlocks;
    }

    public int getCheckBlocksPerSegment() {
        return checkBlocksPerSegment;
    }

    public int getDataBlocksPerSegment() {
        return blocksPerSegment;
    }

    public int getSegmentCount() {
        return segmentCount;
    }

    // FIXME gross hack due to database/memory issues... remove and make segments final.
    public SplitFileSegmentKeys[] grabSegmentKeys() throws FetchException {
        synchronized(this) {
            if(segments == null && splitfileDataKeys != null && splitfileCheckKeys != null)
                throw new FetchException(FetchExceptionMode.INTERNAL_ERROR, "Please restart the download, need to re-parse metadata due to internal changes");
            SplitFileSegmentKeys[] segs = segments;
            segments = null;
            return segs;
        }
    }

    public SplitFileSegmentKeys[] getSegmentKeys() throws FetchException {
        synchronized(this) {
            if(segments == null && splitfileDataKeys != null && splitfileCheckKeys != null)
                throw new FetchException(FetchExceptionMode.INTERNAL_ERROR, "Please restart the download, need to re-parse metadata due to internal changes");
            return segments;
        }
    }

    public int getDeductBlocksFromSegments() {
        return deductBlocksFromSegments;
    }

    /** Return a best-guess compatibility mode, guaranteed not to be
     * COMPAT_UNKNOWN or COMPAT_CURRENT. */
    public CompatibilityMode guessCompatibilityMode() {
        CompatibilityMode mode = getTopCompatibilityMode();
        if(mode != CompatibilityMode.COMPAT_UNKNOWN) return mode;
        CompatibilityMode min = minCompatMode;
        CompatibilityMode max = maxCompatMode;
        if(max == CompatibilityMode.COMPAT_CURRENT)
            max = CompatibilityMode.latest();
        if(min == max) return min;
        if(min == CompatibilityMode.COMPAT_UNKNOWN &&
                max != CompatibilityMode.COMPAT_UNKNOWN)
            return max;
        if(max == CompatibilityMode.COMPAT_UNKNOWN &&
                min != CompatibilityMode.COMPAT_UNKNOWN)
            return min;
        return max;
    }

    public static boolean isValidSplitfileCryptoAlgorithm(byte cryptoAlgorithm) {
        return cryptoAlgorithm == 0 || Key.isValidCryptoAlgorithm(cryptoAlgorithm);
    }

}<|MERGE_RESOLUTION|>--- conflicted
+++ resolved
@@ -10,12 +10,8 @@
 import java.io.IOException;
 import java.io.InputStream;
 import java.io.Serializable;
+import java.io.UnsupportedEncodingException;
 import java.net.MalformedURLException;
-<<<<<<< HEAD
-import java.nio.charset.StandardCharsets;
-import java.security.MessageDigest;
-=======
->>>>>>> 10991b32
 import java.util.HashMap;
 import java.util.LinkedList;
 import java.util.Map;
@@ -49,1065 +45,320 @@
 
     private static final long serialVersionUID = 1L;
     static final long FREENET_METADATA_MAGIC = 0xf053b2842d91482bL;
-    static final int MAX_SPLITFILE_PARAMS_LENGTH = 32768;
-    /** Soft limit, to avoid memory DoS */
-    static final int MAX_SPLITFILE_BLOCKS = 1000*1000;
-
-    public static final short SPLITFILE_PARAMS_SIMPLE_SEGMENT = 0;
-    public static final short SPLITFILE_PARAMS_SEGMENT_DEDUCT_BLOCKS = 1;
-    public static final short SPLITFILE_PARAMS_CROSS_SEGMENT = 2;
-
-    // URI at which this Metadata has been/will be inserted.
-    FreenetURI resolvedURI;
-
-    // Name at which this Metadata has been/will be inside container.
-    String resolvedName;
-
-    // Actual parsed data
-
-    // document type
-    DocumentType documentType;
-
-    public enum DocumentType {
-        SIMPLE_REDIRECT((byte)0),
-        MULTI_LEVEL_METADATA((byte)1),
-        SIMPLE_MANIFEST((byte)2),
-        ARCHIVE_MANIFEST((byte)3),
-        ARCHIVE_INTERNAL_REDIRECT((byte)4),
-        ARCHIVE_METADATA_REDIRECT((byte)5),
-        SYMBOLIC_SHORTLINK((byte)6);
-
-        final byte code;
-
-        DocumentType(byte code) {
-            this.code = code;
-        }
-
-        static DocumentType byCode(byte b) {
-            if(b < 0 || b >= values().length) throw new IllegalArgumentException();
-            return values()[b];
-        }
-    }
-
-    short parsedVersion;
-    // 2 bytes of flags
-    /** Is a splitfile */
-    boolean splitfile;
-    /** Is a DBR */
-    boolean dbr;
-    /** No MIME type; on by default as not all doctypes have MIME */
-    boolean noMIME = true;
-    /** Compressed MIME type */
-    boolean compressedMIME;
-    /** Has extra client-metadata */
-    boolean extraMetadata;
-    /** Keys stored in full (otherwise assumed to be CHKs) */
-    boolean fullKeys;
-    static final short FLAGS_SPLITFILE = 1;
-    static final short FLAGS_DBR = 2;   // not supported
-    static final short FLAGS_NO_MIME = 4;
-    static final short FLAGS_COMPRESSED_MIME = 8;
-    static final short FLAGS_EXTRA_METADATA = 16;
-    static final short FLAGS_FULL_KEYS = 32;
-//  static final short FLAGS_SPLIT_USE_LENGTHS = 64; FIXME not supported, reassign to something else if we need a new flag
-    static final short FLAGS_COMPRESSED = 128;
-    static final short FLAGS_TOP_SIZE = 256;
-    static final short FLAGS_HASHES = 512;
-    // If parsed version = 1 and splitfile is set and hashes exist, we create the splitfile key from the hashes.
-    // This flag overrides this behaviour and reads a key anyway.
-    static final short FLAGS_SPECIFY_SPLITFILE_KEY = 1024;
-    // We can specify a hash just for this layer as well as hashes for the final content in a multi-layer splitfile.
-    static final short FLAGS_HASH_THIS_LAYER = 2048;
-
-    /** Container archive type
-     * @see ARCHIVE_TYPE
-     */
-    ARCHIVE_TYPE archiveType;
-
-    /** Compressed splitfile codec
-     * @see COMPRESSOR_TYPE
-     */
-    COMPRESSOR_TYPE compressionCodec;
-
-    /** The length of the splitfile */
-    long dataLength;
-    /** The decompressed length of the compressed data */
-    long decompressedLength;
-
-    /** The MIME type, as a string */
-    String mimeType;
-
-    /** The compressed MIME type - lookup index for the MIME types table.
-     * Must be between 0 and 32767.
-     */
-    short compressedMIMEValue;
-    boolean hasCompressedMIMEParams;
-    short compressedMIMEParams;
-
-    /** The simple redirect key */
-    FreenetURI simpleRedirectKey;
-
-    /** Metadata is sometimes used as a key in hashtables. Therefore it needs a persistent hashCode. */
-    private final int hashCode;
-
-    SplitfileAlgorithm splitfileAlgorithm;
-    public enum SplitfileAlgorithm {
-        NONREDUNDANT((short)0),
-        ONION_STANDARD((short)1);
-
-        public final short code;
-
-        SplitfileAlgorithm(short code) {
-            this.code = code;
-        }
+	static final int MAX_SPLITFILE_PARAMS_LENGTH = 32768;
+	/** Soft limit, to avoid memory DoS */
+	static final int MAX_SPLITFILE_BLOCKS = 1000*1000;
+
+	public static final short SPLITFILE_PARAMS_SIMPLE_SEGMENT = 0;
+	public static final short SPLITFILE_PARAMS_SEGMENT_DEDUCT_BLOCKS = 1;
+	public static final short SPLITFILE_PARAMS_CROSS_SEGMENT = 2;
+	
+	// URI at which this Metadata has been/will be inserted.
+	FreenetURI resolvedURI;
+
+	// Name at which this Metadata has been/will be inside container.
+	String resolvedName;
+
+	// Actual parsed data
+
+	// document type
+	DocumentType documentType;
+	
+	public enum DocumentType {
+	    SIMPLE_REDIRECT((byte)0),
+	    MULTI_LEVEL_METADATA((byte)1),
+	    SIMPLE_MANIFEST((byte)2),
+	    ARCHIVE_MANIFEST((byte)3),
+	    ARCHIVE_INTERNAL_REDIRECT((byte)4),
+	    ARCHIVE_METADATA_REDIRECT((byte)5),
+	    SYMBOLIC_SHORTLINK((byte)6);
+	    
+	    final byte code;
+	    
+	    DocumentType(byte code) {
+	        this.code = code;
+	    }
+	    
+	    static DocumentType byCode(byte b) {
+	        if(b < 0 || b >= values().length) throw new IllegalArgumentException();
+	        return values()[b];
+	    }
+	}
+
+	short parsedVersion;
+	// 2 bytes of flags
+	/** Is a splitfile */
+	boolean splitfile;
+	/** Is a DBR */
+	boolean dbr;
+	/** No MIME type; on by default as not all doctypes have MIME */
+	boolean noMIME = true;
+	/** Compressed MIME type */
+	boolean compressedMIME;
+	/** Has extra client-metadata */
+	boolean extraMetadata;
+	/** Keys stored in full (otherwise assumed to be CHKs) */
+	boolean fullKeys;
+	static final short FLAGS_SPLITFILE = 1;
+	static final short FLAGS_DBR = 2;	// not supported
+	static final short FLAGS_NO_MIME = 4;
+	static final short FLAGS_COMPRESSED_MIME = 8;
+	static final short FLAGS_EXTRA_METADATA = 16;
+	static final short FLAGS_FULL_KEYS = 32;
+//	static final short FLAGS_SPLIT_USE_LENGTHS = 64; FIXME not supported, reassign to something else if we need a new flag
+	static final short FLAGS_COMPRESSED = 128;
+	static final short FLAGS_TOP_SIZE = 256;
+	static final short FLAGS_HASHES = 512;
+	// If parsed version = 1 and splitfile is set and hashes exist, we create the splitfile key from the hashes.
+	// This flag overrides this behaviour and reads a key anyway.
+	static final short FLAGS_SPECIFY_SPLITFILE_KEY = 1024;
+	// We can specify a hash just for this layer as well as hashes for the final content in a multi-layer splitfile.
+	static final short FLAGS_HASH_THIS_LAYER = 2048;
+
+	/** Container archive type
+	 * @see ARCHIVE_TYPE
+	 */
+	ARCHIVE_TYPE archiveType;
+
+	/** Compressed splitfile codec
+	 * @see COMPRESSOR_TYPE
+	 */
+	COMPRESSOR_TYPE compressionCodec;
+
+	/** The length of the splitfile */
+	long dataLength;
+	/** The decompressed length of the compressed data */
+	long decompressedLength;
+
+	/** The MIME type, as a string */
+	String mimeType;
+
+	/** The compressed MIME type - lookup index for the MIME types table.
+	 * Must be between 0 and 32767.
+	 */
+	short compressedMIMEValue;
+	boolean hasCompressedMIMEParams;
+	short compressedMIMEParams;
+
+	/** The simple redirect key */
+	FreenetURI simpleRedirectKey;
+
+	/** Metadata is sometimes used as a key in hashtables. Therefore it needs a persistent hashCode. */
+	private final int hashCode;
+
+	SplitfileAlgorithm splitfileAlgorithm;
+	public enum SplitfileAlgorithm {
+	    NONREDUNDANT((short)0),
+	    ONION_STANDARD((short)1);
+	    
+	    public final short code;
+	    
+	    SplitfileAlgorithm(short code) {
+	        this.code = code;
+	    }
 
         public static SplitfileAlgorithm getByCode(short s) {
             if(s < 0 || s >= values().length) throw new IllegalArgumentException("Bad splitfile code");
             return values()[s];
         }
-    }
-
-    public static final int MAX_SIZE_IN_MANIFEST = Short.MAX_VALUE;
-
-    /** Splitfile parameters */
-    byte[] splitfileParams;
-    /** This includes cross-check blocks. */
-    int splitfileBlocks;
-    int splitfileCheckBlocks;
-    ClientCHK[] splitfileDataKeys;
-    ClientCHK[] splitfileCheckKeys;
-    /** Used if splitfile single crypto key is enabled */
-    byte splitfileSingleCryptoAlgorithm;
-    byte[] splitfileSingleCryptoKey;
-    // If false, the splitfile key can be computed from the hashes. If true, it must be specified.
-    private boolean specifySplitfileKey;
-    /** As opposed to hashes of the final content. */
-    byte[] hashThisLayerOnly;
-
-    int blocksPerSegment;
-    int checkBlocksPerSegment;
-    int segmentCount;
-    int deductBlocksFromSegments;
-    int crossCheckBlocks;
-    SplitFileSegmentKeys[] segments;
-    CompatibilityMode minCompatMode = CompatibilityMode.COMPAT_UNKNOWN;
-    CompatibilityMode maxCompatMode = CompatibilityMode.COMPAT_UNKNOWN;
-
-    // Manifests
-    /** Manifest entries by name */
-    HashMap<String, Metadata> manifestEntries;
-
-    /** Archive internal redirect: name of file in archive
-     *  SympolicShortLink: Target name*/
-    String targetName;
-
-    ClientMetadata clientMetadata;
-    private HashResult[] hashes;
-
-
-    public final long topSize;
-    public final long topCompressedSize;
-    public final int topBlocksRequired;
-    public final int topBlocksTotal;
-    public final boolean topDontCompress;
-    public final CompatibilityMode topCompatibilityMode;
+	}
+	
+	public static final int MAX_SIZE_IN_MANIFEST = Short.MAX_VALUE;
+
+	/** Splitfile parameters */
+	byte[] splitfileParams;
+	/** This includes cross-check blocks. */
+	int splitfileBlocks;
+	int splitfileCheckBlocks;
+	ClientCHK[] splitfileDataKeys;
+	ClientCHK[] splitfileCheckKeys;
+	/** Used if splitfile single crypto key is enabled */
+	byte splitfileSingleCryptoAlgorithm;
+	byte[] splitfileSingleCryptoKey;
+	// If false, the splitfile key can be computed from the hashes. If true, it must be specified.
+	private boolean specifySplitfileKey;
+	/** As opposed to hashes of the final content. */
+	byte[] hashThisLayerOnly;
+	
+	int blocksPerSegment;
+	int checkBlocksPerSegment;
+	int segmentCount;
+	int deductBlocksFromSegments;
+	int crossCheckBlocks;
+	SplitFileSegmentKeys[] segments;
+	CompatibilityMode minCompatMode = CompatibilityMode.COMPAT_UNKNOWN;
+	CompatibilityMode maxCompatMode = CompatibilityMode.COMPAT_UNKNOWN;
+
+	// Manifests
+	/** Manifest entries by name */
+	HashMap<String, Metadata> manifestEntries;
+
+	/** Archive internal redirect: name of file in archive
+	 *  SympolicShortLink: Target name*/
+	String targetName;
+
+	ClientMetadata clientMetadata;
+	private HashResult[] hashes;
+	
+	
+	public final long topSize;
+	public final long topCompressedSize;
+	public final int topBlocksRequired;
+	public final int topBlocksTotal;
+	public final boolean topDontCompress;
+	public final CompatibilityMode topCompatibilityMode;
 
         private static volatile boolean logMINOR;
         private static volatile boolean logDEBUG;
-    static {
-        Logger.registerLogThresholdCallback(new LogThresholdCallback(){
-            @Override
-            public void shouldUpdate(){
-                logMINOR = Logger.shouldLog(LogLevel.MINOR, this);
+	static {
+		Logger.registerLogThresholdCallback(new LogThresholdCallback(){
+			@Override
+			public void shouldUpdate(){
+				logMINOR = Logger.shouldLog(LogLevel.MINOR, this);
                                 logDEBUG = Logger.shouldLog(LogLevel.DEBUG, this);
-            }
-        });
-    }
-
-    @Override
-    public Object clone() {
-        try {
-            Metadata meta = (Metadata) super.clone();
-            meta.finishClone(this);
-            return meta;
-        } catch (CloneNotSupportedException e) {
-            throw new Error("Yes it is!");
-        }
-    }
-
-    /** Deep copy those fields that need to be deep copied after clone() */
-    private void finishClone(Metadata orig) {
-        if(orig.segments != null) {
-            segments = new SplitFileSegmentKeys[orig.segments.length];
-            for(int i=0;i<segments.length;i++) {
-                segments[i] = orig.segments[i].clone();
-            }
-        }
-        if(hashes != null) {
-            hashes = new HashResult[orig.hashes.length];
-            for(int i=0;i<hashes.length;i++)
-                hashes[i] = orig.hashes[i].clone();
-        }
-        if(manifestEntries != null) {
-            manifestEntries = new HashMap<String, Metadata>(orig.manifestEntries);
-            for(Map.Entry<String, Metadata> entry : manifestEntries.entrySet()) {
-                entry.setValue((Metadata)entry.getValue().clone());
-            }
-        }
-        if(clientMetadata != null)
-            clientMetadata = clientMetadata.clone();
-    }
-
-    /** Parse a block of bytes into a Metadata structure.
-     * Constructor method because of need to catch impossible exceptions.
-     * @throws MetadataParseException If the metadata is invalid.
-     */
-    public static Metadata construct(byte[] data) throws MetadataParseException {
-        try {
-            return new Metadata(data);
-        } catch (IOException e) {
-            throw (MetadataParseException)new MetadataParseException("Caught "+e).initCause(e);
-        }
-    }
-
-    /**
-     * Parse a bucket of data into a Metadata structure.
-     * @throws MetadataParseException If the parsing failed because of invalid metadata.
-     * @throws IOException If we could not read the metadata from the bucket.
-     */
-    public static Metadata construct(Bucket data) throws MetadataParseException, IOException {
-        InputStream is = data.getInputStream();
-        Metadata m;
-        try {
-            DataInputStream dis = new DataInputStream(is);
-            m = new Metadata(dis, data.size());
-        } finally {
-            is.close();
-        }
-        return m;
-    }
-
-    /** Parse some metadata from a byte[].
-     * @throws IOException If the data is incomplete, or something wierd happens.
-     * @throws MetadataParseException */
-    private Metadata(byte[] data) throws IOException, MetadataParseException {
-        this(new DataInputStream(new ByteArrayInputStream(data)), data.length);
-    }
-
-    @Override
-    public int hashCode() {
-        return hashCode;
-    }
-
-    /** Parse some metadata from a DataInputStream
-     * @throws IOException If an I/O error occurs, or the data is incomplete. */
-    public Metadata(DataInputStream dis, long length) throws IOException, MetadataParseException {
-        hashCode = super.hashCode();
-        long magic = dis.readLong();
-        if(magic != FREENET_METADATA_MAGIC)
-            throw new MetadataParseException("Invalid magic "+magic);
-        short version = dis.readShort();
-        if(version < 0 || version > 1)
-            throw new MetadataParseException("Unsupported version "+version);
-        parsedVersion = version;
-        try {
-            documentType = DocumentType.byCode(dis.readByte());
-        } catch (IllegalArgumentException e) {
-            throw new MetadataParseException("Unsupported document type: "+documentType);
-        }
-        if(logMINOR) Logger.minor(this, "Document type: "+documentType);
-
-        boolean compressed = false;
-        boolean hasTopBlocks = false;
-        HashResult[] h = null;
-        if(haveFlags()) {
-            short flags = dis.readShort();
-            splitfile = (flags & FLAGS_SPLITFILE) == FLAGS_SPLITFILE;
-            dbr = (flags & FLAGS_DBR) == FLAGS_DBR;
-            noMIME = (flags & FLAGS_NO_MIME) == FLAGS_NO_MIME;
-            compressedMIME = (flags & FLAGS_COMPRESSED_MIME) == FLAGS_COMPRESSED_MIME;
-            extraMetadata = (flags & FLAGS_EXTRA_METADATA) == FLAGS_EXTRA_METADATA;
-            fullKeys = (flags & FLAGS_FULL_KEYS) == FLAGS_FULL_KEYS;
-            compressed = (flags & FLAGS_COMPRESSED) == FLAGS_COMPRESSED;
-            if((flags & FLAGS_HASHES) == FLAGS_HASHES) {
-                if(version == 0)
-                    throw new MetadataParseException("Version 0 does not support hashes");
-                h = HashResult.readHashes(dis);
-            }
-            hasTopBlocks = (flags & FLAGS_TOP_SIZE) == FLAGS_TOP_SIZE;
-            if(hasTopBlocks && version == 0)
-                throw new MetadataParseException("Version 0 does not support top block data");
-            specifySplitfileKey = (flags & FLAGS_SPECIFY_SPLITFILE_KEY) == FLAGS_SPECIFY_SPLITFILE_KEY;
-            if((flags & FLAGS_HASH_THIS_LAYER) == FLAGS_HASH_THIS_LAYER) {
-                hashThisLayerOnly = new byte[32];
-                dis.readFully(hashThisLayerOnly);
-            }
-        }
-        hashes = h;
-
-        if(hasTopBlocks) {
-            if(parsedVersion == 0)
-                throw new MetadataParseException("Top size data not supported in version 0");
-            topSize = dis.readLong();
-            topCompressedSize = dis.readLong();
-            topBlocksRequired = dis.readInt();
-            topBlocksTotal = dis.readInt();
-            topDontCompress = dis.readBoolean();
-            short code = dis.readShort();
-            if(CompatibilityMode.hasCode(code)
-                    && code != CompatibilityMode.COMPAT_CURRENT.code) { // COMPAT_UNKNOWN is OK but COMPAT_CURRENT should never be seen in published metadata
-                topCompatibilityMode = CompatibilityMode.byCode(code);
-                if(topSize != 0 && topCompatibilityMode == CompatibilityMode.COMPAT_UNKNOWN)
-                    maxCompatMode = CompatibilityMode.COMPAT_1416;
-            } else {
-                if(CompatibilityMode.maybeFutureCode(code)) {
+			}
+		});
+	}
+
+	@Override
+	public Object clone() {
+		try {
+			Metadata meta = (Metadata) super.clone();
+			meta.finishClone(this);
+			return meta;
+		} catch (CloneNotSupportedException e) {
+			throw new Error("Yes it is!");
+		}
+	}
+	
+	/** Deep copy those fields that need to be deep copied after clone() */
+	private void finishClone(Metadata orig) {
+		if(orig.segments != null) {
+			segments = new SplitFileSegmentKeys[orig.segments.length];
+			for(int i=0;i<segments.length;i++) {
+				segments[i] = orig.segments[i].clone();
+			}
+		}
+		if(hashes != null) {
+			hashes = new HashResult[orig.hashes.length];
+			for(int i=0;i<hashes.length;i++)
+				hashes[i] = orig.hashes[i].clone();
+		}
+		if(manifestEntries != null) {
+			manifestEntries = new HashMap<String, Metadata>(orig.manifestEntries);
+			for(Map.Entry<String, Metadata> entry : manifestEntries.entrySet()) {
+				entry.setValue((Metadata)entry.getValue().clone());
+			}
+		}
+		if(clientMetadata != null)
+			clientMetadata = clientMetadata.clone();
+	}
+
+	/** Parse a block of bytes into a Metadata structure.
+	 * Constructor method because of need to catch impossible exceptions.
+	 * @throws MetadataParseException If the metadata is invalid.
+	 */
+	public static Metadata construct(byte[] data) throws MetadataParseException {
+		try {
+			return new Metadata(data);
+		} catch (IOException e) {
+			throw (MetadataParseException)new MetadataParseException("Caught "+e).initCause(e);
+		}
+	}
+
+	/**
+	 * Parse a bucket of data into a Metadata structure.
+	 * @throws MetadataParseException If the parsing failed because of invalid metadata.
+	 * @throws IOException If we could not read the metadata from the bucket.
+	 */
+	public static Metadata construct(Bucket data) throws MetadataParseException, IOException {
+		InputStream is = data.getInputStream();
+		Metadata m;
+		try {
+			DataInputStream dis = new DataInputStream(is);
+			m = new Metadata(dis, data.size());
+		} finally {
+			is.close();
+		}
+		return m;
+	}
+
+	/** Parse some metadata from a byte[].
+	 * @throws IOException If the data is incomplete, or something wierd happens.
+	 * @throws MetadataParseException */
+	private Metadata(byte[] data) throws IOException, MetadataParseException {
+		this(new DataInputStream(new ByteArrayInputStream(data)), data.length);
+	}
+
+	@Override
+	public int hashCode() {
+		return hashCode;
+	}
+
+	/** Parse some metadata from a DataInputStream
+	 * @throws IOException If an I/O error occurs, or the data is incomplete. */
+	public Metadata(DataInputStream dis, long length) throws IOException, MetadataParseException {
+		hashCode = super.hashCode();
+		long magic = dis.readLong();
+		if(magic != FREENET_METADATA_MAGIC)
+			throw new MetadataParseException("Invalid magic "+magic);
+		short version = dis.readShort();
+		if(version < 0 || version > 1)
+			throw new MetadataParseException("Unsupported version "+version);
+		parsedVersion = version;
+		try {
+		    documentType = DocumentType.byCode(dis.readByte());
+		} catch (IllegalArgumentException e) {
+		    throw new MetadataParseException("Unsupported document type: "+documentType);
+		}
+		if(logMINOR) Logger.minor(this, "Document type: "+documentType);
+
+		boolean compressed = false;
+		boolean hasTopBlocks = false;
+		HashResult[] h = null;
+		if(haveFlags()) {
+			short flags = dis.readShort();
+			splitfile = (flags & FLAGS_SPLITFILE) == FLAGS_SPLITFILE;
+			dbr = (flags & FLAGS_DBR) == FLAGS_DBR;
+			noMIME = (flags & FLAGS_NO_MIME) == FLAGS_NO_MIME;
+			compressedMIME = (flags & FLAGS_COMPRESSED_MIME) == FLAGS_COMPRESSED_MIME;
+			extraMetadata = (flags & FLAGS_EXTRA_METADATA) == FLAGS_EXTRA_METADATA;
+			fullKeys = (flags & FLAGS_FULL_KEYS) == FLAGS_FULL_KEYS;
+			compressed = (flags & FLAGS_COMPRESSED) == FLAGS_COMPRESSED;
+			if((flags & FLAGS_HASHES) == FLAGS_HASHES) {
+				if(version == 0)
+					throw new MetadataParseException("Version 0 does not support hashes");
+				h = HashResult.readHashes(dis);
+			}
+			hasTopBlocks = (flags & FLAGS_TOP_SIZE) == FLAGS_TOP_SIZE;
+			if(hasTopBlocks && version == 0)
+				throw new MetadataParseException("Version 0 does not support top block data");
+			specifySplitfileKey = (flags & FLAGS_SPECIFY_SPLITFILE_KEY) == FLAGS_SPECIFY_SPLITFILE_KEY;
+			if((flags & FLAGS_HASH_THIS_LAYER) == FLAGS_HASH_THIS_LAYER) {
+				hashThisLayerOnly = new byte[32];
+				dis.readFully(hashThisLayerOnly);
+			}
+		}
+		hashes = h;
+		
+		if(hasTopBlocks) {
+			if(parsedVersion == 0)
+				throw new MetadataParseException("Top size data not supported in version 0");
+			topSize = dis.readLong();
+			topCompressedSize = dis.readLong();
+			topBlocksRequired = dis.readInt();
+			topBlocksTotal = dis.readInt();
+			topDontCompress = dis.readBoolean();
+			short code = dis.readShort();
+			if(CompatibilityMode.hasCode(code) 
+			        && code != CompatibilityMode.COMPAT_CURRENT.code) { // COMPAT_UNKNOWN is OK but COMPAT_CURRENT should never be seen in published metadata
+			    topCompatibilityMode = CompatibilityMode.byCode(code);
+			    if(topSize != 0 && topCompatibilityMode == CompatibilityMode.COMPAT_UNKNOWN)
+			        maxCompatMode = CompatibilityMode.COMPAT_1416;
+			} else {
+			    if(CompatibilityMode.maybeFutureCode(code)) {
                     Logger.warning(this, "Content may have been inserted with a newer version of Freenet?");
                     topCompatibilityMode = InsertContext.CompatibilityMode.COMPAT_UNKNOWN;
-<<<<<<< HEAD
-                } else {
-                    throw new MetadataParseException("Bad compatibility mode "+code);
-                }
-            }
-        } else {
-            topSize = 0;
-            topCompressedSize = 0;
-            topBlocksRequired = 0;
-            topBlocksTotal = 0;
-            topDontCompress = false;
-            topCompatibilityMode = InsertContext.CompatibilityMode.COMPAT_UNKNOWN;
-        }
-
-        if(documentType == DocumentType.ARCHIVE_MANIFEST) {
-            if(logMINOR) Logger.minor(this, "Archive manifest");
-            archiveType = ARCHIVE_TYPE.getArchiveType(dis.readShort());
-            if(archiveType == null)
-                throw new MetadataParseException("Unrecognized archive type "+archiveType);
-        }
-
-        if(splitfile) {
-            if(parsedVersion >= 1) {
-                // Splitfile single crypto key.
-                splitfileSingleCryptoAlgorithm = dis.readByte();
-                if(specifySplitfileKey || hashes == null || hashes.length == 0 || !HashResult.contains(hashes, HashType.SHA256)) {
-                    byte[] key = new byte[32];
-                    dis.readFully(key);
-                    splitfileSingleCryptoKey = key;
-                } else {
-                    if(hashThisLayerOnly != null)
-                        splitfileSingleCryptoKey = getCryptoKey(hashThisLayerOnly);
-                    else
-                        splitfileSingleCryptoKey = getCryptoKey(hashes);
-                }
-            } else {
-                // Pre-1010 isn't supported, so there is only one possibility.
-                splitfileSingleCryptoAlgorithm = Key.ALGO_AES_PCFB_256_SHA256;
-            }
-
-            if(logMINOR) Logger.minor(this, "Splitfile");
-            dataLength = dis.readLong();
-            if(dataLength < -1)
-                throw new MetadataParseException("Invalid real content length "+dataLength);
-
-            if(dataLength == -1) {
-                if(splitfile)
-                    throw new MetadataParseException("Splitfile must have a real-length");
-            }
-        }
-
-        if(compressed) {
-            compressionCodec = COMPRESSOR_TYPE.getCompressorByMetadataID(dis.readShort());
-            if(compressionCodec == null)
-                throw new MetadataParseException("Unrecognized splitfile compression codec "+compressionCodec);
-
-            decompressedLength = dis.readLong();
-        }
-
-        if(noMIME) {
-            mimeType = null;
-            if(logMINOR) Logger.minor(this, "noMIME enabled");
-        } else {
-            if(compressedMIME) {
-                if(logMINOR) Logger.minor(this, "Compressed MIME");
-                short x = dis.readShort();
-                compressedMIMEValue = (short) (x & 32767); // chop off last bit
-                hasCompressedMIMEParams = (compressedMIMEValue & 32768) == 32768;
-                if(hasCompressedMIMEParams) {
-                    compressedMIMEParams = dis.readShort();
-                    if(compressedMIMEParams != 0) {
-                        throw new MetadataParseException("Unrecognized MIME params ID (not yet implemented)");
-                    }
-                }
-                mimeType = DefaultMIMETypes.byNumber(x);
-            } else {
-                // Read an actual raw MIME type
-                byte l = dis.readByte();
-                int len = l & 0xff; // positive
-                byte[] toRead = new byte[len];
-                dis.readFully(toRead);
-                // Use UTF-8 for everything, for simplicity
-                mimeType = new String(toRead, StandardCharsets.UTF_8);
-                if(logMINOR) Logger.minor(this, "Raw MIME");
-                if(!DefaultMIMETypes.isPlausibleMIMEType(mimeType))
-                    throw new MetadataParseException("Does not look like a MIME type: \""+mimeType+"\"");
-            }
-            if(logMINOR) Logger.minor(this, "MIME = "+mimeType);
-        }
-
-        if(dbr) {
-            throw new MetadataParseException("Do not support DBRs pending decision on putting them in the key!");
-        }
-
-        if(extraMetadata) {
-            int numberOfExtraFields = (dis.readShort()) & 0xffff;
-            for(int i=0;i<numberOfExtraFields;i++) {
-                short type = dis.readShort();
-                int len = (dis.readByte() & 0xff);
-                byte[] buf = new byte[len];
-                dis.readFully(buf);
-                Logger.normal(this, "Ignoring type "+type+" extra-client-metadata field of "+len+" bytes");
-            }
-            extraMetadata = false; // can't parse, can't write
-        }
-
-        clientMetadata = new ClientMetadata(mimeType);
-
-        if((!splitfile) && ((documentType == DocumentType.SIMPLE_REDIRECT) || (documentType == DocumentType.ARCHIVE_MANIFEST))) {
-            simpleRedirectKey = readKey(dis);
-            if(simpleRedirectKey.isCHK()) {
-                byte algo = ClientCHK.getCryptoAlgorithmFromExtra(simpleRedirectKey.getExtra());
-                if(algo == Key.ALGO_AES_CTR_256_SHA256) {
-                    minCompatMode = CompatibilityMode.COMPAT_1416;
-                    maxCompatMode = CompatibilityMode.latest();
-                } else {
-                    // Older.
-                    if (getParsedVersion() == 0) {
-                        minCompatMode = CompatibilityMode.COMPAT_1250_EXACT;
-                        maxCompatMode = CompatibilityMode.COMPAT_1251;
-                    } else
-                        minCompatMode = maxCompatMode = CompatibilityMode.COMPAT_1255;
-                }
-            }
-        } else if(splitfile) {
-            try {
-                splitfileAlgorithm = SplitfileAlgorithm.getByCode(dis.readShort());
-            } catch (IllegalArgumentException e) {
-                throw new MetadataParseException("Invalid splitfile code");
-            }
-            if(!((splitfileAlgorithm == SplitfileAlgorithm.NONREDUNDANT) ||
-                    (splitfileAlgorithm == SplitfileAlgorithm.ONION_STANDARD)))
-                throw new MetadataParseException("Unknown splitfile algorithm "+splitfileAlgorithm);
-
-            if(splitfileAlgorithm == SplitfileAlgorithm.NONREDUNDANT)
-                throw new MetadataParseException("Non-redundant splitfile invalid");
-
-            int paramsLength = dis.readInt();
-            if(paramsLength > MAX_SPLITFILE_PARAMS_LENGTH)
-                throw new MetadataParseException("Too many bytes of splitfile parameters: "+paramsLength);
-
-            if(paramsLength > 0) {
-                splitfileParams = new byte[paramsLength];
-                dis.readFully(splitfileParams);
-            } else if(paramsLength < 0) {
-                throw new MetadataParseException("Invalid splitfile params length: "+paramsLength);
-            }
-
-            splitfileBlocks = dis.readInt(); // 64TB file size limit :)
-            if(splitfileBlocks < 0)
-                throw new MetadataParseException("Invalid number of blocks: "+splitfileBlocks);
-            if(splitfileBlocks > MAX_SPLITFILE_BLOCKS)
-                throw new MetadataParseException("Too many splitfile blocks (soft limit to prevent memory DoS): "+splitfileBlocks);
-            splitfileCheckBlocks = dis.readInt();
-            if(splitfileCheckBlocks < 0)
-                throw new MetadataParseException("Invalid number of check blocks: "+splitfileCheckBlocks);
-            if(splitfileCheckBlocks > MAX_SPLITFILE_BLOCKS)
-                throw new MetadataParseException("Too many splitfile check-blocks (soft limit to prevent memory DoS): "+splitfileCheckBlocks);
-
-            // PARSE SPLITFILE PARAMETERS
-
-
-            crossCheckBlocks = 0;
-
-            if(splitfileAlgorithm == SplitfileAlgorithm.NONREDUNDANT) {
-                // Don't need to do much - just fetch everything and piece it together.
-                blocksPerSegment = -1;
-                checkBlocksPerSegment = -1;
-                segmentCount = 1;
-                deductBlocksFromSegments = 0;
-                if(splitfileCheckBlocks > 0) {
-                    Logger.error(this, "Splitfile type is SPLITFILE_NONREDUNDANT yet "+splitfileCheckBlocks+" check blocks found!! : "+this);
-                    throw new MetadataParseException("Splitfile type is non-redundant yet have "+splitfileCheckBlocks+" check blocks");
-                }
-            } else if(splitfileAlgorithm == SplitfileAlgorithm.ONION_STANDARD) {
-                byte[] params = splitfileParams();
-                int checkBlocks;
-                if(getParsedVersion() == 0) {
-                    if((params == null) || (params.length < 8))
-                        throw new MetadataParseException("No splitfile params");
-                    blocksPerSegment = Fields.bytesToInt(params, 0);
-                    checkBlocks = Fields.bytesToInt(params, 4);
-                    deductBlocksFromSegments = 0;
-                    int countDataBlocks = splitfileBlocks;
-                    int countCheckBlocks = splitfileCheckBlocks;
-                    if(countDataBlocks == countCheckBlocks) {
-                        // No extra check blocks, so before 1251.
-                        if(blocksPerSegment == 128) {
-                            // Is the last segment small enough that we can't have used even splitting?
-                            int segs = (countDataBlocks + 127) / 128;
-                            int segSize = (countDataBlocks + segs - 1) / segs;
-                            if(segSize == 128) {
-                                // Could be either
-                                minCompatMode = CompatibilityMode.COMPAT_1250_EXACT;
-                                maxCompatMode = CompatibilityMode.COMPAT_1250;
-                            } else {
-                                minCompatMode = maxCompatMode = CompatibilityMode.COMPAT_1250_EXACT;
-                            }
-                        } else {
-                            minCompatMode = maxCompatMode = CompatibilityMode.COMPAT_1250;
-                        }
-                    } else {
-                        if(checkBlocks == 64) {
-                            // Very old 128/64 redundancy.
-                            minCompatMode = maxCompatMode = CompatibilityMode.COMPAT_UNKNOWN;
-                        } else {
-                            // Extra block per segment in 1251.
-                            minCompatMode = maxCompatMode = CompatibilityMode.COMPAT_1251;
-                        }
-                    }
-                } else {
-                    // Version 1 i.e. modern.
-                    if(splitfileSingleCryptoAlgorithm == Key.ALGO_AES_PCFB_256_SHA256)
-                        minCompatMode = maxCompatMode = CompatibilityMode.COMPAT_1255;
-                    else if(splitfileSingleCryptoAlgorithm == Key.ALGO_AES_CTR_256_SHA256) {
-                        minCompatMode = CompatibilityMode.COMPAT_1416;
-                        if(maxCompatMode == CompatibilityMode.COMPAT_UNKNOWN)
-                            maxCompatMode = CompatibilityMode.latest();
-                    }
-                    if(params.length < 10)
-                        throw new MetadataParseException("Splitfile parameters too short for version 1");
-                    short paramsType = Fields.bytesToShort(params, 0);
-                    if(paramsType == Metadata.SPLITFILE_PARAMS_SIMPLE_SEGMENT || paramsType == Metadata.SPLITFILE_PARAMS_SEGMENT_DEDUCT_BLOCKS || paramsType == Metadata.SPLITFILE_PARAMS_CROSS_SEGMENT) {
-                        blocksPerSegment = Fields.bytesToInt(params, 2);
-                        checkBlocks = Fields.bytesToInt(params, 6);
-                    } else
-                        throw new MetadataParseException("Unknown splitfile params type "+paramsType);
-                    if(paramsType == Metadata.SPLITFILE_PARAMS_SEGMENT_DEDUCT_BLOCKS || paramsType == Metadata.SPLITFILE_PARAMS_CROSS_SEGMENT) {
-                        deductBlocksFromSegments = Fields.bytesToInt(params, 10);
-                        if(paramsType == Metadata.SPLITFILE_PARAMS_CROSS_SEGMENT) {
-                            crossCheckBlocks = Fields.bytesToInt(params, 14);
-                        }
-                    } else
-                        deductBlocksFromSegments = 0;
-                }
-
-                if(topCompatibilityMode != CompatibilityMode.COMPAT_UNKNOWN) {
-                    // If we have top compatibility mode, then we can give a definitive answer immediately, with the splitfile key, with dontcompress, etc etc.
-                    if(minCompatMode == CompatibilityMode.COMPAT_UNKNOWN ||
-                            !(minCompatMode.ordinal() > topCompatibilityMode.ordinal() || maxCompatMode.ordinal() < topCompatibilityMode.ordinal())) {
-                        minCompatMode = maxCompatMode = topCompatibilityMode;
-                    } else
-                        throw new MetadataParseException("Top compatibility mode is incompatible with detected compatibility mode: min="+minCompatMode+" max="+maxCompatMode+" top="+topCompatibilityMode);
-                }
-
-                // FIXME remove this eventually. Will break compat with a few files inserted between 1135 and 1136.
-                // Work around a bug around build 1135.
-                // We were splitting as (128,255), but we were then setting the checkBlocksPerSegment to 64.
-                // Detect this.
-                if(checkBlocks == 64 && blocksPerSegment == 128 &&
-                        splitfileCheckBlocks == splitfileBlocks - (splitfileBlocks / 128)) {
-                    Logger.normal(this, "Activating 1135 wrong check blocks per segment workaround for "+this);
-                    checkBlocks = 127;
-                }
-                checkBlocksPerSegment = checkBlocks;
-
-                segmentCount = (splitfileBlocks + blocksPerSegment + crossCheckBlocks - 1) / (blocksPerSegment + crossCheckBlocks);
-
-                // Onion, 128/192.
-                // Will be segmented.
-            } else throw new MetadataParseException("Unknown splitfile format: "+splitfileAlgorithm);
-
-            segments = new SplitFileSegmentKeys[segmentCount];
-
-            if (segmentCount <= 0) {
-                throw new MetadataParseException("Splitfile segment count must be strictly positive: " + segmentCount);
-            } else if (segmentCount == 1) {
-                // splitfile* will be overwritten, this is bad
-                // so copy them
-                segments[0] = new SplitFileSegmentKeys(splitfileBlocks, splitfileCheckBlocks, splitfileSingleCryptoKey, splitfileSingleCryptoAlgorithm);
-            } else {
-                int dataBlocksPtr = 0;
-                int checkBlocksPtr = 0;
-                for(int i=0;i<segments.length;i++) {
-                    // Create a segment. Give it its keys.
-                    int copyDataBlocks = blocksPerSegment + crossCheckBlocks;
-                    int copyCheckBlocks = checkBlocksPerSegment;
-                    if(i == segments.length - 1) {
-                        // Always accept the remainder as the last segment, but do basic sanity checking.
-                        // In practice this can be affected by various things: 1) On old splitfiles before full even
-                        // segment splitting with deductBlocksFromSegments (i.e. pre-1255), the last segment could be
-                        // significantly smaller than the rest; 2) On 1251-1253, with partial even segment splitting,
-                        // up to 131 data blocks per segment, cutting the check blocks if necessary, and with an extra
-                        // check block if possible, the last segment could have *more* check blocks than the rest.
-                        copyDataBlocks = splitfileBlocks - dataBlocksPtr;
-                        copyCheckBlocks = splitfileCheckBlocks - checkBlocksPtr;
-                        if(copyCheckBlocks <= 0 || copyDataBlocks <= 0)
-                            throw new MetadataParseException("Last segment has bogus block count: total data blocks "+splitfileBlocks+" total check blocks "+splitfileCheckBlocks+" segment size "+blocksPerSegment+" data "+checkBlocksPerSegment+" check "+crossCheckBlocks+" cross check blocks, deduct "+deductBlocksFromSegments+", segments "+segments.length);
-                    } else if(segments.length - i <= deductBlocksFromSegments) {
-                        // Deduct one data block from each of the last deductBlocksFromSegments segments.
-                        // This ensures no segment is more than 1 block larger than any other.
-                        // We do not shrink the check blocks.
-                        copyDataBlocks--;
-                    }
-                    segments[i] = new SplitFileSegmentKeys(copyDataBlocks, copyCheckBlocks, splitfileSingleCryptoKey, splitfileSingleCryptoAlgorithm);
-                    if(logMINOR) Logger.minor(this, "REQUESTING: Segment "+i+" of "+segments.length+" : "+copyDataBlocks+" data blocks "+copyCheckBlocks+" check blocks");
-                    dataBlocksPtr += copyDataBlocks;
-                    checkBlocksPtr += copyCheckBlocks;
-                }
-                if(dataBlocksPtr != splitfileBlocks)
-                    throw new MetadataParseException("Unable to allocate all data blocks to segments - buggy or malicious inserter");
-                if(checkBlocksPtr != splitfileCheckBlocks)
-                    throw new MetadataParseException("Unable to allocate all check blocks to segments - buggy or malicious inserter");
-            }
-
-            for(int i=0;i<segmentCount;i++) {
-                segments[i].readKeys(dis, false);
-            }
-            for(int i=0;i<segmentCount;i++) {
-                segments[i].readKeys(dis, true);
-            }
-
-        }
-
-        if(documentType == DocumentType.SIMPLE_MANIFEST) {
-            int manifestEntryCount = dis.readInt();
-            if(manifestEntryCount < 0)
-                throw new MetadataParseException("Invalid manifest entry count: "+manifestEntryCount);
-
-            manifestEntries = new HashMap<String, Metadata>();
-
-            // Parse the sub-Manifest.
-
-            if(logMINOR)Logger.minor(this, "Simple manifest, "+manifestEntryCount+" entries");
-
-            for(int i=0;i<manifestEntryCount;i++) {
-                short nameLength = dis.readShort();
-                byte[] buf = new byte[nameLength];
-                dis.readFully(buf);
-                String name = new String(buf, StandardCharsets.UTF_8).intern();
-                if(logMINOR) Logger.minor(this, "Entry "+i+" name "+name);
-                short len = dis.readShort();
-                if(len < 0)
-                    throw new MetadataParseException("Invalid manifest entry size: "+len);
-                if(len > length)
-                    throw new MetadataParseException("Impossibly long manifest entry: "+len+" - metadata size "+length);
-                byte[] data = new byte[len];
-                dis.readFully(data);
-                Metadata m = Metadata.construct(data);
-                manifestEntries.put(name, m);
-            }
-            if(logMINOR) Logger.minor(this, "End of manifest"); // Make it easy to search for it!
-        }
-
-        if((documentType == DocumentType.ARCHIVE_INTERNAL_REDIRECT) || (documentType == DocumentType.ARCHIVE_METADATA_REDIRECT) || (documentType == DocumentType.SYMBOLIC_SHORTLINK)) {
-            int len = dis.readShort();
-            if(logMINOR) Logger.minor(this, "Reading archive internal redirect length "+len);
-            byte[] buf = new byte[len];
-            dis.readFully(buf);
-            targetName = new String(buf, StandardCharsets.UTF_8);
-            while(true) {
-                if(targetName.isEmpty()) throw new MetadataParseException("Invalid target name is empty: \""+new String(buf, StandardCharsets.UTF_8)+"\"");
-                if(targetName.charAt(0) == '/') {
-                    targetName = targetName.substring(1);
-                    continue;
-                } else break;
-            }
-            if(logMINOR) Logger.minor(this, "Archive and/or internal redirect: "+targetName+" ("+len+ ')');
-        }
-    }
-
-    private static final byte[] SPLITKEY = "SPLITKEY".getBytes(StandardCharsets.UTF_8);
-
-    private static final byte[] CROSS_SEGMENT_SEED = "CROSS_SEGMENT_SEED".getBytes(StandardCharsets.UTF_8);
-
-    public static byte[] getCryptoKey(HashResult[] hashes) {
-        if(hashes == null || hashes.length == 0 || !HashResult.contains(hashes, HashType.SHA256))
-            throw new IllegalArgumentException("No hashes in getCryptoKey - need hashes to generate splitfile key!");
-        byte[] hash = HashResult.get(hashes, HashType.SHA256);
-        return getCryptoKey(hash);
-    }
-
-    public static byte[] getCryptoKey(byte[] hash) {
-        // This is exactly the same algorithm used by e.g. JFK for generating multiple session keys from a single generated value.
-        // The only difference is we use a constant of more than one byte's length here, to avoid having to keep a registry.
-        MessageDigest md = SHA256.getMessageDigest();
-        md.update(hash);
-        md.update(SPLITKEY);
-        byte[] buf = md.digest();
-        SHA256.returnMessageDigest(md);
-        return buf;
-    }
-
-    public static byte[] getCrossSegmentSeed(HashResult[] hashes, byte[] hashThisLayerOnly) {
-        byte[] hash = hashThisLayerOnly;
-        if(hash == null) {
-            if(hashes == null || hashes.length == 0 || !HashResult.contains(hashes, HashType.SHA256))
-                throw new IllegalArgumentException("No hashes in getCryptoKey - need hashes to generate splitfile key!");
-            hash = HashResult.get(hashes, HashType.SHA256);
-        }
-        return getCrossSegmentSeed(hash);
-    }
-
-    public static byte[] getCrossSegmentSeed(byte[] hash) {
-        // This is exactly the same algorithm used by e.g. JFK for generating multiple session keys from a single generated value.
-        // The only difference is we use a constant of more than one byte's length here, to avoid having to keep a registry.
-        MessageDigest md = SHA256.getMessageDigest();
-        md.update(hash);
-        md.update(CROSS_SEGMENT_SEED);
-        byte[] buf = md.digest();
-        SHA256.returnMessageDigest(md);
-        return buf;
-    }
-
-    /**
-     * Create an empty Metadata object
-     */
-    private Metadata() {
-        hashCode = super.hashCode();
-        hashes = null;
-        // Should be followed by addRedirectionManifest
-        topSize = 0;
-        topCompressedSize = 0;
-        topBlocksRequired = 0;
-        topBlocksTotal = 0;
-        topDontCompress = false;
-        topCompatibilityMode = CompatibilityMode.COMPAT_UNKNOWN;
-    }
-
-    /**
-     * Create a Metadata object and add data for redirection to it.
-     *
-     * @param dir A map of names (string) to either files (same string) or
-     * directories (more HashMap's)
-     * @throws MalformedURLException One of the URI:s were malformed
-     */
-    private void addRedirectionManifest(HashMap<String, Object> dir) throws MalformedURLException {
-        // Simple manifest - contains actual redirects.
-        // Not archive manifest, which is basically a redirect.
-        documentType = DocumentType.SIMPLE_MANIFEST;
-        noMIME = true;
-        //mimeType = null;
-        //clientMetadata = new ClientMetadata(null);
-        manifestEntries = new HashMap<String, Metadata>();
-        for (Map.Entry<String, Object> entry: dir.entrySet()) {
-            String key = entry.getKey().intern();
-            Object o = entry.getValue();
-            Metadata target;
-            if(o instanceof String) {
-                // External redirect
-                FreenetURI uri = new FreenetURI((String)o);
-                target = new Metadata(DocumentType.SIMPLE_REDIRECT, null, null, uri, null);
-            } else if(o instanceof HashMap) {
-                target = new Metadata();
-                target.addRedirectionManifest(Metadata.forceMap(o));
-            } else throw new IllegalArgumentException("Not String nor HashMap: "+o);
-            manifestEntries.put(key, target);
-        }
-    }
-
-    /**
-     * Create a Metadata object and add data for redirection to it.
-     *
-     * @param dir A map of names (string) to either files (same string) or
-     * directories (more HashMap's)
-     * @throws MalformedURLException One of the URI:s were malformed
-     */
-    public static Metadata mkRedirectionManifest(HashMap<String, Object> dir) throws MalformedURLException {
-        Metadata ret = new Metadata();
-        ret.addRedirectionManifest(dir);
-        return ret;
-    }
-
-    /**
-     * Create a Metadata object and add manifest entries from the given map.
-     * The map can contain either string -> Metadata, or string -> map, the latter
-     * indicating subdirs.
-     */
-    public static Metadata mkRedirectionManifestWithMetadata(HashMap<String, Object> dir) {
-        Metadata ret = new Metadata();
-        ret.addRedirectionManifestWithMetadata(dir);
-        return ret;
-    }
-
-    private void addRedirectionManifestWithMetadata(HashMap<String, Object> dir) {
-        // Simple manifest - contains actual redirects.
-        // Not archive manifest, which is basically a redirect.
-        documentType = DocumentType.SIMPLE_MANIFEST;
-        noMIME = true;
-        //mimeType = null;
-        //clientMetadata = new ClientMetadata(null);
-        manifestEntries = new HashMap<String, Metadata>();
-        for (Map.Entry<String, Object> entry: dir.entrySet()) {
-            String key = entry.getKey().intern();
-            if(key.indexOf('/') != -1)
-                throw new IllegalArgumentException("Slashes in simple redirect manifest filenames! (slashes denote sub-manifests): "+key);
-            Object o = entry.getValue();
-            if(o instanceof Metadata) {
-                Metadata data = (Metadata) o;
-                if(data == null)
-                    throw new NullPointerException();
-                if(logDEBUG)
-                    Logger.debug(this, "Putting metadata for "+key);
-                manifestEntries.put(key, data);
-            } else if(o instanceof HashMap) {
-                if(key.isEmpty()) {
-                    Logger.error(this, "Creating a subdirectory called \"\" - it will not be possible to access this through fproxy!", new Exception("error"));
-                }
-                HashMap<String, Object> hm = Metadata.forceMap(o);
-                if(logDEBUG)
-                    Logger.debug(this, "Making metadata map for "+key);
-                Metadata subMap = mkRedirectionManifestWithMetadata(hm);
-                manifestEntries.put(key, subMap);
-                if(logDEBUG)
-                    Logger.debug(this, "Putting metadata map for "+key);
-            }
-        }
-    }
-
-    /**
-     * Create a Metadata object for an archive which does not have its own
-     * metadata.
-     * @param dir A map of names (string) to either files (same string) or
-     * directories (more HashMap's)
-     */
-    Metadata(HashMap<String, Object> dir, String prefix) {
-        hashCode = super.hashCode();
-        hashes = null;
-        // Simple manifest - contains actual redirects.
-        // Not archive manifest, which is basically a redirect.
-        documentType = DocumentType.SIMPLE_MANIFEST;
-        noMIME = true;
-        mimeType = null;
-        clientMetadata = new ClientMetadata();
-        manifestEntries = new HashMap<String, Metadata>();
-        for (Map.Entry<String, Object> entry: dir.entrySet()) {
-            String key = entry.getKey().intern();
-            Object o = entry.getValue();
-            Metadata target;
-            if(o instanceof String) {
-                // Archive internal redirect
-                target = new Metadata(DocumentType.ARCHIVE_INTERNAL_REDIRECT, null, null, prefix+key,
-                    new ClientMetadata(DefaultMIMETypes.guessMIMEType(key, false)));
-            } else if(o instanceof HashMap) {
-                target = new Metadata(Metadata.forceMap(o), prefix+key+"/");
-            } else throw new IllegalArgumentException("Not String nor HashMap: "+o);
-            manifestEntries.put(key, target);
-        }
-        topSize = 0;
-        topCompressedSize = 0;
-        topBlocksRequired = 0;
-        topBlocksTotal = 0;
-        topDontCompress = false;
-        topCompatibilityMode = CompatibilityMode.COMPAT_UNKNOWN;
-    }
-
-    /**
-     * Create a really simple Metadata object.
-     * @param docType The document type. Must be something that takes a single argument.
-     * At the moment this means ARCHIVE_INTERNAL_REDIRECT.
-     * @param arg The argument; in the case of ARCHIVE_INTERNAL_REDIRECT, the filename in
-     * the archive to read from.
-     */
-    public Metadata(DocumentType docType, ARCHIVE_TYPE archiveType, COMPRESSOR_TYPE compressionCodec, String arg, ClientMetadata cm) {
-        hashCode = super.hashCode();
-        if((docType == DocumentType.ARCHIVE_INTERNAL_REDIRECT) || (docType == DocumentType.SYMBOLIC_SHORTLINK)) {
-            documentType = docType;
-            this.archiveType = archiveType;
-            // Determine MIME type
-            this.clientMetadata = cm;
-            this.compressionCodec = compressionCodec;
-            if(cm != null)
-                this.setMIMEType(cm.getMIMEType());
-            targetName = arg;
-            while(true) {
-                if(targetName.isEmpty()) throw new IllegalArgumentException("Invalid target name is empty: \""+arg+"\"");
-                if(targetName.charAt(0) == '/') {
-                    targetName = targetName.substring(1);
-                    Logger.error(this, "Stripped initial slash from archive internal redirect on creating metadata: \""+arg+"\"", new Exception("debug"));
-                    continue;
-                } else break;
-            }
-        } else
-            throw new IllegalArgumentException();
-        hashes = null;
-        topSize = 0;
-        topCompressedSize = 0;
-        topBlocksRequired = 0;
-        topBlocksTotal = 0;
-        topDontCompress = false;
-        topCompatibilityMode = CompatibilityMode.COMPAT_UNKNOWN;
-    }
-
-    /**
-     * Create a Metadata redircet object that points to resolved metadata inside container.
-     * docType = ARCHIVE_METADATA_REDIRECT
-     * @param name the filename in the archive to read from, must be ".metadata-N" scheme.
-     */
-    private Metadata(DocumentType docType, String name) {
-        hashCode = super.hashCode();
-        noMIME = true;
-        if(docType == DocumentType.ARCHIVE_METADATA_REDIRECT) {
-            documentType = docType;
-            targetName = name;
-            while(true) {
-                if(targetName.isEmpty()) throw new IllegalArgumentException("Invalid target name is empty: \""+name+"\"");
-                if(targetName.charAt(0) == '/') {
-                    targetName = targetName.substring(1);
-                    Logger.error(this, "Stripped initial slash from archive internal redirect on creating metadata: \""+name+"\"", new Exception("debug"));
-                    continue;
-                } else break;
-            }
-        } else
-            throw new IllegalArgumentException();
-        hashes = null;
-        topSize = 0;
-        topCompressedSize = 0;
-        topBlocksRequired = 0;
-        topBlocksTotal = 0;
-        topDontCompress = false;
-        topCompatibilityMode = CompatibilityMode.COMPAT_UNKNOWN;
-    }
-
-    public Metadata(DocumentType docType, ARCHIVE_TYPE archiveType, COMPRESSOR_TYPE compressionCodec, FreenetURI uri, ClientMetadata cm) {
-        this(docType, archiveType, compressionCodec, uri, cm, 0, 0, 0, 0, false, CompatibilityMode.COMPAT_UNKNOWN, null);
-    }
-
-    /**
-     * Create another kind of simple Metadata object (a redirect or similar object).
-     * @param docType The document type.
-     * @param uri The URI pointed to.
-     * @param cm The client metadata, if any.
-     */
-    public Metadata(DocumentType docType, ARCHIVE_TYPE archiveType, COMPRESSOR_TYPE compressionCodec, FreenetURI uri, ClientMetadata cm, long origDataLength, long origCompressedDataLength, int reqBlocks, int totalBlocks, boolean topDontCompress, CompatibilityMode topCompatibilityMode, HashResult[] hashes) {
-        assert(topCompatibilityMode != CompatibilityMode.COMPAT_CURRENT);
-        hashCode = super.hashCode();
-        if(hashes != null && hashes.length == 0) {
-            throw new IllegalArgumentException();
-        }
-        this.hashes = hashes;
-        if((docType == DocumentType.SIMPLE_REDIRECT) || (docType == DocumentType.ARCHIVE_MANIFEST)) {
-            documentType = docType;
-            this.archiveType = archiveType;
-            this.compressionCodec = compressionCodec;
-            clientMetadata = cm;
-            if((cm != null) && !cm.isTrivial()) {
-                setMIMEType(cm.getMIMEType());
-            } else {
-                setMIMEType(DefaultMIMETypes.DEFAULT_MIME_TYPE);
-                noMIME = true;
-            }
-            if(uri == null) throw new NullPointerException();
-            simpleRedirectKey = uri;
-            if(!(uri.getKeyType().equals("CHK") && !uri.hasMetaStrings()))
-                fullKeys = true;
-        } else
-            throw new IllegalArgumentException();
-        if(origDataLength != 0 || origCompressedDataLength != 0 || reqBlocks != 0 || totalBlocks != 0 || hashes != null) {
-            this.topSize = origDataLength;
-            this.topCompressedSize = origCompressedDataLength;
-            this.topBlocksRequired = reqBlocks;
-            this.topBlocksTotal = totalBlocks;
-            this.topDontCompress = topDontCompress;
-            this.topCompatibilityMode = topCompatibilityMode;
-            parsedVersion = 1;
-        } else {
-            this.topSize = 0;
-            this.topCompressedSize = 0;
-            this.topBlocksRequired = 0;
-            this.topBlocksTotal = 0;
-            this.topDontCompress = false;
-            this.topCompatibilityMode = CompatibilityMode.COMPAT_UNKNOWN;
-            parsedVersion = 0;
-        }
-    }
-
-    /**
-     * Create metadata for a splitfile.
-     * @param algo The splitfile FEC algorithm.
-     * @param dataURIs The data URIs, including cross-check blocks for each segment.
-     * @param checkURIs The check URIs.
-     * @param segmentSize The number of data blocks in a typical segment. Does not include cross-check blocks.
-     * @param checkSegmentSize The number of check blocks in a typical segment. Does not include cross-check blocks.
-     * @param deductBlocksFromSegments If this is set, the last few segments will lose a data block, so that all
-     * the segments are the same size to within 1 block. In older splitfiles, the last segment could be
-     * significantly smaller, and this impacted on retrievability.
-     * @param cm The client metadata i.e. MIME type.
-     * @param dataLength The size of the data that this specific splitfile encodes (as opposed to the final data),
-     * after compression if necessary.
-     * @param archiveType The archive type, if the splitfile is a container.
-     * @param compressionCodec The compression codec used to compress the data.
-     * @param decompressedLength The length of this specific splitfile's data after it has been decompressed.
-     * @param isMetadata If true, the splitfile is multi-level metadata i.e. it encodes a bucket full of metadata.
-     * This usually happens for really big splitfiles, which can be a pyramid of one block with metadata for a
-     * splitfile full of metadata, that metadata then encodes another splitfile full of metadata, etc. Hence we
-     * can support very large files.
-     * @param hashes Various hashes of <b>the final data</b>. There should always be at least an SHA256 hash,
-     * unless we are inserting with an old compatibility mode.
-     * @param hashThisLayerOnly Hash of the data in this layer (before compression). Separate from hashes of the
-     * final data. Not currently verified.
-     * @param origDataSize The size of the final/original data.
-     * @param origCompressedDataSize The size of the final/original data after it was compressed.
-     * @param requiredBlocks The number of blocks required on fetch to reconstruct the final data. Hence as soon
-     * as we have the top splitfile metadata (i.e. hopefully in the top block), we can show an accurate progress
-     * bar.
-     * @param totalBlocks The total number of blocks inserted during the whole insert for the final/original data.
-     * @param topDontCompress Whether dontCompress was enabled. This allows us to figure out reinsert settings
-     * more quickly.
-     * @param topCompatibilityMode The compatibility mode applying to the insert. This allows us to figure out
-     * reinsert settings more quickly.
-     * @param splitfileCryptoAlgorithm The block level crypto algorithm for all the blocks in the splitfile.
-     * @param splitfileCryptoKey The single encryption key used by all blocks in the splitfile. Older splitfiles
-     * don't have this so have to specify the full keys; newer splitfiles just specify the 32 byte routing key
-     * for each data or check key.
-     * @param specifySplitfileKey If false, the splitfile crypto key has been automatically computed from the
-     * final or this-layer data hash. If true, it has been specified explicitly, either because it is randomly
-     * generated (this significantly improves security against mobile attacker source tracing and is the default
-     * for splitfiles under SSKs), or because a file is being reinserted.
-     * @param crossSegmentBlocks The number of cross-check blocks. If this is specified, we are using
-     * cross-segment redundancy. This greatly improves reliability on files over 80MB, see bug #3370.
-     */
-    public Metadata(SplitfileAlgorithm algo, ClientCHK[] dataURIs, ClientCHK[] checkURIs, int segmentSize, int checkSegmentSize, int deductBlocksFromSegments,
-            ClientMetadata cm, long dataLength, ARCHIVE_TYPE archiveType, COMPRESSOR_TYPE compressionCodec, long decompressedLength, boolean isMetadata, HashResult[] hashes, byte[] hashThisLayerOnly, long origDataSize, long origCompressedDataSize, int requiredBlocks, int totalBlocks, boolean topDontCompress, CompatibilityMode topCompatibilityMode, byte splitfileCryptoAlgorithm, byte[] splitfileCryptoKey, boolean specifySplitfileKey, int crossSegmentBlocks) {
-        assert(topCompatibilityMode != CompatibilityMode.COMPAT_CURRENT);
-        hashCode = super.hashCode();
-        this.hashes = hashes;
-        this.hashThisLayerOnly = hashThisLayerOnly;
-        if(hashThisLayerOnly != null)
-            if(hashThisLayerOnly.length != 32) throw new IllegalArgumentException();
-        if(isMetadata)
-            documentType = DocumentType.MULTI_LEVEL_METADATA;
-        else {
-            if(archiveType != null) {
-                documentType = DocumentType.ARCHIVE_MANIFEST;
-                this.archiveType = archiveType;
-            } else documentType = DocumentType.SIMPLE_REDIRECT;
-        }
-        splitfile = true;
-        splitfileAlgorithm = algo;
-        this.dataLength = dataLength;
-        this.compressionCodec = compressionCodec;
-        splitfileBlocks = dataURIs.length;
-        splitfileCheckBlocks = checkURIs.length;
-        splitfileDataKeys = dataURIs;
-        assert(keysValid(splitfileDataKeys));
-        splitfileCheckKeys = checkURIs;
-        assert(keysValid(splitfileCheckKeys));
-        clientMetadata = cm;
-        this.compressionCodec = compressionCodec;
-        this.decompressedLength = decompressedLength;
-        if(cm != null)
-            setMIMEType(cm.getMIMEType());
-        else
-            setMIMEType(DefaultMIMETypes.DEFAULT_MIME_TYPE);
-=======
 			    } else {
 			        throw new MetadataParseException("Bad compatibility mode "+code);
 			    }
@@ -1861,7 +1112,6 @@
 			setMIMEType(cm.getMIMEType());
 		else
 			setMIMEType(DefaultMIMETypes.DEFAULT_MIME_TYPE);
->>>>>>> 10991b32
         if(topCompatibilityMode.ordinal() < CompatibilityMode.COMPAT_1255.ordinal()) {
             if(splitfileCryptoKey != null) throw new IllegalArgumentException();
             if(hashes != null) throw new IllegalArgumentException();
@@ -1896,82 +1146,82 @@
             this.topDontCompress = false;
             this.topCompatibilityMode = CompatibilityMode.COMPAT_UNKNOWN;
         }
-
-        if(parsedVersion == 0) {
-            splitfileParams = Fields.intsToBytes(new int[] { segmentSize, checkSegmentSize } );
-        } else {
-            boolean deductBlocks = (deductBlocksFromSegments != 0);
-            short mode;
-            int len = 10;
-            if(crossSegmentBlocks == 0) {
-                if(deductBlocks) {
-                    mode = SPLITFILE_PARAMS_SEGMENT_DEDUCT_BLOCKS;
-                    len += 4;
-                } else {
-                    mode = SPLITFILE_PARAMS_SIMPLE_SEGMENT;
-                }
-            } else {
-                mode = SPLITFILE_PARAMS_CROSS_SEGMENT;
-                len += 8;
-            }
-            splitfileParams = new byte[len];
-            byte[] b = Fields.shortToBytes(mode);
-            System.arraycopy(b, 0, splitfileParams, 0, 2);
-            // FIXME we set the params but we don't include the values in the metadata.
-            // We don't set keys either.
-            // The format of the Metadata object is different for creating one from scratch for
-            // inserting vs constructing it from a serialized metadata document.
-            if(mode == SPLITFILE_PARAMS_CROSS_SEGMENT)
-                b = Fields.intsToBytes(new int[] { segmentSize, checkSegmentSize, deductBlocksFromSegments, crossSegmentBlocks } );
-            else if(mode == SPLITFILE_PARAMS_SEGMENT_DEDUCT_BLOCKS)
-                b = Fields.intsToBytes(new int[] { segmentSize, checkSegmentSize, deductBlocksFromSegments } );
-            else
-                b = Fields.intsToBytes(new int[] { segmentSize, checkSegmentSize } );
-            System.arraycopy(b, 0, splitfileParams, 2, b.length);
-            this.splitfileSingleCryptoAlgorithm = splitfileCryptoAlgorithm;
-            this.splitfileSingleCryptoKey = splitfileCryptoKey;
-            this.specifySplitfileKey = specifySplitfileKey;
-            if(splitfileCryptoKey == null) throw new IllegalArgumentException("Splitfile with parsed version 1 must have a crypto key");
-        }
-        // FIXME set up segments?
-    }
-
-    private boolean keysValid(ClientCHK[] keys) {
-        for(ClientCHK key: keys)
-            if(key.getNodeCHK().getRoutingKey() == null) return false;
-        return true;
-    }
-
-    /**
-     * Set the MIME type to a string. Compresses it if possible for transit.
-     */
-    private void setMIMEType(String type) {
-        noMIME = false;
-        short s = DefaultMIMETypes.byName(type);
-        if(s >= 0) {
-            compressedMIME = true;
-            compressedMIMEValue = s;
-        } else {
-            compressedMIME = false;
-        }
-        mimeType = type;
-    }
-
-    /**
-     * Write the data to a byte array.
-     * @throws MetadataUnresolvedException
-     */
-    public byte[] writeToByteArray() throws MetadataUnresolvedException {
-        ByteArrayOutputStream baos = new ByteArrayOutputStream();
-        DataOutputStream dos = new DataOutputStream(baos);
-        try {
-            writeTo(dos);
-        } catch (IOException e) {
-            throw new Error("Could not write to byte array: "+e, e);
-        }
-        return baos.toByteArray();
-    }
-
+		
+		if(parsedVersion == 0) {
+			splitfileParams = Fields.intsToBytes(new int[] { segmentSize, checkSegmentSize } );
+		} else {
+			boolean deductBlocks = (deductBlocksFromSegments != 0);
+			short mode;
+			int len = 10;
+			if(crossSegmentBlocks == 0) {
+				if(deductBlocks) {
+					mode = SPLITFILE_PARAMS_SEGMENT_DEDUCT_BLOCKS;
+					len += 4;
+				} else {
+					mode = SPLITFILE_PARAMS_SIMPLE_SEGMENT;
+				}
+			} else {
+				mode = SPLITFILE_PARAMS_CROSS_SEGMENT;
+				len += 8;
+			}
+			splitfileParams = new byte[len];
+			byte[] b = Fields.shortToBytes(mode);
+			System.arraycopy(b, 0, splitfileParams, 0, 2);
+			// FIXME we set the params but we don't include the values in the metadata.
+			// We don't set keys either.
+			// The format of the Metadata object is different for creating one from scratch for 
+			// inserting vs constructing it from a serialized metadata document.
+			if(mode == SPLITFILE_PARAMS_CROSS_SEGMENT)
+				b = Fields.intsToBytes(new int[] { segmentSize, checkSegmentSize, deductBlocksFromSegments, crossSegmentBlocks } );
+			else if(mode == SPLITFILE_PARAMS_SEGMENT_DEDUCT_BLOCKS)
+				b = Fields.intsToBytes(new int[] { segmentSize, checkSegmentSize, deductBlocksFromSegments } );
+			else
+				b = Fields.intsToBytes(new int[] { segmentSize, checkSegmentSize } );
+			System.arraycopy(b, 0, splitfileParams, 2, b.length);
+			this.splitfileSingleCryptoAlgorithm = splitfileCryptoAlgorithm;
+			this.splitfileSingleCryptoKey = splitfileCryptoKey;
+			this.specifySplitfileKey = specifySplitfileKey;
+			if(splitfileCryptoKey == null) throw new IllegalArgumentException("Splitfile with parsed version 1 must have a crypto key");
+		}
+		// FIXME set up segments?
+	}
+
+	private boolean keysValid(ClientCHK[] keys) {
+		for(ClientCHK key: keys)
+			if(key.getNodeCHK().getRoutingKey() == null) return false;
+		return true;
+	}
+
+	/**
+	 * Set the MIME type to a string. Compresses it if possible for transit.
+	 */
+	private void setMIMEType(String type) {
+		noMIME = false;
+		short s = DefaultMIMETypes.byName(type);
+		if(s >= 0) {
+			compressedMIME = true;
+			compressedMIMEValue = s;
+		} else {
+			compressedMIME = false;
+		}
+		mimeType = type;
+	}
+
+	/**
+	 * Write the data to a byte array.
+	 * @throws MetadataUnresolvedException
+	 */
+	public byte[] writeToByteArray() throws MetadataUnresolvedException {
+		ByteArrayOutputStream baos = new ByteArrayOutputStream();
+		DataOutputStream dos = new DataOutputStream(baos);
+		try {
+			writeTo(dos);
+		} catch (IOException e) {
+			throw new Error("Could not write to byte array: "+e, e);
+		}
+		return baos.toByteArray();
+	}
+	
     public long writtenLength() throws MetadataUnresolvedException {
         CountedOutputStream cos = new CountedOutputStream(new NullOutputStream());
         DataOutputStream dos = null;
@@ -1987,673 +1237,673 @@
         return cos.written();
     }
 
-    /**
-     * Read a key using the current settings.
-     * @throws IOException
-     * @throws MalformedURLException If the key could not be read due to an error in parsing the key.
-     * REDFLAG: May want to recover from these in future, hence the short length.
-     */
-    private FreenetURI readKey(DataInputStream dis) throws IOException {
-        // Read URL
-        if(fullKeys) {
-            return FreenetURI.readFullBinaryKeyWithLength(dis);
-        } else {
-            return ClientCHK.readRawBinaryKey(dis).getURI();
-        }
-    }
-
-    /**
-     * Write a key using the current settings.
-     * @throws IOException
-     * @throws MalformedURLException If an error in the key itself prevented it from being written.
-     */
-    private void writeKey(DataOutputStream dos, FreenetURI freenetURI) throws IOException {
-        if(fullKeys) {
-            freenetURI.writeFullBinaryKeyWithLength(dos);
-        } else {
-            String[] meta = freenetURI.getAllMetaStrings();
-            if((meta != null) && (meta.length > 0))
-                throw new MalformedURLException("Not a plain CHK");
-            BaseClientKey key = BaseClientKey.getBaseKey(freenetURI);
-            if(key instanceof ClientCHK) {
-                ((ClientCHK)key).writeRawBinaryKey(dos);
-            } else throw new IllegalArgumentException("Full keys must be enabled to write non-CHKs");
-        }
-    }
-
-    private void writeCHK(DataOutputStream dos, ClientCHK chk) throws IOException {
-        if(fullKeys) {
-            throw new UnsupportedOperationException("Full keys not supported on splitfiles");
-        } else {
-            chk.writeRawBinaryKey(dos);
-        }
-    }
-
-    /** Is a manifest? */
-    public boolean isSimpleManifest() {
-        return documentType == DocumentType.SIMPLE_MANIFEST;
-    }
-
-    /**
-     * Get the sub-document in a manifest file with the given name.
-     * @throws MetadataParseException
-     */
-    public Metadata getDocument(String name) {
-        return manifestEntries.get(name);
-    }
-
-    /**
-     * Return and remove a specific document. Used in persistent requests
-     * so that when removeFrom() is called, the default document won't be
-     * removed, since it is being processed.
-     */
-    public Metadata grabDocument(String name) {
-        return manifestEntries.remove(name);
-    }
-
-    /**
-     * The default document is the one which has an empty name.
-     * @throws MetadataParseException
-     */
-    public Metadata getDefaultDocument() {
-        return getDocument("");
-    }
-
-    /**
-     * Return and remove the default document. Used in persistent requests
-     * so that when removeFrom() is called, the default document won't be
-     * removed, since it is being processed.
-     */
-    public Metadata grabDefaultDocument() {
-        return grabDocument("");
-    }
-
-    /**
+	/**
+	 * Read a key using the current settings.
+	 * @throws IOException
+	 * @throws MalformedURLException If the key could not be read due to an error in parsing the key.
+	 * REDFLAG: May want to recover from these in future, hence the short length.
+	 */
+	private FreenetURI readKey(DataInputStream dis) throws IOException {
+		// Read URL
+		if(fullKeys) {
+			return FreenetURI.readFullBinaryKeyWithLength(dis);
+		} else {
+			return ClientCHK.readRawBinaryKey(dis).getURI();
+		}
+	}
+
+	/**
+	 * Write a key using the current settings.
+	 * @throws IOException
+	 * @throws MalformedURLException If an error in the key itself prevented it from being written.
+	 */
+	private void writeKey(DataOutputStream dos, FreenetURI freenetURI) throws IOException {
+		if(fullKeys) {
+			freenetURI.writeFullBinaryKeyWithLength(dos);
+		} else {
+			String[] meta = freenetURI.getAllMetaStrings();
+			if((meta != null) && (meta.length > 0))
+				throw new MalformedURLException("Not a plain CHK");
+			BaseClientKey key = BaseClientKey.getBaseKey(freenetURI);
+			if(key instanceof ClientCHK) {
+				((ClientCHK)key).writeRawBinaryKey(dos);
+			} else throw new IllegalArgumentException("Full keys must be enabled to write non-CHKs");
+		}
+	}
+
+	private void writeCHK(DataOutputStream dos, ClientCHK chk) throws IOException {
+		if(fullKeys) {
+			throw new UnsupportedOperationException("Full keys not supported on splitfiles");
+		} else {
+			chk.writeRawBinaryKey(dos);
+		}
+	}
+
+	/** Is a manifest? */
+	public boolean isSimpleManifest() {
+		return documentType == DocumentType.SIMPLE_MANIFEST;
+	}
+
+	/**
+	 * Get the sub-document in a manifest file with the given name.
+	 * @throws MetadataParseException
+	 */
+	public Metadata getDocument(String name) {
+		return manifestEntries.get(name);
+	}
+
+	/**
+	 * Return and remove a specific document. Used in persistent requests
+	 * so that when removeFrom() is called, the default document won't be
+	 * removed, since it is being processed.
+	 */
+	public Metadata grabDocument(String name) {
+		return manifestEntries.remove(name);
+	}
+
+	/**
+	 * The default document is the one which has an empty name.
+	 * @throws MetadataParseException
+	 */
+	public Metadata getDefaultDocument() {
+		return getDocument("");
+	}
+
+	/**
+	 * Return and remove the default document. Used in persistent requests
+	 * so that when removeFrom() is called, the default document won't be
+	 * removed, since it is being processed.
+	 */
+	public Metadata grabDefaultDocument() {
+		return grabDocument("");
+	}
+
+	/**
      * Get all documents in the manifest (ignores default doc).
      * @throws MetadataParseException
      */
     public HashMap<String, Metadata> getDocuments() {
-        HashMap<String, Metadata> docs = new HashMap<String, Metadata>();
-        for (Map.Entry<String, Metadata> entry: manifestEntries.entrySet()) {
-            String st = entry.getKey();
-            if (st.length()>0)
-                docs.put(st, entry.getValue());
+    	HashMap<String, Metadata> docs = new HashMap<String, Metadata>();
+		for (Map.Entry<String, Metadata> entry: manifestEntries.entrySet()) {
+        	String st = entry.getKey();
+        	if (st.length()>0)
+        		docs.put(st, entry.getValue());
         }
         return docs;
     }
 
-    /**
-     * Does the metadata point to a single URI?
-     */
-    public boolean isSingleFileRedirect() {
-        return ((!splitfile) &&
-                ((documentType == DocumentType.SIMPLE_REDIRECT) || (documentType == DocumentType.MULTI_LEVEL_METADATA) ||
-                (documentType == DocumentType.ARCHIVE_MANIFEST)));
-    }
-
-    /**
-     * Return the single target of this URI.
-     */
-    public FreenetURI getSingleTarget() {
-        return simpleRedirectKey;
-    }
-
-    /**
-     * Is this a Archive manifest?
-     */
-    public boolean isArchiveManifest() {
-        return documentType == DocumentType.ARCHIVE_MANIFEST;
-    }
-
-    /**
-     * Is this a archive internal metadata redirect?
-     * @return
-     */
-    public boolean isArchiveMetadataRedirect() {
-        return documentType == DocumentType.ARCHIVE_METADATA_REDIRECT;
-    }
-
-    /**
-     * Is this a Archive internal redirect?
-     * @return
-     */
-    public boolean isArchiveInternalRedirect() {
-        return documentType == DocumentType.ARCHIVE_INTERNAL_REDIRECT;
-    }
-
-    /**
-     * Return the name of the document referred to in the archive,
-     * if this is a archive internal redirect.
-     */
-    public String getArchiveInternalName() {
-        if ((documentType != DocumentType.ARCHIVE_INTERNAL_REDIRECT) && (documentType != DocumentType.ARCHIVE_METADATA_REDIRECT)) throw new IllegalArgumentException();
-        return targetName;
-    }
-
-    /**
-     * Return the name of the document referred to in the dir,
-     * if this is a symbolic short link.
-     */
-    public String getSymbolicShortlinkTargetName() {
-        if (documentType != DocumentType.SYMBOLIC_SHORTLINK) throw new IllegalArgumentException();
-        return targetName;
-    }
-
-    /**
-     * Return the client metadata (MIME type etc).
-     */
-    public ClientMetadata getClientMetadata() {
-        return clientMetadata;
-    }
-
-    /** Is this a splitfile manifest? */
-    public boolean isSplitfile() {
-        return splitfile;
-    }
-
-    /** Is this a simple splitfile? */
-    public boolean isSimpleSplitfile() {
-        return splitfile && (documentType == DocumentType.SIMPLE_REDIRECT);
-    }
-
-    /** Is multi-level/indirect metadata? */
-    public boolean isMultiLevelMetadata() {
-        return documentType == DocumentType.MULTI_LEVEL_METADATA;
-    }
-
-    /** What kind of archive is it? */
-    public ARCHIVE_TYPE getArchiveType() {
-        return archiveType;
-    }
-
-    /** Change the document type to a simple redirect. Used by the archive code
-     * to fetch split Archive manifests.
-     */
-    public void setSimpleRedirect() {
-        documentType = DocumentType.SIMPLE_REDIRECT;
-    }
-
-    /** Is this a simple redirect?
-     * (for KeyExplorer)
-     */
-    public boolean isSimpleRedirect() {
-        return documentType == DocumentType.SIMPLE_REDIRECT;
-    }
-
-    /** Is noMime enabled?
-     * (for KeyExplorer)
-     */
-    public boolean isNoMimeEnabled() {
-        return noMIME;
-    }
-
-    /** get the resolved name (".metada-N")
-     * (for KeyExplorer)
-     */
-    public String getResolvedName() {
-        return resolvedName;
-    }
-
-    /** Is this a symbilic shortlink? */
-    public boolean isSymbolicShortlink() {
-        return documentType == DocumentType.SYMBOLIC_SHORTLINK;
-    }
-
-    /** Write the metadata as binary.
-     * @throws IOException If an I/O error occurred while writing the data.
-     * @throws MetadataUnresolvedException */
-    public void writeTo(DataOutputStream dos) throws IOException, MetadataUnresolvedException {
-        dos.writeLong(FREENET_METADATA_MAGIC);
-        dos.writeShort(parsedVersion); // version
-        dos.writeByte(documentType.code);
-        boolean hasTopBlocks = topBlocksRequired != 0 || topBlocksTotal != 0 || topSize != 0 || topCompressedSize != 0 || topCompatibilityMode != CompatibilityMode.COMPAT_UNKNOWN;
-        if(haveFlags()) {
-            short flags = 0;
-            if(splitfile) flags |= FLAGS_SPLITFILE;
-            if(dbr) flags |= FLAGS_DBR;
-            if(noMIME) flags |= FLAGS_NO_MIME;
-            if(compressedMIME) flags |= FLAGS_COMPRESSED_MIME;
-            if(extraMetadata) flags |= FLAGS_EXTRA_METADATA;
-            if(fullKeys) flags |= FLAGS_FULL_KEYS;
-            if(compressionCodec != null) flags |= FLAGS_COMPRESSED;
-            if(hashes != null) flags |= FLAGS_HASHES;
-            if(hasTopBlocks) {
-                assert(parsedVersion >= 1);
-                flags |= FLAGS_TOP_SIZE;
-            }
-            if(specifySplitfileKey) flags |= FLAGS_SPECIFY_SPLITFILE_KEY;
-            if(hashThisLayerOnly != null) flags |= FLAGS_HASH_THIS_LAYER;
-            dos.writeShort(flags);
-            if(hashes != null)
-                HashResult.write(hashes, dos);
-            if(hashThisLayerOnly != null) {
-                assert(hashThisLayerOnly.length == 32);
-                dos.write(hashThisLayerOnly);
-            }
-        }
-
-        if(hasTopBlocks) {
-            dos.writeLong(topSize);
-            dos.writeLong(topCompressedSize);
-            dos.writeInt(topBlocksRequired);
-            dos.writeInt(topBlocksTotal);
-            dos.writeBoolean(topDontCompress);
-            dos.writeShort(topCompatibilityMode.code);
-        }
-
-        if(documentType == DocumentType.ARCHIVE_MANIFEST) {
-            short code = archiveType.metadataID;
-            dos.writeShort(code);
-        }
-
-        if(splitfile) {
-
-            if(parsedVersion >= 1) {
-                // Splitfile single crypto key.
-                dos.writeByte(splitfileSingleCryptoAlgorithm);
-                if(specifySplitfileKey || hashes == null || hashes.length == 0 || !HashResult.contains(hashes, HashType.SHA256)) {
-                    dos.write(splitfileSingleCryptoKey);
-                }
-            }
-
-            dos.writeLong(dataLength);
-        }
-
-        if(compressionCodec != null) {
-            dos.writeShort(compressionCodec.metadataID);
-            dos.writeLong(decompressedLength);
-        }
-
-        if(!noMIME) {
-            if(compressedMIME) {
-                int x = compressedMIMEValue;
-                if(hasCompressedMIMEParams) x |= 32768;
-                dos.writeShort((short)x);
-                if(hasCompressedMIMEParams)
-                    dos.writeShort(compressedMIMEParams);
-            } else {
-                byte[] data = mimeType.getBytes(StandardCharsets.UTF_8);
-                if(data.length > 255) throw new Error("MIME type too long: "+data.length+" bytes: "+mimeType);
-                dos.writeByte((byte)data.length);
-                dos.write(data);
-            }
-        }
-
-        if(dbr)
-            throw new UnsupportedOperationException("No DBR support yet");
-
-        if(extraMetadata)
-            throw new UnsupportedOperationException("No extra metadata support yet");
-
-        if((!splitfile) && ((documentType == DocumentType.SIMPLE_REDIRECT) || (documentType == DocumentType.ARCHIVE_MANIFEST))) {
-            writeKey(dos, simpleRedirectKey);
-        } else if(splitfile) {
-            dos.writeShort(splitfileAlgorithm.code);
-            if(splitfileParams != null) {
-                dos.writeInt(splitfileParams.length);
-                dos.write(splitfileParams);
-            } else
-                dos.writeInt(0);
-
-            dos.writeInt(splitfileBlocks);
-            dos.writeInt(splitfileCheckBlocks);
-            if(segments != null) {
-                for(int i=0;i<segmentCount;i++) {
-                    segments[i].writeKeys(dos, false);
-                }
-                for(int i=0;i<segmentCount;i++) {
-                    segments[i].writeKeys(dos, true);
-                }
-            } else {
-                if(splitfileSingleCryptoKey == null) {
-                    for(int i=0;i<splitfileBlocks;i++)
-                        writeCHK(dos, splitfileDataKeys[i]);
-                    for(int i=0;i<splitfileCheckBlocks;i++)
-                        writeCHK(dos, splitfileCheckKeys[i]);
-                } else {
-                    for(int i=0;i<splitfileBlocks;i++)
-                        dos.write(splitfileDataKeys[i].getRoutingKey());
-                    for(int i=0;i<splitfileCheckBlocks;i++)
-                        dos.write(splitfileCheckKeys[i].getRoutingKey());
-                }
-            }
-        }
-
-        if(documentType == DocumentType.SIMPLE_MANIFEST) {
-            dos.writeInt(manifestEntries.size());
-            boolean kill = false;
-            LinkedList<Metadata> unresolvedMetadata = null;
-            for(Map.Entry<String, Metadata> entry: manifestEntries.entrySet()) {
-                String name = entry.getKey();
-                byte[] nameData = name.getBytes(StandardCharsets.UTF_8);
-                if(nameData.length > Short.MAX_VALUE) throw new IllegalArgumentException("Manifest name too long");
-                dos.writeShort(nameData.length);
-                dos.write(nameData);
-                Metadata meta = entry.getValue();
-                try {
-                    byte[] data = meta.writeToByteArray();
-                    if(data.length > MAX_SIZE_IN_MANIFEST) {
-                        FreenetURI uri = meta.resolvedURI;
-                        String n = meta.resolvedName;
-                        if(uri != null) {
-                            meta = new Metadata(DocumentType.SIMPLE_REDIRECT, null, null, uri, null);
-                            data = meta.writeToByteArray();
-                        } else if (n != null) {
-                            meta = new Metadata(DocumentType.ARCHIVE_METADATA_REDIRECT, n);
-                            data = meta.writeToByteArray();
-                        } else {
-                            kill = true;
-                            if(unresolvedMetadata == null)
-                                unresolvedMetadata = new LinkedList<Metadata>();
-                            unresolvedMetadata.addLast(meta);
-                        }
-                    }
-                    dos.writeShort(data.length);
-                    dos.write(data);
-                } catch (MetadataUnresolvedException e) {
-                    Metadata[] metas = e.mustResolve;
-                    if(unresolvedMetadata == null)
-                        unresolvedMetadata = new LinkedList<Metadata>();
-                    for(Metadata m: metas)
-                        unresolvedMetadata.addFirst(m);
-                    kill = true;
-                }
-            }
-            if(kill) {
-                Metadata[] meta =
-                    unresolvedMetadata.toArray(new Metadata[unresolvedMetadata.size()]);
-                throw new MetadataUnresolvedException(meta, "Manifest data too long and not resolved");
-            }
-        }
-
-        if((documentType == DocumentType.ARCHIVE_INTERNAL_REDIRECT) || (documentType == DocumentType.ARCHIVE_METADATA_REDIRECT) || (documentType == DocumentType.SYMBOLIC_SHORTLINK)) {
-            byte[] data = targetName.getBytes(StandardCharsets.UTF_8);
-            if(data.length > Short.MAX_VALUE) throw new IllegalArgumentException("Archive internal redirect name too long");
-            dos.writeShort(data.length);
-            dos.write(data);
-        }
-    }
-
-    /**
-     * have this metadata flags?
-     */
-    public boolean haveFlags() {
-        return ((documentType == DocumentType.SIMPLE_REDIRECT) || (documentType == DocumentType.MULTI_LEVEL_METADATA)
-                || (documentType == DocumentType.ARCHIVE_MANIFEST) || (documentType == DocumentType.ARCHIVE_INTERNAL_REDIRECT)
-                || (documentType == DocumentType.ARCHIVE_METADATA_REDIRECT) || (documentType == DocumentType.SYMBOLIC_SHORTLINK));
-    }
-
-    /**
-     * Get the splitfile type.
-     */
-    public SplitfileAlgorithm getSplitfileType() {
-        return splitfileAlgorithm;
-    }
-
-    public ClientCHK[] getSplitfileDataKeys() {
-        return splitfileDataKeys;
-    }
-
-    public ClientCHK[] getSplitfileCheckKeys() {
-        return splitfileCheckKeys;
-    }
-
-    public boolean isCompressed() {
-        return compressionCodec != null;
-    }
-
-    public COMPRESSOR_TYPE getCompressionCodec() {
-        return compressionCodec;
-    }
-
-    public long dataLength() {
-        return dataLength;
-    }
-
-    public byte[] splitfileParams() {
-        return splitfileParams;
-    }
-
-    public long uncompressedDataLength() {
-        return this.decompressedLength;
-    }
-
-    public FreenetURI getResolvedURI() {
-        return resolvedURI;
-    }
-
-    public void resolve(FreenetURI uri) {
-        this.resolvedURI = uri;
-    }
-
-    public void resolve(String name) {
-        this.resolvedName = name;
-    }
-
-    public RandomAccessBucket toBucket(BucketFactory bf) throws MetadataUnresolvedException, IOException {
-        RandomAccessBucket b = bf.makeBucket(-1);
-        DataOutputStream dos = null;
-        boolean success = false;
-        try {
-            dos = new DataOutputStream(b.getOutputStream());
-            writeTo(dos);
-            dos.close();
-            dos = null;
-            b.setReadOnly(); // Must be after dos.close()
-            success = true;
-            return b;
-        } finally {
-            Closer.close(dos);
-            if(!success) b.free();
-        }
-    }
-
-    public boolean isResolved() {
-        return (resolvedURI != null) || (resolvedName != null);
-    }
-
-    public void setArchiveManifest() {
-        ARCHIVE_TYPE type = ARCHIVE_TYPE.getArchiveType(clientMetadata.getMIMEType());
-        archiveType = type;
-        clientMetadata.clear();
-        documentType = DocumentType.ARCHIVE_MANIFEST;
-    }
-
-    public String getMIMEType() {
-        if(clientMetadata == null) return null;
-        return clientMetadata.getMIMEType();
-    }
-
-    public void clearSplitfileKeys() {
-        splitfileDataKeys = null;
-        splitfileCheckKeys = null;
-        segments = null;
-    }
-
-    public int countDocuments() {
-        return manifestEntries.size();
-    }
-
-    /**
-     * Helper for composing manifests<BR>
-     * It is a replacement for mkRedirectionManifestWithMetadata, used in BaseManifestPutter
-     * <PRE>
-     * Metadata item = &lt;Redirect to a html&gt;
-     * SimpleManifestComposer smc = new SimpleManifestComposer();
-     * smc.add("index.html", item);
-     * smc.add("", item);  // make it the default item
-     * SimpleManifestComposer subsmc = new SimpleManifestComposer();
-     * subsmc.add("content.txt", item2);
-     * smc.add("data", subsmc.getMetadata();
-     * Metadata manifest = smc.getMetadata();
-     * // manifest contains now a structure like returned from mkRedirectionManifestWithMetadata
-     * </PRE>
-     *
-     * @see BaseManifestPutter
-     */
-    public static class SimpleManifestComposer {
-
-        private Metadata m;
-
-        /**
-         * Create a new compose helper (an empty dir)
-         */
-        public SimpleManifestComposer() {
-            m = new Metadata();
-            m.documentType = DocumentType.SIMPLE_MANIFEST;
-            m.noMIME = true;
-            m.manifestEntries = new HashMap<String, Metadata>();
-        }
-
-        /**
-         * Add an item to the manifest
-         * @param name the item name
-         * @param item
-         */
-        public void addItem(String name, Metadata item) {
-            if (name == null || item == null) throw new NullPointerException();
-            if (m == null) throw new IllegalStateException("You can't call it after getMetadata()");
-            if (m.manifestEntries.containsKey(name)) throw new IllegalStateException("You can't add a item twice: '"+name+"'");
-            m.manifestEntries.put(name, item);
-        }
-
-        /**
-         * stop editing and return the metadata object
-         * @return the composed metadata object
-         */
-        public Metadata getMetadata() {
-            // after handing off the metadata object it is read only.
-            Metadata result = m;
-            m = null;
-            return result;
-        }
-    }
-
-    public String dump() {
-        StringBuffer sb = new StringBuffer();
-        dump(0, sb);
-        return sb.toString();
-    }
-
-    public void dump(int indent, StringBuffer sb) {
-        dumpline(indent, sb, "");
-        dumpline(indent, sb, "Document type: "+documentType);
-        dumpline(indent, sb, "Flags: sf="+splitfile+" dbr="+dbr+" noMIME="+noMIME+" cmime="+compressedMIME+" extra="+extraMetadata+" fullkeys="+fullKeys);
-        if(archiveType != null)
-            dumpline(indent, sb, "Archive type: "+archiveType);
-        if(compressionCodec != null)
-            dumpline(indent, sb, "Compression codec: "+compressionCodec);
-        if(simpleRedirectKey != null)
-            dumpline(indent, sb, "Simple redirect: "+simpleRedirectKey);
-        if(splitfile) {
-            dumpline(indent, sb, "Splitfile algorithm: "+splitfileAlgorithm);
-            dumpline(indent, sb, "Splitfile blocks: "+splitfileBlocks);
-            dumpline(indent, sb, "Splitfile blocks: "+splitfileCheckBlocks);
-        }
-        if(targetName != null)
-            dumpline(indent, sb, "Target name: "+targetName);
-
-        if(manifestEntries != null) {
-            for(Map.Entry<String, Metadata> entry : manifestEntries.entrySet()) {
-                dumpline(indent, sb, "Entry: "+entry.getKey()+":");
-                entry.getValue().dump(indent + 1, sb);
-            }
-        }
-    }
-
-    private void dumpline(int indent, StringBuffer sb, String string) {
-        for(int i=0;i<indent;i++) sb.append(' ');
-        sb.append(string);
-        sb.append("\n");
-    }
-
-    /**
-    ** Casts the given object to {@code HashMap<String, Object>}, for dismissing
-    ** compiler warnings. Use only when you are sure the object matches this type!
-    */
-    @SuppressWarnings("unchecked")
-    public static HashMap<String, Object> forceMap(Object o) {
-        return (HashMap<String, Object>)o;
-    }
-
-    public short getParsedVersion() {
-        return parsedVersion;
-    }
-
-    public boolean hasTopData() {
-        return topSize != 0 || topCompressedSize != 0 || topBlocksRequired != 0 || topBlocksTotal != 0;
-    }
-
-    public HashResult[] getHashes() {
-        return hashes;
-    }
-
-    /** If there is a custom (not computed from hashes) splitfile key, return it.
-     * Else return null. */
-    public byte[] getCustomSplitfileKey() {
-        if(specifySplitfileKey)
-            return splitfileSingleCryptoKey;
-        return null;
-    }
-
-    public byte[] getSplitfileCryptoKey() {
-        return splitfileSingleCryptoKey;
-    }
-
-    public byte[] getHashThisLayerOnly() {
-        return hashThisLayerOnly;
-    }
-
-    public byte getSplitfileCryptoAlgorithm() {
-        return splitfileSingleCryptoAlgorithm;
-    }
-
-    public CompatibilityMode getTopCompatibilityMode() {
-        return topCompatibilityMode;
-    }
-
-    public boolean getTopDontCompress() {
-        return topDontCompress;
-    }
-
-    public short getTopCompatibilityCode() {
-        return topCompatibilityMode.code;
-    }
-
-    public CompatibilityMode getMinCompatMode() {
-        return minCompatMode;
-    }
-
-    public CompatibilityMode getMaxCompatMode() {
-        return maxCompatMode;
-    }
-
-    public int getCrossCheckBlocks() {
-        return crossCheckBlocks;
-    }
-
-    public int getCheckBlocksPerSegment() {
-        return checkBlocksPerSegment;
-    }
-
-    public int getDataBlocksPerSegment() {
-        return blocksPerSegment;
-    }
-
-    public int getSegmentCount() {
-        return segmentCount;
-    }
-
-    // FIXME gross hack due to database/memory issues... remove and make segments final.
-    public SplitFileSegmentKeys[] grabSegmentKeys() throws FetchException {
-        synchronized(this) {
-            if(segments == null && splitfileDataKeys != null && splitfileCheckKeys != null)
-                throw new FetchException(FetchExceptionMode.INTERNAL_ERROR, "Please restart the download, need to re-parse metadata due to internal changes");
-            SplitFileSegmentKeys[] segs = segments;
-            segments = null;
-            return segs;
-        }
-    }
+	/**
+	 * Does the metadata point to a single URI?
+	 */
+	public boolean isSingleFileRedirect() {
+		return ((!splitfile) &&
+				((documentType == DocumentType.SIMPLE_REDIRECT) || (documentType == DocumentType.MULTI_LEVEL_METADATA) ||
+				(documentType == DocumentType.ARCHIVE_MANIFEST)));
+	}
+
+	/**
+	 * Return the single target of this URI.
+	 */
+	public FreenetURI getSingleTarget() {
+		return simpleRedirectKey;
+	}
+
+	/**
+	 * Is this a Archive manifest?
+	 */
+	public boolean isArchiveManifest() {
+		return documentType == DocumentType.ARCHIVE_MANIFEST;
+	}
+
+	/**
+	 * Is this a archive internal metadata redirect?
+	 * @return
+	 */
+	public boolean isArchiveMetadataRedirect() {
+		return documentType == DocumentType.ARCHIVE_METADATA_REDIRECT;
+	}
+
+	/**
+	 * Is this a Archive internal redirect?
+	 * @return
+	 */
+	public boolean isArchiveInternalRedirect() {
+		return documentType == DocumentType.ARCHIVE_INTERNAL_REDIRECT;
+	}
+
+	/**
+	 * Return the name of the document referred to in the archive,
+	 * if this is a archive internal redirect.
+	 */
+	public String getArchiveInternalName() {
+		if ((documentType != DocumentType.ARCHIVE_INTERNAL_REDIRECT) && (documentType != DocumentType.ARCHIVE_METADATA_REDIRECT)) throw new IllegalArgumentException();
+		return targetName;
+	}
+
+	/**
+	 * Return the name of the document referred to in the dir,
+	 * if this is a symbolic short link.
+	 */
+	public String getSymbolicShortlinkTargetName() {
+		if (documentType != DocumentType.SYMBOLIC_SHORTLINK) throw new IllegalArgumentException();
+		return targetName;
+	}
+
+	/**
+	 * Return the client metadata (MIME type etc).
+	 */
+	public ClientMetadata getClientMetadata() {
+		return clientMetadata;
+	}
+
+	/** Is this a splitfile manifest? */
+	public boolean isSplitfile() {
+		return splitfile;
+	}
+
+	/** Is this a simple splitfile? */
+	public boolean isSimpleSplitfile() {
+		return splitfile && (documentType == DocumentType.SIMPLE_REDIRECT);
+	}
+
+	/** Is multi-level/indirect metadata? */
+	public boolean isMultiLevelMetadata() {
+		return documentType == DocumentType.MULTI_LEVEL_METADATA;
+	}
+
+	/** What kind of archive is it? */
+	public ARCHIVE_TYPE getArchiveType() {
+		return archiveType;
+	}
+
+	/** Change the document type to a simple redirect. Used by the archive code
+	 * to fetch split Archive manifests.
+	 */
+	public void setSimpleRedirect() {
+		documentType = DocumentType.SIMPLE_REDIRECT;
+	}
+
+	/** Is this a simple redirect?
+	 * (for KeyExplorer)
+	 */
+	public boolean isSimpleRedirect() {
+		return documentType == DocumentType.SIMPLE_REDIRECT;
+	}
+
+	/** Is noMime enabled?
+	 * (for KeyExplorer)
+	 */
+	public boolean isNoMimeEnabled() {
+		return noMIME;
+	}
+
+	/** get the resolved name (".metada-N")
+	 * (for KeyExplorer)
+	 */
+	public String getResolvedName() {
+		return resolvedName;
+	}
+
+	/** Is this a symbilic shortlink? */
+	public boolean isSymbolicShortlink() {
+		return documentType == DocumentType.SYMBOLIC_SHORTLINK;
+	}
+
+	/** Write the metadata as binary.
+	 * @throws IOException If an I/O error occurred while writing the data.
+	 * @throws MetadataUnresolvedException */
+	public void writeTo(DataOutputStream dos) throws IOException, MetadataUnresolvedException {
+		dos.writeLong(FREENET_METADATA_MAGIC);
+		dos.writeShort(parsedVersion); // version
+		dos.writeByte(documentType.code);
+		boolean hasTopBlocks = topBlocksRequired != 0 || topBlocksTotal != 0 || topSize != 0 || topCompressedSize != 0 || topCompatibilityMode != CompatibilityMode.COMPAT_UNKNOWN;
+		if(haveFlags()) {
+			short flags = 0;
+			if(splitfile) flags |= FLAGS_SPLITFILE;
+			if(dbr) flags |= FLAGS_DBR;
+			if(noMIME) flags |= FLAGS_NO_MIME;
+			if(compressedMIME) flags |= FLAGS_COMPRESSED_MIME;
+			if(extraMetadata) flags |= FLAGS_EXTRA_METADATA;
+			if(fullKeys) flags |= FLAGS_FULL_KEYS;
+			if(compressionCodec != null) flags |= FLAGS_COMPRESSED;
+			if(hashes != null) flags |= FLAGS_HASHES;
+			if(hasTopBlocks) {
+				assert(parsedVersion >= 1);
+				flags |= FLAGS_TOP_SIZE;
+			}
+			if(specifySplitfileKey) flags |= FLAGS_SPECIFY_SPLITFILE_KEY;
+			if(hashThisLayerOnly != null) flags |= FLAGS_HASH_THIS_LAYER;
+			dos.writeShort(flags);
+			if(hashes != null)
+				HashResult.write(hashes, dos);
+			if(hashThisLayerOnly != null) {
+				assert(hashThisLayerOnly.length == 32);
+				dos.write(hashThisLayerOnly);
+			}
+		}
+		
+		if(hasTopBlocks) {
+			dos.writeLong(topSize);
+			dos.writeLong(topCompressedSize);
+			dos.writeInt(topBlocksRequired);
+			dos.writeInt(topBlocksTotal);
+			dos.writeBoolean(topDontCompress);
+			dos.writeShort(topCompatibilityMode.code);
+		}
+
+		if(documentType == DocumentType.ARCHIVE_MANIFEST) {
+			short code = archiveType.metadataID;
+			dos.writeShort(code);
+		}
+
+		if(splitfile) {
+			
+			if(parsedVersion >= 1) {
+				// Splitfile single crypto key.
+				dos.writeByte(splitfileSingleCryptoAlgorithm);
+				if(specifySplitfileKey || hashes == null || hashes.length == 0 || !HashResult.contains(hashes, HashType.SHA256)) {
+					dos.write(splitfileSingleCryptoKey);
+				}
+			}
+			
+			dos.writeLong(dataLength);
+		}
+
+		if(compressionCodec != null) {
+			dos.writeShort(compressionCodec.metadataID);
+			dos.writeLong(decompressedLength);
+		}
+
+		if(!noMIME) {
+			if(compressedMIME) {
+				int x = compressedMIMEValue;
+				if(hasCompressedMIMEParams) x |= 32768;
+				dos.writeShort((short)x);
+				if(hasCompressedMIMEParams)
+					dos.writeShort(compressedMIMEParams);
+			} else {
+				byte[] data = mimeType.getBytes("UTF-8");
+				if(data.length > 255) throw new Error("MIME type too long: "+data.length+" bytes: "+mimeType);
+				dos.writeByte((byte)data.length);
+				dos.write(data);
+			}
+		}
+
+		if(dbr)
+			throw new UnsupportedOperationException("No DBR support yet");
+
+		if(extraMetadata)
+			throw new UnsupportedOperationException("No extra metadata support yet");
+
+		if((!splitfile) && ((documentType == DocumentType.SIMPLE_REDIRECT) || (documentType == DocumentType.ARCHIVE_MANIFEST))) {
+			writeKey(dos, simpleRedirectKey);
+		} else if(splitfile) {
+			dos.writeShort(splitfileAlgorithm.code);
+			if(splitfileParams != null) {
+				dos.writeInt(splitfileParams.length);
+				dos.write(splitfileParams);
+			} else
+				dos.writeInt(0);
+
+			dos.writeInt(splitfileBlocks);
+			dos.writeInt(splitfileCheckBlocks);
+			if(segments != null) {
+				for(int i=0;i<segmentCount;i++) {
+					segments[i].writeKeys(dos, false);
+				}
+				for(int i=0;i<segmentCount;i++) {
+					segments[i].writeKeys(dos, true);
+				}
+			} else {
+				if(splitfileSingleCryptoKey == null) {
+					for(int i=0;i<splitfileBlocks;i++)
+						writeCHK(dos, splitfileDataKeys[i]);
+					for(int i=0;i<splitfileCheckBlocks;i++)
+						writeCHK(dos, splitfileCheckKeys[i]);
+				} else {
+					for(int i=0;i<splitfileBlocks;i++)
+						dos.write(splitfileDataKeys[i].getRoutingKey());
+					for(int i=0;i<splitfileCheckBlocks;i++)
+						dos.write(splitfileCheckKeys[i].getRoutingKey());
+				}
+			}
+		}
+
+		if(documentType == DocumentType.SIMPLE_MANIFEST) {
+			dos.writeInt(manifestEntries.size());
+			boolean kill = false;
+			LinkedList<Metadata> unresolvedMetadata = null;
+			for(Map.Entry<String, Metadata> entry: manifestEntries.entrySet()) {
+				String name = entry.getKey();
+				byte[] nameData = name.getBytes("UTF-8");
+				if(nameData.length > Short.MAX_VALUE) throw new IllegalArgumentException("Manifest name too long");
+				dos.writeShort(nameData.length);
+				dos.write(nameData);
+				Metadata meta = entry.getValue();
+				try {
+					byte[] data = meta.writeToByteArray();
+					if(data.length > MAX_SIZE_IN_MANIFEST) {
+						FreenetURI uri = meta.resolvedURI;
+						String n = meta.resolvedName;
+						if(uri != null) {
+							meta = new Metadata(DocumentType.SIMPLE_REDIRECT, null, null, uri, null);
+							data = meta.writeToByteArray();
+						} else if (n != null) {
+							meta = new Metadata(DocumentType.ARCHIVE_METADATA_REDIRECT, n);
+							data = meta.writeToByteArray();
+						} else {
+							kill = true;
+							if(unresolvedMetadata == null)
+								unresolvedMetadata = new LinkedList<Metadata>();
+							unresolvedMetadata.addLast(meta);
+						}
+					}
+					dos.writeShort(data.length);
+					dos.write(data);
+				} catch (MetadataUnresolvedException e) {
+					Metadata[] metas = e.mustResolve;
+					if(unresolvedMetadata == null)
+						unresolvedMetadata = new LinkedList<Metadata>();
+					for(Metadata m: metas)
+						unresolvedMetadata.addFirst(m);
+					kill = true;
+				}
+			}
+			if(kill) {
+				Metadata[] meta =
+					unresolvedMetadata.toArray(new Metadata[unresolvedMetadata.size()]);
+				throw new MetadataUnresolvedException(meta, "Manifest data too long and not resolved");
+			}
+		}
+
+		if((documentType == DocumentType.ARCHIVE_INTERNAL_REDIRECT) || (documentType == DocumentType.ARCHIVE_METADATA_REDIRECT) || (documentType == DocumentType.SYMBOLIC_SHORTLINK)) {
+			byte[] data = targetName.getBytes("UTF-8");
+			if(data.length > Short.MAX_VALUE) throw new IllegalArgumentException("Archive internal redirect name too long");
+			dos.writeShort(data.length);
+			dos.write(data);
+		}
+	}
+
+	/**
+	 * have this metadata flags?
+	 */
+	public boolean haveFlags() {
+		return ((documentType == DocumentType.SIMPLE_REDIRECT) || (documentType == DocumentType.MULTI_LEVEL_METADATA)
+				|| (documentType == DocumentType.ARCHIVE_MANIFEST) || (documentType == DocumentType.ARCHIVE_INTERNAL_REDIRECT)
+				|| (documentType == DocumentType.ARCHIVE_METADATA_REDIRECT) || (documentType == DocumentType.SYMBOLIC_SHORTLINK));
+	}
+
+	/**
+	 * Get the splitfile type.
+	 */
+	public SplitfileAlgorithm getSplitfileType() {
+		return splitfileAlgorithm;
+	}
+
+	public ClientCHK[] getSplitfileDataKeys() {
+		return splitfileDataKeys;
+	}
+
+	public ClientCHK[] getSplitfileCheckKeys() {
+		return splitfileCheckKeys;
+	}
+
+	public boolean isCompressed() {
+		return compressionCodec != null;
+	}
+
+	public COMPRESSOR_TYPE getCompressionCodec() {
+		return compressionCodec;
+	}
+
+	public long dataLength() {
+		return dataLength;
+	}
+
+	public byte[] splitfileParams() {
+		return splitfileParams;
+	}
+
+	public long uncompressedDataLength() {
+		return this.decompressedLength;
+	}
+
+	public FreenetURI getResolvedURI() {
+		return resolvedURI;
+	}
+
+	public void resolve(FreenetURI uri) {
+		this.resolvedURI = uri;
+	}
+
+	public void resolve(String name) {
+		this.resolvedName = name;
+	}
+
+	public RandomAccessBucket toBucket(BucketFactory bf) throws MetadataUnresolvedException, IOException {
+	    RandomAccessBucket b = bf.makeBucket(-1);
+	    DataOutputStream dos = null;
+	    boolean success = false;
+	    try {
+	        dos = new DataOutputStream(b.getOutputStream());
+	        writeTo(dos);
+	        dos.close();
+	        dos = null;
+	        b.setReadOnly(); // Must be after dos.close()
+	        success = true;
+	        return b;
+	    } finally {
+	        Closer.close(dos);
+	        if(!success) b.free();
+	    }
+	}
+
+	public boolean isResolved() {
+		return (resolvedURI != null) || (resolvedName != null);
+	}
+
+	public void setArchiveManifest() {
+		ARCHIVE_TYPE type = ARCHIVE_TYPE.getArchiveType(clientMetadata.getMIMEType());
+		archiveType = type;
+		clientMetadata.clear();
+		documentType = DocumentType.ARCHIVE_MANIFEST;
+	}
+
+	public String getMIMEType() {
+		if(clientMetadata == null) return null;
+		return clientMetadata.getMIMEType();
+	}
+
+	public void clearSplitfileKeys() {
+		splitfileDataKeys = null;
+		splitfileCheckKeys = null;
+		segments = null;
+	}
+
+	public int countDocuments() {
+		return manifestEntries.size();
+	}
+
+	/**
+	 * Helper for composing manifests<BR>
+	 * It is a replacement for mkRedirectionManifestWithMetadata, used in BaseManifestPutter
+	 * <PRE>
+	 * Metadata item = &lt;Redirect to a html&gt;
+	 * SimpleManifestComposer smc = new SimpleManifestComposer();
+	 * smc.add("index.html", item);
+	 * smc.add("", item);  // make it the default item
+	 * SimpleManifestComposer subsmc = new SimpleManifestComposer();
+	 * subsmc.add("content.txt", item2);
+	 * smc.add("data", subsmc.getMetadata();
+	 * Metadata manifest = smc.getMetadata();
+	 * // manifest contains now a structure like returned from mkRedirectionManifestWithMetadata
+	 * </PRE>
+	 *
+	 * @see BaseManifestPutter
+	 */
+	public static class SimpleManifestComposer {
+
+		private Metadata m;
+
+		/**
+		 * Create a new compose helper (an empty dir)
+		 */
+		public SimpleManifestComposer() {
+			m = new Metadata();
+			m.documentType = DocumentType.SIMPLE_MANIFEST;
+			m.noMIME = true;
+			m.manifestEntries = new HashMap<String, Metadata>();
+		}
+
+		/**
+		 * Add an item to the manifest
+		 * @param name the item name
+		 * @param item
+		 */
+		public void addItem(String name, Metadata item) {
+			if (name == null || item == null) throw new NullPointerException();
+			if (m == null) throw new IllegalStateException("You can't call it after getMetadata()");
+			if (m.manifestEntries.containsKey(name)) throw new IllegalStateException("You can't add a item twice: '"+name+"'");
+			m.manifestEntries.put(name, item);
+		}
+
+		/**
+		 * stop editing and return the metadata object
+		 * @return the composed metadata object
+		 */
+		public Metadata getMetadata() {
+			// after handing off the metadata object it is read only.
+			Metadata result = m;
+			m = null;
+			return result;
+		}
+	}
+
+	public String dump() {
+		StringBuffer sb = new StringBuffer();
+		dump(0, sb);
+		return sb.toString();
+	}
+
+	public void dump(int indent, StringBuffer sb) {
+		dumpline(indent, sb, "");
+		dumpline(indent, sb, "Document type: "+documentType);
+		dumpline(indent, sb, "Flags: sf="+splitfile+" dbr="+dbr+" noMIME="+noMIME+" cmime="+compressedMIME+" extra="+extraMetadata+" fullkeys="+fullKeys);
+		if(archiveType != null)
+			dumpline(indent, sb, "Archive type: "+archiveType);
+		if(compressionCodec != null)
+			dumpline(indent, sb, "Compression codec: "+compressionCodec);
+		if(simpleRedirectKey != null)
+			dumpline(indent, sb, "Simple redirect: "+simpleRedirectKey);
+		if(splitfile) {
+			dumpline(indent, sb, "Splitfile algorithm: "+splitfileAlgorithm);
+			dumpline(indent, sb, "Splitfile blocks: "+splitfileBlocks);
+			dumpline(indent, sb, "Splitfile blocks: "+splitfileCheckBlocks);
+		}
+		if(targetName != null)
+			dumpline(indent, sb, "Target name: "+targetName);
+
+		if(manifestEntries != null) {
+			for(Map.Entry<String, Metadata> entry : manifestEntries.entrySet()) {
+				dumpline(indent, sb, "Entry: "+entry.getKey()+":");
+				entry.getValue().dump(indent + 1, sb);
+			}
+		}
+	}
+
+	private void dumpline(int indent, StringBuffer sb, String string) {
+		for(int i=0;i<indent;i++) sb.append(' ');
+		sb.append(string);
+		sb.append("\n");
+	}
+
+	/**
+	** Casts the given object to {@code HashMap<String, Object>}, for dismissing
+	** compiler warnings. Use only when you are sure the object matches this type!
+	*/
+	@SuppressWarnings("unchecked")
+	public static HashMap<String, Object> forceMap(Object o) {
+		return (HashMap<String, Object>)o;
+	}
+	
+	public short getParsedVersion() {
+		return parsedVersion;
+	}
+	
+	public boolean hasTopData() {
+		return topSize != 0 || topCompressedSize != 0 || topBlocksRequired != 0 || topBlocksTotal != 0;
+	}
+
+	public HashResult[] getHashes() {
+		return hashes;
+	}
+
+	/** If there is a custom (not computed from hashes) splitfile key, return it.
+	 * Else return null. */
+	public byte[] getCustomSplitfileKey() {
+		if(specifySplitfileKey)
+			return splitfileSingleCryptoKey;
+		return null;
+	}
+	
+	public byte[] getSplitfileCryptoKey() {
+		return splitfileSingleCryptoKey;
+	}
+
+	public byte[] getHashThisLayerOnly() {
+		return hashThisLayerOnly;
+	}
+
+	public byte getSplitfileCryptoAlgorithm() {
+		return splitfileSingleCryptoAlgorithm;
+	}
+
+	public CompatibilityMode getTopCompatibilityMode() {
+		return topCompatibilityMode;
+	}
+
+	public boolean getTopDontCompress() {
+		return topDontCompress;
+	}
+
+	public short getTopCompatibilityCode() {
+		return topCompatibilityMode.code;
+	}
+
+	public CompatibilityMode getMinCompatMode() {
+		return minCompatMode;
+	}
+
+	public CompatibilityMode getMaxCompatMode() {
+		return maxCompatMode;
+	}
+
+	public int getCrossCheckBlocks() {
+		return crossCheckBlocks;
+	}
+
+	public int getCheckBlocksPerSegment() {
+		return checkBlocksPerSegment;
+	}
+
+	public int getDataBlocksPerSegment() {
+		return blocksPerSegment;
+	}
+
+	public int getSegmentCount() {
+		return segmentCount;
+	}
+
+	// FIXME gross hack due to database/memory issues... remove and make segments final.
+	public SplitFileSegmentKeys[] grabSegmentKeys() throws FetchException {
+		synchronized(this) {
+			if(segments == null && splitfileDataKeys != null && splitfileCheckKeys != null)
+				throw new FetchException(FetchExceptionMode.INTERNAL_ERROR, "Please restart the download, need to re-parse metadata due to internal changes");
+			SplitFileSegmentKeys[] segs = segments;
+			segments = null;
+			return segs;
+		}
+	}
 
     public SplitFileSegmentKeys[] getSegmentKeys() throws FetchException {
         synchronized(this) {
@@ -2663,28 +1913,28 @@
         }
     }
 
-    public int getDeductBlocksFromSegments() {
-        return deductBlocksFromSegments;
-    }
-
-    /** Return a best-guess compatibility mode, guaranteed not to be
-     * COMPAT_UNKNOWN or COMPAT_CURRENT. */
-    public CompatibilityMode guessCompatibilityMode() {
-        CompatibilityMode mode = getTopCompatibilityMode();
-        if(mode != CompatibilityMode.COMPAT_UNKNOWN) return mode;
-        CompatibilityMode min = minCompatMode;
-        CompatibilityMode max = maxCompatMode;
-        if(max == CompatibilityMode.COMPAT_CURRENT)
-            max = CompatibilityMode.latest();
-        if(min == max) return min;
-        if(min == CompatibilityMode.COMPAT_UNKNOWN &&
-                max != CompatibilityMode.COMPAT_UNKNOWN)
-            return max;
-        if(max == CompatibilityMode.COMPAT_UNKNOWN &&
-                min != CompatibilityMode.COMPAT_UNKNOWN)
-            return min;
-        return max;
-    }
+	public int getDeductBlocksFromSegments() {
+		return deductBlocksFromSegments;
+	}
+
+	/** Return a best-guess compatibility mode, guaranteed not to be 
+	 * COMPAT_UNKNOWN or COMPAT_CURRENT. */
+	public CompatibilityMode guessCompatibilityMode() {
+		CompatibilityMode mode = getTopCompatibilityMode();
+		if(mode != CompatibilityMode.COMPAT_UNKNOWN) return mode;
+		CompatibilityMode min = minCompatMode;
+		CompatibilityMode max = maxCompatMode;
+		if(max == CompatibilityMode.COMPAT_CURRENT)
+			max = CompatibilityMode.latest();
+		if(min == max) return min;
+		if(min == CompatibilityMode.COMPAT_UNKNOWN &&
+				max != CompatibilityMode.COMPAT_UNKNOWN)
+			return max;
+		if(max == CompatibilityMode.COMPAT_UNKNOWN &&
+				min != CompatibilityMode.COMPAT_UNKNOWN)
+			return min;
+		return max;
+	}
 
     public static boolean isValidSplitfileCryptoAlgorithm(byte cryptoAlgorithm) {
         return cryptoAlgorithm == 0 || Key.isValidCryptoAlgorithm(cryptoAlgorithm);
