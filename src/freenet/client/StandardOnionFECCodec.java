/* This code is part of Freenet. It is distributed under the GNU General
 * Public License, version 2 (or at your option any later version). See
 * http://www.gnu.org/ for further details of the GPL. */
package freenet.client;

import com.onionnetworks.fec.FECCode;
import com.onionnetworks.fec.Native8Code;
import com.onionnetworks.fec.PureCode;

import freenet.support.Executor;
import freenet.support.LRUHashtable;
import freenet.support.Logger;

/**
 * FECCodec implementation using the onion code.
 */
public class StandardOnionFECCodec extends FECCodec {
	// REDFLAG: How big is one of these?
	private static int MAX_CACHED_CODECS = 8;
	
	static boolean noNative;

	private static final LRUHashtable recentlyUsedCodecs = new LRUHashtable();
	
	private static class MyKey {
		/** Number of input blocks */
		int k;
		/** Number of output blocks, including input blocks */
		int n;
		
		public MyKey(int n, int k) {
			this.n = n;
			this.k = k;
		}
		
		@Override
		public boolean equals(Object o) {
			if(o instanceof MyKey) {
				MyKey key = (MyKey)o;
				return (key.n == n) && (key.k == k);
			} else return false;
		}
		
		@Override
		public int hashCode() {
			return (n << 16) + k;
		}
	}

	public synchronized static FECCodec getInstance(int dataBlocks, int checkBlocks, Executor executor) {
		MyKey key = new MyKey(dataBlocks, checkBlocks + dataBlocks);
		StandardOnionFECCodec codec = (StandardOnionFECCodec) recentlyUsedCodecs.get(key);
		if(codec != null) {
			recentlyUsedCodecs.push(key, codec);
			return codec;
		}
		codec = new StandardOnionFECCodec(dataBlocks, checkBlocks + dataBlocks);
		recentlyUsedCodecs.push(key, codec);
		while(recentlyUsedCodecs.size() > MAX_CACHED_CODECS) {
			recentlyUsedCodecs.popKey();
		}
		return codec;
	}

	public StandardOnionFECCodec(int k, int n) {
		super(k, n);
		
		loadFEC();
		
		logMINOR = Logger.shouldLog(Logger.MINOR, this);
	}
	
	protected void loadFEC() {
		synchronized(this) {
			if(fec != null) return;
		}
		FECCode fec2 = null;
		if(!noNative) {
			try {
				fec2 = new Native8Code(k,n);
			} catch (Throwable t) {
				if(!noNative) {
					System.err.println("Failed to load native FEC: "+t);
					t.printStackTrace();
				}
				Logger.error(this, "Failed to load native FEC: "+t+" (k="+k+" n="+n+ ')', t);
				
				if(t instanceof UnsatisfiedLinkError)
					noNative = true;
			}
		}
		
		if (fec2 != null){
			synchronized(this) {
			fec = fec2;
			}
		} else 	{
			fec2 = new PureCode(k,n);
			synchronized(this) {
				fec = fec2;
			}
		}

		// revert to below if above causes JVM crashes
		// Worst performance, but decode crashes
		// fec = new PureCode(k,n);
		// Crashes are caused by bugs which cause to use 320/128 etc. - n > 256, k < 256.
	}
<<<<<<< HEAD

=======
	
	@Override
>>>>>>> aaeaa978
	public int countCheckBlocks() {
		return n-k;
	}
	
	@Override
	public String toString() {
		return super.toString()+":n="+n+",k="+k;
	}
}<|MERGE_RESOLUTION|>--- conflicted
+++ resolved
@@ -106,12 +106,8 @@
 		// fec = new PureCode(k,n);
 		// Crashes are caused by bugs which cause to use 320/128 etc. - n > 256, k < 256.
 	}
-<<<<<<< HEAD
 
-=======
-	
 	@Override
->>>>>>> aaeaa978
 	public int countCheckBlocks() {
 		return n-k;
 	}
