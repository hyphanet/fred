--- conflicted
+++ resolved
@@ -25,459 +25,442 @@
 import freenet.support.Logger.LogLevel;
 
 /**
- * <p>Tracks exactly which keys we are listening for. This is
- * decoupled from actually requesting them because we want to pick up the data even if we didn't
- * request it - some nearby node requested it, it got inserted through this node, it was offered
+ * <p>Tracks exactly which keys we are listening for. This is 
+ * decoupled from actually requesting them because we want to pick up the data even if we didn't 
+ * request it - some nearby node requested it, it got inserted through this node, it was offered 
  * via ULPRs some time after we requested it etc.</p>
- *
+ * 
  * <p>The queue of requests to run, and the algorithm to choose which to start, is in
  * @see ClientRequestSchedulerSelector .</p>
- *
+ * 
  * PERSISTENCE: This class is NOT serialized, it is recreated on every startup, and downloads are
- * re-registered with this class (for KeyListeners) and downloads and uploads are re-registered
+ * re-registered with this class (for KeyListeners) and downloads and uploads are re-registered 
  * with the ClientRequestSelector.
  * @author toad
  */
 class KeyListenerTracker implements KeySalter {
-
-    private static volatile boolean logMINOR;
-
-    static {
-        Logger.registerLogThresholdCallback(new LogThresholdCallback() {
-
-            @Override
-            public void shouldUpdate() {
-                logMINOR = Logger.shouldLog(LogLevel.MINOR, this);
-            }
-        });
-    }
-
-    /** Minimum number of retries at which we start to hold it against a request.
-     * See the comments on fixRetryCount; we don't want many untried requests to prevent
-     * us from trying requests which have only been tried once (e.g. USK checkers), from
-     * other clients (and we DO want retries to take precedence over client round robin IF
-     * the request has been tried many times already). */
-    private static final int MIN_RETRY_COUNT = 3;
-
-    final boolean isInsertScheduler;
-    final boolean isSSKScheduler;
-    final boolean isRTScheduler;
-
-    protected final ClientRequestScheduler sched;
-    /** Transient even for persistent scheduler. There is one for each of transient, persistent. */
-    protected final ArrayList<KeyListener> keyListeners;
-    protected final Map<ByteArrayWrapper,Object> singleKeyListeners;
-
-    final boolean persistent;
-
-    public boolean persistent() {
-        return persistent;
-    }
-
-    protected KeyListenerTracker(boolean forInserts, boolean forSSKs, boolean forRT, RandomSource random, ClientRequestScheduler sched, byte[] globalSalt, boolean persistent) {
-        this.isInsertScheduler = forInserts;
-        this.isSSKScheduler = forSSKs;
-        this.isRTScheduler = forRT;
-        this.sched = sched;
-        keyListeners = new ArrayList<KeyListener>();
-        singleKeyListeners = this.isSSKScheduler ? new TreeMap<ByteArrayWrapper,Object>(ByteArrayWrapper.FAST_COMPARATOR) : new HashMap<ByteArrayWrapper,Object>();
-        if(globalSalt == null) {
-            globalSalt = new byte[32];
-            random.nextBytes(globalSalt);
-        }
-        this.globalSalt = globalSalt;
-        this.persistent = persistent;
-    }
-
-    /**
-     * Mangle the retry count.
-     * Below a certain number of attempts, we don't prefer one request to another just because
-     * it's been tried more times. The reason for this is to prevent floods of low-retry-count
-     * requests from starving other clients' requests which need to be retried. The other
-     * solution would be to sort by client before retry count, but that would be excessive
-     * IMHO; we DO want to avoid rerequesting keys we've tried many times before.
-     */
-    protected static int fixRetryCount(int retryCount) {
-        return Math.max(0, retryCount-MIN_RETRY_COUNT);
-    }
-
-    private boolean contains(KeyListener[] listeners, KeyListener listener) {
-        for(KeyListener l : listeners) {
-            if(l == listener) return true;
-        }
-        return false;
-    }
-
-    public void addPendingKeys(KeyListener listener) {
-        if(listener == null) throw new NullPointerException();
-        byte[] wantedKey = listener.getWantedKey();
-        ByteArrayWrapper wrapper = wantedKey != null ? new ByteArrayWrapper(saltKey(wantedKey)) : null;
-        assert(Arrays.equals(wantedKey, listener.getHasKeyListener().getWantedKey()));
-        synchronized (this) {
-            // We have to register before checking the disk, so it may well get registered twice.
-            if(wantedKey != null) {
-                Object o = singleKeyListeners.get(wrapper);
-                if(o == null) {
-                    singleKeyListeners.put(wrapper, listener);
-                } else if(o instanceof KeyListener) {
-                    if(listener == (KeyListener)o) return;
-                    singleKeyListeners.put(wrapper,
-                            new KeyListener[] { (KeyListener)o, listener });
-                } else {
-                    @SuppressWarnings("unchecked")
-                    KeyListener[] listeners = (KeyListener[])o;
-                    if(contains(listeners, listener)) return;
-                    KeyListener[] newListeners = Arrays.copyOf(listeners, listeners.length+1);
-                    newListeners[listeners.length] = listener;
-                    singleKeyListeners.put(wrapper, newListeners);
-                }
-            } else {
-                if(keyListeners.contains(listener))
-                    return;
-                keyListeners.add(listener);
-            }
-        }
-        if (logMINOR)
-            Logger.minor(this, "Added pending keys to "+this+" : size now "+this.keyListeners.size()+"/"+singleKeyListeners.size()+" : "+listener);
-    }
-
-    public boolean removePendingKeys(KeyListener listener) {
-        boolean ret = false;
-        byte[] wantedKey = listener.getWantedKey();
-        ByteArrayWrapper wrapper = wantedKey != null ? new ByteArrayWrapper(saltKey(wantedKey)) : null;
-        synchronized (this) {
-            if(wantedKey != null) {
-                Object o = singleKeyListeners.get(wrapper);
-                if(o == null) {
-                    // do nothing
-                } else if(o instanceof KeyListener) {
-                    if((ret = (listener == (KeyListener)o)))
-                        singleKeyListeners.remove(wrapper);
-                } else {
-                    @SuppressWarnings("unchecked")
-                    KeyListener[] listeners = (KeyListener[])o;
-                    KeyListener[] newListeners = new KeyListener[listeners.length-1];
-                    int x = 0;
-                    for (KeyListener l : listeners) {
-                        if(listener == l) {
-                            assert(!ret);
-                            ret = true;
-                            continue;
-                        }
-                        if(x == newListeners.length) {
-                            assert(!ret);
-                            break;
-                        }
-                        newListeners[x++] = l;
-                    }
-                    if(!ret) {
-                        // do nothing
-                    } else {
-                        assert(x == newListeners.length);
-                        if(newListeners.length == 0) {
-                            singleKeyListeners.remove(wrapper);
-                        } else if(newListeners.length == 1) {
-                            singleKeyListeners.put(wrapper,newListeners[0]);
-                        } else {
-                            singleKeyListeners.put(wrapper,newListeners);
-                        }
-                    }
-                }
-            } else {
-                ret = keyListeners.remove(listener);
-            }
-            listener.onRemove();
-        }
-        listener.onRemove();
-        if (logMINOR)
-            Logger.minor(this, "Removed pending keys from "+this+" : size now "+this.keyListeners.size()+"/"+singleKeyListeners.size()+" : "+listener, new Exception("debug"));
-        return ret;
-    }
-
-    public boolean removePendingKeys(HasKeyListener hasListener) {
-        boolean ret = false;
-        byte[] wantedKey = hasListener.getWantedKey();
-        ByteArrayWrapper wrapper = wantedKey != null ? new ByteArrayWrapper(saltKey(wantedKey)) : null;
-        synchronized(this) {
-            if(wantedKey != null) {
-                Object o = singleKeyListeners.get(wrapper);
-                if(o == null) {
-                    // do nothing
-                } else if(o instanceof KeyListener) {
-                    if((ret = ((KeyListener)o).getHasKeyListener() == hasListener)) {
-                        singleKeyListeners.remove(wrapper);
-                        ((KeyListener)o).onRemove();
-                    }
-                } else {
-                    @SuppressWarnings("unchecked")
-                    KeyListener[] listeners = (KeyListener[])o;
-                    KeyListener[] newListeners = new KeyListener[listeners.length-1];
-                    int x = 0;
-                    String msg = logMINOR ? "" : null;
-                    for (KeyListener l : listeners) {
-                        if(l.getHasKeyListener() == hasListener) {
-                            ret = true;
-                            l.onRemove();
-                            if (logMINOR)
-                                msg = msg + " : " + l;
-                            continue;
-                        }
-                        if(x == newListeners.length) {
-                            assert(!ret);
-                            break;
-                        }
-                        newListeners[x++] = l;
-                    }
-                    if(!ret) {
-                        // do nothing
-                    } else {
-                        if(x < newListeners.length)
-                            newListeners = Arrays.copyOf(newListeners, x);
-                        if(newListeners.length == 0) {
-                            singleKeyListeners.remove(wrapper);
-                        } else if(newListeners.length == 1) {
-                            singleKeyListeners.put(wrapper,newListeners[0]);
-                        } else {
-                            singleKeyListeners.put(wrapper,newListeners);
-                        }
-                        if (logMINOR)
-                            Logger.minor(this, "Removed pending keys from " + this + " : size now "+this.keyListeners.size()+"/"+singleKeyListeners.size() + msg);
-                    }
-                }
-                return ret;
-            }
-            for(Iterator<KeyListener> i = keyListeners.iterator();i.hasNext();) {
-                KeyListener listener = i.next();
-                if(listener.getHasKeyListener() == hasListener) {
-                    ret = true;
-                    i.remove();
-                    listener.onRemove();
-                    if (logMINOR)
-                        Logger.minor(this, "Removed pending keys from "+this+" : size now "+this.keyListeners.size()+"/"+singleKeyListeners.size()+" : "+listener);
-                }
-            }
-        }
-        return ret;
-    }
-
-    private synchronized ArrayList<KeyListener> probablyMatches(Key key, byte[] saltedKey) {
-        ArrayList<KeyListener> matches = null;
-        final ByteArrayWrapper wrapper = new ByteArrayWrapper(saltedKey);
-        Object o = singleKeyListeners.get(wrapper);
-        if(o == null) {
-            // do nothing
-        } else if(o instanceof KeyListener) {
-            KeyListener listener = (KeyListener)o;
-            do {
-                if(!listener.probablyWantKey(key, saltedKey)) continue;
-                if(matches == null) matches = new ArrayList<KeyListener> ();
-                matches.add(listener);
-            } while(false);
-        } else {
-            @SuppressWarnings("unchecked")
-            KeyListener[] listeners = (KeyListener[])o;
-            for(KeyListener listener : listeners) {
-                if(!listener.probablyWantKey(key, saltedKey)) continue;
-                if(matches == null) matches = new ArrayList<KeyListener> ();
-                matches.add(listener);
-            }
-        }
-        for(KeyListener listener : keyListeners) {
-            if(!listener.probablyWantKey(key, saltedKey)) continue;
-            if(matches == null) matches = new ArrayList<KeyListener> ();
-            matches.add(listener);
-        }
-        return matches;
-    }
-    public short getKeyPrio(Key key, short priority, ClientContext context) {
-        assert(key instanceof NodeSSK == isSSKScheduler);
-        byte[] saltedKey = saltKey(key);
-        ArrayList<KeyListener> matches = probablyMatches(key, saltedKey);
-        if(matches == null) return priority;
-        for(KeyListener listener : matches) {
-            short prio;
-            try {
-                prio = listener.definitelyWantKey(key, saltedKey, sched.clientContext);
-            } catch (Throwable t) {
-                Logger.error(this, format("Error in definitelyWantKey callback for %s", listener), t);
-                continue;
-            }
-            if(prio == -1) continue;
-            if(prio < priority) priority = prio;
-        }
-        return priority;
-    }
-
-    public synchronized long countWaitingKeys() {
-        long count = 0;
-        for(Object o: singleKeyListeners.values()) {
-            if(o == null) {
-                continue;
-            } else if(o instanceof KeyListener) {
-                count += ((KeyListener)o).countKeys();
-            } else {
-                @SuppressWarnings("unchecked")
-                KeyListener[] listeners = (KeyListener[])o;
-                for(KeyListener listener : listeners)
-                    count += listener.countKeys();
-            }
-        }
-        for (KeyListener listener : keyListeners) {
-            try {
-                count += listener.countKeys();
-            } catch (Throwable t) {
-                Logger.error(this, format("Error in countKeys callback for %s", listener), t);
-            }
-        }
-        return count;
-    }
-
-    public boolean anyWantKey(Key key, ClientContext context) {
-        assert(key instanceof NodeSSK == isSSKScheduler);
-        byte[] saltedKey = saltKey(key);
-        List<KeyListener> matches = probablyWantKey(key, saltedKey);
-        if (!matches.isEmpty()) {
-            for (KeyListener listener : matches) {
-                try {
-                    if (listener.definitelyWantKey(key, saltedKey, sched.clientContext) >= 0) {
-                        return true;
-                    }
-                } catch (Throwable t) {
-                    Logger.error(this, format("Error in definitelyWantKey callback for %s", listener), t);
-                }
-            }
-        }
-        return false;
-    }
-
-    public synchronized boolean anyProbablyWantKey(Key key, ClientContext context) {
-        assert(key instanceof NodeSSK == isSSKScheduler);
-        byte[] saltedKey = saltKey(key);
-        final ByteArrayWrapper wrapper = new ByteArrayWrapper(saltedKey);
-        Object o = singleKeyListeners.get(wrapper);
-        if(o == null) {
-            // do nothing
-        } else if(o instanceof KeyListener) {
-            KeyListener listener = (KeyListener)o;
-            if(listener.probablyWantKey(key, saltedKey)) return true;
-        } else {
-            @SuppressWarnings("unchecked")
-            KeyListener[] listeners = (KeyListener[])o;
-            for(KeyListener listener : listeners) {
-                if(listener.probablyWantKey(key, saltedKey))
-                    return true;
-            }
-        }
-        for (KeyListener listener : keyListeners) {
-            try {
-                if (listener.probablyWantKey(key, saltedKey)) {
-                    return true;
-                }
-            } catch (Throwable t) {
-                Logger.error(this, format("Error in probablyWantKey callback for %s", listener), t);
-            }
-        }
-        return false;
-    }
-
-    public boolean tripPendingKey(Key key, KeyBlock block, ClientContext context) {
-        if ((key instanceof NodeSSK) != isSSKScheduler) {
-            Logger.error(
-                    this,
-                    "Key " + key + " on scheduler ssk=" + isSSKScheduler,
-                    new Exception("debug"));
-            return false;
-        }
-        assert (key instanceof NodeSSK == isSSKScheduler);
-        byte[] saltedKey = saltKey(key);
-        ArrayList<KeyListener> matches = probablyMatches(key, saltedKey);
-        boolean ret = false;
-        if (matches != null) {
-            for (KeyListener listener : matches) {
-                try {
-                    if (listener.handleBlock(key, saltedKey, block, context)) {
-                        ret = true;
-                    }
-                } catch (Throwable t) {
-                    Logger.error(this, format("Error in handleBlock callback for %s", listener), t);
-                }
-                if (listener.isEmpty()) {
-                    try {
-                        removePendingKeys(listener);
-                    } catch (Throwable t) {
-                        Logger.error(this, format("Error while removing %s", listener), t);
-                    }
-                }
-            }
-        }
-        return ret;
-    }
-
-    public SendableGet[] requestsForKey(Key key, ClientContext context) {
-        ArrayList<SendableGet> list = new ArrayList<SendableGet>();
-        assert(key instanceof NodeSSK == isSSKScheduler);
-        byte[] saltedKey = saltKey(key);
-        List<KeyListener> matches = probablyWantKey(key, saltedKey);
+	
+	private static volatile boolean logMINOR;
+	
+	static {
+		Logger.registerLogThresholdCallback(new LogThresholdCallback() {
+			
+			@Override
+			public void shouldUpdate() {
+				logMINOR = Logger.shouldLog(LogLevel.MINOR, this);
+			}
+		});
+	}
+	
+	/** Minimum number of retries at which we start to hold it against a request.
+	 * See the comments on fixRetryCount; we don't want many untried requests to prevent
+	 * us from trying requests which have only been tried once (e.g. USK checkers), from 
+	 * other clients (and we DO want retries to take precedence over client round robin IF 
+	 * the request has been tried many times already). */
+	private static final int MIN_RETRY_COUNT = 3;
+
+	final boolean isInsertScheduler;
+	final boolean isSSKScheduler;
+	final boolean isRTScheduler;
+	
+	protected final ClientRequestScheduler sched;
+	/** Transient even for persistent scheduler. There is one for each of transient, persistent. */
+	protected final ArrayList<KeyListener> keyListeners;
+	protected final Map<ByteArrayWrapper,Object> singleKeyListeners;
+
+	final boolean persistent;
+	
+	public boolean persistent() {
+	    return persistent;
+	}
+	
+	protected KeyListenerTracker(boolean forInserts, boolean forSSKs, boolean forRT, RandomSource random, ClientRequestScheduler sched, byte[] globalSalt, boolean persistent) {
+		this.isInsertScheduler = forInserts;
+		this.isSSKScheduler = forSSKs;
+		this.isRTScheduler = forRT;
+		this.sched = sched;
+		keyListeners = new ArrayList<KeyListener>();
+		singleKeyListeners = this.isSSKScheduler ? new TreeMap<ByteArrayWrapper,Object>(ByteArrayWrapper.FAST_COMPARATOR) : new HashMap<ByteArrayWrapper,Object>();
+		if(globalSalt == null) {
+		    globalSalt = new byte[32];
+		    random.nextBytes(globalSalt);
+		}
+		this.globalSalt = globalSalt;
+		this.persistent = persistent;
+	}
+	
+	/**
+	 * Mangle the retry count.
+	 * Below a certain number of attempts, we don't prefer one request to another just because
+	 * it's been tried more times. The reason for this is to prevent floods of low-retry-count
+	 * requests from starving other clients' requests which need to be retried. The other
+	 * solution would be to sort by client before retry count, but that would be excessive 
+	 * IMHO; we DO want to avoid rerequesting keys we've tried many times before.
+	 */
+	protected static int fixRetryCount(int retryCount) {
+		return Math.max(0, retryCount-MIN_RETRY_COUNT);
+	}
+
+	private boolean contains(KeyListener[] listeners, KeyListener listener) {
+		for(KeyListener l : listeners) {
+			if(l == listener) return true;
+		}
+		return false;
+	}
+
+	public void addPendingKeys(KeyListener listener) {
+		if(listener == null) throw new NullPointerException();
+		byte[] wantedKey = listener.getWantedKey();
+		ByteArrayWrapper wrapper = wantedKey != null ? new ByteArrayWrapper(saltKey(wantedKey)) : null;
+		assert(Arrays.equals(wantedKey, listener.getHasKeyListener().getWantedKey()));
+		synchronized (this) {
+			// We have to register before checking the disk, so it may well get registered twice.
+			if(wantedKey != null) {
+				Object o = singleKeyListeners.get(wrapper);
+				if(o == null) {
+					singleKeyListeners.put(wrapper, listener);
+				} else if(o instanceof KeyListener) {
+					if(listener == (KeyListener)o) return;
+					singleKeyListeners.put(wrapper,
+							new KeyListener[] { (KeyListener)o, listener });
+				} else {
+					@SuppressWarnings("unchecked")
+					KeyListener[] listeners = (KeyListener[])o;
+					if(contains(listeners, listener)) return;
+					KeyListener[] newListeners = Arrays.copyOf(listeners, listeners.length+1);
+					newListeners[listeners.length] = listener;
+					singleKeyListeners.put(wrapper, newListeners);
+				}
+			} else {
+				if(keyListeners.contains(listener))
+					return;
+				keyListeners.add(listener);
+			}
+		}
+		if (logMINOR)
+			Logger.minor(this, "Added pending keys to "+this+" : size now "+this.keyListeners.size()+"/"+singleKeyListeners.size()+" : "+listener);
+	}
+	
+	public boolean removePendingKeys(KeyListener listener) {
+		boolean ret = false;
+		byte[] wantedKey = listener.getWantedKey();
+		ByteArrayWrapper wrapper = wantedKey != null ? new ByteArrayWrapper(saltKey(wantedKey)) : null;
+		synchronized (this) {
+			if(wantedKey != null) {
+				Object o = singleKeyListeners.get(wrapper);
+				if(o == null) {
+					// do nothing
+				} else if(o instanceof KeyListener) {
+					if((ret = (listener == (KeyListener)o)))
+						singleKeyListeners.remove(wrapper);
+				} else {
+					@SuppressWarnings("unchecked")
+					KeyListener[] listeners = (KeyListener[])o;
+					KeyListener[] newListeners = new KeyListener[listeners.length-1];
+					int x = 0;
+					for (KeyListener l : listeners) {
+						if(listener == l) {
+							assert(!ret);
+							ret = true;
+							continue;
+						}
+						if(x == newListeners.length) {
+							assert(!ret);
+							break;
+						}
+						newListeners[x++] = l;
+					}
+					if(!ret) {
+						// do nothing
+					} else {
+						assert(x == newListeners.length);
+						if(newListeners.length == 0) {
+							singleKeyListeners.remove(wrapper);
+						} else if(newListeners.length == 1) {
+							singleKeyListeners.put(wrapper,newListeners[0]);
+						} else {
+							singleKeyListeners.put(wrapper,newListeners);
+						}
+					}
+				}
+			} else {
+				ret = keyListeners.remove(listener);
+			}
+			listener.onRemove();
+		}
+		listener.onRemove();
+		if (logMINOR)
+			Logger.minor(this, "Removed pending keys from "+this+" : size now "+this.keyListeners.size()+"/"+singleKeyListeners.size()+" : "+listener, new Exception("debug"));
+		return ret;
+	}
+	
+	public boolean removePendingKeys(HasKeyListener hasListener) {
+		boolean ret = false;
+		byte[] wantedKey = hasListener.getWantedKey();
+		ByteArrayWrapper wrapper = wantedKey != null ? new ByteArrayWrapper(saltKey(wantedKey)) : null;
+		synchronized(this) {
+			if(wantedKey != null) {
+				Object o = singleKeyListeners.get(wrapper);
+				if(o == null) {
+					// do nothing
+				} else if(o instanceof KeyListener) {
+					if((ret = ((KeyListener)o).getHasKeyListener() == hasListener)) {
+						singleKeyListeners.remove(wrapper);
+						((KeyListener)o).onRemove();
+					}
+				} else {
+					@SuppressWarnings("unchecked")
+					KeyListener[] listeners = (KeyListener[])o;
+					KeyListener[] newListeners = new KeyListener[listeners.length-1];
+					int x = 0;
+					String msg = logMINOR ? "" : null;
+					for (KeyListener l : listeners) {
+						if(l.getHasKeyListener() == hasListener) {
+							ret = true;
+							l.onRemove();
+							if (logMINOR)
+								msg = msg + " : " + l;
+							continue;
+						}
+						if(x == newListeners.length) {
+							assert(!ret);
+							break;
+						}
+						newListeners[x++] = l;
+					}
+					if(!ret) {
+						// do nothing
+					} else {
+						if(x < newListeners.length)
+							newListeners = Arrays.copyOf(newListeners, x);
+						if(newListeners.length == 0) {
+							singleKeyListeners.remove(wrapper);
+						} else if(newListeners.length == 1) {
+							singleKeyListeners.put(wrapper,newListeners[0]);
+						} else {
+							singleKeyListeners.put(wrapper,newListeners);
+						}
+						if (logMINOR)
+							Logger.minor(this, "Removed pending keys from " + this + " : size now "+this.keyListeners.size()+"/"+singleKeyListeners.size() + msg);
+					}
+				}
+				return ret;
+			}
+			for(Iterator<KeyListener> i = keyListeners.iterator();i.hasNext();) {
+				KeyListener listener = i.next();
+				if(listener.getHasKeyListener() == hasListener) {
+					ret = true;
+					i.remove();
+					listener.onRemove();
+					if (logMINOR)
+						Logger.minor(this, "Removed pending keys from "+this+" : size now "+this.keyListeners.size()+"/"+singleKeyListeners.size()+" : "+listener);
+				}
+			}
+		}
+		return ret;
+	}
+	
+	private synchronized ArrayList<KeyListener> probablyMatches(Key key, byte[] saltedKey) {
+		ArrayList<KeyListener> matches = null;
+		final ByteArrayWrapper wrapper = new ByteArrayWrapper(saltedKey);
+		Object o = singleKeyListeners.get(wrapper);
+		if(o == null) {
+			// do nothing
+		} else if(o instanceof KeyListener) {
+			KeyListener listener = (KeyListener)o;
+			do {
+				if(!listener.probablyWantKey(key, saltedKey)) continue;
+				if(matches == null) matches = new ArrayList<KeyListener> ();
+				matches.add(listener);
+			} while(false);
+		} else {
+			@SuppressWarnings("unchecked")
+			KeyListener[] listeners = (KeyListener[])o;
+			for(KeyListener listener : listeners) {
+				if(!listener.probablyWantKey(key, saltedKey)) continue;
+				if(matches == null) matches = new ArrayList<KeyListener> ();
+				matches.add(listener);
+			}
+		}
+		for(KeyListener listener : keyListeners) {
+			if(!listener.probablyWantKey(key, saltedKey)) continue;
+			if(matches == null) matches = new ArrayList<KeyListener> ();
+			matches.add(listener);
+		}
+		return matches;
+	}
+	public short getKeyPrio(Key key, short priority, ClientContext context) {
+		assert(key instanceof NodeSSK == isSSKScheduler);
+		byte[] saltedKey = saltKey(key);
+		ArrayList<KeyListener> matches = probablyMatches(key, saltedKey);
+		if(matches == null) return priority;
+		for(KeyListener listener : matches) {
+			short prio;
+			try {
+				prio = listener.definitelyWantKey(key, saltedKey, sched.clientContext);
+			} catch (Throwable t) {
+				Logger.error(this, format("Error in definitelyWantKey callback for %s", listener), t);
+				continue;
+			}
+			if(prio == -1) continue;
+			if(prio < priority) priority = prio;
+		}
+		return priority;
+	}
+	
+	public synchronized long countWaitingKeys() {
+		long count = 0;
+		for(Object o: singleKeyListeners.values()) {
+			if(o == null) {
+				continue;
+			} else if(o instanceof KeyListener) {
+				count += ((KeyListener)o).countKeys();
+			} else {
+				@SuppressWarnings("unchecked")
+				KeyListener[] listeners = (KeyListener[])o;
+				for(KeyListener listener : listeners)
+					count += listener.countKeys();
+			}
+		}
+		for (KeyListener listener : keyListeners) {
+			try {
+				count += listener.countKeys();
+			} catch (Throwable t) {
+				Logger.error(this, format("Error in countKeys callback for %s", listener), t);
+			}
+		}
+		return count;
+	}
+	
+	public boolean anyWantKey(Key key, ClientContext context) {
+		assert(key instanceof NodeSSK == isSSKScheduler);
+		byte[] saltedKey = saltKey(key);
+		List<KeyListener> matches = probablyWantKey(key, saltedKey);
+		if (!matches.isEmpty()) {
+			for (KeyListener listener : matches) {
+				try {
+					if (listener.definitelyWantKey(key, saltedKey, sched.clientContext) >= 0) {
+						return true;
+					}
+				} catch (Throwable t) {
+					Logger.error(this, format("Error in definitelyWantKey callback for %s", listener), t);
+				}
+			}
+		}
+		return false;
+	}
+	
+	public synchronized boolean anyProbablyWantKey(Key key, ClientContext context) {
+		assert(key instanceof NodeSSK == isSSKScheduler);
+		byte[] saltedKey = saltKey(key);
+		final ByteArrayWrapper wrapper = new ByteArrayWrapper(saltedKey);
+		Object o = singleKeyListeners.get(wrapper);
+		if(o == null) {
+			// do nothing
+		} else if(o instanceof KeyListener) {
+			KeyListener listener = (KeyListener)o;
+			if(listener.probablyWantKey(key, saltedKey)) return true;
+		} else {
+			@SuppressWarnings("unchecked")
+			KeyListener[] listeners = (KeyListener[])o;
+			for(KeyListener listener : listeners) {
+				if(listener.probablyWantKey(key, saltedKey))
+					return true;
+			}
+		}
+		for (KeyListener listener : keyListeners) {
+			try {
+				if (listener.probablyWantKey(key, saltedKey)) {
+					return true;
+				}
+			} catch (Throwable t) {
+				Logger.error(this, format("Error in probablyWantKey callback for %s", listener), t);
+			}
+		}
+		return false;
+	}
+	
+	public boolean tripPendingKey(Key key, KeyBlock block, ClientContext context) {
+		if ((key instanceof NodeSSK) != isSSKScheduler) {
+			Logger.error(
+					this,
+					"Key " + key + " on scheduler ssk=" + isSSKScheduler,
+					new Exception("debug"));
+			return false;
+		}
+		assert (key instanceof NodeSSK == isSSKScheduler);
+		byte[] saltedKey = saltKey(key);
+		ArrayList<KeyListener> matches = probablyMatches(key, saltedKey);
+		boolean ret = false;
+		if (matches != null) {
+			for (KeyListener listener : matches) {
+				try {
+					if (listener.handleBlock(key, saltedKey, block, context)) {
+						ret = true;
+					}
+				} catch (Throwable t) {
+					Logger.error(this, format("Error in handleBlock callback for %s", listener), t);
+				}
+				if (listener.isEmpty()) {
+					try {
+						removePendingKeys(listener);
+					} catch (Throwable t) {
+						Logger.error(this, format("Error while removing %s", listener), t);
+					}
+				}
+			}
+		}
+		return ret;
+	}
+	
+	public SendableGet[] requestsForKey(Key key, ClientContext context) {
+		ArrayList<SendableGet> list = new ArrayList<SendableGet>();
+		assert(key instanceof NodeSSK == isSSKScheduler);
+		byte[] saltedKey = saltKey(key);
+		List<KeyListener> matches = probablyWantKey(key, saltedKey);
     if(matches == null)
       return null;
-        for (KeyListener listener : matches) {
-            SendableGet[] reqs;
-            try {
-                reqs = listener.getRequestsForKey(key, saltedKey, context);
-            } catch (Throwable t) {
-                Logger.error(this, format("Error in getRequestsForKey callback for %s", listener), t);
-                continue;
-            }
-            if (reqs == null) {
-                continue;
-            }
-            for (SendableGet req : reqs) {
-                list.add(req);
-            }
-        }
-        if (list.isEmpty()) {
-            return null;
-        }
-        return list.toArray(new SendableGet[list.size()]);
-    }
-
-    @Override
-    public String toString() {
-        StringBuffer sb = new StringBuffer();
-        sb.append(super.toString());
-        sb.append(':');
-        if(isInsertScheduler)
-            sb.append("insert:");
-        if(isSSKScheduler)
-            sb.append("SSK");
-        else
-            sb.append("CHK");
-        return sb.toString();
-    }
-
-    public byte[] globalSalt;
-
-    public byte[] saltKey(Key key) {
-        return  saltKey(key instanceof NodeSSK ? ((NodeSSK)key).getPubKeyHash() : key.getRoutingKey());
-    }
-
-    private byte[] saltKey(byte[] key) {
-        if (isSSKScheduler)
-            return key;
-        MessageDigest md = SHA256.getMessageDigest();
-        md.update(key);
-        md.update(globalSalt);
-        byte[] ret = md.digest();
-        SHA256.returnMessageDigest(md);
-        return ret;
-    }
-
-<<<<<<< HEAD
-    protected void hintGlobalSalt(byte[] globalSalt2) {
-        if(globalSalt == null)
-            globalSalt = globalSalt2;
-    }
-=======
+		for (KeyListener listener : matches) {
+			SendableGet[] reqs;
+			try {
+				reqs = listener.getRequestsForKey(key, saltedKey, context);
+			} catch (Throwable t) {
+				Logger.error(this, format("Error in getRequestsForKey callback for %s", listener), t);
+				continue;
+			}
+			if (reqs == null) {
+				continue;
+			}
+			for (SendableGet req : reqs) {
+				list.add(req);
+			}
+		}
+		if (list.isEmpty()) {
+			return null;
+		}
+		return list.toArray(new SendableGet[list.size()]);
+	}
+	
+	@Override
+	public String toString() {
+		StringBuffer sb = new StringBuffer();
+		sb.append(super.toString());
+		sb.append(':');
+		if(isInsertScheduler)
+			sb.append("insert:");
+		if(isSSKScheduler)
+			sb.append("SSK");
+		else
+			sb.append("CHK");
+		return sb.toString();
+	}
+
+	public byte[] globalSalt;
+	
+	public byte[] saltKey(Key key) {
+		return  saltKey(key instanceof NodeSSK ? ((NodeSSK)key).getPubKeyHash() : key.getRoutingKey());
+	}
+
 	private byte[] saltKey(byte[] key) {
 		if (isSSKScheduler) {
 			return key;
@@ -492,26 +475,25 @@
 		if(globalSalt == null)
 			globalSalt = globalSalt2;
 	}
->>>>>>> 10991b32
-
-    /**
-     * Returns all KeyListeners that return true on probablyWantKey(key, saltedKey)
-     */
-    private List<KeyListener> probablyWantKey(Key key, byte[] saltedKey) {
-        ArrayList<KeyListener> matches = new ArrayList<KeyListener>();
-        synchronized (this) {
-            for (KeyListener listener : keyListeners) {
-                try {
-                    if (!listener.probablyWantKey(key, saltedKey)) {
-                        continue;
-                    }
-                } catch (Throwable t) {
-                    Logger.error(this, format("Error in probablyWantKey callback for %s", listener), t);
-                    continue;
-                }
-                matches.add(listener);
-            }
-        }
-        return matches;
-    }
+
+	/**
+	 * Returns all KeyListeners that return true on probablyWantKey(key, saltedKey)
+	 */
+	private List<KeyListener> probablyWantKey(Key key, byte[] saltedKey) {
+		ArrayList<KeyListener> matches = new ArrayList<KeyListener>();
+		synchronized (this) {
+			for (KeyListener listener : keyListeners) {
+				try {
+					if (!listener.probablyWantKey(key, saltedKey)) {
+						continue;
+					}
+				} catch (Throwable t) {
+					Logger.error(this, format("Error in probablyWantKey callback for %s", listener), t);
+					continue;
+				}
+				matches.add(listener);
+			}
+		}
+		return matches;
+	}
 }