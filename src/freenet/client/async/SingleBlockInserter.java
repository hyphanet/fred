--- conflicted
+++ resolved
@@ -54,17 +54,12 @@
 	final boolean getCHKOnly;
 	final int sourceLength;
 	private int consecutiveRNFs;
-<<<<<<< HEAD
 	private boolean isSSK;
+	private boolean freeData;
 	
-	public SingleBlockInserter(BaseClientPutter parent, Bucket data, short compressionCodec, FreenetURI uri, InsertContext ctx, PutCompletionCallback cb, boolean isMetadata, int sourceLength, int token, boolean getCHKOnly, boolean addToParent, boolean dontSendEncoded, Object tokenObject, ObjectContainer container, ClientContext context, boolean persistent) {
+	public SingleBlockInserter(BaseClientPutter parent, Bucket data, short compressionCodec, FreenetURI uri, InsertContext ctx, PutCompletionCallback cb, boolean isMetadata, int sourceLength, int token, boolean getCHKOnly, boolean addToParent, boolean dontSendEncoded, Object tokenObject, ObjectContainer container, ClientContext context, boolean persistent, boolean freeData) {
 		super(persistent);
 		assert(persistent == parent.persistent());
-=======
-	private boolean freeData;
-	
-	public SingleBlockInserter(BaseClientPutter parent, Bucket data, short compressionCodec, FreenetURI uri, InsertContext ctx, PutCompletionCallback cb, boolean isMetadata, int sourceLength, int token, boolean getCHKOnly, boolean addToParent, boolean dontSendEncoded, Object tokenObject, boolean freeData) {
->>>>>>> b8b93055
 		this.consecutiveRNFs = 0;
 		this.tokenObject = tokenObject;
 		this.token = token;
@@ -227,17 +222,12 @@
 		if(e.isFatal() || forceFatal)
 			parent.fatallyFailedBlock(container, context);
 		else
-<<<<<<< HEAD
 			parent.failedBlock(container, context);
 		if(persistent)
 			container.activate(cb, 1);
 		cb.onFailure(e, this, container, context);
-=======
-			parent.failedBlock();
-		cb.onFailure(e, this);
 		if(freeData)
 			sourceData.free();
->>>>>>> b8b93055
 	}
 
 	public ClientKeyBlock getBlock(ObjectContainer container, ClientContext context, boolean calledByCB) {
@@ -328,22 +318,18 @@
 			}
 			finished = true;
 		}
-<<<<<<< HEAD
 		if(persistent) {
 			container.activate(cb, 1);
 			container.store(this);
-		}
+			container.activate(sourceData, 1);
+		}
+		if(freeData)
+			sourceData.free(); // FIXME removeFrom()??
 		parent.completedBlock(false, container, context);
 		if(logMINOR) Logger.minor(this, "Calling onSuccess for "+cb);
 		cb.onSuccess(this, container, context);
 		if(persistent)
 			container.deactivate(cb, 1);
-=======
-		if(freeData)
-			sourceData.free();
-		parent.completedBlock(false);
-		cb.onSuccess(this);
->>>>>>> b8b93055
 	}
 
 	public BaseClientPutter getParent() {
@@ -355,21 +341,17 @@
 			if(finished) return;
 			finished = true;
 		}
-<<<<<<< HEAD
 		if(persistent) {
 			container.store(this);
 			container.activate(cb, 1);
-		}
+			container.activate(sourceData, 1);
+		}
+		if(freeData)
+			sourceData.free();
 		super.unregister(container, context);
 		cb.onFailure(new InsertException(InsertException.CANCELLED), this, container, context);
 		if(persistent)
 			container.deactivate(cb, 1);
-=======
-		if(freeData)
-			sourceData.free();
-		super.unregister(false);
-		cb.onFailure(new InsertException(InsertException.CANCELLED), this);
->>>>>>> b8b93055
 	}
 
 	public synchronized boolean isEmpty(ObjectContainer container) {
