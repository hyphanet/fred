package freenet.client.async;

import java.lang.ref.WeakReference;
import java.util.ArrayList;
import java.util.HashMap;
import java.util.HashSet;
import java.util.List;

import com.db4o.ObjectContainer;

import freenet.client.FetchContext;
import freenet.crypt.RandomSource;
import freenet.keys.ClientKey;
import freenet.keys.Key;
import freenet.node.BaseSendableGet;
import freenet.node.KeysFetchingLocally;
import freenet.node.Node;
import freenet.node.RequestStarter;
import freenet.node.SendableGet;
import freenet.node.SendableInsert;
import freenet.node.SendableRequest;
import freenet.node.SendableRequestItem;
import freenet.support.LogThresholdCallback;
import freenet.support.Logger;
import freenet.support.RandomGrabArray;
import freenet.support.RemoveRandom.RemoveRandomReturn;
import freenet.support.SectoredRandomGrabArray;
import freenet.support.SectoredRandomGrabArrayWithInt;
import freenet.support.SectoredRandomGrabArrayWithObject;
import freenet.support.SortedVectorByNumber;
import freenet.support.TimeUtil;
import freenet.support.Logger.LogLevel;

/** Chooses requests from both CRSCore and CRSNP */
class ClientRequestSelector implements KeysFetchingLocally {
	
	final boolean isInsertScheduler;
	
	final ClientRequestScheduler sched;
	
	ClientRequestSelector(boolean isInsertScheduler, ClientRequestScheduler sched) {
		this.sched = sched;
		this.isInsertScheduler = isInsertScheduler;
		if(!isInsertScheduler) {
			keysFetching = new HashSet<Key>();
			persistentRequestsWaitingForKeysFetching = new HashMap<Key, Long[]>();
			transientRequestsWaitingForKeysFetching = new HashMap<Key, WeakReference<BaseSendableGet>[]>();
			runningTransientInserts = null;
			this.recentSuccesses = new ArrayList<RandomGrabArray>();
		} else {
			keysFetching = null;
			runningTransientInserts = new HashSet<RunningTransientInsert>();
		}
	}
	
	private static volatile boolean logMINOR;
	
	static {
		Logger.registerLogThresholdCallback(new LogThresholdCallback() {
			
			@Override
			public void shouldUpdate() {
				logMINOR = Logger.shouldLog(LogLevel.MINOR, this);
			}
		});
	}
	
	/**
	 * All Key's we are currently fetching. 
	 * Locally originated requests only, avoids some complications with HTL, 
	 * and also has the benefit that we can see stuff that's been scheduled on a SenderThread
	 * but that thread hasn't started yet. FIXME: Both issues can be avoided: first we'd get 
	 * rid of the SenderThread and start the requests directly and asynchronously, secondly
	 * we'd move this to node but only track keys we are fetching at max HTL.
	 * LOCKING: Always lock this LAST.
	 */
	private transient HashSet<Key> keysFetching;
	
	private transient HashMap<Key, Long[]> persistentRequestsWaitingForKeysFetching;
	private transient HashMap<Key, WeakReference<BaseSendableGet>[]> transientRequestsWaitingForKeysFetching;
	
	private static class RunningTransientInsert {
		
		final SendableInsert insert;
		final Object token;
		
		RunningTransientInsert(SendableInsert i, Object t) {
			insert = i;
			token = t;
		}
		
		@Override
		public int hashCode() {
			return insert.hashCode() ^ token.hashCode();
		}
		
		@Override
		public boolean equals(Object o) {
			if(!(o instanceof RunningTransientInsert)) return false;
			RunningTransientInsert r = (RunningTransientInsert) o;
			return r.insert == insert && (r.token == token || r.token.equals(token));
		}
		
	}
	
	private transient HashSet<RunningTransientInsert> runningTransientInserts;
	
	private transient List<RandomGrabArray> recentSuccesses;
	
	// We pass in the schedTransient to the next two methods so that we can select between either of them.
	
	private long removeFirstAccordingToPriorities(int fuzz, RandomSource random, ClientRequestSchedulerCore schedCore, ClientRequestSchedulerNonPersistent schedTransient, boolean transientOnly, short maxPrio, ObjectContainer container, ClientContext context, long now){
		SectoredRandomGrabArray result = null;
		
		long wakeupTime = Long.MAX_VALUE;
		
		short iteration = 0, priority;
		// we loop to ensure we try every possibilities ( n + 1)
		//
		// PRIO will do 0,1,2,3,4,5,6,0
		// TWEAKED will do rand%6,0,1,2,3,4,5,6
		while(iteration++ < RequestStarter.NUMBER_OF_PRIORITY_CLASSES + 1){
			boolean persistent = false;
			priority = fuzz<0 ? tweakedPrioritySelector[random.nextInt(tweakedPrioritySelector.length)] : prioritySelector[Math.abs(fuzz % prioritySelector.length)];
			if(transientOnly || schedCore == null)
				result = null;
			else {
				result = schedCore.newPriorities[priority];
				if(result != null) {
					long cooldownTime = context.cooldownTracker.getCachedWakeup(result, true, container, now);
					if(cooldownTime > 0) {
						if(cooldownTime < wakeupTime) wakeupTime = cooldownTime;
						Logger.normal(this, "Priority "+priority+" (persistent) is in cooldown for another "+(cooldownTime - now)+" "+TimeUtil.formatTime(cooldownTime - now));
						result = null;
					} else {
						container.activate(result, 1);
						persistent = true;
					}
				}
			}
			if(result == null) {
				result = schedTransient.newPriorities[priority];
				if(result != null) {
					long cooldownTime = context.cooldownTracker.getCachedWakeup(result, false, container, now);
					if(cooldownTime > 0) {
						if(cooldownTime < wakeupTime) wakeupTime = cooldownTime;
						Logger.normal(this, "Priority "+priority+" (transient) is in cooldown for another "+(cooldownTime - now)+" "+TimeUtil.formatTime(cooldownTime - now)+" : "+result);
						result = null;
					}
				}
			}
			if(priority > maxPrio) {
				fuzz++;
				continue; // Don't return because first round may be higher with soft scheduling
			}
			if(((result != null) && (!result.isEmpty(persistent ? container : null)))) {
				if(logMINOR) Logger.minor(this, "using priority : "+priority);
				return priority;
			}
			
			if(logMINOR) Logger.minor(this, "Priority "+priority+" is null (fuzz = "+fuzz+ ')');
			fuzz++;
		}
		
		//FIXME: implement NONE
		return wakeupTime;
	}
	
	// LOCKING: ClientRequestScheduler locks on (this) before calling. 
	// We prevent a number of race conditions (e.g. adding a retry count and then another 
	// thread removes it cos its empty) ... and in addToGrabArray etc we already sync on this.
	// The worry is ... is there any nested locking outside of the hierarchy?
	ChosenBlock removeFirstTransient(int fuzz, RandomSource random, OfferedKeysList offeredKeysRealTime, OfferedKeysList offeredKeysBulk, RequestStarter starter, ClientRequestSchedulerNonPersistent schedTransient, short maxPrio, ClientContext context, ObjectContainer container) {
		// If a block is already running it will return null. Try to find a valid block in that case.
		long now = System.currentTimeMillis();
		for(int i=0;i<5;i++) {
			SelectorReturn r = removeFirstInner(fuzz, random, offeredKeysRealTime, offeredKeysBulk, starter, null, schedTransient, true, false, maxPrio, context, container, now);
			SendableRequest req = null;
			if(r != null && r.req != null) req = r.req;
			if(req == null) continue;
			if(isInsertScheduler && req instanceof SendableGet) {
				IllegalStateException e = new IllegalStateException("removeFirstInner returned a SendableGet on an insert scheduler!!");
				req.internalError(e, sched, container, context, req.persistent());
				throw e;
			}
			ChosenBlock block = maybeMakeChosenRequest(req, container, context, now);
			if(block != null) return block;
		}
		return null;
	}
	
	private int ctr;
	
	public ChosenBlock maybeMakeChosenRequest(SendableRequest req, ObjectContainer container, ClientContext context, long now) {
		if(req == null) return null;
		if(req.isCancelled(container)) {
			if(logMINOR) Logger.minor(this, "Request is cancelled: "+req);
			return null;
		}
		if(req.getCooldownTime(container, context, now) != 0) {
			if(logMINOR) Logger.minor(this, "Request is in cooldown: "+req);
			return null;
		}
		SendableRequestItem token = req.chooseKey(this, req.persistent() ? container : null, context);
		if(token == null) {
			if(logMINOR) Logger.minor(this, "Choose key returned null: "+req);
			return null;
		} else {
			Key key;
			ClientKey ckey;
			if(isInsertScheduler) {
				key = null;
				ckey = null;
			} else {
				key = ((BaseSendableGet)req).getNodeKey(token, null);
				if(req instanceof SendableGet)
					ckey = ((SendableGet)req).getKey(token, null);
				else
					ckey = null;
			}
			ChosenBlock ret;
			assert(!req.persistent());
			if(key != null && key.getRoutingKey() == null)
				throw new NullPointerException();
			boolean localRequestOnly;
			boolean ignoreStore;
			boolean canWriteClientCache;
			boolean forkOnCacheable;
			boolean realTimeFlag;
			if(req instanceof SendableGet) {
				SendableGet sg = (SendableGet) req;
				FetchContext ctx = sg.getContext(container);
				localRequestOnly = ctx.localRequestOnly;
				ignoreStore = ctx.ignoreStore;
				canWriteClientCache = ctx.canWriteClientCache;
				realTimeFlag = ctx.realTimeFlag;
				forkOnCacheable = false;
			} else {
				localRequestOnly = false;
				if(req instanceof SendableInsert) {
					canWriteClientCache = ((SendableInsert)req).canWriteClientCache(null);
					forkOnCacheable = ((SendableInsert)req).forkOnCacheable(null);
					localRequestOnly = ((SendableInsert)req).localRequestOnly(null);
					realTimeFlag = ((SendableInsert)req).realTimeFlag(null);
				} else {
					canWriteClientCache = false;
					forkOnCacheable = Node.FORK_ON_CACHEABLE_DEFAULT;
					localRequestOnly = false;
					realTimeFlag = false;
				}
				ignoreStore = false;
			}
<<<<<<< HEAD
			ret = new TransientChosenBlock(req, token, key, ckey, localRequestOnly, ignoreStore, canWriteClientCache, forkOnCacheable, realTimeFlag, sched);
=======
			ret = new TransientChosenBlock(req, token, key, ckey, localRequestOnly, ignoreStore, canWriteClientCache, forkOnCacheable, sched);
			if(logMINOR) Logger.minor(this, "Created "+ret+" for "+req);
>>>>>>> b687a0e4
			return ret;
		}
	}

	public class SelectorReturn {
		public final SendableRequest req;
		public final long wakeupTime;
		SelectorReturn(SendableRequest req) {
			this.req = req;
			this.wakeupTime = -1;
		}
		SelectorReturn(long wakeupTime) {
			this.wakeupTime = wakeupTime;
			this.req = null;
		}
	}
	
	SelectorReturn removeFirstInner(int fuzz, RandomSource random, OfferedKeysList offeredKeysRealTime, OfferedKeysList offeredKeysBulk, RequestStarter starter, ClientRequestSchedulerCore schedCore, ClientRequestSchedulerNonPersistent schedTransient, boolean transientOnly, boolean notTransient, short maxPrio, ClientContext context, ObjectContainer container, long now) {
		// Priorities start at 0
		if(logMINOR) Logger.minor(this, "removeFirst()");
		if(schedCore == null) transientOnly = true;
		if(transientOnly && notTransient) {
			Logger.error(this, "Not transient but no core");
			return null;
		}
		boolean tryOfferedKeys = offeredKeysRealTime != null && (!notTransient) && random.nextBoolean();
		if(tryOfferedKeys) {
			if(offeredKeysRealTime.getCooldownTime(container, context, now) == 0)
				return new SelectorReturn(offeredKeysRealTime);
			if(offeredKeysBulk.getCooldownTime(container, context, now) == 0)
				return new SelectorReturn(offeredKeysBulk);
		}
		long l = removeFirstAccordingToPriorities(fuzz, random, schedCore, schedTransient, transientOnly, maxPrio, container, context, now);
		if(l > Integer.MAX_VALUE) {
			if(logMINOR) Logger.minor(this, "No priority available for the next "+TimeUtil.formatTime(l - now));
			return null;
		}
		int choosenPriorityClass = (int)l;
		if(choosenPriorityClass == -1) {
			if((!notTransient) && !tryOfferedKeys) {
				if(offeredKeysRealTime != null && offeredKeysRealTime.getCooldownTime(container, context, now) == 0)
					return new SelectorReturn(offeredKeysRealTime);
				if(offeredKeysBulk != null && offeredKeysBulk.getCooldownTime(container, context, now) == 0)
					return new SelectorReturn(offeredKeysBulk);
			}
			if(logMINOR)
				Logger.minor(this, "Nothing to do");
			return null;
		}
		long wakeupTime = Long.MAX_VALUE;
		if(maxPrio >= RequestStarter.MINIMUM_PRIORITY_CLASS)
			maxPrio = RequestStarter.MINIMUM_PRIORITY_CLASS;
outer:	for(;choosenPriorityClass <= maxPrio;choosenPriorityClass++) {
			if(logMINOR) Logger.minor(this, "Using priority "+choosenPriorityClass);
			SectoredRandomGrabArray perm = null;
			if(!transientOnly)
				perm = schedCore.newPriorities[choosenPriorityClass];
			SectoredRandomGrabArray trans = null;
			if(!notTransient)
				trans = schedTransient.newPriorities[choosenPriorityClass];
			if(perm == null && trans == null) {
				if(logMINOR) Logger.minor(this, "No requests to run: chosen priority empty");
				continue; // Try next priority
			}
			boolean triedPerm = false;
			boolean triedTrans = false;
			while(true) {
				boolean persistent;
				SectoredRandomGrabArray chosenTracker = null;
				// If we can't find anything on perm (on the previous loop), try trans, and vice versa
				if(triedTrans) trans = null;
				if(triedPerm) perm = null;
				if(perm == null && trans == null) continue outer;
				else if(perm == null && trans != null) {
					chosenTracker = trans;
					triedTrans = true;
					long cooldownTime = context.cooldownTracker.getCachedWakeup(trans, false, container, now);
					if(cooldownTime > 0) {
						if(cooldownTime < wakeupTime) wakeupTime = cooldownTime;
						Logger.normal(this, "Priority "+choosenPriorityClass+" (transient) is in cooldown for another "+(cooldownTime - now)+" "+TimeUtil.formatTime(cooldownTime - now));
						continue outer;
					}
					persistent = false;
				} else if(perm != null && trans == null) {
					chosenTracker = perm;
					triedPerm = true;
					long cooldownTime = context.cooldownTracker.getCachedWakeup(perm, true, container, now);
					if(cooldownTime > 0) {
						if(cooldownTime < wakeupTime) wakeupTime = cooldownTime;
						Logger.normal(this, "Priority "+choosenPriorityClass+" (persistent) is in cooldown for another "+(cooldownTime - now)+" "+TimeUtil.formatTime(cooldownTime - now));
						continue outer;
					}
					container.activate(perm, 1);
					persistent = true;
				} else {
					container.activate(perm, 1);
					int permSize = perm.size();
					int transSize = trans.size();
					boolean choosePerm = random.nextInt(permSize + transSize) < permSize;
					if(choosePerm) {
						chosenTracker = perm;
						triedPerm = true;
						persistent = true;
					} else {
						chosenTracker = trans;
						triedTrans = true;
						persistent = false;
					}
					long cooldownTime = context.cooldownTracker.getCachedWakeup(trans, choosePerm, container, now);
					if(cooldownTime > 0) {
						if(cooldownTime < wakeupTime) wakeupTime = cooldownTime;
						Logger.normal(this, "Priority "+choosenPriorityClass+" (perm="+choosePerm+") is in cooldown for another "+(cooldownTime - now)+" "+TimeUtil.formatTime(cooldownTime - now));
						continue outer;
					}
				}
				
				if(logMINOR)
					Logger.minor(this, "Got priority tracker "+chosenTracker);
				RemoveRandomReturn val = chosenTracker.removeRandom(starter, persistent ? container : null, context, now);
				SendableRequest req;
				if(val == null) {
					Logger.normal(this, "Priority "+choosenPriorityClass+" returned null - nothing to schedule, should remove priority");
					continue;
				} else if(val.item == null) {
					if(val.wakeupTime == -1)
						Logger.normal(this, "Priority "+choosenPriorityClass+" returned cooldown time of -1 - nothing to schedule, should remove priority");
					else {
						Logger.normal(this, "Priority "+choosenPriorityClass+" returned cooldown time of "+(val.wakeupTime - now)+" = "+TimeUtil.formatTime(val.wakeupTime - now));
						if(val.wakeupTime > 0 && val.wakeupTime < wakeupTime)
							wakeupTime = val.wakeupTime;
					}
					continue;
				} else {
					req = (SendableRequest) val.item;
				}
				if(persistent)
					container.activate(req, 1); // FIXME
				if(chosenTracker.persistent() != persistent) {
					Logger.error(this, "Tracker.persistent()="+chosenTracker.persistent()+" but is in the queue for persistent="+persistent+" for "+chosenTracker);
					// FIXME fix it
				}
				if(req.persistent() != persistent) {
					Logger.error(this, "Request.persistent()="+req.persistent()+" but is in the queue for persistent="+chosenTracker.persistent()+" for "+req);
					// FIXME fix it
				}
				if(req.getPriorityClass(container) != choosenPriorityClass) {
					// Reinsert it : shouldn't happen if we are calling reregisterAll,
					// maybe we should ask people to report that error if seen
					Logger.normal(this, "In wrong priority class: "+req+" (req.prio="+req.getPriorityClass(container)+" but chosen="+choosenPriorityClass+ ')');
					// Remove it.
					SectoredRandomGrabArrayWithObject clientGrabber = (SectoredRandomGrabArrayWithObject) chosenTracker.getGrabber(req.getClient(container));
					if(clientGrabber != null) {
						if(chosenTracker.persistent())
							container.activate(clientGrabber, 1);
						RandomGrabArray baseRGA = (RandomGrabArray) clientGrabber.getGrabber(req.getClientRequest());
						if(baseRGA != null) {
							if(chosenTracker.persistent())
								container.activate(baseRGA, 1);
							baseRGA.remove(req, container, context);
						} else {
							// Okay, it's been removed already. Cool.
						}
					} else {
						Logger.error(this, "Could not find client grabber for client "+req.getClient(container)+" from "+chosenTracker);
					}
					if(req.persistent())
						schedCore.innerRegister(req, random, container, context, null);
					else
						schedTransient.innerRegister(req, random, container, context, null);
					continue;
				}
				
				// Check recentSuccesses
				/** Choose a recently succeeded request.
				 * 50% chance of using a recently succeeded request, if there is one.
				 * For transient requests, we keep a list of recently succeeded BaseSendableGet's,
				 * because transient requests are chosen individually.
				 * But for persistent requests, we keep a list of RandomGrabArray's, because
				 * persistent requests are chosen a whole SendableRequest at a time.
				 * 
				 * FIXME: Only replaces persistent requests with persistent requests (of similar priority and retry count), or transient with transient.
				 * Probably this is acceptable.
				 */
				if(!req.persistent() && !isInsertScheduler) {
					List<BaseSendableGet> recent = schedTransient.recentSuccesses;
					BaseSendableGet altReq = null;
					synchronized(recent) {
						if(!recent.isEmpty()) {
							if(random.nextBoolean()) {
								altReq = recent.remove(recent.size()-1);
							}
						}
					}
					if(altReq != null && (altReq.isCancelled(container))) {
						if(logMINOR)
							Logger.minor(this, "Ignoring cancelled recently succeeded item "+altReq);
						altReq = null;
					}
					if(altReq != null && (l = altReq.getCooldownTime(container, context, now)) != 0) {
						if(logMINOR) {
							Logger.minor(this, "Ignoring recently succeeded item, cooldown time = "+l+((l > 0) ? " ("+TimeUtil.formatTime(l - now)+")" : ""));
							altReq = null;
						}
					}
					if (altReq != null && altReq != req) {
						int prio = altReq.getPriorityClass(container);
						if(prio <= choosenPriorityClass) {
							// Use the recent one instead
							if(logMINOR)
								Logger.minor(this, "Recently succeeded (transient) req "+altReq+" (prio="+altReq.getPriorityClass(container)+") is better than "+req+" (prio="+req.getPriorityClass(container)+"), using that");
							// Don't need to reregister, because removeRandom doesn't actually remove!
							req = altReq;
						} else {
							// Don't use the recent one
							if(logMINOR)
								Logger.minor(this, "Chosen req "+req+" is better, reregistering recently succeeded "+altReq);
							synchronized(recent) {
								recent.add(altReq);
							}
						}
					}
				} else if(!isInsertScheduler) {
					RandomGrabArray altRGA = null;
					synchronized(recentSuccesses) {
						if(!(recentSuccesses.isEmpty() || random.nextBoolean())) {
							altRGA = recentSuccesses.remove(recentSuccesses.size()-1);
						}
					}
					if(altRGA != null) {
						container.activate(altRGA, 1);
						SendableRequest altReq = null;
						if(container.ext().isStored(altRGA) && !altRGA.isEmpty(container)) {
							if(logMINOR)
								Logger.minor(this, "Maybe using recently succeeded item from "+altRGA);
							val = altRGA.removeRandom(starter, container, context, now);
							if(val != null) {
								if(val.item == null) {
									if(logMINOR) Logger.minor(this, "Ignoring recently succeeded item, removeRandom returned cooldown time "+val.wakeupTime+((val.wakeupTime > 0) ? " ("+TimeUtil.formatTime(val.wakeupTime - now)+")" : ""));
								} else {
									altReq = (SendableRequest) val.item;
								}
							}
							if(altReq != null && altReq != req) {
								container.activate(altReq, 1);
								int prio = altReq.getPriorityClass(container);
								boolean useRecent = false;
								if(prio <= choosenPriorityClass) {
									if(altReq.getCooldownTime(container, context, now) != 0)
										useRecent = true;
								}
								if(useRecent) {
									// Use the recent one instead
									if(logMINOR)
										Logger.minor(this, "Recently succeeded (persistent) req "+altReq+" (prio="+altReq.getPriorityClass(container)+") is better than "+req+" (prio="+req.getPriorityClass(container)+"), using that");
									// Don't need to reregister, because removeRandom doesn't actually remove!
									req = altReq;
								} else {
									if(logMINOR)
										Logger.minor(this, "Chosen (persistent) req "+req+" is better, reregistering recently succeeded "+altRGA+" for "+altReq);
									synchronized(recentSuccesses) {
										recentSuccesses.add(altRGA);
									}
								}
							}
						} else {
							container.deactivate(altRGA, 1);
						}
					}
				}
				
				// Now we have chosen a request.
				if(logMINOR) Logger.minor(this, "removeFirst() returning "+req+" (prio "+
						req.getPriorityClass(container)+", client "+req.getClient(container)+", client-req "+req.getClientRequest()+ ')');
				if(logMINOR) Logger.minor(this, "removeFirst() returning "+req+" of "+req.getClientRequest());
				return new SelectorReturn(req);
				
			}
		}
		if(logMINOR) Logger.minor(this, "No requests to run");
		return null;
	}
	
	private static final short[] tweakedPrioritySelector = { 
		RequestStarter.MAXIMUM_PRIORITY_CLASS,
		RequestStarter.MAXIMUM_PRIORITY_CLASS,
		RequestStarter.MAXIMUM_PRIORITY_CLASS,
		RequestStarter.MAXIMUM_PRIORITY_CLASS,
		RequestStarter.MAXIMUM_PRIORITY_CLASS,
		RequestStarter.MAXIMUM_PRIORITY_CLASS,
		RequestStarter.MAXIMUM_PRIORITY_CLASS,
		
		RequestStarter.INTERACTIVE_PRIORITY_CLASS,
		RequestStarter.INTERACTIVE_PRIORITY_CLASS,
		RequestStarter.INTERACTIVE_PRIORITY_CLASS,
		RequestStarter.INTERACTIVE_PRIORITY_CLASS,
		RequestStarter.INTERACTIVE_PRIORITY_CLASS,
		RequestStarter.INTERACTIVE_PRIORITY_CLASS,
		
		RequestStarter.IMMEDIATE_SPLITFILE_PRIORITY_CLASS,
		RequestStarter.IMMEDIATE_SPLITFILE_PRIORITY_CLASS,
		RequestStarter.IMMEDIATE_SPLITFILE_PRIORITY_CLASS, 
		RequestStarter.IMMEDIATE_SPLITFILE_PRIORITY_CLASS, 
		RequestStarter.IMMEDIATE_SPLITFILE_PRIORITY_CLASS,
		
		RequestStarter.UPDATE_PRIORITY_CLASS,
		RequestStarter.UPDATE_PRIORITY_CLASS, 
		RequestStarter.UPDATE_PRIORITY_CLASS, 
		RequestStarter.UPDATE_PRIORITY_CLASS,
		
		RequestStarter.BULK_SPLITFILE_PRIORITY_CLASS, 
		RequestStarter.BULK_SPLITFILE_PRIORITY_CLASS, 
		RequestStarter.BULK_SPLITFILE_PRIORITY_CLASS,
		
		RequestStarter.PREFETCH_PRIORITY_CLASS, 
		RequestStarter.PREFETCH_PRIORITY_CLASS,
		
		RequestStarter.MINIMUM_PRIORITY_CLASS
	};
	private static final short[] prioritySelector = {
		RequestStarter.MAXIMUM_PRIORITY_CLASS,
		RequestStarter.INTERACTIVE_PRIORITY_CLASS,
		RequestStarter.IMMEDIATE_SPLITFILE_PRIORITY_CLASS, 
		RequestStarter.UPDATE_PRIORITY_CLASS,
		RequestStarter.BULK_SPLITFILE_PRIORITY_CLASS,
		RequestStarter.PREFETCH_PRIORITY_CLASS,
		RequestStarter.MINIMUM_PRIORITY_CLASS
	};

	/**
	 * @return True unless the key was already present.
	 */
	public boolean addToFetching(Key key) {
		synchronized(keysFetching) {
			boolean retval = keysFetching.add(key);
			if(!retval) {
				Logger.normal(this, "Already in keysFetching: "+key);
			} else {
				if(logMINOR)
					Logger.minor(this, "Added to keysFetching: "+key);
			}
			return retval;
		}
	}
	
	public boolean hasKey(Key key, BaseSendableGet getterWaiting, boolean persistent, ObjectContainer container) {
		if(keysFetching == null) {
			throw new NullPointerException();
		}
		long pid = -1;
		if(getterWaiting != null && persistent) {
			pid = container.ext().getID(getterWaiting);
		}
		synchronized(keysFetching) {
			boolean ret = keysFetching.contains(key);
			if(!ret) return ret;
			// It is being fetched. Add the BaseSendableGet to the wait list so it gets woken up when the request finishes.
			if(getterWaiting != null) {
				if(persistent) {
					Long[] waiting = persistentRequestsWaitingForKeysFetching.get(key);
					if(waiting == null) {
						persistentRequestsWaitingForKeysFetching.put(key, new Long[] { pid });
					} else {
						for(long l : waiting) {
							if(l == pid) return true;
						}
						Long[] newWaiting = new Long[waiting.length+1];
						System.arraycopy(waiting, 0, newWaiting, 0, waiting.length);
						newWaiting[waiting.length] = pid;
						persistentRequestsWaitingForKeysFetching.put(key, newWaiting);
					}
				} else {
					WeakReference<BaseSendableGet>[] waiting = transientRequestsWaitingForKeysFetching.get(key);
					if(waiting == null) {
						transientRequestsWaitingForKeysFetching.put(key, new WeakReference[] { new WeakReference<BaseSendableGet>(getterWaiting) });
					} else {
						for(WeakReference<BaseSendableGet> ref : waiting) {
							if(ref.get() == getterWaiting) return true;
						}
						WeakReference<BaseSendableGet>[] newWaiting = new WeakReference[waiting.length+1];
						System.arraycopy(waiting, 0, newWaiting, 0, waiting.length);
						newWaiting[waiting.length] = new WeakReference<BaseSendableGet>(getterWaiting);
						transientRequestsWaitingForKeysFetching.put(key, newWaiting);
					}
				}
			}
			return true;
		}
	}

	public void removeFetchingKey(final Key key) {
		Long[] persistentWaiting;
		WeakReference<BaseSendableGet>[] transientWaiting;
		if(logMINOR)
			Logger.minor(this, "Removing from keysFetching: "+key);
		if(key != null) {
			synchronized(keysFetching) {
				keysFetching.remove(key);
				persistentWaiting = this.persistentRequestsWaitingForKeysFetching.remove(key);
				transientWaiting = this.transientRequestsWaitingForKeysFetching.remove(key);
			}
			if(persistentWaiting != null || transientWaiting != null) {
				CooldownTracker tracker = sched.clientContext.cooldownTracker;
				if(persistentWaiting != null) {
					for(Long l : persistentWaiting)
						tracker.clearCachedWakeupPersistent(l);
				}
				if(transientWaiting != null) {
					for(WeakReference<BaseSendableGet> ref : transientWaiting) {
						BaseSendableGet get = ref.get();
						if(get == null) continue;
						tracker.clearCachedWakeup(get, false, null);
					}
				}
			}
		}
	}

	public boolean hasTransientInsert(SendableInsert insert, Object token) {
		RunningTransientInsert tmp = new RunningTransientInsert(insert, token);
		synchronized(runningTransientInserts) {
			return runningTransientInserts.contains(tmp);
		}
	}

	public boolean addTransientInsertFetching(SendableInsert insert, Object token) {
		RunningTransientInsert tmp = new RunningTransientInsert(insert, token);
		synchronized(runningTransientInserts) {
			boolean retval = runningTransientInserts.add(tmp);
			if(!retval) {
				Logger.normal(this, "Already in runningTransientInserts: "+insert+" : "+token);
			} else {
				if(logMINOR)
					Logger.minor(this, "Added to runningTransientInserts: "+insert+" : "+token);
			}
			return retval;
		}
	}
	
	public void removeTransientInsertFetching(SendableInsert insert, Object token) {
		RunningTransientInsert tmp = new RunningTransientInsert(insert, token);
		if(logMINOR)
			Logger.minor(this, "Removing from runningTransientInserts: "+insert+" : "+token);
		synchronized(runningTransientInserts) {
			runningTransientInserts.remove(tmp);
		}
	}

	public void succeeded(BaseSendableGet succeeded, ObjectContainer container) {
		RandomGrabArray array = succeeded.getParentGrabArray();
		container.activate(array, 1);
		if(array == null) return; // Unregistered already?
		synchronized(recentSuccesses) {
			if(recentSuccesses.contains(array)) return;
			recentSuccesses.add(array);
			while(recentSuccesses.size() > 8)
				recentSuccesses.remove(0);
		}
	}
	
}<|MERGE_RESOLUTION|>--- conflicted
+++ resolved
@@ -250,12 +250,8 @@
 				}
 				ignoreStore = false;
 			}
-<<<<<<< HEAD
 			ret = new TransientChosenBlock(req, token, key, ckey, localRequestOnly, ignoreStore, canWriteClientCache, forkOnCacheable, realTimeFlag, sched);
-=======
-			ret = new TransientChosenBlock(req, token, key, ckey, localRequestOnly, ignoreStore, canWriteClientCache, forkOnCacheable, sched);
 			if(logMINOR) Logger.minor(this, "Created "+ret+" for "+req);
->>>>>>> b687a0e4
 			return ret;
 		}
 	}
