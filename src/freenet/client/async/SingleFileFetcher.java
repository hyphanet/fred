--- conflicted
+++ resolved
@@ -158,14 +158,17 @@
 		} else {
 			if(!ctx.followRedirects) {
 				onFailure(new FetchException(FetchException.INVALID_METADATA, "Told me not to follow redirects (splitfile block??)"), false, container, context);
+				data.free();
 				return;
 			}
 			if(parent.isCancelled()) {
 				onFailure(new FetchException(FetchException.CANCELLED), false, container, context);
+				data.free();
 				return;
 			}
 			if(data.size() > ctx.maxMetadataSize) {
 				onFailure(new FetchException(FetchException.TOO_BIG_METADATA), false, container, context);
+				data.free();
 				return;
 			}
 			// Parse metadata
@@ -174,12 +177,15 @@
 				if(persistent)
 					container.store(this);
 				wrapHandleMetadata(false, container, context);
+				data.free();
 			} catch (MetadataParseException e) {
 				onFailure(new FetchException(FetchException.INVALID_METADATA, e), false, container, context);
+				data.free();
 				return;
 			} catch (IOException e) {
 				// Bucket error?
 				onFailure(new FetchException(FetchException.BUCKET_ERROR, e), false, container, context);
+				data.free();
 				return;
 			}
 		}
@@ -874,14 +880,9 @@
 				SingleFileFetcher.this.onFailure(new FetchException(FetchException.INVALID_METADATA, e), false, container, context);
 			} catch (IOException e) {
 				// Bucket error?
-<<<<<<< HEAD
 				SingleFileFetcher.this.onFailure(new FetchException(FetchException.BUCKET_ERROR, e), false, container, context);
-=======
-				SingleFileFetcher.this.onFailure(new FetchException(FetchException.BUCKET_ERROR, e), sched);
-				return;
 			} finally {
 				result.asBucket().free();
->>>>>>> b8b93055
 			}
 			if(!wasActive)
 				container.deactivate(SingleFileFetcher.this, 1);
