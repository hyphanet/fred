--- conflicted
+++ resolved
@@ -265,13 +265,8 @@
 		ArrayList<Integer> possibles = segment.validBlockNumbers(fetching, true, container, context);
 		while(true) {
 			if(possibles == null || possibles.isEmpty()) return null;
-<<<<<<< HEAD
-			Integer x = possibles.remove(context.random.nextInt(possibles.size()));
+			Integer x = ListUtils.removeRandomBySwapLastSimple(context.random, possibles);
 			if(segment.checkRecentlyFailed(x, container, context, fetching, System.currentTimeMillis())) continue;
-=======
-			Integer x = ListUtils.removeRandomBySwapLastSimple(context.random, possibles);
-			if(segment.checkRecentlyFailed(x, container, context, keys, System.currentTimeMillis())) continue;
->>>>>>> 56d50906
 			return new SplitFileFetcherSegmentSendableRequestItem(x);
 		}
 	}
