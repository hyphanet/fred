--- conflicted
+++ resolved
@@ -80,21 +80,13 @@
 		return false;
 	}
 
-<<<<<<< HEAD
+	@Override
 	public void notifyClients(ObjectContainer container, ClientContext context) {
 		// Ignore for now
 	}
 
+	@Override
 	public void onTransition(ClientGetState oldState, ClientGetState newState, ObjectContainer container) {
-=======
-	@Override
-	public void notifyClients() {
-		// Ignore for now
-	}
-
-	@Override
-	public void onTransition(ClientGetState oldState, ClientGetState newState) {
->>>>>>> aaeaa978
 		// Ignore
 	}
 
