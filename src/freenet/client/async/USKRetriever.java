--- conflicted
+++ resolved
@@ -46,15 +46,9 @@
 		FreenetURI uri = key.getSSK(l).getURI();
 		try {
 			SingleFileFetcher getter =
-<<<<<<< HEAD
-				(SingleFileFetcher) SingleFileFetcher.create(this, this, new ClientMetadata(), uri, ctx, new ArchiveContext(ctx.maxArchiveLevels), 
+				(SingleFileFetcher) SingleFileFetcher.create(this, this, new ClientMetadata(), uri, ctx, new ArchiveContext(ctx.maxTempLength, ctx.maxArchiveLevels), 
 						ctx.maxNonSplitfileRetries, 0, true, l, true, null, false, null, context);
 			getter.schedule(null, context);
-=======
-				(SingleFileFetcher) SingleFileFetcher.create(this, this, new ClientMetadata(), uri, ctx, new ArchiveContext(ctx.maxTempLength, ctx.maxArchiveLevels), 
-						ctx.maxNonSplitfileRetries, 0, true, l, true, null, false);
-			getter.schedule();
->>>>>>> b5dfda8e
 		} catch (MalformedURLException e) {
 			Logger.error(this, "Impossible: "+e, e);
 		} catch (FetchException e) {
