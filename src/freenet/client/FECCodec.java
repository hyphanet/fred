/* This code is part of Freenet. It is distributed under the GNU General
 * Public License, version 2 (or at your option any later version). See
 * http://www.gnu.org/ for further details of the GPL. */
package freenet.client;

import java.io.DataInputStream;
import java.io.IOException;
import java.io.OutputStream;

import com.db4o.ObjectContainer;
import com.onionnetworks.fec.FECCode;
import com.onionnetworks.util.Buffer;

import freenet.support.Executor;
import freenet.support.Logger;
import freenet.support.api.Bucket;
import freenet.support.api.BucketFactory;
import freenet.support.io.BucketTools;
import freenet.support.io.Closer;

/**
 * FEC (forward error correction) handler.
 * I didn't keep the old freenet.client.FEC* etc as it seemed grossly overengineered with
 * a lot of code there only because of API confusion.
 * @author root
 *
 */
public abstract class FECCodec {

	// REDFLAG: Optimal stripe size? Smaller => less memory usage, but more JNI overhead

	private static int STRIPE_SIZE = 4096;
	static boolean logMINOR;
	protected transient FECCode fec;
	protected final int k, n;

	protected abstract void loadFEC();
	
	protected FECCodec(int k, int n) {
		this.k = k;
		this.n = n;
		if(n == 0 || n < k)
			throw new IllegalArgumentException("Invalid: k="+k+" n="+n);
	}
	
	/**
	 * Get a codec where we know both the number of data blocks and the number
	 * of check blocks, and the codec type. Normally for decoding.
	 */
	public static FECCodec getCodec(short splitfileType, int dataBlocks, int checkBlocks, Executor executor) {
		if(splitfileType == Metadata.SPLITFILE_NONREDUNDANT)
			return null;
		if(splitfileType == Metadata.SPLITFILE_ONION_STANDARD)
			return StandardOnionFECCodec.getInstance(dataBlocks, checkBlocks, executor);
		else
			return null;
	}

	/**
	 * Get a codec where we know only the number of data blocks and the codec
	 * type. Normally for encoding.
	 */
	public static FECCodec getCodec(short splitfileType, int dataBlocks, Executor executor) {
		if(splitfileType == Metadata.SPLITFILE_NONREDUNDANT)
			return null;
		if(splitfileType == Metadata.SPLITFILE_ONION_STANDARD) {
			int checkBlocks = standardOnionCheckBlocks(dataBlocks);
			return StandardOnionFECCodec.getInstance(dataBlocks, checkBlocks, executor);
		}
		else
			return null;
	}
	
	private static int standardOnionCheckBlocks(int dataBlocks) {
		/**
		 * ALCHEMY: What we do know is that redundancy by FEC is much more efficient than 
		 * redundancy by simply duplicating blocks, for obvious reasons (see e.g. Wuala). But
		 * we have to have some redundancy at the duplicating blocks level because we do use
		 * some keys directly etc: we store an insert in 3 nodes. We also cache it on 20 nodes,
		 * but generally the key will fall out of the caches within days. So long term, it's 3.
		 * Multiplied by 2 here, makes 6. Used to be 1.5 * 3 = 4.5. Wuala uses 5, but that's 
		 * all FEC.
		 */
		int checkBlocks = dataBlocks * HighLevelSimpleClientImpl.SPLITFILE_CHECK_BLOCKS_PER_SEGMENT / HighLevelSimpleClientImpl.SPLITFILE_BLOCKS_PER_SEGMENT;
		if(dataBlocks >= HighLevelSimpleClientImpl.SPLITFILE_CHECK_BLOCKS_PER_SEGMENT) 
			checkBlocks = HighLevelSimpleClientImpl.SPLITFILE_CHECK_BLOCKS_PER_SEGMENT;
		return checkBlocks;
	}

	public static int getCheckBlocks(short splitfileType, int dataBlocks) {
		if(splitfileType == Metadata.SPLITFILE_ONION_STANDARD) {
			return standardOnionCheckBlocks(dataBlocks);
		} else
			return 0;
	}

	/**
	 * How many check blocks?
	 */
	public abstract int countCheckBlocks();

	protected void realDecode(SplitfileBlock[] dataBlockStatus, SplitfileBlock[] checkBlockStatus, int blockLength, BucketFactory bf) throws IOException {
<<<<<<< HEAD
		loadFEC();
=======
		logMINOR = Logger.shouldLog(Logger.MINOR, this);
>>>>>>> 86f87ce7
		if(logMINOR)
			Logger.minor(this, "Doing decode: " + dataBlockStatus.length + " data blocks, " + checkBlockStatus.length + " check blocks, block length " + blockLength + " with " + this, new Exception("debug"));
		if(dataBlockStatus.length + checkBlockStatus.length != n)
			throw new IllegalArgumentException();
		if(dataBlockStatus.length != k)
			throw new IllegalArgumentException();
		Buffer[] packets = new Buffer[k];
		Bucket[] buckets = new Bucket[n];
		DataInputStream[] readers = new DataInputStream[n];
		OutputStream[] writers = new OutputStream[k];
		int numberToDecode = 0; // can be less than n-k

		try {

			byte[] realBuffer = new byte[k * STRIPE_SIZE];

			int[] packetIndexes = new int[k];
			for(int i = 0; i < packetIndexes.length; i++)
				packetIndexes[i] = -1;

			int idx = 0;

			for(int i = 0; i < k; i++)
				packets[i] = new Buffer(realBuffer, i * STRIPE_SIZE,
					STRIPE_SIZE);

			for(int i = 0; i < dataBlockStatus.length; i++) {
				buckets[i] = dataBlockStatus[i].getData();
				if(buckets[i] == null) {
					buckets[i] = bf.makeBucket(blockLength);
					writers[i] = buckets[i].getOutputStream();
					if(logMINOR)
						Logger.minor(this, "writers[" + i + "] != null");
					readers[i] = null;
					numberToDecode++;
				}
				else {
					long sz = buckets[i].size();
					if(sz < blockLength) {
						if(i != dataBlockStatus.length - 1)
							throw new IllegalArgumentException("All buckets except the last must be the full size but data bucket " + i + " of " + dataBlockStatus.length + " (" + dataBlockStatus[i] + ") is " + sz + " not " + blockLength);
						if(sz < blockLength) {
							// FIXME NOT FETCHING LAST BLOCK
//							buckets[i] = BucketTools.pad(buckets[i], blockLength, bf, (int) sz);
							buckets[i] = bf.makeBucket(blockLength);
							writers[i] = buckets[i].getOutputStream();
							if(logMINOR)
								Logger.minor(this, "writers[" + i + "] != null (NOT PADDING)");
							readers[i] = null;
							numberToDecode++;
						}
						else
							throw new IllegalArgumentException("Too big: " + sz + " bigger than " + blockLength);
					} else {
						if(logMINOR)
							Logger.minor(this, "writers[" + i + "] = null (already filled)");
						writers[i] = null;
						readers[i] = new DataInputStream(buckets[i].getInputStream());
						packetIndexes[idx++] = i;
					}
				}
			}
			for(int i = 0; i < checkBlockStatus.length; i++) {
				buckets[i + k] = checkBlockStatus[i].getData();
				if(buckets[i + k] == null)
					readers[i + k] = null;
				else {
					readers[i + k] = new DataInputStream(buckets[i + k].getInputStream());
					if(idx < k)
						packetIndexes[idx++] = i + k;
				}
			}

			if(idx < k)
				throw new IllegalArgumentException("Must have at least k packets (k=" + k + ",idx=" + idx + ')');

			if(logMINOR)
				for(int i = 0; i < packetIndexes.length; i++)
					Logger.minor(this, "[" + i + "] = " + packetIndexes[i]);

			if(numberToDecode > 0)
				// Do the (striped) decode

				for(int offset = 0; offset < blockLength; offset += STRIPE_SIZE) {
					// Read the data in first
					for(int i = 0; i < k; i++) {
						int x = packetIndexes[i];
						readers[x].readFully(realBuffer, i * STRIPE_SIZE,
							STRIPE_SIZE);
					}
					// Do the decode
					// Not shuffled
					int[] disposableIndexes = new int[packetIndexes.length];
					System.arraycopy(packetIndexes, 0, disposableIndexes, 0,
						packetIndexes.length);
					fec.decode(packets, disposableIndexes);
					// packets now contains an array of decoded blocks, in order
					// Write the data out
					for(int i = 0; i < k; i++)
						if(writers[i] != null)
							writers[i].write(realBuffer, i * STRIPE_SIZE,
								STRIPE_SIZE);
				}

		}
		finally {
			for(int i = 0; i < k; i++)
				Closer.close(writers[i]);
			for(int i = 0; i < n; i++)
				Closer.close(readers[i]);
		}
		// Set new buckets only after have a successful decode.
		// Note that the last data bucket will be overwritten padded.
		for(int i = 0; i < dataBlockStatus.length; i++) {
			Bucket data = buckets[i];
			if(data.size() != blockLength)
				throw new IllegalStateException("Block " + i + ": " + data + " : " + dataBlockStatus[i] + " length " + data.size() + " whereas blockLength="+blockLength);
			dataBlockStatus[i].setData(data);
		}
	}

	/**
	 * Do the actual encode.
	 */
	protected void realEncode(Bucket[] dataBlockStatus,
		Bucket[] checkBlockStatus, int blockLength, BucketFactory bf)
		throws IOException {
<<<<<<< HEAD
		loadFEC();
=======
		logMINOR = Logger.shouldLog(Logger.MINOR, this);
>>>>>>> 86f87ce7
		//		Runtime.getRuntime().gc();
//		Runtime.getRuntime().runFinalization();
//		Runtime.getRuntime().gc();
//		Runtime.getRuntime().runFinalization();
		long memUsedAtStart = Runtime.getRuntime().totalMemory() - Runtime.getRuntime().freeMemory();
		if(logMINOR) {
			Logger.minor(this, "Memory in use at start: " + memUsedAtStart + " max=" + Runtime.getRuntime().maxMemory());
			Logger.minor(this, "Doing encode: " + dataBlockStatus.length + " data blocks, " + checkBlockStatus.length + " check blocks, block length " + blockLength + " with " + this);
		}
		if((dataBlockStatus.length + checkBlockStatus.length != n) ||
			(dataBlockStatus.length != k))
			throw new IllegalArgumentException("Data blocks: " + dataBlockStatus.length + ", Check blocks: " + checkBlockStatus.length + ", n: " + n + ", k: " + k);
		Buffer[] dataPackets = new Buffer[k];
		Buffer[] checkPackets = new Buffer[n - k];
		Bucket[] buckets = new Bucket[n];
		DataInputStream[] readers = new DataInputStream[k];
		OutputStream[] writers = new OutputStream[n - k];

		try {

			int[] toEncode = new int[n - k];
			int numberToEncode = 0; // can be less than n-k

			byte[] realBuffer = new byte[n * STRIPE_SIZE];

			for(int i = 0; i < k; i++)
				dataPackets[i] = new Buffer(realBuffer, i * STRIPE_SIZE,
					STRIPE_SIZE);
			for(int i = 0; i < n - k; i++)
				checkPackets[i] = new Buffer(realBuffer, (i + k) * STRIPE_SIZE,
					STRIPE_SIZE);

			for(int i = 0; i < dataBlockStatus.length; i++) {
				buckets[i] = dataBlockStatus[i];
				long sz = buckets[i].size();
				if(sz < blockLength) {
					if(i != dataBlockStatus.length - 1)
						throw new IllegalArgumentException("All buckets except the last must be the full size");
					if(sz < blockLength)
						buckets[i] = BucketTools.pad(buckets[i], blockLength, bf, (int) sz);
					else
						throw new IllegalArgumentException("Too big: " + sz + " bigger than " + blockLength);
				}
				readers[i] = new DataInputStream(buckets[i].getInputStream());
			}

			int created = 0;
			for(int i = 0; i < checkBlockStatus.length; i++) {
				buckets[i + k] = checkBlockStatus[i];
				if(buckets[i + k] == null) {
					buckets[i + k] = bf.makeBucket(blockLength);
					writers[i] = buckets[i + k].getOutputStream();
					toEncode[numberToEncode++] = i + k;
					created++;
				}
				else
					writers[i] = null;
			}
			if(logMINOR)
				Logger.minor(this, "Created "+created+" check buckets");

			//			Runtime.getRuntime().gc();
//			Runtime.getRuntime().runFinalization();
//			Runtime.getRuntime().gc();
//			Runtime.getRuntime().runFinalization();
			long memUsedBeforeEncodes = Runtime.getRuntime().totalMemory() - Runtime.getRuntime().freeMemory();
			if(logMINOR)
				Logger.minor(this, "Memory in use before encodes: " + memUsedBeforeEncodes);

			if(numberToEncode > 0)
				// Do the (striped) encode

				for(int offset = 0; offset < blockLength; offset += STRIPE_SIZE) {
					long memUsedBeforeRead = Runtime.getRuntime().totalMemory() - Runtime.getRuntime().freeMemory();
					if(logMINOR)
						Logger.minor(this, "Memory in use before read: " + memUsedBeforeRead);
					// Read the data in first
					for(int i = 0; i < k; i++)
						readers[i].readFully(realBuffer, i * STRIPE_SIZE,
							STRIPE_SIZE);
					// Do the encode
					// Not shuffled
					long startTime = System.currentTimeMillis();
					//					Runtime.getRuntime().gc();
//					Runtime.getRuntime().runFinalization();
//					Runtime.getRuntime().gc();
//					Runtime.getRuntime().runFinalization();
					long memUsedBeforeStripe = Runtime.getRuntime().totalMemory() - Runtime.getRuntime().freeMemory();
					if(logMINOR)
						Logger.minor(this, "Memory in use before stripe: " + memUsedBeforeStripe);
					fec.encode(dataPackets, checkPackets, toEncode);
					//					Runtime.getRuntime().gc();
//					Runtime.getRuntime().runFinalization();
//					Runtime.getRuntime().gc();
//					Runtime.getRuntime().runFinalization();
					long memUsedAfterStripe = Runtime.getRuntime().totalMemory() - Runtime.getRuntime().freeMemory();
					if(logMINOR)
						Logger.minor(this, "Memory in use after stripe: " + memUsedAfterStripe);
					long endTime = System.currentTimeMillis();
					if(logMINOR)
						Logger.minor(this, "Stripe encode took " + (endTime - startTime) + "ms for k=" + k + ", n=" + n + ", stripeSize=" + STRIPE_SIZE);
					// packets now contains an array of decoded blocks, in order
					// Write the data out
					for(int i = k; i < n; i++)
						if(writers[i - k] != null)
							writers[i - k].write(realBuffer, i * STRIPE_SIZE,
								STRIPE_SIZE);
				}

		}
		finally {
			for(int i = 0; i < k; i++)
				Closer.close(readers[i]);
			for(int i = 0; i < n - k; i++)
				Closer.close(writers[i]);
		}
		// Set new buckets only after have a successful decode.
		for(int i = 0; i < checkBlockStatus.length; i++) {
			Bucket data = buckets[i + k];
			if(data == null)
				throw new NullPointerException();
			checkBlockStatus[i] = data;
		}
	}

	/**
	 * The method used to submit {@link FECJob}s to the pool
	 * 
	 * @author Florent Daigni&egrave;re &lt;nextgens@freenetproject.org&gt;
	 * 
	 * @param FECJob
	 */
	public void addToQueue(FECJob job, FECQueue queue, ObjectContainer container) {
		queue.addToQueue(job, this, container);
	}
	
<<<<<<< HEAD
	public void objectCanDeactivate(ObjectContainer container) {
		Logger.minor(this, "Deactivating "+this, new Exception("debug"));
=======
	private synchronized static int getMaxRunningFECThreads() {
		if (maxRunningFECThreads != -1)
			return maxRunningFECThreads;
		String osName = System.getProperty("os.name");
		if(osName.indexOf("Windows") == -1 && (osName.toLowerCase().indexOf("mac os x") > 0) || (!NativeThread.usingNativeCode())) {
			// OS/X niceness is really weak, so we don't want any more background CPU load than necessary
			// Also, on non-Windows, we need the native threads library to be working.
			maxRunningFECThreads = 1;
		} else {
			// Most other OSs will have reasonable niceness, so go by RAM.
			Runtime r = Runtime.getRuntime();
			int max = r.availableProcessors(); // FIXME this may change in a VM, poll it
			long maxMemory = r.maxMemory();
			if(maxMemory < 256*1024*1024) {
				max = 1;
			} else {
				// Measured 11MB decode 8MB encode on amd64.
				// No more than 10% of available RAM, so 110MB for each extra processor.
				// No more than 3 so that we don't reach any FileDescriptor related limit
				max = Math.min(3, Math.min(max, (int) (Math.min(Integer.MAX_VALUE, maxMemory / (128*1024*1024)))));
			}
			maxRunningFECThreads = max;
		}
		Logger.minor(FECCodec.class, "Maximum FEC threads: "+maxRunningFECThreads);
		return maxRunningFECThreads;
	}
	
	private static int maxRunningFECThreads = -1;

	/**
	 * A private Thread started by {@link FECCodec}...
	 * 
	 * @author Florent Daigni&egrave;re &lt;nextgens@freenetproject.org&gt;
	 */
	private static class FECRunner implements PrioRunnable {

		public void run() {
			freenet.support.Logger.OSThread.logPID(this);
			try {
				while(true) {
					FECJob job = null;
					// Get a job
					synchronized (_awaitingJobs) {
						while (_awaitingJobs.isEmpty()) {
							_awaitingJobs.wait(Integer.MAX_VALUE);
							if (runningFECThreads > getMaxRunningFECThreads())
								return;
						}
						job = (FECJob) _awaitingJobs.removeLast();
					}

					// Encode it
					try {
						if (job.isADecodingJob)
							job.codec.realDecode(job.dataBlockStatus, job.checkBlockStatus, job.blockLength,
							        job.bucketFactory);
						else {
							job.codec.realEncode(job.dataBlocks, job.checkBlocks, job.blockLength, job.bucketFactory);
							// Update SplitFileBlocks from buckets if necessary
							if ((job.dataBlockStatus != null) || (job.checkBlockStatus != null)) {
								for (int i = 0; i < job.dataBlocks.length; i++)
									job.dataBlockStatus[i].setData(job.dataBlocks[i]);
								for (int i = 0; i < job.checkBlocks.length; i++)
									job.checkBlockStatus[i].setData(job.checkBlocks[i]);
							}
						}
					} catch (IOException e) {
						Logger.error(this, "BOH! ioe:" + e.getMessage(), e);
					}

					// Call the callback
					try {
						if (job.isADecodingJob)
							job.callback.onDecodedSegment();
						else
							job.callback.onEncodedSegment();
					} catch (Throwable e) {
						Logger.error(this, "The callback failed!" + e.getMessage(), e);
					}
				}
			} catch (Throwable t) {
				Logger.error(this, "Caught "+t+" in "+this, t);
			}
			finally {
				synchronized (_awaitingJobs) {
					runningFECThreads--;
				}
			}
		}

		public int getPriority() {
			return NativeThread.LOW_PRIORITY;
		}
	}

	public void handleLowMemory() throws Exception {
		synchronized (_awaitingJobs) {
			maxRunningFECThreads = Math.max(1, maxRunningFECThreads - 1);
			_awaitingJobs.notify(); // not notifyAll()
		}
	}

	public void handleOutOfMemory() throws Exception {
		synchronized (_awaitingJobs) {
			maxRunningFECThreads = 1;
			_awaitingJobs.notifyAll();
		}
	}

	/**
	 * An interface wich has to be implemented by FECJob submitters
	 * 
	 * @author Florent Daigni&egrave;re &lt;nextgens@freenetproject.org&gt;
	 * 
	 * WARNING: the callback is expected to release the thread !
	 */
	public interface StandardOnionFECCodecEncoderCallback {

		public void onEncodedSegment();

		public void onDecodedSegment();
>>>>>>> 86f87ce7
	}
}<|MERGE_RESOLUTION|>--- conflicted
+++ resolved
@@ -100,11 +100,8 @@
 	public abstract int countCheckBlocks();
 
 	protected void realDecode(SplitfileBlock[] dataBlockStatus, SplitfileBlock[] checkBlockStatus, int blockLength, BucketFactory bf) throws IOException {
-<<<<<<< HEAD
 		loadFEC();
-=======
 		logMINOR = Logger.shouldLog(Logger.MINOR, this);
->>>>>>> 86f87ce7
 		if(logMINOR)
 			Logger.minor(this, "Doing decode: " + dataBlockStatus.length + " data blocks, " + checkBlockStatus.length + " check blocks, block length " + blockLength + " with " + this, new Exception("debug"));
 		if(dataBlockStatus.length + checkBlockStatus.length != n)
@@ -232,11 +229,8 @@
 	protected void realEncode(Bucket[] dataBlockStatus,
 		Bucket[] checkBlockStatus, int blockLength, BucketFactory bf)
 		throws IOException {
-<<<<<<< HEAD
 		loadFEC();
-=======
 		logMINOR = Logger.shouldLog(Logger.MINOR, this);
->>>>>>> 86f87ce7
 		//		Runtime.getRuntime().gc();
 //		Runtime.getRuntime().runFinalization();
 //		Runtime.getRuntime().gc();
@@ -373,131 +367,7 @@
 		queue.addToQueue(job, this, container);
 	}
 	
-<<<<<<< HEAD
 	public void objectCanDeactivate(ObjectContainer container) {
 		Logger.minor(this, "Deactivating "+this, new Exception("debug"));
-=======
-	private synchronized static int getMaxRunningFECThreads() {
-		if (maxRunningFECThreads != -1)
-			return maxRunningFECThreads;
-		String osName = System.getProperty("os.name");
-		if(osName.indexOf("Windows") == -1 && (osName.toLowerCase().indexOf("mac os x") > 0) || (!NativeThread.usingNativeCode())) {
-			// OS/X niceness is really weak, so we don't want any more background CPU load than necessary
-			// Also, on non-Windows, we need the native threads library to be working.
-			maxRunningFECThreads = 1;
-		} else {
-			// Most other OSs will have reasonable niceness, so go by RAM.
-			Runtime r = Runtime.getRuntime();
-			int max = r.availableProcessors(); // FIXME this may change in a VM, poll it
-			long maxMemory = r.maxMemory();
-			if(maxMemory < 256*1024*1024) {
-				max = 1;
-			} else {
-				// Measured 11MB decode 8MB encode on amd64.
-				// No more than 10% of available RAM, so 110MB for each extra processor.
-				// No more than 3 so that we don't reach any FileDescriptor related limit
-				max = Math.min(3, Math.min(max, (int) (Math.min(Integer.MAX_VALUE, maxMemory / (128*1024*1024)))));
-			}
-			maxRunningFECThreads = max;
-		}
-		Logger.minor(FECCodec.class, "Maximum FEC threads: "+maxRunningFECThreads);
-		return maxRunningFECThreads;
-	}
-	
-	private static int maxRunningFECThreads = -1;
-
-	/**
-	 * A private Thread started by {@link FECCodec}...
-	 * 
-	 * @author Florent Daigni&egrave;re &lt;nextgens@freenetproject.org&gt;
-	 */
-	private static class FECRunner implements PrioRunnable {
-
-		public void run() {
-			freenet.support.Logger.OSThread.logPID(this);
-			try {
-				while(true) {
-					FECJob job = null;
-					// Get a job
-					synchronized (_awaitingJobs) {
-						while (_awaitingJobs.isEmpty()) {
-							_awaitingJobs.wait(Integer.MAX_VALUE);
-							if (runningFECThreads > getMaxRunningFECThreads())
-								return;
-						}
-						job = (FECJob) _awaitingJobs.removeLast();
-					}
-
-					// Encode it
-					try {
-						if (job.isADecodingJob)
-							job.codec.realDecode(job.dataBlockStatus, job.checkBlockStatus, job.blockLength,
-							        job.bucketFactory);
-						else {
-							job.codec.realEncode(job.dataBlocks, job.checkBlocks, job.blockLength, job.bucketFactory);
-							// Update SplitFileBlocks from buckets if necessary
-							if ((job.dataBlockStatus != null) || (job.checkBlockStatus != null)) {
-								for (int i = 0; i < job.dataBlocks.length; i++)
-									job.dataBlockStatus[i].setData(job.dataBlocks[i]);
-								for (int i = 0; i < job.checkBlocks.length; i++)
-									job.checkBlockStatus[i].setData(job.checkBlocks[i]);
-							}
-						}
-					} catch (IOException e) {
-						Logger.error(this, "BOH! ioe:" + e.getMessage(), e);
-					}
-
-					// Call the callback
-					try {
-						if (job.isADecodingJob)
-							job.callback.onDecodedSegment();
-						else
-							job.callback.onEncodedSegment();
-					} catch (Throwable e) {
-						Logger.error(this, "The callback failed!" + e.getMessage(), e);
-					}
-				}
-			} catch (Throwable t) {
-				Logger.error(this, "Caught "+t+" in "+this, t);
-			}
-			finally {
-				synchronized (_awaitingJobs) {
-					runningFECThreads--;
-				}
-			}
-		}
-
-		public int getPriority() {
-			return NativeThread.LOW_PRIORITY;
-		}
-	}
-
-	public void handleLowMemory() throws Exception {
-		synchronized (_awaitingJobs) {
-			maxRunningFECThreads = Math.max(1, maxRunningFECThreads - 1);
-			_awaitingJobs.notify(); // not notifyAll()
-		}
-	}
-
-	public void handleOutOfMemory() throws Exception {
-		synchronized (_awaitingJobs) {
-			maxRunningFECThreads = 1;
-			_awaitingJobs.notifyAll();
-		}
-	}
-
-	/**
-	 * An interface wich has to be implemented by FECJob submitters
-	 * 
-	 * @author Florent Daigni&egrave;re &lt;nextgens@freenetproject.org&gt;
-	 * 
-	 * WARNING: the callback is expected to release the thread !
-	 */
-	public interface StandardOnionFECCodecEncoderCallback {
-
-		public void onEncodedSegment();
-
-		public void onDecodedSegment();
->>>>>>> 86f87ce7
 	}
 }