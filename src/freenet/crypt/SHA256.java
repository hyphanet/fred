/**
Cryptix General Licence
Copyright (C) 1995, 1996, 1997, 1998, 1999, 2000
The Cryptix Foundation Limited. All rights reserved.
Redistribution and use in source and binary forms, with or without
modification, are permitted provided that the following conditions
are met:
1. Redistributions of source code must retain the copyright notice,
this list of conditions and the following disclaimer.
2. Redistributions in binary form must reproduce the above copyright
notice, this list of conditions and the following disclaimer in
the documentation and/or other materials provided with the
distribution.
THIS SOFTWARE IS PROVIDED BY THE CRYPTIX FOUNDATION LIMITED ``AS IS''
AND ANY EXPRESS OR IMPLIED WARRANTIES, INCLUDING, BUT NOT LIMITED TO,
THE IMPLIED WARRANTIES OF MERCHANTABILITY AND FITNESS FOR A
PARTICULAR PURPOSE ARE DISCLAIMED. IN NO EVENT SHALL THE AUTHOR
OR CONTRIBUTORS BE LIABLE FOR ANY DIRECT, INDIRECT, INCIDENTAL,
SPECIAL, EXEMPLARY, OR CONSEQUENTIAL DAMAGES (INCLUDING, BUT NOT
LIMITED TO, PROCUREMENT OF SUBSTITUTE GOODS OR SERVICES; LOSS OF
USE, DATA, OR PROFITS; OR BUSINESS INTERRUPTION) HOWEVER CAUSED
AND ON ANY THEORY OF LIABILITY, WHETHER IN CONTRACT, STRICT
LIABILITY, OR TORT (INCLUDING NEGLIGENCE OR OTHERWISE) ARISING
IN ANY WAY OUT OF THE USE OF THIS SOFTWARE, EVEN IF ADVISED OF
THE POSSIBILITY OF SUCH DAMAGE.
 *
 * Copyright (C) 2000 The Cryptix Foundation Limited. All rights reserved.
 *
 * Use, modification, copying and distribution of this software is subject to
 * the terms and conditions of the Cryptix General Licence. You should have
 * received a copy of the Cryptix General Licence along with this library;
 * if not, you can download a copy from http://www.cryptix.org/ .
 */
package freenet.crypt;

import java.io.IOException;
import java.io.InputStream;
import java.lang.ref.SoftReference;
import java.security.MessageDigest;
import java.security.NoSuchAlgorithmException;
import java.security.Provider;
import java.util.Queue;
import java.util.concurrent.ConcurrentLinkedQueue;
import java.util.function.Consumer;

import org.tanukisoftware.wrapper.WrapperManager;

import freenet.node.Node;
import freenet.node.NodeInitException;
import freenet.support.Logger;
import freenet.support.io.Closer;

/**
 * @author  Jeroen C. van Gelderen (gelderen@cryptix.org)
 */
public class SHA256 {
    /** Size (in bytes) of this hash */
    private static final int HASH_SIZE = 32;
    private static final Queue<SoftReference<MessageDigest>> digests = new ConcurrentLinkedQueue<>();

    /**
     * It won't reset the Message Digest for you!
     * @param InputStream
     * @param MessageDigest
     * @return
     * @throws IOException
     */
    public static void hash(InputStream is, MessageDigest md) throws IOException {
        try {
            byte[] buf = new byte[4096];
            int readBytes = is.read(buf);
            while(readBytes > -1) {
                md.update(buf, 0, readBytes);
                readBytes = is.read(buf);
            }
            is.close();
        } finally {
            Closer.close(is);
        }
    }

    private static final Provider mdProvider = Util.mdProviders.get("SHA-256");

    /**
     * Create a new SHA-256 MessageDigest
     * Either succeed or stop the node.
     */
    public static MessageDigest getMessageDigest() {
        try {
            SoftReference<MessageDigest> item = null;
            while (((item = digests.poll()) != null)) {
                MessageDigest md = item.get();
                if (md != null) {
                    return md;
                }
            }
            return MessageDigest.getInstance("SHA-256", mdProvider);
        } catch(NoSuchAlgorithmException e2) {
            //TODO: maybe we should point to a HOWTO for freejvms
            Logger.error(Node.class, "Check your JVM settings especially the JCE!" + e2);
            System.err.println("Check your JVM settings especially the JCE!" + e2);
            e2.printStackTrace();
        }
        WrapperManager.stop(NodeInitException.EXIT_CRAPPY_JVM);
        throw new RuntimeException();
    }

    /**
     * Return a MessageDigest to the pool.
     * Must be SHA-256 !
     */
    public static void returnMessageDigest(MessageDigest md256) {
        if(md256 == null)
            return;
        String algo = md256.getAlgorithm();
        if(!(algo.equals("SHA-256") || algo.equals("SHA256")))
            throw new IllegalArgumentException("Should be SHA-256 but is " + algo);
        md256.reset();
        digests.add(new SoftReference<>(md256));
    }

<<<<<<< HEAD
    public static byte[] digest(byte[] data) {
        MessageDigest md = null;
        try {
            md = getMessageDigest();
            return md.digest(data);
        } finally {
            returnMessageDigest(md);
        }
    }
=======
	public static byte[] digest(byte[] data) {
		return digest(md -> md.update(data));
	}

	public static byte[] digest(Consumer<MessageDigest> updater) {
		MessageDigest md = null;
		try {
			md = getMessageDigest();
			updater.accept(md);
			return md.digest();
		} finally {
			returnMessageDigest(md);
		}
	}

	public static byte[] digest(InputStream is) throws IOException {
		MessageDigest md = null;
		try {
			md = getMessageDigest();
			hash(is, md);
			return md.digest();
		} finally {
			returnMessageDigest(md);
		}
	}
>>>>>>> 10991b32

    public static int getDigestLength() {
        return HASH_SIZE;
    }
}<|MERGE_RESOLUTION|>--- conflicted
+++ resolved
@@ -1,27 +1,27 @@
 /**
 Cryptix General Licence
-Copyright (C) 1995, 1996, 1997, 1998, 1999, 2000
+Copyright (C) 1995, 1996, 1997, 1998, 1999, 2000 
 The Cryptix Foundation Limited. All rights reserved.
-Redistribution and use in source and binary forms, with or without
-modification, are permitted provided that the following conditions
+Redistribution and use in source and binary forms, with or without 
+modification, are permitted provided that the following conditions 
 are met:
-1. Redistributions of source code must retain the copyright notice,
+1. Redistributions of source code must retain the copyright notice, 
 this list of conditions and the following disclaimer.
-2. Redistributions in binary form must reproduce the above copyright
-notice, this list of conditions and the following disclaimer in
-the documentation and/or other materials provided with the
+2. Redistributions in binary form must reproduce the above copyright 
+notice, this list of conditions and the following disclaimer in 
+the documentation and/or other materials provided with the 
 distribution.
-THIS SOFTWARE IS PROVIDED BY THE CRYPTIX FOUNDATION LIMITED ``AS IS''
-AND ANY EXPRESS OR IMPLIED WARRANTIES, INCLUDING, BUT NOT LIMITED TO,
-THE IMPLIED WARRANTIES OF MERCHANTABILITY AND FITNESS FOR A
-PARTICULAR PURPOSE ARE DISCLAIMED. IN NO EVENT SHALL THE AUTHOR
-OR CONTRIBUTORS BE LIABLE FOR ANY DIRECT, INDIRECT, INCIDENTAL,
-SPECIAL, EXEMPLARY, OR CONSEQUENTIAL DAMAGES (INCLUDING, BUT NOT
-LIMITED TO, PROCUREMENT OF SUBSTITUTE GOODS OR SERVICES; LOSS OF
-USE, DATA, OR PROFITS; OR BUSINESS INTERRUPTION) HOWEVER CAUSED
-AND ON ANY THEORY OF LIABILITY, WHETHER IN CONTRACT, STRICT
+THIS SOFTWARE IS PROVIDED BY THE CRYPTIX FOUNDATION LIMITED ``AS IS'' 
+AND ANY EXPRESS OR IMPLIED WARRANTIES, INCLUDING, BUT NOT LIMITED TO, 
+THE IMPLIED WARRANTIES OF MERCHANTABILITY AND FITNESS FOR A 
+PARTICULAR PURPOSE ARE DISCLAIMED. IN NO EVENT SHALL THE AUTHOR 
+OR CONTRIBUTORS BE LIABLE FOR ANY DIRECT, INDIRECT, INCIDENTAL, 
+SPECIAL, EXEMPLARY, OR CONSEQUENTIAL DAMAGES (INCLUDING, BUT NOT 
+LIMITED TO, PROCUREMENT OF SUBSTITUTE GOODS OR SERVICES; LOSS OF 
+USE, DATA, OR PROFITS; OR BUSINESS INTERRUPTION) HOWEVER CAUSED 
+AND ON ANY THEORY OF LIABILITY, WHETHER IN CONTRACT, STRICT 
 LIABILITY, OR TORT (INCLUDING NEGLIGENCE OR OTHERWISE) ARISING
-IN ANY WAY OUT OF THE USE OF THIS SOFTWARE, EVEN IF ADVISED OF
+IN ANY WAY OUT OF THE USE OF THIS SOFTWARE, EVEN IF ADVISED OF 
 THE POSSIBILITY OF SUCH DAMAGE.
  *
  * Copyright (C) 2000 The Cryptix Foundation Limited. All rights reserved.
@@ -54,82 +54,71 @@
  * @author  Jeroen C. van Gelderen (gelderen@cryptix.org)
  */
 public class SHA256 {
-    /** Size (in bytes) of this hash */
-    private static final int HASH_SIZE = 32;
-    private static final Queue<SoftReference<MessageDigest>> digests = new ConcurrentLinkedQueue<>();
+	/** Size (in bytes) of this hash */
+	private static final int HASH_SIZE = 32;
+	private static final Queue<SoftReference<MessageDigest>> digests = new ConcurrentLinkedQueue<>();
 
-    /**
-     * It won't reset the Message Digest for you!
-     * @param InputStream
-     * @param MessageDigest
-     * @return
-     * @throws IOException
-     */
-    public static void hash(InputStream is, MessageDigest md) throws IOException {
-        try {
-            byte[] buf = new byte[4096];
-            int readBytes = is.read(buf);
-            while(readBytes > -1) {
-                md.update(buf, 0, readBytes);
-                readBytes = is.read(buf);
-            }
-            is.close();
-        } finally {
-            Closer.close(is);
-        }
-    }
+	/**
+	 * It won't reset the Message Digest for you!
+	 * @param InputStream
+	 * @param MessageDigest
+	 * @return
+	 * @throws IOException
+	 */
+	public static void hash(InputStream is, MessageDigest md) throws IOException {
+		try {
+			byte[] buf = new byte[4096];
+			int readBytes = is.read(buf);
+			while(readBytes > -1) {
+				md.update(buf, 0, readBytes);
+				readBytes = is.read(buf);
+			}
+			is.close();
+		} finally {
+			Closer.close(is);
+		}
+	}
 
-    private static final Provider mdProvider = Util.mdProviders.get("SHA-256");
+	private static final Provider mdProvider = Util.mdProviders.get("SHA-256");
 
-    /**
-     * Create a new SHA-256 MessageDigest
-     * Either succeed or stop the node.
-     */
-    public static MessageDigest getMessageDigest() {
-        try {
-            SoftReference<MessageDigest> item = null;
-            while (((item = digests.poll()) != null)) {
-                MessageDigest md = item.get();
-                if (md != null) {
-                    return md;
-                }
-            }
-            return MessageDigest.getInstance("SHA-256", mdProvider);
-        } catch(NoSuchAlgorithmException e2) {
-            //TODO: maybe we should point to a HOWTO for freejvms
-            Logger.error(Node.class, "Check your JVM settings especially the JCE!" + e2);
-            System.err.println("Check your JVM settings especially the JCE!" + e2);
-            e2.printStackTrace();
-        }
-        WrapperManager.stop(NodeInitException.EXIT_CRAPPY_JVM);
-        throw new RuntimeException();
-    }
+	/**
+	 * Create a new SHA-256 MessageDigest
+	 * Either succeed or stop the node.
+	 */
+	public static MessageDigest getMessageDigest() {
+		try {
+			SoftReference<MessageDigest> item = null;
+			while (((item = digests.poll()) != null)) {
+				MessageDigest md = item.get();
+				if (md != null) {
+					return md;
+				}
+			}
+			return MessageDigest.getInstance("SHA-256", mdProvider);
+		} catch(NoSuchAlgorithmException e2) {
+			//TODO: maybe we should point to a HOWTO for freejvms
+			Logger.error(Node.class, "Check your JVM settings especially the JCE!" + e2);
+			System.err.println("Check your JVM settings especially the JCE!" + e2);
+			e2.printStackTrace();
+		}
+		WrapperManager.stop(NodeInitException.EXIT_CRAPPY_JVM);
+		throw new RuntimeException();
+	}
 
-    /**
-     * Return a MessageDigest to the pool.
-     * Must be SHA-256 !
-     */
-    public static void returnMessageDigest(MessageDigest md256) {
-        if(md256 == null)
-            return;
-        String algo = md256.getAlgorithm();
-        if(!(algo.equals("SHA-256") || algo.equals("SHA256")))
-            throw new IllegalArgumentException("Should be SHA-256 but is " + algo);
-        md256.reset();
-        digests.add(new SoftReference<>(md256));
-    }
+	/**
+	 * Return a MessageDigest to the pool.
+	 * Must be SHA-256 !
+	 */
+	public static void returnMessageDigest(MessageDigest md256) {
+		if(md256 == null)
+			return;
+		String algo = md256.getAlgorithm();
+		if(!(algo.equals("SHA-256") || algo.equals("SHA256")))
+			throw new IllegalArgumentException("Should be SHA-256 but is " + algo);
+		md256.reset();
+		digests.add(new SoftReference<>(md256));
+	}
 
-<<<<<<< HEAD
-    public static byte[] digest(byte[] data) {
-        MessageDigest md = null;
-        try {
-            md = getMessageDigest();
-            return md.digest(data);
-        } finally {
-            returnMessageDigest(md);
-        }
-    }
-=======
 	public static byte[] digest(byte[] data) {
 		return digest(md -> md.update(data));
 	}
@@ -155,9 +144,8 @@
 			returnMessageDigest(md);
 		}
 	}
->>>>>>> 10991b32
 
-    public static int getDigestLength() {
-        return HASH_SIZE;
-    }
+	public static int getDigestLength() {
+		return HASH_SIZE;
+	}
 }