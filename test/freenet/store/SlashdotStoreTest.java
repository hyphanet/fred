--- conflicted
+++ resolved
@@ -40,11 +40,7 @@
 		tempDir = new File("tmp-slashdotstoretest");
 		tempDir.mkdir();
 		fg = new FilenameGenerator(weakPRNG, true, tempDir, "temp-");
-<<<<<<< HEAD
-		tbf = new TempBucketFactory(exec, ticker, fg, 4096, 65536, strongPRNG, weakPRNG, false, false);
-=======
-		tbf = new TempBucketFactory(exec, fg, 4096, 65536, weakPRNG, false, 2*1024*1024, null);
->>>>>>> 042ccff4
+		tbf = new TempBucketFactory(exec, ticker, fg, 4096, 65536, weakPRNG, false, 2*1024*1024, null, false);
 		exec.start();
 	}
 	
