--- conflicted
+++ resolved
@@ -93,7 +93,6 @@
 		cachingStore.close();
 	}
 	
-<<<<<<< HEAD
 	/* Simple test with SSK for CachingFreenetStore */
 	public void testSimpleSSK() throws IOException, KeyCollisionException, SSKVerifyException, KeyDecodeException, SSKEncodeException, InvalidCompressionCodecException {
 		File f = new File(tempDir, "saltstore");
@@ -126,8 +125,6 @@
 		cachingStore.close();
 	}
 	
-=======
->>>>>>> 625269ca
 	/* Test to re-open after close */
 	public void testOnCloseCHK() throws IOException, CHKEncodeException, CHKVerifyException, CHKDecodeException {
 		File f = new File(tempDir, "saltstore");
@@ -228,35 +225,6 @@
 		return ClientCHKBlock.encode(bucket, false, false, (short)-1, bucket.size(), Compressor.DEFAULT_COMPRESSORDESCRIPTOR, false, null, (byte)0);
 	}
 	
-	/* Simple test with SSK for CachingFreenetStore */
-	public void testSimpleSSK() throws IOException, KeyCollisionException, SSKVerifyException, KeyDecodeException, SSKEncodeException, InvalidCompressionCodecException {
-		File f = new File(tempDir, "saltstore");
-		FileUtil.removeAll(f);
-
-		final int keys = 5;
-		PubkeyStore pk = new PubkeyStore();
-		new RAMFreenetStore<DSAPublicKey>(pk, keys);
-		GetPubkey pubkeyCache = new SimpleGetPubkey(pk);
-		SSKStore store = new SSKStore(pubkeyCache);
-		SaltedHashFreenetStore<SSKBlock> saltStore = SaltedHashFreenetStore.construct(f, "testCachingFreenetStoreSSK", store, weakPRNG, 10, false, SemiOrderedShutdownHook.get(), true, true, ticker, null);
-		CachingFreenetStore<SSKBlock> cachingStore = new CachingFreenetStore<SSKBlock>(store, cachingFreenetStoreMaxSize, cachingFreenetStorePeriod, saltStore, ticker);
-		cachingStore.start(null, true);
-		RandomSource random = new DummyRandomSource(12345);
-
-		for(int i=0;i<5;i++) {
-			String test = "test" + i;
-			ClientSSKBlock block = encodeBlockSSK(test, random);
-			store.put(block, false, false);
-			ClientSSK key = block.getClientKey();
-			pubkeyCache.cacheKey((block.getKey()).getPubKeyHash(), (block.getKey()).getPubKey(), false, false, false, false, false);
-			SSKBlock verify = store.fetch(block.getKey(), false, false, false, false, null);
-			String data = decodeBlockSSK(verify, key);
-			assertEquals(test, data);
-		}
-		
-		cachingStore.close();
-	}
-	
 	/* Test with SSK to re-open after close */
 	public void testOnCloseSSK() throws IOException, SSKEncodeException, InvalidCompressionCodecException, KeyCollisionException, SSKVerifyException, KeyDecodeException {
 		File f = new File(tempDir, "saltstore");
