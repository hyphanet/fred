/* This code is part of Freenet. It is distributed under the GNU General
 * Public License, version 2 (or at your option any later version). See
 * http://www.gnu.org/ for further details of the GPL. */
package freenet.clients.http;

import static org.junit.Assert.*;

import org.junit.Test;

/**
 * Tests that valid CSS identifiers without non-ASCII characters or escaped characters are unchanged, and that invalid
 * ones are changed as expected.
 */
public class FilterCSSIdentifierTest {
<<<<<<< HEAD
    @Test
    public void testKnownValid() {
        String identifiers[] = { "sample_key-1", "-_", "-k_d", "_testing-key" };
=======
	@Test
	public void testKnownValid() {
		String[] identifiers = { "sample_key-1", "-_", "-k_d", "_testing-key" };
>>>>>>> c8862238

        for (String identifier : identifiers) {
            assertEquals(identifier, PageMaker.filterCSSIdentifier(identifier));
        }
    }

    @Test
    public void testInvalidFirstDash() {
        assertEquals("-_things", PageMaker.filterCSSIdentifier("-9things"));
        assertEquals("-_", PageMaker.filterCSSIdentifier("--"));
    }

    @Test
    public void testInvalidChar() {
        assertEquals("__thing", PageMaker.filterCSSIdentifier("#$thing"));
    }
}<|MERGE_RESOLUTION|>--- conflicted
+++ resolved
@@ -12,29 +12,23 @@
  * ones are changed as expected.
  */
 public class FilterCSSIdentifierTest {
-<<<<<<< HEAD
-    @Test
-    public void testKnownValid() {
-        String identifiers[] = { "sample_key-1", "-_", "-k_d", "_testing-key" };
-=======
 	@Test
 	public void testKnownValid() {
 		String[] identifiers = { "sample_key-1", "-_", "-k_d", "_testing-key" };
->>>>>>> c8862238
 
-        for (String identifier : identifiers) {
-            assertEquals(identifier, PageMaker.filterCSSIdentifier(identifier));
-        }
-    }
+		for (String identifier : identifiers) {
+			assertEquals(identifier, PageMaker.filterCSSIdentifier(identifier));
+		}
+	}
 
-    @Test
-    public void testInvalidFirstDash() {
-        assertEquals("-_things", PageMaker.filterCSSIdentifier("-9things"));
-        assertEquals("-_", PageMaker.filterCSSIdentifier("--"));
-    }
+	@Test
+	public void testInvalidFirstDash() {
+		assertEquals("-_things", PageMaker.filterCSSIdentifier("-9things"));
+		assertEquals("-_", PageMaker.filterCSSIdentifier("--"));
+	}
 
-    @Test
-    public void testInvalidChar() {
-        assertEquals("__thing", PageMaker.filterCSSIdentifier("#$thing"));
-    }
+	@Test
+	public void testInvalidChar() {
+		assertEquals("__thing", PageMaker.filterCSSIdentifier("#$thing"));
+	}
 }