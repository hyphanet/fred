/* This code is part of Freenet. It is distributed under the GNU General
 * Public License, version 2 (or at your option any later version). See
 * http://www.gnu.org/ for further details of the GPL. */
package freenet.clients.http;

import static org.junit.Assert.*;

import java.text.ParseException;
import java.util.Arrays;
import java.util.List;

import org.hamcrest.MatcherAssert;
import org.hamcrest.Matchers;
import org.junit.Before;
import org.junit.Test;

<<<<<<< HEAD
public class ReceivedCookieTest extends CookieTest {

    static final String validEncodedCookie = " SessionID = \"abCd12345\" ;"
                                            + " $Version = 1 ;"
                                            + " $Path = \"/Freetalk\";"
                                            + " $Discard; "
                                            + " $Expires = \"Sun, 25 Oct 2030 15:09:37 GMT\"; "
                                            + " $blah;";

    @Before
    @SuppressWarnings("deprecation")
    public void setUp() throws Exception {
        super.setUp();

        validExpiresDate = new Date(2030 - 1900, 10 - 1, 25, 15, 9, 37);

        cookie = ReceivedCookie.parseHeader(validEncodedCookie).get(0);
    }

    @Override
    public void testGetDomain() {
        // TODO: Implement.
    }

    @Test
    public void testParseHeader() throws ParseException {
        // The tests for getPath(), getName() etc will be executed using the parsed mCookie and therefore also test parseHeader() for valid values,
        // we only need to test special cases here.

        ArrayList<ReceivedCookie> cookies;
        Cookie cookie;

        // Plain firefox cookie

        cookie = ReceivedCookie.parseHeader("SessionID=abCd12345").get(0);
        assertEquals(VALID_NAME.toLowerCase(), cookie.getName()); assertEquals(VALID_VALUE, cookie.getValue());

        // Two plain firefox cookies

        cookies = ReceivedCookie.parseHeader("SessionID=abCd12345;key2=valUe2");
        cookie = cookies.get(0); assertEquals(VALID_NAME.toLowerCase(), cookie.getName()); assertEquals(VALID_VALUE, cookie.getValue());
        cookie = cookies.get(1); assertEquals("key2", cookie.getName()); assertEquals("valUe2", cookie.getValue());

        // Key without value at end:

        cookie = ReceivedCookie.parseHeader(" SessionID = \"abCd12345\" ;"
                                        +   " $blah;").get(0);
        assertEquals(VALID_NAME.toLowerCase(), cookie.getName()); assertEquals(VALID_VALUE, cookie.getValue());

        // Key without value and without semicolon at end
        cookie = ReceivedCookie.parseHeader(" SessionID = \"abCd12345\" ;"
                                        +   " $blah").get(0);
        assertEquals(VALID_NAME.toLowerCase(), cookie.getName()); assertEquals(VALID_VALUE, cookie.getValue());
    }

    @Override
    public void testEncodeToHeaderValue() {
        try {
            cookie.encodeToHeaderValue();
            fail("ReceivedCookie.encodeToHeaderValue() should throw UnsupportedOperationException!");
        } catch(UnsupportedOperationException e) {}
    }
=======
public class ReceivedCookieTest {

	private static final String validEncodedCookie = " SessionID = \"abCd12345\" ;"
		+ " $Version = 1 ;"
		+ " $Path = \"/Freetalk\";"
		+ " $Discard; "
		+ " $Expires = \"Fri, 25 Oct 2030 15:09:37 GMT\"; "
		+ " $blah;";

	private static final String VALID_NAME = "SessionID";
	private static final String VALID_VALUE = "abCd12345";

	private ReceivedCookie cookie;

	@Before
	public void setUp() throws Exception {
		cookie = parseHeaderAndGetFirst(validEncodedCookie);
	}

	@Test
	public void testParseHeader() throws ParseException {
		// The tests for getPath(), getName() etc will be executed using the parsed mCookie and therefore also test parseHeader() for valid values,
		// we only need to test special cases here.
		
		List<ReceivedCookie> cookies;
		ReceivedCookie cookie;
		
		// Plain firefox cookie

		cookie = parseHeaderAndGetFirst("SessionID=abCd12345");
		assertEquals(VALID_NAME, cookie.getName());
		assertEquals(VALID_VALUE, cookie.getValue());
		
		// Two plain firefox cookies
		
		cookies = ReceivedCookie.parseHeader("SessionID=abCd12345;key2=valUe2");
		cookie = cookies.get(0);
		assertEquals(VALID_NAME, cookie.getName());
		assertEquals(VALID_VALUE, cookie.getValue());

		cookie = cookies.get(1);
		assertEquals("key2", cookie.getName());
		assertEquals("valUe2", cookie.getValue());
	}

	@Test
	public void canParseKeyOnly() throws ParseException {
		ReceivedCookie cookie = parseHeaderAndGetFirst("$blah");
		assertEquals("$blah", cookie.getName());
		assertNull(cookie.getValue());
	}

	@Test
	public void canParseKeyWithoutValue() throws ParseException {
		List<ReceivedCookie> cookies = ReceivedCookie.parseHeader(" SessionID = \"abCd12345\" ; $blah;");
		assertEquals(2, cookies.size());

		ReceivedCookie cookie = cookies.get(0);
		assertEquals(VALID_NAME, cookie.getName());
		assertEquals(VALID_VALUE, cookie.getValue());

		cookie = cookies.get(1);
		assertEquals("$blah", cookie.getName());
		assertNull(cookie.getValue());
	}

	@Test
	public void canParseKeyWithoutValueAndSemicolonAtTheEnd() throws ParseException {
		List<ReceivedCookie> cookies = ReceivedCookie.parseHeader(" SessionID = \"abCd12345\" ; $blah");
		assertEquals(2, cookies.size());
		ReceivedCookie cookie = cookies.get(0);
		assertEquals(VALID_NAME, cookie.getName());
		assertEquals(VALID_VALUE, cookie.getValue());
		cookie = cookies.get(1);
		assertEquals("$blah", cookie.getName());
		assertNull(cookie.getValue());
	}

	@Test
	public void canParseEmptyString() throws ParseException {
		for (String empty: Arrays.asList(
			null,
			"",
			" ",
			"\n",
			"\t",
			" \t \n"
		)) {
			List<ReceivedCookie> cookies = ReceivedCookie.parseHeader(empty);
			assertNotNull(cookies);
			assertEquals(0, cookies.size());
		}
	}

	@Test
	public void testEqualsMethod() throws ParseException {
		assertEquals(cookie, cookie);
		assertEquals(parseHeaderAndGetFirst(validEncodedCookie), parseHeaderAndGetFirst(validEncodedCookie));
		assertEquals(cookie, parseHeaderAndGetFirst(validEncodedCookie));
	}

	@Test
	public void testHashCodeMethod() {
		MatcherAssert.assertThat(cookie.hashCode(), Matchers.any(Integer.class));
	}

	private static ReceivedCookie parseHeaderAndGetFirst(String cookieValue) throws ParseException {
		return ReceivedCookie.parseHeader(cookieValue).get(0);
	}
>>>>>>> c8862238
}<|MERGE_RESOLUTION|>--- conflicted
+++ resolved
@@ -14,70 +14,6 @@
 import org.junit.Before;
 import org.junit.Test;
 
-<<<<<<< HEAD
-public class ReceivedCookieTest extends CookieTest {
-
-    static final String validEncodedCookie = " SessionID = \"abCd12345\" ;"
-                                            + " $Version = 1 ;"
-                                            + " $Path = \"/Freetalk\";"
-                                            + " $Discard; "
-                                            + " $Expires = \"Sun, 25 Oct 2030 15:09:37 GMT\"; "
-                                            + " $blah;";
-
-    @Before
-    @SuppressWarnings("deprecation")
-    public void setUp() throws Exception {
-        super.setUp();
-
-        validExpiresDate = new Date(2030 - 1900, 10 - 1, 25, 15, 9, 37);
-
-        cookie = ReceivedCookie.parseHeader(validEncodedCookie).get(0);
-    }
-
-    @Override
-    public void testGetDomain() {
-        // TODO: Implement.
-    }
-
-    @Test
-    public void testParseHeader() throws ParseException {
-        // The tests for getPath(), getName() etc will be executed using the parsed mCookie and therefore also test parseHeader() for valid values,
-        // we only need to test special cases here.
-
-        ArrayList<ReceivedCookie> cookies;
-        Cookie cookie;
-
-        // Plain firefox cookie
-
-        cookie = ReceivedCookie.parseHeader("SessionID=abCd12345").get(0);
-        assertEquals(VALID_NAME.toLowerCase(), cookie.getName()); assertEquals(VALID_VALUE, cookie.getValue());
-
-        // Two plain firefox cookies
-
-        cookies = ReceivedCookie.parseHeader("SessionID=abCd12345;key2=valUe2");
-        cookie = cookies.get(0); assertEquals(VALID_NAME.toLowerCase(), cookie.getName()); assertEquals(VALID_VALUE, cookie.getValue());
-        cookie = cookies.get(1); assertEquals("key2", cookie.getName()); assertEquals("valUe2", cookie.getValue());
-
-        // Key without value at end:
-
-        cookie = ReceivedCookie.parseHeader(" SessionID = \"abCd12345\" ;"
-                                        +   " $blah;").get(0);
-        assertEquals(VALID_NAME.toLowerCase(), cookie.getName()); assertEquals(VALID_VALUE, cookie.getValue());
-
-        // Key without value and without semicolon at end
-        cookie = ReceivedCookie.parseHeader(" SessionID = \"abCd12345\" ;"
-                                        +   " $blah").get(0);
-        assertEquals(VALID_NAME.toLowerCase(), cookie.getName()); assertEquals(VALID_VALUE, cookie.getValue());
-    }
-
-    @Override
-    public void testEncodeToHeaderValue() {
-        try {
-            cookie.encodeToHeaderValue();
-            fail("ReceivedCookie.encodeToHeaderValue() should throw UnsupportedOperationException!");
-        } catch(UnsupportedOperationException e) {}
-    }
-=======
 public class ReceivedCookieTest {
 
 	private static final String validEncodedCookie = " SessionID = \"abCd12345\" ;"
@@ -187,5 +123,4 @@
 	private static ReceivedCookie parseHeaderAndGetFirst(String cookieValue) throws ParseException {
 		return ReceivedCookie.parseHeader(cookieValue).get(0);
 	}
->>>>>>> c8862238
 }