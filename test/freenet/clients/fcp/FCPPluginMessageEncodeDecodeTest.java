--- conflicted
+++ resolved
@@ -19,7 +19,7 @@
  * - Decodes them via {@link FCPPluginClientMessage}, which is the decoder for decoding messages
  *   which we have received from a client which is attached by network.<br>
  * - Compares whether the decoded version matches the original {@link FCPPluginMessage}.<br><br>
- *
+ * 
  * Notice that this test is sort of an abuse: {@link FCPPluginClientMessage} is not meant to decode
  * {@link FCPPluginServerMessage}s as they are from the server, not from the client.<br>
  * It works because their format is very similar though.<br>
@@ -27,7 +27,7 @@
  * messages and no encoder for client messages because the current architecture of plugin FCP is to
  * always have the server plugin run locally in the same node as the FCP code and only allow clients
  * to be attached by network, not server plugins.<br>
- * See {@link FCPPluginConnectionImpl} for an overview of the architecture.
+ * See {@link FCPPluginConnectionImpl} for an overview of the architecture. 
  */
 public final class FCPPluginMessageEncodeDecodeTest {
 
@@ -36,23 +36,17 @@
      * decoding is then tested using {@link #testEncodeDecode(FCPPluginMessage)}.
      */
     @Test
-<<<<<<< HEAD
-    public final void testEncodeDecode() throws MessageInvalidException, IOException, FSParseException {
-        ArrayList<FCPPluginMessage> messages = new ArrayList<FCPPluginMessage>();
-
-=======
     public void testEncodeDecode() throws MessageInvalidException {
         List<FCPPluginMessage> messages = new ArrayList<>();
         
->>>>>>> c8862238
         // Non-reply messages. Can either have a SimpleFieldSet, or a Bucket, or both. We don't use
         // Buckets because the parsing code for those is higher level code, so we only have to use
         // the constructor which creates a SimpleFieldSet and sets the Bucket to null.
-
+        
         messages.add(FCPPluginMessage.construct());
-
+        
         // Reply messages, with all possible allowed combinations of errorCode / errorMessage.
-
+        
         messages.add(FCPPluginMessage.constructErrorReply(FCPPluginMessage.construct(),
                 "TestErrorCode", "Test errorMessage"));
         messages.add(FCPPluginMessage.constructErrorReply(FCPPluginMessage.construct(),
@@ -60,10 +54,10 @@
         messages.add(FCPPluginMessage.constructErrorReply(FCPPluginMessage.construct(),
                 null, null));
         messages.add(FCPPluginMessage.constructSuccessReply(FCPPluginMessage.construct()));
-
+        
         // Now the messages are created, but their SimpleFieldSet are empty. We test the
         // encode-decode cycle with various amount of data in the SFS.
-
+        
         for(FCPPluginMessage message : messages) {
             // Non-reply messages cannot have an empty SFS and a null Bucket because then they have
             // no meaning at all.
@@ -80,7 +74,7 @@
             }
             testEncodeDecode(message);
         }
-
+        
         for(FCPPluginMessage message : messages) {
             if(message.params != null) {
                 message.params.putOverwrite("key3", "value3 with spaces");
@@ -88,23 +82,14 @@
             testEncodeDecode(message);
         }
     }
-
+    
     /**
      * @see FCPPluginMessageEncodeDecodeTest Explained at class-level JavaDoc of this class.
      */
-<<<<<<< HEAD
-    private final void testEncodeDecode(FCPPluginMessage message)
-            throws MessageInvalidException, IOException, FSParseException {
-
-        SimpleFieldSet encodedMessage
-            = new FCPPluginServerMessage("testPlugin", message).getFieldSet();
-
-=======
     private void testEncodeDecode(FCPPluginMessage message) throws MessageInvalidException {
         
         SimpleFieldSet encodedMessage = new FCPPluginServerMessage("testPlugin", message).getFieldSet();
         
->>>>>>> c8862238
         // The params have a different prefix in FCPPluginServerMessage and FCPPluginClientMessage.
         // So we have to rename them by removing the sub-SimpleFieldSet with the old prefix and
         // re-adding it with the new one.
@@ -113,24 +98,14 @@
             encodedMessage.removeSubset(FCPPluginServerMessage.PARAM_PREFIX);
             encodedMessage.put(FCPPluginClientMessage.PARAM_PREFIX, params);
         }
-<<<<<<< HEAD
-
-        FCPPluginMessage decodedMessage
-            = new FCPPluginClientMessage(encodedMessage).constructFCPPluginMessage();
-
-        // Permissions are set by the FCPPluginConnectionImpl when the message is actually delivered
-        assertEquals(null, decodedMessage.permissions);
-
-=======
         
         FCPPluginMessage decodedMessage = new FCPPluginClientMessage(encodedMessage).constructFCPPluginMessage();
  
         // Permissions are set by the FCPPluginConnectionImpl when the message is actually delivered
         assertNull(decodedMessage.permissions);
         
->>>>>>> c8862238
         assertEquals(message.identifier, decodedMessage.identifier);
-
+        
         // SimpleFieldSet offers no equals(). But its designed to be human readable, so we can
         // just encode them into Strings and compare those.
         if(message.params == null) {
@@ -138,7 +113,7 @@
         } else {
             assertEquals(message.params.toOrderedString(), decodedMessage.params.toOrderedString());
         }
-
+        
         if(message.data == null) {
             assertNull(decodedMessage.data);
         } else {
@@ -146,11 +121,11 @@
             // it is not implemented in FCPPluginClientMessage, but one of its parent classes.
             throw new UnsupportedOperationException("TODO: Implement");
         }
-
+        
         assertEquals(message.success, decodedMessage.success);
-
+        
         assertEquals(message.errorCode, decodedMessage.errorCode);
-
+        
         assertEquals(message.errorMessage, decodedMessage.errorMessage);
     }
 
