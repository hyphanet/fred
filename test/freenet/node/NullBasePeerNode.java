package freenet.node;

import java.lang.ref.WeakReference;
import java.util.Random;

import freenet.io.comm.AsyncMessageCallback;
import freenet.io.comm.ByteCounter;
import freenet.io.comm.Message;
import freenet.io.comm.NotConnectedException;
import freenet.io.comm.Peer;
import freenet.io.comm.PeerContext;
<<<<<<< HEAD
import freenet.io.xfer.PacketThrottle;
import freenet.pluginmanager.PacketTransportPlugin;
import freenet.pluginmanager.TransportPlugin;
=======
import freenet.io.comm.SocketHandler;
import freenet.io.comm.Peer.LocalAddressException;
import freenet.io.xfer.PacketThrottle;
>>>>>>> 1ea6e4f1

/** Tests can override this to record specific events e.g. rekey */
public class NullBasePeerNode implements BasePeerNode {
	
	SessionKey currentKey;
	SessionKey previousKey;
	SessionKey unverifiedKey;

	@Override
	public Peer getPeer() {
		return null;
	}

	@Override
	public void forceDisconnect() {
		throw new UnsupportedOperationException();
	}

	@Override
	public boolean isConnected() {
		return true;
	}

	@Override
	public boolean isRoutable() {
		return false;
	}

	@Override
	public int getVersionNumber() {
		throw new UnsupportedOperationException();
	}

	@Override
	public MessageItem sendAsync(Message msg, AsyncMessageCallback cb,
			ByteCounter ctr) throws NotConnectedException {
		throw new UnsupportedOperationException();
	}

	@Override
	public long getBootID() {
		return 0;
	}

	@Override
	public PacketThrottle getThrottle() {
		return null;
	}

	@Override
	public WeakReference<? extends PeerContext> getWeakRef() {
		return new WeakReference<NullBasePeerNode>(this);
	}

	@Override
	public String shortToString() {
		return toString();
	}

	@Override
	public void transferFailed(String reason, boolean realTime) {
		// Awww
	}

	@Override
	public boolean unqueueMessage(MessageItem item) {
		throw new UnsupportedOperationException();
	}
	
	protected void processDecryptedMessage(byte[] data, int offset, int length,
			int overhead) {
		throw new UnsupportedOperationException();
	}

	@Override
	public void reportPing(long rt) {
		// Ignore
	}

	@Override
	public double averagePingTime() {
		return 250;
	}

	@Override
	public void wakeUpSender() {
		// Do nothing
	}

	@Override
	public int getMaxPacketSize(PacketTransportPlugin transportPlugin) {
		return 1280;
	}

	@Override
	public PeerMessageQueue getMessageQueue() {
		return null;
	}

	@Override
	public boolean shouldPadDataPackets() {
		return false;
	}

	@Override
	public void sentPacket(PacketTransportPlugin transportPlugin) {
		// Do nothing
	}

	@Override
	public boolean shouldThrottle() {
		return false;
	}

	@Override
	public void sentThrottledBytes(int length) {
		// Do nothing
	}

	@Override
	public void onNotificationOnlyPacketSent(int length) {
		// Do nothing
	}

	@Override
	public void resentBytes(int bytesToResend) {
		// Ignore
	}

	@Override
	public Random paddingGen() {
		return null;
	}

	@Override
	public void handleMessage(Message msg) {
		throw new UnsupportedOperationException();
	}

	@Override
	public MessageItem makeLoadStats(boolean realtime, boolean highPriority, boolean lossy) {
		// Don't send load stats.
		return null;
	}

	@Override
	public boolean grabSendLoadStatsASAP(boolean realtime) {
		return false;
	}

	@Override
	public void setSendLoadStatsASAP(boolean realtime) {
		throw new UnsupportedOperationException();
	}

	@Override
	public void reportThrottledPacketSendTime(long time, boolean realTime) {
		// Ignore.
	}

	@Override
	public DecodingMessageGroup startProcessingDecryptedMessages(int count) {
		return new DecodingMessageGroup() {

			@Override
			public void processDecryptedMessage(byte[] data, int offset,
					int length, int overhead) {
				NullBasePeerNode.this.processDecryptedMessage(data, offset, length, overhead);
			}

			@Override
			public void complete() {
				// Do nothing.
			}
			
		};
	}

	@Override
	public double averagePingTimeCorrected() {
		// TODO Auto-generated method stub
		return 0;
	}

	@Override
	public void backoffOnResend() {
		// Ignore
	}

	@Override
	public void receivedAck(long currentTimeMillis, TransportPlugin transportPlugin) {
		// Ignore
	}

	@Override
<<<<<<< HEAD
	public PeerMessageTracker getPeerMessageTracker() {
		return null;
=======
	public int getThrottleWindowSize() {
		// Arbitrary.
		return 10;
>>>>>>> 1ea6e4f1
	}

}<|MERGE_RESOLUTION|>--- conflicted
+++ resolved
@@ -9,15 +9,9 @@
 import freenet.io.comm.NotConnectedException;
 import freenet.io.comm.Peer;
 import freenet.io.comm.PeerContext;
-<<<<<<< HEAD
 import freenet.io.xfer.PacketThrottle;
 import freenet.pluginmanager.PacketTransportPlugin;
 import freenet.pluginmanager.TransportPlugin;
-=======
-import freenet.io.comm.SocketHandler;
-import freenet.io.comm.Peer.LocalAddressException;
-import freenet.io.xfer.PacketThrottle;
->>>>>>> 1ea6e4f1
 
 /** Tests can override this to record specific events e.g. rekey */
 public class NullBasePeerNode implements BasePeerNode {
@@ -213,14 +207,14 @@
 	}
 
 	@Override
-<<<<<<< HEAD
 	public PeerMessageTracker getPeerMessageTracker() {
 		return null;
-=======
+	}
+
+	@Override
 	public int getThrottleWindowSize() {
 		// Arbitrary.
 		return 10;
->>>>>>> 1ea6e4f1
 	}
 
 }