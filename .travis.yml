--- conflicted
+++ resolved
@@ -21,15 +21,11 @@
   - $HOME/.gradle/caches/
   - $HOME/.gradle/wrapper/
 
-<<<<<<< HEAD
 before_install:
   - echo -e "org.gradle.parallel = true\norg.gradle.jvmargs=-Xms256m -Xmx1024m\norg.gradle.configureondemand=true\ntasks.withType(Test) {\n maxParallelForks = Runtime.runtime.availableProcessors()\n}" > gradle.properties
-  # Workaround for openjdk7: Don't use gradlew. When removing this also replace the below "gradle javadoc" with "./gradlew javadoc"!
+  # Workaround for openjdk7: Don't use gradlew. When removing this also replace all instances of the "gradle" command in this file with "./gradlew"!
   - rm ./gradlew
-=======
-before_install: echo -e "org.gradle.parallel = true\norg.gradle.jvmargs=-Xms256m -Xmx1024m\norg.gradle.configureondemand=true\ntasks.withType(Test) {\n maxParallelForks = Runtime.runtime.availableProcessors()\n}" > gradle.properties
-install: "./gradlew jar"
->>>>>>> d64cb3e4
+install: "gradle jar"
 
 jdk:
   - oraclejdk8
@@ -38,13 +34,9 @@
   - openjdk7
 
 before_deploy:
-<<<<<<< HEAD
-  - "gradle javadoc"
-=======
-  - "./gradlew javadoc ; true"
->>>>>>> d64cb3e4
+  - "gradle javadoc ; true"
   - "pip install --user awscli"
-  - "./gradlew copyRuntimeLib"
+  - "gradle copyRuntimeLib"
 deploy:
   - provider: script
     script: ~/.local/bin/aws s3 sync --region=us-east-1 --cache-control "public, max-age=86400" --content-encoding utf-8 --delete build/docs/javadoc/ s3://website-javadoc.freenetproject.org
@@ -53,7 +45,7 @@
       branch: next
       jdk: openjdk8
   - provider: script
-    script: ./gradlew -x test publish
+    script: gradle -x test publish
     skip_cleanup: true
     on:
       tags: true
